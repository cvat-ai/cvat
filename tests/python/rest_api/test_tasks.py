# Copyright (C) 2022 Intel Corporation
# Copyright (C) 2022-2024 CVAT.ai Corporation
#
# SPDX-License-Identifier: MIT

import io
import itertools
import json
import math
import operator
import os
import os.path as osp
import re
import zipfile
from abc import ABCMeta, abstractmethod
from collections import Counter
from contextlib import closing
from copy import deepcopy
from datetime import datetime
from enum import Enum
from functools import partial
from http import HTTPStatus
from itertools import chain, groupby, product
from math import ceil
from operator import itemgetter
from pathlib import Path
from tempfile import NamedTemporaryFile, TemporaryDirectory
from time import sleep, time
from typing import (
    Any,
    Callable,
    ClassVar,
    Dict,
    Generator,
    List,
    Optional,
    Sequence,
    Set,
    Tuple,
    Union,
)

import attrs
import numpy as np
import pytest
from cvat_sdk import exceptions
from cvat_sdk.api_client import models
from cvat_sdk.api_client.api_client import ApiClient, ApiException, Endpoint
from cvat_sdk.api_client.exceptions import ForbiddenException
from cvat_sdk.core.helpers import get_paginated_collection
from cvat_sdk.core.progress import NullProgressReporter
from cvat_sdk.core.proxies.tasks import ResourceType, Task
from cvat_sdk.core.uploading import Uploader
from deepdiff import DeepDiff
from PIL import Image
from pytest_cases import fixture, fixture_ref, parametrize

import shared.utils.s3 as s3
from shared.fixtures.init import docker_exec_cvat, kube_exec_cvat
from shared.utils.config import (
    delete_method,
    get_method,
    make_api_client,
    make_sdk_client,
    patch_method,
    post_method,
    put_method,
)
from shared.utils.helpers import (
    generate_image_file,
    generate_image_files,
    generate_manifest,
    generate_video_file,
    read_video_file,
)

from .utils import (
    CollectionSimpleFilterTestBase,
    compare_annotations,
    create_task,
    export_task_backup,
    export_task_dataset,
    parse_frame_step,
    wait_until_task_is_created,
)


def get_cloud_storage_content(username: str, cloud_storage_id: int, manifest: Optional[str] = None):
    with make_api_client(username) as api_client:
        kwargs = {"manifest_path": manifest} if manifest else {}

        (data, _) = api_client.cloudstorages_api.retrieve_content_v2(cloud_storage_id, **kwargs)
        return [f"{f['name']}{'/' if str(f['type']) == 'DIR' else ''}" for f in data["content"]]


@pytest.mark.usefixtures("restore_db_per_class")
class TestGetTasks:
    def _test_task_list_200(self, user, project_id, data, exclude_paths="", **kwargs):
        with make_api_client(user) as api_client:
            results = get_paginated_collection(
                api_client.tasks_api.list_endpoint,
                return_json=True,
                project_id=project_id,
                **kwargs,
            )
            assert DeepDiff(data, results, ignore_order=True, exclude_paths=exclude_paths) == {}

    def _test_users_to_see_task_list(
        self, project_id, tasks, users, is_staff, is_allow, is_project_staff, **kwargs
    ):
        if is_staff:
            users = [user for user in users if is_project_staff(user["id"], project_id)]
        else:
            users = [user for user in users if not is_project_staff(user["id"], project_id)]
        assert len(users)

        for user in users:
            if not is_allow:
                # Users outside project or org should not know if one exists.
                # Thus, no error should be produced on a list request.
                tasks = []

            self._test_task_list_200(user["username"], project_id, tasks, **kwargs)

    def _test_assigned_users_to_see_task_data(self, tasks, users, is_task_staff, **kwargs):
        for task in tasks:
            staff_users = [user for user in users if is_task_staff(user["id"], task["id"])]
            assert len(staff_users)

            for user in staff_users:
                with make_api_client(user["username"]) as api_client:
                    (_, response) = api_client.tasks_api.list(**kwargs)
                    assert response.status == HTTPStatus.OK
                    response_data = json.loads(response.data)

                assert any(_task["id"] == task["id"] for _task in response_data["results"])

    @pytest.mark.parametrize("project_id", [1])
    @pytest.mark.parametrize(
        "groups, is_staff, is_allow",
        [
            ("admin", False, True),
            ("business", False, False),
        ],
    )
    def test_project_tasks_visibility(
        self, project_id, groups, users, tasks, is_staff, is_allow, find_users, is_project_staff
    ):
        users = find_users(privilege=groups)
        tasks = list(filter(lambda x: x["project_id"] == project_id, tasks))
        assert len(tasks)

        self._test_users_to_see_task_list(
            project_id, tasks, users, is_staff, is_allow, is_project_staff
        )

    @pytest.mark.parametrize("project_id, groups", [(1, "user")])
    def test_task_assigned_to_see_task(
        self, project_id, groups, users, tasks, find_users, is_task_staff
    ):
        users = find_users(privilege=groups)
        tasks = list(filter(lambda x: x["project_id"] == project_id and x["assignee"], tasks))
        assert len(tasks)

        self._test_assigned_users_to_see_task_data(tasks, users, is_task_staff)

    @pytest.mark.parametrize("org, project_id", [({"id": 2, "slug": "org2"}, 2)])
    @pytest.mark.parametrize(
        "role, is_staff, is_allow",
        [
            ("maintainer", False, True),
            ("supervisor", False, False),
        ],
    )
    def test_org_project_tasks_visibility(
        self,
        org,
        project_id,
        role,
        is_staff,
        is_allow,
        tasks,
        is_task_staff,
        is_project_staff,
        find_users,
    ):
        users = find_users(org=org["id"], role=role)
        tasks = list(filter(lambda x: x["project_id"] == project_id, tasks))
        assert len(tasks)

        self._test_users_to_see_task_list(
            project_id, tasks, users, is_staff, is_allow, is_project_staff, org=org["slug"]
        )

    @pytest.mark.parametrize("org, project_id, role", [({"id": 2, "slug": "org2"}, 2, "worker")])
    def test_org_task_assigneed_to_see_task(
        self, org, project_id, role, users, tasks, find_users, is_task_staff
    ):
        users = find_users(org=org["id"], role=role)
        tasks = list(filter(lambda x: x["project_id"] == project_id and x["assignee"], tasks))
        assert len(tasks)

        self._test_assigned_users_to_see_task_data(tasks, users, is_task_staff, org=org["slug"])

    @pytest.mark.usefixtures("restore_db_per_function")
    def test_can_get_job_validation_summary(self, admin_user, tasks, jobs):
        task = next(t for t in tasks if t["jobs"]["count"] > 0 if t["jobs"]["validation"] == 0)
        job = next(j for j in jobs if j["task_id"] == task["id"])

        with make_api_client(admin_user) as api_client:
            api_client.jobs_api.partial_update(
                job["id"],
                patched_job_write_request=models.PatchedJobWriteRequest(stage="validation"),
            )

            (server_task, _) = api_client.tasks_api.retrieve(task["id"])

        assert server_task.jobs.validation == 1

    @pytest.mark.usefixtures("restore_db_per_function")
    def test_can_get_job_completed_summary(self, admin_user, tasks, jobs):
        task = next(t for t in tasks if t["jobs"]["count"] > 0 if t["jobs"]["completed"] == 0)
        job = next(j for j in jobs if j["task_id"] == task["id"])

        with make_api_client(admin_user) as api_client:
            api_client.jobs_api.partial_update(
                job["id"],
                patched_job_write_request=models.PatchedJobWriteRequest(
                    state="completed", stage="acceptance"
                ),
            )

            (server_task, _) = api_client.tasks_api.retrieve(task["id"])

        assert server_task.jobs.completed == 1

    @pytest.mark.usefixtures("restore_db_per_function")
    def test_can_remove_owner_and_fetch_with_sdk(self, admin_user, tasks):
        # test for API schema regressions
        source_task = next(
            t for t in tasks if t.get("owner") and t["owner"]["username"] != admin_user
        ).copy()

        with make_api_client(admin_user) as api_client:
            api_client.users_api.destroy(source_task["owner"]["id"])

            (_, response) = api_client.tasks_api.retrieve(source_task["id"])
            fetched_task = json.loads(response.data)

        source_task["owner"] = None
        assert DeepDiff(source_task, fetched_task, ignore_order=True) == {}

    @pytest.mark.usefixtures("restore_db_per_function")
    def test_check_task_status_after_changing_job_state(self, admin_user, tasks, jobs):
        task = next(t for t in tasks if t["jobs"]["count"] == 1 if t["jobs"]["completed"] == 0)
        job = next(j for j in jobs if j["task_id"] == task["id"])

        with make_api_client(admin_user) as api_client:
            api_client.jobs_api.partial_update(
                job["id"],
                patched_job_write_request=models.PatchedJobWriteRequest(stage="acceptance"),
            )

            api_client.jobs_api.partial_update(
                job["id"],
                patched_job_write_request=models.PatchedJobWriteRequest(state="completed"),
            )

            (server_task, _) = api_client.tasks_api.retrieve(task["id"])

        assert server_task.status == "completed"


class TestListTasksFilters(CollectionSimpleFilterTestBase):
    field_lookups = {
        "owner": ["owner", "username"],
        "assignee": ["assignee", "username"],
        "tracker_link": ["bug_tracker"],
    }

    @pytest.fixture(autouse=True)
    def setup(self, restore_db_per_class, admin_user, tasks):
        self.user = admin_user
        self.samples = tasks

    def _get_endpoint(self, api_client: ApiClient) -> Endpoint:
        return api_client.tasks_api.list_endpoint

    @pytest.mark.parametrize(
        "field",
        (
            "assignee",
            "dimension",
            "mode",
            "name",
            "owner",
            "project_id",
            "status",
            "subset",
            "tracker_link",
            "validation_mode",
        ),
    )
    def test_can_use_simple_filter_for_object_list(self, field):
        return super()._test_can_use_simple_filter_for_object_list(field)


@pytest.mark.usefixtures("restore_db_per_function")
class TestPostTasks:
    def _test_create_task_201(self, user, spec, **kwargs):
        with make_api_client(user) as api_client:
            (_, response) = api_client.tasks_api.create(spec, **kwargs)
            assert response.status == HTTPStatus.CREATED

        return response

    def _test_create_task_403(self, user, spec, **kwargs):
        with make_api_client(user) as api_client:
            (_, response) = api_client.tasks_api.create(
                spec, **kwargs, _parse_response=False, _check_status=False
            )
            assert response.status == HTTPStatus.FORBIDDEN

        return response

    def _test_users_to_create_task_in_project(
        self, project_id, users, is_staff, is_allow, is_project_staff, **kwargs
    ):
        if is_staff:
            users = [user for user in users if is_project_staff(user["id"], project_id)]
        else:
            users = [user for user in users if not is_project_staff(user["id"], project_id)]
        assert len(users)

        for user in users:
            username = user["username"]
            spec = {
                "name": f"test {username} to create a task within a project",
                "project_id": project_id,
            }

            if is_allow:
                self._test_create_task_201(username, spec, **kwargs)
            else:
                self._test_create_task_403(username, spec, **kwargs)

    @pytest.mark.parametrize("project_id", [1])
    @pytest.mark.parametrize(
        "groups, is_staff, is_allow",
        [
            ("admin", False, True),
            ("business", False, False),
            ("user", True, True),
        ],
    )
    def test_users_to_create_task_in_project(
        self, project_id, groups, is_staff, is_allow, is_project_staff, find_users
    ):
        users = find_users(privilege=groups)
        self._test_users_to_create_task_in_project(
            project_id, users, is_staff, is_allow, is_project_staff
        )

    @pytest.mark.parametrize("org, project_id", [({"id": 2, "slug": "org2"}, 2)])
    @pytest.mark.parametrize(
        "role, is_staff, is_allow",
        [
            ("worker", False, False),
        ],
    )
    def test_worker_cannot_create_task_in_project_without_ownership(
        self, org, project_id, role, is_staff, is_allow, is_project_staff, find_users
    ):
        users = find_users(org=org["id"], role=role)
        self._test_users_to_create_task_in_project(
            project_id, users, is_staff, is_allow, is_project_staff, org=org["slug"]
        )

    def test_create_response_matches_get(self, admin_user):
        username = admin_user

        spec = {"name": "test create task", "labels": [{"name": "a"}]}

        response = self._test_create_task_201(username, spec)
        task = json.loads(response.data)

        with make_api_client(username) as api_client:
            (_, response) = api_client.tasks_api.retrieve(task["id"])
            assert DeepDiff(task, json.loads(response.data), ignore_order=True) == {}

    def test_can_create_task_with_skeleton(self, admin_user):
        username = admin_user

        spec = {
            "name": f"test admin1 to create a task with skeleton",
            "labels": [
                {
                    "name": "s1",
                    "color": "#5c5eba",
                    "attributes": [
                        {
                            "name": "color",
                            "mutable": False,
                            "input_type": "select",
                            "default_value": "white",
                            "values": ["white", "black"],
                        }
                    ],
                    "type": "skeleton",
                    "sublabels": [
                        {
                            "name": "1",
                            "color": "#d53957",
                            "attributes": [
                                {
                                    "id": 23,
                                    "name": "attr",
                                    "mutable": False,
                                    "input_type": "select",
                                    "default_value": "val1",
                                    "values": ["val1", "val2"],
                                }
                            ],
                            "type": "points",
                        },
                        {"name": "2", "color": "#4925ec", "attributes": [], "type": "points"},
                        {"name": "3", "color": "#59a8fe", "attributes": [], "type": "points"},
                    ],
                    "svg": '<line x1="36.329429626464844" y1="45.98662185668945" x2="59.07190704345703" y2="23.076923370361328" '
                    'stroke="black" data-type="edge" data-node-from="2" stroke-width="0.5" data-node-to="3"></line>'
                    '<line x1="22.61705780029297" y1="25.75250816345215" x2="36.329429626464844" y2="45.98662185668945" '
                    'stroke="black" data-type="edge" data-node-from="1" stroke-width="0.5" data-node-to="2"></line>'
                    '<circle r="1.5" stroke="black" fill="#b3b3b3" cx="22.61705780029297" cy="25.75250816345215" '
                    'stroke-width="0.1" data-type="element node" data-element-id="1" data-node-id="1" data-label-name="1">'
                    '</circle><circle r="1.5" stroke="black" fill="#b3b3b3" cx="36.329429626464844" cy="45.98662185668945" '
                    'stroke-width="0.1" data-type="element node" data-element-id="2" data-node-id="2" data-label-name="2"></circle>'
                    '<circle r="1.5" stroke="black" fill="#b3b3b3" cx="59.07190704345703" cy="23.076923370361328" '
                    'stroke-width="0.1" data-type="element node" data-element-id="3" data-node-id="3" data-label-name="3"></circle>',
                }
            ],
        }

        self._test_create_task_201(username, spec)

    @pytest.mark.parametrize("assignee", [None, "admin1"])
    def test_can_create_with_assignee(self, admin_user, users_by_name, assignee):
        task_spec = {
            "name": "test task creation with assignee",
            "labels": [{"name": "car"}],
            "assignee_id": users_by_name[assignee]["id"] if assignee else None,
        }

        with make_api_client(admin_user) as api_client:
            (task, _) = api_client.tasks_api.create(task_write_request=task_spec)

            if assignee:
                assert task.assignee.username == assignee
                assert task.assignee_updated_date
            else:
                assert task.assignee is None
                assert task.assignee_updated_date is None


@pytest.mark.usefixtures("restore_db_per_class")
class TestGetData:
    _USERNAME = "user1"

    @pytest.mark.parametrize(
        "content_type, task_id",
        [
            ("image/png", 8),
            ("image/png", 5),
            ("image/x.point-cloud-data", 6),
        ],
    )
    def test_frame_content_type(self, content_type, task_id):
        with make_api_client(self._USERNAME) as api_client:
            (_, response) = api_client.tasks_api.retrieve_data(
                task_id, type="frame", quality="original", number=0
            )
            assert response.status == HTTPStatus.OK
            assert response.headers["Content-Type"] == content_type


@pytest.mark.usefixtures("restore_db_per_function")
class TestPatchTaskAnnotations:
    def _test_check_response(self, is_allow, response, data=None):
        if is_allow:
            assert response.status == HTTPStatus.OK
            assert compare_annotations(data, json.loads(response.data)) == {}
        else:
            assert response.status == HTTPStatus.FORBIDDEN

    @pytest.fixture(scope="class")
    def request_data(self, annotations):
        def get_data(tid):
            data = deepcopy(annotations["task"][str(tid)])
            if data["shapes"][0]["type"] == "skeleton":
                data["shapes"][0]["elements"][0].update({"points": [2.0, 3.0, 4.0, 5.0]})
            else:
                data["shapes"][0].update({"points": [2.0, 3.0, 4.0, 5.0, 6.0, 7.0]})
            data["version"] += 1
            return data

        return get_data

    @pytest.mark.parametrize("org", [""])
    @pytest.mark.parametrize(
        "privilege, task_staff, is_allow",
        [
            ("admin", True, True),
            ("admin", False, True),
            ("business", True, True),
            ("business", False, False),
            ("worker", True, True),
            ("worker", False, False),
            ("user", True, True),
            ("user", False, False),
        ],
    )
    def test_user_update_task_annotations(
        self,
        org,
        privilege,
        task_staff,
        is_allow,
        find_task_staff_user,
        find_users,
        request_data,
        tasks_by_org,
        filter_tasks_with_shapes,
    ):
        users = find_users(privilege=privilege)
        tasks = tasks_by_org[org]
        filtered_tasks = filter_tasks_with_shapes(tasks)
        username, tid = find_task_staff_user(filtered_tasks, users, task_staff, [21])

        data = request_data(tid)
        with make_api_client(username) as api_client:
            (_, response) = api_client.tasks_api.partial_update_annotations(
                id=tid,
                action="update",
                patched_labeled_data_request=deepcopy(data),
                _parse_response=False,
                _check_status=False,
            )

        self._test_check_response(is_allow, response, data)

    @pytest.mark.parametrize("org", [2])
    @pytest.mark.parametrize(
        "role, task_staff, is_allow",
        [
            ("maintainer", False, True),
            ("owner", False, True),
            ("supervisor", False, False),
            ("worker", False, False),
            ("maintainer", True, True),
            ("owner", True, True),
            ("supervisor", True, True),
            ("worker", True, True),
        ],
    )
    def test_member_update_task_annotation(
        self,
        org,
        role,
        task_staff,
        is_allow,
        find_task_staff_user,
        find_users,
        request_data,
        tasks_with_shapes,
    ):
        users = find_users(role=role, org=org)
        tasks = (
            t
            for t in tasks_with_shapes
            if t["organization"] == org
            if t["validation_mode"] != "gt_pool"
        )
        username, tid = find_task_staff_user(tasks, users, task_staff)

        data = request_data(tid)
        with make_api_client(username) as api_client:
            (_, response) = api_client.tasks_api.partial_update_annotations(
                id=tid,
                action="update",
                patched_labeled_data_request=deepcopy(data),
                _parse_response=False,
                _check_status=False,
            )

        self._test_check_response(is_allow, response, data)

    def test_cannot_update_validation_frames_in_honeypot_task(
        self,
        admin_user,
        tasks,
        request_data,
    ):
        task_id = next(t for t in tasks if t["validation_mode"] == "gt_pool" and t["size"] > 0)[
            "id"
        ]

        data = request_data(task_id)
        with make_api_client(admin_user) as api_client:
            (_, response) = api_client.tasks_api.partial_update_annotations(
                id=task_id,
                action="update",
                patched_labeled_data_request=deepcopy(data),
                _parse_response=False,
                _check_status=False,
            )

        assert response.status == HTTPStatus.BAD_REQUEST
        assert b"can only be edited via task import or the GT job" in response.data

    def test_can_update_honeypot_frames_in_honeypot_task(
        self,
        admin_user,
        tasks,
        jobs,
        request_data,
    ):
        task_id = next(t for t in tasks if t["validation_mode"] == "gt_pool" and t["size"] > 0)[
            "id"
        ]
        gt_job = next(j for j in jobs if j["task_id"] == task_id and j["type"] == "ground_truth")

        validation_frames = range(gt_job["start_frame"], gt_job["stop_frame"] + 1)
        data = request_data(task_id)
        data["tags"] = [a for a in data["tags"] if a["frame"] not in validation_frames]
        data["shapes"] = [a for a in data["shapes"] if a["frame"] not in validation_frames]
        data["tracks"] = []  # tracks cannot be used in honeypot tasks
        with make_api_client(admin_user) as api_client:
            (_, response) = api_client.tasks_api.partial_update_annotations(
                id=task_id,
                action="update",
                patched_labeled_data_request=deepcopy(data),
                _parse_response=False,
                _check_status=False,
            )

        self._test_check_response(True, response, data)

    def test_remove_first_keyframe(self):
        endpoint = "tasks/8/annotations"
        shapes0 = [
            {"type": "rectangle", "frame": 1, "points": [1, 2, 3, 4]},
            {"type": "rectangle", "frame": 4, "points": [5, 6, 7, 8]},
        ]

        annotations = {"tracks": [{"label_id": 13, "frame": 0, "shapes": shapes0}]}

        response = patch_method("admin1", endpoint, annotations, action="create")
        assert response.status_code == HTTPStatus.OK, response.content

        annotations["tracks"][0]["shapes"] = shapes0[1:]
        response = patch_method("admin1", endpoint, annotations, action="update")
        assert response.status_code == HTTPStatus.OK

    def test_can_split_skeleton_tracks_on_jobs(self, jobs):
        # https://github.com/cvat-ai/cvat/pull/6968
        task_id = 21

        task_jobs = [job for job in jobs if job["task_id"] == task_id]

        frame_ranges = {}
        for job in task_jobs:
            frame_ranges[job["id"]] = set(range(job["start_frame"], job["stop_frame"] + 1))

        # skeleton track that covers few jobs
        annotations = {
            "tracks": [
                {
                    "frame": 0,
                    "label_id": 58,
                    "shapes": [{"type": "skeleton", "frame": 0, "points": []}],
                    "elements": [
                        {
                            "label_id": 59,
                            "frame": 0,
                            "shapes": [
                                # https://github.com/cvat-ai/cvat/issues/7498
                                # https://github.com/cvat-ai/cvat/pull/7615
                                # This shape covers frame 0 to 7,
                                # We need to check if frame 5 is generated correctly for job#1
                                {"type": "points", "frame": 0, "points": [1.0, 2.0]},
                                {"type": "points", "frame": 7, "points": [2.0, 4.0]},
                            ],
                        },
                    ],
                }
            ]
        }

        # clear task annotations
        response = delete_method("admin1", f"tasks/{task_id}/annotations")
        assert response.status_code == 204, f"Cannot delete task's annotations: {response.content}"

        # create skeleton track that covers few jobs
        response = patch_method(
            "admin1", f"tasks/{task_id}/annotations", annotations, action="create"
        )
        assert response.status_code == 200, f"Cannot update task's annotations: {response.content}"

        # check that server splitted skeleton track's elements on jobs correctly
        for job_id, job_frame_range in frame_ranges.items():
            response = get_method("admin1", f"jobs/{job_id}/annotations")
            assert response.status_code == 200, f"Cannot get job's annotations: {response.content}"

            job_annotations = response.json()
            assert len(job_annotations["tracks"]) == 1, "Expected to see only one track"

            track = job_annotations["tracks"][0]
            assert track.get("elements", []), "Expected to see track with elements"

            def interpolate(frame):
                # simple interpolate from ([1, 2], 1) to ([2, 4], 7)
                return [(2.0 - 1.0) / 7 * (frame - 0) + 1.0, (4.0 - 2.0) / 7 * (frame - 0) + 2.0]

            for element in track["elements"]:
                element_frames = set(shape["frame"] for shape in element["shapes"])
                assert all(
                    [
                        not DeepDiff(
                            interpolate(shape["frame"]), shape["points"], significant_digits=2
                        )
                        for shape in element["shapes"]
                        if shape["frame"] >= 0 and shape["frame"] <= 7
                    ]
                )
                assert len(element["shapes"]) == 2
                assert element_frames <= job_frame_range, "Track shapes get out of job frame range"


@pytest.mark.usefixtures("restore_db_per_class")
@pytest.mark.usefixtures("restore_redis_inmem_per_function")
@pytest.mark.usefixtures("restore_redis_ondisk_after_class")
class TestGetTaskDataset:

    @staticmethod
    def _test_can_export_dataset(
        username: str,
        task_id: int,
        *,
        api_version: Union[int, Tuple[int]],
        local_download: bool = True,
        **kwargs,
    ) -> Optional[bytes]:
        dataset = export_task_dataset(username, api_version, save_images=True, id=task_id, **kwargs)
        if local_download:
            assert zipfile.is_zipfile(io.BytesIO(dataset))
        else:
            assert dataset is None

        return dataset

    @pytest.mark.usefixtures("restore_db_per_function")
    @pytest.mark.parametrize("api_version", product((1, 2), repeat=2))
    @pytest.mark.parametrize(
        "local_download", (True, pytest.param(False, marks=pytest.mark.with_external_services))
    )
    def test_can_export_task_dataset_locally_and_to_cloud_with_both_api_versions(
        self,
        admin_user,
        tasks_with_shapes,
        filter_tasks,
        api_version: Tuple[int],
        local_download: bool,
    ):
        filter_ = "target_storage__location"
        if local_download:
            filter_ = "exclude_" + filter_
        filtered_ids = {t["id"] for t in filter_tasks(**{filter_: "cloud_storage"})}

        task_id = next(iter(filtered_ids & {t["id"] for t in tasks_with_shapes}))
        self._test_can_export_dataset(
            admin_user,
            task_id,
            api_version=api_version,
            local_download=local_download,
        )

    @pytest.mark.parametrize("api_version", (1, 2))
    @pytest.mark.parametrize("tid", [21])
    @pytest.mark.parametrize(
        "format_name", ["CVAT for images 1.1", "CVAT for video 1.1", "COCO Keypoints 1.0"]
    )
    def test_can_export_task_with_several_jobs(
        self, admin_user, tid, format_name, api_version: int
    ):
        self._test_can_export_dataset(
            admin_user,
            tid,
            format=format_name,
            api_version=api_version,
        )

    @pytest.mark.parametrize("api_version", (1, 2))
    @pytest.mark.parametrize("tid", [8])
    def test_can_export_task_to_coco_format(self, admin_user: str, tid: int, api_version: int):
        # these annotations contains incorrect frame numbers
        # in order to check that server handle such cases
        annotations = {
            "version": 0,
            "tags": [],
            "shapes": [],
            "tracks": [
                {
                    "label_id": 63,
                    "frame": 1,
                    "group": 0,
                    "source": "manual",
                    "shapes": [
                        {
                            "type": "skeleton",
                            "frame": 1,
                            "occluded": False,
                            "outside": False,
                            "z_order": 0,
                            "rotation": 0,
                            "points": [],
                            "attributes": [],
                        }
                    ],
                    "attributes": [],
                    "elements": [
                        {
                            "label_id": 64,
                            "frame": 0,
                            "group": 0,
                            "source": "manual",
                            "shapes": [
                                {
                                    "type": "points",
                                    "frame": 1,
                                    "occluded": False,
                                    "outside": True,
                                    "z_order": 0,
                                    "rotation": 0,
                                    "points": [74.14935096036425, 79.09960455479086],
                                    "attributes": [],
                                },
                                {
                                    "type": "points",
                                    "frame": 7,
                                    "occluded": False,
                                    "outside": False,
                                    "z_order": 0,
                                    "rotation": 0,
                                    "points": [74.14935096036425, 79.09960455479086],
                                    "attributes": [],
                                },
                            ],
                            "attributes": [],
                        },
                        {
                            "label_id": 65,
                            "frame": 0,
                            "group": 0,
                            "source": "manual",
                            "shapes": [
                                {
                                    "type": "points",
                                    "frame": 0,
                                    "occluded": False,
                                    "outside": False,
                                    "z_order": 0,
                                    "rotation": 0,
                                    "points": [285.07319976630424, 353.51583641966175],
                                    "attributes": [],
                                }
                            ],
                            "attributes": [],
                        },
                    ],
                }
            ],
        }
        response = patch_method(
            admin_user, f"tasks/{tid}/annotations", annotations, action="update"
        )
        assert response.status_code == HTTPStatus.OK

        # check that we can export task dataset
        self._test_can_export_dataset(
            admin_user,
            tid,
            format="COCO Keypoints 1.0",
            api_version=api_version,
        )

        # check that server saved track annotations correctly
        response = get_method(admin_user, f"tasks/{tid}/annotations")
        assert response.status_code == HTTPStatus.OK

        annotations = response.json()
        assert annotations["tracks"][0]["frame"] == 0
        assert annotations["tracks"][0]["shapes"][0]["frame"] == 0
        assert annotations["tracks"][0]["elements"][0]["shapes"][0]["frame"] == 0

    @pytest.mark.parametrize("api_version", (1, 2))
    @pytest.mark.usefixtures("restore_db_per_function")
    def test_can_download_task_with_special_chars_in_name(self, admin_user: str, api_version: int):
        # Control characters in filenames may conflict with the Content-Disposition header
        # value restrictions, as it needs to include the downloaded file name.

        task_spec = {
            "name": "test_special_chars_{}_in_name".format("".join(chr(c) for c in range(1, 127))),
            "labels": [{"name": "cat"}],
        }

        task_data = {
            "image_quality": 75,
            "client_files": generate_image_files(1),
        }

        task_id, _ = create_task(admin_user, task_spec, task_data)

        dataset = self._test_can_export_dataset(admin_user, task_id, api_version=api_version)
        assert zipfile.is_zipfile(io.BytesIO(dataset))

    @pytest.mark.usefixtures("restore_db_per_function")
    @pytest.mark.parametrize("api_version", (1, 2))
    def test_export_dataset_after_deleting_related_cloud_storage(
        self, admin_user: str, tasks, api_version: int
    ):
        related_field = "target_storage"

        task = next(
            t for t in tasks if t[related_field] and t[related_field]["location"] == "cloud_storage"
        )
        task_id = task["id"]
        cloud_storage_id = task[related_field]["cloud_storage_id"]

        with make_api_client(admin_user) as api_client:
            _, response = api_client.cloudstorages_api.destroy(cloud_storage_id)
            assert response.status == HTTPStatus.NO_CONTENT

            result, response = api_client.tasks_api.retrieve(task_id)
            assert not result[related_field]

            self._test_can_export_dataset(admin_user, task["id"], api_version=api_version)

    @pytest.mark.parametrize(
        "export_format, default_subset_name, subset_path_template",
        [
            ("Datumaro 1.0", "", "images/{subset}"),
            ("YOLO 1.1", "train", "obj_{subset}_data"),
            ("YOLOv8 Detection 1.0", "train", "images/{subset}"),
        ],
    )
    @pytest.mark.parametrize("api_version", (1, 2))
    def test_uses_subset_name(
        self,
        admin_user,
        filter_tasks,
        export_format,
        default_subset_name,
        subset_path_template,
        api_version: int,
    ):
        tasks = filter_tasks(exclude_target_storage__location="cloud_storage")
        group_key_func = itemgetter("subset")
        subsets_and_tasks = [
            (subset, next(group))
            for subset, group in itertools.groupby(
                sorted(tasks, key=group_key_func),
                key=group_key_func,
            )
        ]
        for subset_name, task in subsets_and_tasks:
            dataset = self._test_can_export_dataset(
                admin_user,
                task["id"],
                api_version=api_version,
                format=export_format,
            )
            with zipfile.ZipFile(io.BytesIO(dataset)) as zip_file:
                subset_path = subset_path_template.format(subset=subset_name or default_subset_name)
                assert any(
                    subset_path in path for path in zip_file.namelist()
                ), f"No {subset_path} in {zip_file.namelist()}"


@pytest.mark.usefixtures("restore_db_per_function")
@pytest.mark.usefixtures("restore_cvat_data_per_function")
@pytest.mark.usefixtures("restore_redis_ondisk_per_function")
@pytest.mark.usefixtures("restore_redis_ondisk_after_class")
class TestPostTaskData:
    _USERNAME = "admin1"

    def _test_cannot_create_task(self, username, spec, data, **kwargs):
        with make_api_client(username) as api_client:
            (task, response) = api_client.tasks_api.create(spec, **kwargs)
            assert response.status == HTTPStatus.CREATED

            (result, response) = api_client.tasks_api.create_data(
                task.id, data_request=deepcopy(data), _content_type="application/json", **kwargs
            )
            assert response.status == HTTPStatus.ACCEPTED

            request_details = wait_until_task_is_created(api_client.requests_api, result.rq_id)
            assert request_details.status.value == "failed"

        return request_details

    def test_can_create_task_with_defined_start_and_stop_frames(self):
        task_spec = {
            "name": f"test {self._USERNAME} to create a task with defined start and stop frames",
            "labels": [
                {
                    "name": "car",
                    "color": "#ff00ff",
                    "attributes": [
                        {
                            "name": "a",
                            "mutable": True,
                            "input_type": "number",
                            "default_value": "5",
                            "values": ["4", "5", "6"],
                        }
                    ],
                }
            ],
        }

        task_data = {
            "image_quality": 75,
            "start_frame": 2,
            "stop_frame": 5,
            "client_files": generate_image_files(7),
        }

        task_id, _ = create_task(self._USERNAME, task_spec, task_data)

        # check task size
        with make_api_client(self._USERNAME) as api_client:
            (task, _) = api_client.tasks_api.retrieve(task_id)
            assert task.size == 4

    def test_default_overlap_for_small_segment_size(self):
        task_spec = {
            "name": f"test {self._USERNAME} with default overlap and small segment_size",
            "labels": [{"name": "car"}],
            "segment_size": 5,
        }

        task_data = {
            "image_quality": 75,
            "client_files": [generate_video_file(8)],
        }

        task_id, _ = create_task(self._USERNAME, task_spec, task_data)

        # check task size
        with make_api_client(self._USERNAME) as api_client:
            paginated_job_list, _ = api_client.jobs_api.list(task_id=task_id)

            jobs = paginated_job_list.results
            jobs.sort(key=lambda job: job.start_frame)

            assert len(jobs) == 2
            # overlap should be 2 frames (frames 3 & 4)
            assert jobs[0].start_frame == 0
            assert jobs[0].stop_frame == 4
            assert jobs[1].start_frame == 3
            assert jobs[1].stop_frame == 7

    @pytest.mark.parametrize(
        "size,expected_segments",
        [
            (2, [(0, 1)]),
            (3, [(0, 2)]),
            (4, [(0, 2), (2, 3)]),
            (5, [(0, 2), (2, 4)]),
            (6, [(0, 2), (2, 4), (4, 5)]),
        ],
    )
    def test_task_segmentation(self, size, expected_segments):
        task_spec = {
            "name": f"test {self._USERNAME} to check segmentation into jobs",
            "labels": [{"name": "car"}],
            "segment_size": 3,
            "overlap": 1,
        }

        task_data = {
            "image_quality": 75,
            "client_files": generate_image_files(size),
        }

        task_id, _ = create_task(self._USERNAME, task_spec, task_data)

        # check task size
        with make_api_client(self._USERNAME) as api_client:
            paginated_job_list, _ = api_client.jobs_api.list(task_id=task_id)

            jobs = paginated_job_list.results
            jobs.sort(key=lambda job: job.start_frame)

            assert [(j.start_frame, j.stop_frame) for j in jobs] == expected_segments

    def test_can_create_task_with_exif_rotated_images(self):
        task_spec = {
            "name": f"test {self._USERNAME} to create a task with exif rotated images",
            "labels": [
                {
                    "name": "car",
                }
            ],
        }

        image_files = ["images/exif_rotated/left.jpg", "images/exif_rotated/right.jpg"]
        task_data = {
            "server_files": image_files,
            "image_quality": 70,
            "segment_size": 500,
            "use_cache": True,
            "sorting_method": "natural",
        }

        task_id, _ = create_task(self._USERNAME, task_spec, task_data)

        # check that the frames have correct width and height
        for chunk_quality in ["original", "compressed"]:
            with make_api_client(self._USERNAME) as api_client:
                _, response = api_client.tasks_api.retrieve_data(
                    task_id, number=0, type="chunk", quality=chunk_quality
                )
                data_meta, _ = api_client.tasks_api.retrieve_data_meta(task_id)

                with zipfile.ZipFile(io.BytesIO(response.data)) as zip_file:
                    for name, frame_meta in zip(zip_file.namelist(), data_meta.frames):
                        with zip_file.open(name) as zipped_img:
                            im = Image.open(zipped_img)
                            # original is 480x640 with 90/-90 degrees rotation
                            assert frame_meta.height == 640 and frame_meta.width == 480
                            assert im.height == 640 and im.width == 480
                            assert im.getexif().get(274, 1) == 1

    def test_can_create_task_with_big_images(self):
        # Checks for regressions about the issue
        # https://github.com/cvat-ai/cvat/issues/6878
        # In the case of big files (>2.5 MB by default),
        # uploaded files could be write-appended twice,
        # leading to bigger raw file sizes than expected.

        task_spec = {
            "name": f"test {self._USERNAME} to create a task with big images",
            "labels": [
                {
                    "name": "car",
                }
            ],
        }

        # We need a big file to reproduce the problem
        image_file = generate_image_file("big_image.bmp", size=(4000, 4000), color=(100, 200, 30))
        image_bytes = image_file.getvalue()
        file_size = len(image_bytes)
        assert 10 * 2**20 < file_size

        task_data = {
            "client_files": [image_file],
            "image_quality": 70,
            "use_cache": False,
            "use_zip_chunks": True,
        }

        task_id, _ = create_task(self._USERNAME, task_spec, task_data)

        # check that the original chunk image have the original size
        # this is less accurate than checking the uploaded file directly, but faster
        with make_api_client(self._USERNAME) as api_client:
            _, response = api_client.tasks_api.retrieve_data(
                task_id, number=0, quality="original", type="chunk", _parse_response=False
            )
            chunk_file = io.BytesIO(response.data)

        with zipfile.ZipFile(chunk_file) as chunk_zip:
            infos = chunk_zip.infolist()
            assert len(infos) == 1
            assert infos[0].file_size == file_size

            chunk_image = chunk_zip.read(infos[0])
            assert chunk_image == image_bytes

    def test_can_create_task_with_exif_rotated_tif_image(self):
        task_spec = {
            "name": f"test {self._USERNAME} to create a task with exif rotated tif image",
            "labels": [
                {
                    "name": "car",
                }
            ],
        }

        image_files = ["images/exif_rotated/tif_left.tif"]
        task_data = {
            "server_files": image_files,
            "image_quality": 70,
            "segment_size": 500,
            "use_cache": False,
            "sorting_method": "natural",
        }

        task_id, _ = create_task(self._USERNAME, task_spec, task_data)

        for chunk_quality in ["original", "compressed"]:
            # check that the frame has correct width and height
            with make_api_client(self._USERNAME) as api_client:
                _, response = api_client.tasks_api.retrieve_data(
                    task_id, number=0, type="chunk", quality=chunk_quality
                )

                with zipfile.ZipFile(io.BytesIO(response.data)) as zip_file:
                    assert len(zip_file.namelist()) == 1
                    name = zip_file.namelist()[0]
                    assert name == "000000.tif" if chunk_quality == "original" else "000000.jpeg"
                    with zip_file.open(name) as zipped_img:
                        im = Image.open(zipped_img)
                        # raw image is horizontal 100x150 with -90 degrees rotation
                        assert im.height == 150 and im.width == 100
                        assert im.getexif().get(274, 1) == 1

    def test_can_create_task_with_sorting_method_natural(self):
        task_spec = {
            "name": f"test {self._USERNAME} to create a task with a custom sorting method",
            "labels": [
                {
                    "name": "car",
                }
            ],
        }

        image_files = generate_image_files(15)

        task_data = {
            "client_files": image_files[5:] + image_files[:5],  # perturb the order
            "image_quality": 70,
            "sorting_method": "natural",
        }

        task_id, _ = create_task(self._USERNAME, task_spec, task_data)

        # check that the frames were sorted again
        with make_api_client(self._USERNAME) as api_client:
            data_meta, _ = api_client.tasks_api.retrieve_data_meta(task_id)

            # generate_image_files produces files that are already naturally sorted
            for image_file, frame in zip(image_files, data_meta.frames):
                assert image_file.name == frame.name

    def test_can_create_task_with_video_without_keyframes(self):
        task_spec = {
            "name": f"test {self._USERNAME} to create a task with a video without keyframes",
            "labels": [
                {
                    "name": "label1",
                }
            ],
        }

        task_data = {
            "server_files": [osp.join("videos", "video_without_valid_keyframes.mp4")],
            "image_quality": 70,
        }

        task_id, _ = create_task(self._USERNAME, task_spec, task_data)

        with make_api_client(self._USERNAME) as api_client:
            (_, response) = api_client.tasks_api.retrieve(task_id)
            assert response.status == HTTPStatus.OK

    @pytest.mark.parametrize("data_source", ["client_files", "server_files"])
    def test_can_create_task_with_sorting_method_predefined(self, data_source):
        task_spec = {
            "name": f"test {self._USERNAME} to create a task with a custom sorting method",
            "labels": [
                {
                    "name": "car",
                }
            ],
        }

        if data_source == "client_files":
            image_files = generate_image_files(15)

            # shuffle to check for occasional sorting, e.g. in the DB
            image_files = image_files[7:] + image_files[5:7] + image_files[:5]
        elif data_source == "server_files":
            # Files from the test file share
            image_files = ["images/image_3.jpg", "images/image_1.jpg", "images/image_2.jpg"]
        else:
            assert False

        task_data = {
            data_source: image_files,
            "image_quality": 70,
            "sorting_method": "predefined",
        }

        (task_id, _) = create_task(self._USERNAME, task_spec, task_data)

        # check that the frames were sorted again
        with make_api_client(self._USERNAME) as api_client:
            (data_meta, _) = api_client.tasks_api.retrieve_data_meta(task_id)

            for image_file, frame in zip(image_files, data_meta.frames):
                if isinstance(image_file, str):
                    image_name = image_file
                else:
                    image_name = image_file.name

                assert image_name == frame.name

    def test_can_get_annotations_from_new_task_with_skeletons(self):
        spec = {
            "name": f"test admin1 to create a task with skeleton",
            "labels": [
                {
                    "name": "s1",
                    "color": "#5c5eba",
                    "attributes": [],
                    "type": "skeleton",
                    "sublabels": [
                        {"name": "1", "color": "#d12345", "attributes": [], "type": "points"},
                        {"name": "2", "color": "#350dea", "attributes": [], "type": "points"},
                    ],
                    "svg": '<line x1="19.464284896850586" y1="21.922269821166992" x2="54.08613586425781" y2="43.60293960571289" '
                    'stroke="black" data-type="edge" data-node-from="1" stroke-width="0.5" data-node-to="2"></line>'
                    '<circle r="1.5" stroke="black" fill="#b3b3b3" cx="19.464284896850586" cy="21.922269821166992" '
                    'stroke-width="0.1" data-type="element node" data-element-id="1" data-node-id="1" data-label-id="103"></circle>'
                    '<circle r="1.5" stroke="black" fill="#b3b3b3" cx="54.08613586425781" cy="43.60293960571289" '
                    'stroke-width="0.1" data-type="element node" data-element-id="2" data-node-id="2" data-label-id="104"></circle>',
                }
            ],
        }

        task_data = {
            "image_quality": 75,
            "client_files": generate_image_files(3),
        }

        task_id, _ = create_task(self._USERNAME, spec, task_data)

        response = get_method(self._USERNAME, "labels", task_id=f"{task_id}")
        label_ids = {}
        for root_label in response.json()["results"]:
            for label in [root_label] + root_label["sublabels"]:
                label_ids.setdefault(label["type"], []).append(label["id"])

        response = get_method(self._USERNAME, "jobs", task_id=f"{task_id}")
        job_id = response.json()["results"][0]["id"]
        patch_data = {
            "shapes": [
                {
                    "type": "skeleton",
                    "occluded": False,
                    "outside": False,
                    "z_order": 0,
                    "rotation": 0,
                    "points": [],
                    "frame": 0,
                    "label_id": label_ids["skeleton"][0],
                    "group": 0,
                    "source": "manual",
                    "attributes": [],
                    "elements": [
                        {
                            "type": "points",
                            "occluded": False,
                            "outside": False,
                            "z_order": 0,
                            "rotation": 0,
                            "points": [131.63947368421032, 165.0868421052637],
                            "frame": 0,
                            "label_id": label_ids["points"][0],
                            "group": 0,
                            "source": "manual",
                            "attributes": [],
                        },
                        {
                            "type": "points",
                            "occluded": False,
                            "outside": False,
                            "z_order": 0,
                            "rotation": 0,
                            "points": [354.98157894736823, 304.2710526315795],
                            "frame": 0,
                            "label_id": label_ids["points"][1],
                            "group": 0,
                            "source": "manual",
                            "attributes": [],
                        },
                    ],
                }
            ],
            "tracks": [
                {
                    "frame": 0,
                    "label_id": label_ids["skeleton"][0],
                    "group": 0,
                    "source": "manual",
                    "shapes": [
                        {
                            "type": "skeleton",
                            "occluded": False,
                            "outside": False,
                            "z_order": 0,
                            "rotation": 0,
                            "points": [],
                            "frame": 0,
                            "attributes": [],
                        }
                    ],
                    "attributes": [],
                    "elements": [
                        {
                            "frame": 0,
                            "label_id": label_ids["points"][0],
                            "group": 0,
                            "source": "manual",
                            "shapes": [
                                {
                                    "type": "points",
                                    "occluded": False,
                                    "outside": False,
                                    "z_order": 0,
                                    "rotation": 0,
                                    "points": [295.6394736842103, 472.5868421052637],
                                    "frame": 0,
                                    "attributes": [],
                                }
                            ],
                            "attributes": [],
                        },
                        {
                            "frame": 0,
                            "label_id": label_ids["points"][1],
                            "group": 0,
                            "source": "manual",
                            "shapes": [
                                {
                                    "type": "points",
                                    "occluded": False,
                                    "outside": False,
                                    "z_order": 0,
                                    "rotation": 0,
                                    "points": [619.3236842105262, 846.9815789473689],
                                    "frame": 0,
                                    "attributes": [],
                                }
                            ],
                            "attributes": [],
                        },
                    ],
                }
            ],
            "tags": [],
            "version": 0,
        }

        response = patch_method(
            self._USERNAME, f"jobs/{job_id}/annotations", patch_data, action="create"
        )
        response = get_method(self._USERNAME, f"jobs/{job_id}/annotations")
        assert response.status_code == HTTPStatus.OK

    @pytest.mark.with_external_services
    @pytest.mark.parametrize(
        "use_cache, cloud_storage_id, manifest, use_bucket_content, org",
        [
            (True, 1, "manifest.jsonl", False, ""),  # public bucket
            (True, 2, "sub/manifest.jsonl", True, "org2"),  # private bucket
            (True, 2, "sub/manifest.jsonl", True, "org2"),  # private bucket
            (True, 1, None, False, ""),
            (True, 2, None, True, "org2"),
            (True, 2, None, True, "org2"),
            (False, 1, None, False, ""),
            (False, 2, None, True, "org2"),
            (False, 2, None, True, "org2"),
        ],
    )
    def test_create_task_with_cloud_storage_files(
        self,
        use_cache: bool,
        cloud_storage_id: int,
        manifest: str,
        use_bucket_content: bool,
        org: str,
    ):
        if use_bucket_content:
            cloud_storage_content = get_cloud_storage_content(
                self._USERNAME, cloud_storage_id, manifest
            )
        else:
            cloud_storage_content = ["image_case_65_1.png", "image_case_65_2.png"]
        if manifest:
            cloud_storage_content.append(manifest)

        task_spec = {
            "name": f"Task with files from cloud storage {cloud_storage_id}",
            "labels": [
                {
                    "name": "car",
                }
            ],
        }

        data_spec = {
            "image_quality": 75,
            "use_cache": use_cache,
            "cloud_storage_id": cloud_storage_id,
            "server_files": cloud_storage_content,
        }

        kwargs = {"org": org} if org else {}
        create_task(self._USERNAME, task_spec, data_spec, **kwargs)

    def _create_task_with_cloud_data(
        self,
        request,
        cloud_storage: Any,
        use_manifest: bool,
        server_files: List[str],
        use_cache: bool = True,
        sorting_method: str = "lexicographical",
        spec: Optional[Dict[str, Any]] = None,
        data_type: str = "image",
        video_frame_count: int = 10,
        server_files_exclude: Optional[List[str]] = None,
        org: Optional[str] = None,
        filenames: Optional[List[str]] = None,
    ) -> Tuple[int, Any]:
        s3_client = s3.make_client(bucket=cloud_storage["resource"])
        if data_type == "video":
            video = generate_video_file(video_frame_count)
            s3_client.create_file(
                data=video,
                filename=f"test/video/{video.name}",
            )
            request.addfinalizer(
                partial(
                    s3_client.remove_file,
                    filename=f"test/video/{video.name}",
                )
            )
        else:
            images = generate_image_files(
                3, **({"prefixes": ["img_"] * 3} if not filenames else {"filenames": filenames})
            )

            for image in images:
                for i in range(2):
                    image.seek(0)
                    s3_client.create_file(
                        data=image,
                        filename=f"test/sub_{i}/{image.name}",
                    )
                    request.addfinalizer(
                        partial(
                            s3_client.remove_file,
                            filename=f"test/sub_{i}/{image.name}",
                        )
                    )

        if use_manifest:
            with TemporaryDirectory() as tmp_dir:
                manifest_root_path = f"{tmp_dir}/test/"
                for i in range(2):
                    path_with_sub_folders = f"{tmp_dir}/test/sub_{i}/"
                    os.makedirs(path_with_sub_folders)
                    for image in images:
                        with open(osp.join(path_with_sub_folders, image.name), "wb") as f:
                            f.write(image.getvalue())

                generate_manifest(manifest_root_path)

                with open(osp.join(manifest_root_path, "manifest.jsonl"), mode="rb") as m_file:
                    s3_client.create_file(
                        data=m_file.read(),
                        filename="test/manifest.jsonl",
                    )
                    request.addfinalizer(
                        partial(
                            s3_client.remove_file,
                            filename="test/manifest.jsonl",
                        )
                    )
        task_spec = {
            "name": f"Task created from directories from cloud storage {cloud_storage['id']}",
            "labels": [
                {
                    "name": "car",
                }
            ],
        }

        data_spec = {
            "image_quality": 75,
            "use_cache": use_cache,
            "cloud_storage_id": cloud_storage["id"],
            "server_files": (
                server_files if not use_manifest else server_files + ["test/manifest.jsonl"]
            ),
            "sorting_method": sorting_method,
        }
        if spec is not None:
            data_spec.update(spec)

        if server_files_exclude:
            data_spec["server_files_exclude"] = server_files_exclude

        return create_task(self._USERNAME, task_spec, data_spec, org=org)

    @pytest.mark.with_external_services
    @pytest.mark.parametrize("cloud_storage_id", [2])
    @pytest.mark.parametrize(
        "use_cache, use_manifest, server_files, server_files_exclude, task_size",
        [
            (True, False, ["test/"], None, 6),
            (True, False, ["test/sub_0/", "test/sub_1/"], None, 6),
            (True, False, ["test/"], ["test/sub_0/", "test/sub_1/img_1.jpeg"], 2),
            (True, True, ["test/"], None, 6),
            (True, True, ["test/sub_0/", "test/sub_1/"], None, 6),
            (True, True, ["test/"], ["test/sub_0/", "test/sub_1/img_1.jpeg"], 2),
            (False, False, ["test/"], None, 6),
            (False, False, ["test/sub_0/", "test/sub_1/"], None, 6),
            (False, False, ["test/"], ["test/sub_0/", "test/sub_1/img_1.jpeg"], 2),
        ],
    )
    @pytest.mark.parametrize("org", [""])
    def test_create_task_with_cloud_storage_directories_and_excluded_files(
        self,
        cloud_storage_id: int,
        use_cache: bool,
        use_manifest: bool,
        server_files: List[str],
        server_files_exclude: Optional[List[str]],
        task_size: int,
        org: str,
        cloud_storages,
        request,
    ):
        cloud_storage = cloud_storages[cloud_storage_id]
        task_id, _ = self._create_task_with_cloud_data(
            request,
            cloud_storage,
            use_manifest,
            server_files,
            use_cache=use_cache,
            server_files_exclude=server_files_exclude,
            org=org,
        )

        with make_api_client(self._USERNAME) as api_client:
            (task, response) = api_client.tasks_api.retrieve(task_id)
            assert response.status == HTTPStatus.OK
            assert task.size == task_size

    @pytest.mark.with_external_services
    @pytest.mark.parametrize("cloud_storage_id", [2])
    @pytest.mark.parametrize("use_manifest", [True, False])
    @pytest.mark.parametrize(
        "server_files, expected_result",
        [
            (
                ["test/sub_1/", "test/sub_0/"],
                [
                    "test/sub_1/img_0.jpeg",
                    "test/sub_1/img_1.jpeg",
                    "test/sub_1/img_2.jpeg",
                    "test/sub_0/img_0.jpeg",
                    "test/sub_0/img_1.jpeg",
                    "test/sub_0/img_2.jpeg",
                ],
            )
        ],
    )
    @pytest.mark.parametrize("org", [""])
    def test_create_task_with_cloud_storage_directories_and_predefined_sorting(
        self,
        cloud_storage_id: int,
        use_manifest: bool,
        server_files: List[str],
        expected_result: List[str],
        org: str,
        cloud_storages,
        request,
    ):
        cloud_storage = cloud_storages[cloud_storage_id]
        task_id, _ = self._create_task_with_cloud_data(
            request, cloud_storage, use_manifest, server_files, sorting_method="predefined", org=org
        )

        with make_api_client(self._USERNAME) as api_client:
            (_, response) = api_client.tasks_api.retrieve(task_id)
            assert response.status == HTTPStatus.OK

            # check sequence of frames
            (data_meta, _) = api_client.tasks_api.retrieve_data_meta(task_id)
            assert expected_result == list(map(lambda x: x.name, data_meta.frames))

    @pytest.mark.with_external_services
    @pytest.mark.parametrize(
        "storage_id, manifest",
        [
            (1, "manifest.jsonl"),  # public bucket
            (2, "sub/manifest.jsonl"),  # private bucket
        ],
    )
    @pytest.mark.parametrize(
        "spec, field",
        [
            ("spec", "source_storage"),
            ("spec", "target_storage"),
            ("data", "cloud_storage_id"),
        ],
    )
    def test_user_cannot_create_task_with_cloud_storage_without_access(
        self, storage_id, spec, field, manifest, regular_lonely_user
    ):
        user = regular_lonely_user

        task_spec = {
            "name": f"Task with files from foreign cloud storage {storage_id}",
            "labels": [
                {
                    "name": "car",
                }
            ],
        }

        data_spec = {
            "image_quality": 75,
            "use_cache": True,
        }

        if spec == "spec":
            task_spec.update(
                {
                    field: {
                        "location": "cloud_storage",
                        "cloud_storage_id": storage_id,
                    }
                }
            )
            data_spec["server_files"] = ["images/image_1.jpg"]

        elif spec == "data":
            data_spec.update(
                {
                    field: storage_id,
                    "filename_pattern": "*",
                    "server_files": [manifest],
                }
            )
        else:
            assert False

        with pytest.raises(exceptions.ApiException) as capture:
            create_task(user, task_spec, data_spec)

        assert capture.value.status == HTTPStatus.FORBIDDEN

    @pytest.mark.with_external_services
    @pytest.mark.parametrize("cloud_storage_id", [1])
    @pytest.mark.parametrize(
        "manifest, filename_pattern, sub_dir, task_size",
        [
            ("manifest.jsonl", "*", True, 3),  # public bucket
            ("manifest.jsonl", "test/*", True, 3),
            ("manifest.jsonl", "test/sub*1.jpeg", True, 1),
            ("manifest.jsonl", "*image*.jpeg", True, 3),
            ("manifest.jsonl", "wrong_pattern", True, 0),
            ("abc_manifest.jsonl", "[a-c]*.jpeg", False, 2),
            ("abc_manifest.jsonl", "[d]*.jpeg", False, 1),
            ("abc_manifest.jsonl", "[e-z]*.jpeg", False, 0),
            (None, "*", True, 5),
            (None, "test/*", True, 3),
            (None, "test/sub*1.jpeg", True, 1),
            (None, "*image*.jpeg", True, 3),
            (None, "wrong_pattern", True, 0),
            (None, "[a-c]*.jpeg", False, 2),
            (None, "[d]*.jpeg", False, 1),
            (None, "[e-z]*.jpeg", False, 0),
        ],
    )
    def test_create_task_with_file_pattern(
        self,
        cloud_storage_id,
        manifest,
        filename_pattern,
        sub_dir,
        task_size,
        cloud_storages,
        request,
    ):
        # prepare dataset on the bucket
        prefixes = ("test_image_",) * 3 if sub_dir else ("a_", "b_", "d_")
        images = generate_image_files(3, prefixes=prefixes)
        s3_client = s3.make_client()

        cloud_storage = cloud_storages[cloud_storage_id]

        for image in images:
            s3_client.create_file(
                data=image,
                bucket=cloud_storage["resource"],
                filename=f"{'test/sub/' if sub_dir else ''}{image.name}",
            )
            request.addfinalizer(
                partial(
                    s3_client.remove_file,
                    bucket=cloud_storage["resource"],
                    filename=f"{'test/sub/' if sub_dir else ''}{image.name}",
                )
            )

        if manifest:
            with TemporaryDirectory() as tmp_dir:
                for image in images:
                    with open(osp.join(tmp_dir, image.name), "wb") as f:
                        f.write(image.getvalue())

                generate_manifest(tmp_dir)

                with open(osp.join(tmp_dir, "manifest.jsonl"), mode="rb") as m_file:
                    s3_client.create_file(
                        data=m_file.read(),
                        bucket=cloud_storage["resource"],
                        filename=f"test/sub/{manifest}" if sub_dir else manifest,
                    )
                    request.addfinalizer(
                        partial(
                            s3_client.remove_file,
                            bucket=cloud_storage["resource"],
                            filename=f"test/sub/{manifest}" if sub_dir else manifest,
                        )
                    )

        task_spec = {
            "name": f"Task with files from cloud storage {cloud_storage_id}",
            "labels": [
                {
                    "name": "car",
                }
            ],
        }

        data_spec = {
            "image_quality": 75,
            "use_cache": True,
            "cloud_storage_id": cloud_storage_id,
            "filename_pattern": filename_pattern,
        }
        if manifest:
            data_spec["server_files"] = [f"test/sub/{manifest}" if sub_dir else manifest]

        if task_size:
            task_id, _ = create_task(self._USERNAME, task_spec, data_spec)

            with make_api_client(self._USERNAME) as api_client:
                (task, response) = api_client.tasks_api.retrieve(task_id)
                assert response.status == HTTPStatus.OK
                assert task.size == task_size
        else:
            rq_job_details = self._test_cannot_create_task(self._USERNAME, task_spec, data_spec)
            assert "No media data found" in rq_job_details.message

    @pytest.mark.with_external_services
    @pytest.mark.parametrize("use_manifest", [True, False])
    @pytest.mark.parametrize("use_cache", [True, False])
    @pytest.mark.parametrize(
        "sorting_method", ["natural", "predefined", "lexicographical", "random"]
    )
    @pytest.mark.parametrize(
        "cloud_storage_id, org",
        [
            (1, ""),
        ],
    )
    def test_create_task_with_cloud_storage_and_retrieve_data(
        self,
        use_manifest: bool,
        use_cache: bool,
        sorting_method: str,
        cloud_storage_id: int,
        org: str,
        cloud_storages,
        request,
    ):
        cloud_storage = cloud_storages[cloud_storage_id]
        task_id, _ = self._create_task_with_cloud_data(
            request=request,
            cloud_storage=cloud_storage,
            # manifest file should not be uploaded if random sorting is used or if cache is not used
            use_manifest=use_manifest and use_cache and (sorting_method != "random"),
            use_cache=use_cache,
            server_files=[f"test/sub_{i}/img_{j}.jpeg" for i in range(2) for j in range(3)],
            org=org,
            sorting_method=sorting_method,
        )

        with make_api_client(self._USERNAME) as api_client:
            (_, response) = api_client.tasks_api.retrieve_data(
                task_id, type="chunk", quality="compressed", number=0
            )
            assert response.status == HTTPStatus.OK

    @pytest.mark.with_external_services
    @pytest.mark.parametrize(
        "filenames, sorting_method",
        [
            (["img_1.jpeg", "img_2.jpeg", "img_10.jpeg"], "natural"),
            (["img_10.jpeg", "img_1.jpeg", "img_2.jpeg"], "predefined"),
            (["img_1.jpeg", "img_10.jpeg", "img_2.jpeg"], "lexicographical"),
        ],
    )
    @pytest.mark.parametrize(
        "cloud_storage_id, org",
        [
            (1, ""),
        ],
    )
    def test_create_task_with_cloud_storage_and_check_data_sorting(
        self,
        filenames: List[str],
        sorting_method: str,
        cloud_storage_id: int,
        org: str,
        cloud_storages,
        request,
    ):
        cloud_storage = cloud_storages[cloud_storage_id]

        task_id, _ = self._create_task_with_cloud_data(
            request=request,
            cloud_storage=cloud_storage,
            use_manifest=False,
            use_cache=True,
            server_files=["test/sub_0/" + f for f in filenames],
            org=org,
            sorting_method=sorting_method,
            filenames=filenames,
        )

        with make_api_client(self._USERNAME) as api_client:
            data_meta, _ = api_client.tasks_api.retrieve_data_meta(task_id)

            for image_name, frame in zip(filenames, data_meta.frames):
                assert frame.name.rsplit("/", maxsplit=1)[1] == image_name

    @pytest.mark.with_external_services
    @pytest.mark.parametrize(
        "cloud_storage_id, org",
        [
            (1, ""),
        ],
    )
    def test_create_task_with_cloud_storage_and_check_retrieve_data_meta(
        self,
        cloud_storage_id: int,
        org: str,
        cloud_storages,
        request,
    ):
        cloud_storage = cloud_storages[cloud_storage_id]

        data_spec = {
            "start_frame": 2,
            "stop_frame": 6,
            "frame_filter": "step=2",
        }

        task_id, _ = self._create_task_with_cloud_data(
            request=request,
            cloud_storage=cloud_storage,
            use_manifest=False,
            use_cache=False,
            server_files=["test/video/video.avi"],
            org=org,
            spec=data_spec,
            data_type="video",
        )

        with make_api_client(self._USERNAME) as api_client:
            data_meta, _ = api_client.tasks_api.retrieve_data_meta(task_id)

        assert data_meta.start_frame == 2
        assert data_meta.stop_frame == 6
        assert data_meta.size == 3

    def test_can_specify_file_job_mapping(self):
        task_spec = {
            "name": f"test file-job mapping",
            "labels": [{"name": "car"}],
        }

        files = generate_image_files(7)
        filenames = [osp.basename(f.name) for f in files]
        expected_segments = [
            filenames[0:1],
            filenames[1:5][::-1],  # a reversed fragment
            filenames[5:7],
        ]

        data_spec = {
            "image_quality": 75,
            "client_files": files,
            "job_file_mapping": expected_segments,
        }

        task_id, _ = create_task(
            self._USERNAME, task_spec, data_spec, content_type="application/json"
        )

        with make_api_client(self._USERNAME) as api_client:
            jobs: List[models.JobRead] = get_paginated_collection(
                api_client.jobs_api.list_endpoint, task_id=task_id, sort="id"
            )
            (task_meta, _) = api_client.tasks_api.retrieve_data_meta(id=task_id)

            assert [f.name for f in task_meta.frames] == list(
                chain.from_iterable(expected_segments)
            )

            start_frame = 0
            for i, job in enumerate(jobs):
                expected_size = len(expected_segments[i])
                stop_frame = start_frame + expected_size - 1
                assert job.start_frame == start_frame
                assert job.stop_frame == stop_frame

                start_frame = stop_frame + 1

    def test_cannot_create_task_with_same_labels(self):
        task_spec = {
            "name": "test cannot create task with same labels",
            "labels": [{"name": "l1"}, {"name": "l1"}],
        }
        response = post_method(self._USERNAME, "tasks", task_spec)
        assert response.status_code == HTTPStatus.BAD_REQUEST

        response = get_method(self._USERNAME, "tasks")
        assert response.status_code == HTTPStatus.OK

    def test_cannot_create_task_with_same_skeleton_sublabels(self):
        task_spec = {
            "name": "test cannot create task with same skeleton sublabels",
            "labels": [
                {"name": "s1", "type": "skeleton", "sublabels": [{"name": "1"}, {"name": "1"}]}
            ],
        }
        response = post_method(self._USERNAME, "tasks", task_spec)
        assert response.status_code == HTTPStatus.BAD_REQUEST

        response = get_method(self._USERNAME, "tasks")
        assert response.status_code == HTTPStatus.OK

    @pytest.mark.with_external_services
    @pytest.mark.parametrize("cloud_storage_id", [2])
    @pytest.mark.parametrize("use_manifest", [True, False])
    @pytest.mark.parametrize("server_files", [["test/"]])
    @pytest.mark.parametrize(
        "default_prefix, expected_task_size",
        [
            (
                "test/sub_1/img_0",
                1,
            ),
            (
                "test/sub_1/",
                3,
            ),
        ],
    )
    @pytest.mark.parametrize("org", [""])
    def test_create_task_with_cloud_storage_directories_and_default_bucket_prefix(
        self,
        cloud_storage_id: int,
        use_manifest: bool,
        server_files: List[str],
        default_prefix: str,
        expected_task_size: int,
        org: str,
        cloud_storages,
        request,
    ):
        cloud_storage = cloud_storages[cloud_storage_id]

        with make_api_client(self._USERNAME) as api_client:
            (_, response) = api_client.cloudstorages_api.partial_update(
                cloud_storage_id,
                patched_cloud_storage_write_request={
                    "specific_attributes": f'{cloud_storage["specific_attributes"]}&prefix={default_prefix}'
                },
            )
            assert response.status == HTTPStatus.OK

        task_id, _ = self._create_task_with_cloud_data(
            request, cloud_storage, use_manifest, server_files, org=org
        )

        with make_api_client(self._USERNAME) as api_client:
            (task, response) = api_client.tasks_api.retrieve(task_id)
            assert response.status == HTTPStatus.OK
            assert task.size == expected_task_size

    @parametrize(
        "frame_selection_method, method_params, per_job_count_param",
        map(
            lambda e: (*e[0], e[1]),
            product(
                [
                    *tuple(product(["random_uniform"], [{"frame_count"}, {"frame_share"}])),
                    ("manual", {}),
                ],
                ["frames_per_job_count", "frames_per_job_share"],
            ),
        ),
    )
    def test_can_create_task_with_honeypots(
        self,
        fxt_test_name,
        frame_selection_method: str,
        method_params: Set[str],
        per_job_count_param: str,
    ):
        base_segment_size = 4
        total_frame_count = 15
        validation_frames_count = 5
        validation_per_job_count = 2
        regular_frame_count = total_frame_count - validation_frames_count
        resulting_task_size = (
            regular_frame_count
            + validation_per_job_count * math.ceil(regular_frame_count / base_segment_size)
            + validation_frames_count
        )

        image_files = generate_image_files(total_frame_count)

        validation_params = {"mode": "gt_pool", "frame_selection_method": frame_selection_method}

        if per_job_count_param == "frames_per_job_count":
            validation_params[per_job_count_param] = validation_per_job_count
        elif per_job_count_param == "frames_per_job_share":
            validation_params[per_job_count_param] = validation_per_job_count / base_segment_size
        else:
            assert False

        if frame_selection_method == "random_uniform":
            validation_params["random_seed"] = 42

            for method_param in method_params:
                if method_param == "frame_count":
                    validation_params[method_param] = validation_frames_count
                elif method_param == "frame_share":
                    validation_params[method_param] = validation_frames_count / total_frame_count
                else:
                    assert False
        elif frame_selection_method == "manual":
            rng = np.random.Generator(np.random.MT19937(seed=42))
            validation_params["frames"] = rng.choice(
                [f.name for f in image_files], validation_frames_count, replace=False
            ).tolist()
        else:
            assert False

        task_params = {
            "name": fxt_test_name,
            "labels": [{"name": "a"}],
            "segment_size": base_segment_size,
        }

        data_params = {
            "image_quality": 70,
            "client_files": image_files,
            "sorting_method": "random",
            "validation_params": validation_params,
        }

        task_id, _ = create_task(self._USERNAME, spec=task_params, data=data_params)

        with make_api_client(self._USERNAME) as api_client:
            (task, _) = api_client.tasks_api.retrieve(task_id)
            (task_meta, _) = api_client.tasks_api.retrieve_data_meta(task_id)
            annotation_job_metas = [
                api_client.jobs_api.retrieve_data_meta(job.id)[0]
                for job in get_paginated_collection(
                    api_client.jobs_api.list_endpoint, task_id=task_id, type="annotation"
                )
            ]
            gt_job_metas = [
                api_client.jobs_api.retrieve_data_meta(job.id)[0]
                for job in get_paginated_collection(
                    api_client.jobs_api.list_endpoint, task_id=task_id, type="ground_truth"
                )
            ]

            assert len(gt_job_metas) == 1

        assert task.segment_size == 0  # means "custom segments"
        assert task.size == resulting_task_size
        assert task_meta.size == resulting_task_size

        # validation frames (pool frames) must be appended in the end of the task, in the GT job
        validation_frames = set(f.name for f in task_meta.frames[-validation_frames_count:])
        if frame_selection_method == "manual":
            assert sorted(validation_frames) == sorted(validation_params["frames"])
            assert sorted(f.name for f in gt_job_metas[0].frames) == sorted(
                validation_params["frames"]
            )

        annotation_job_frame_counts = Counter(
            f.name for f in task_meta.frames[:-validation_frames_count]
        )

        regular_frame_counts = {
            k: v for k, v in annotation_job_frame_counts.items() if k not in validation_frames
        }
        # regular frames must not repeat
        assert regular_frame_counts == {
            f.name: 1 for f in image_files if f.name not in validation_frames
        }

        # only validation frames can repeat
        assert set(fn for fn, count in annotation_job_frame_counts.items() if count != 1).issubset(
            validation_frames
        )

        # each job must have the specified number of validation frames
        for job_meta in annotation_job_metas:
            assert (
                len(set(f.name for f in job_meta.frames if f.name in validation_frames))
                == validation_per_job_count
            )

    @pytest.mark.parametrize("random_seed", [1, 2, 5])
    def test_can_create_task_with_honeypots_random_seed_guarantees_the_same_layout(
        self, fxt_test_name, random_seed: int
    ):
        base_segment_size = 4
        total_frame_count = 15
        validation_frames_count = 5
        validation_per_job_count = 2

        image_files = generate_image_files(total_frame_count)

        validation_params = {
            "mode": "gt_pool",
            "frame_selection_method": "random_uniform",
            "frame_count": validation_frames_count,
            "frames_per_job_count": validation_per_job_count,
            "random_seed": random_seed,
        }

        task_params = {
            "name": fxt_test_name,
            "labels": [{"name": "a"}],
            "segment_size": base_segment_size,
        }

        data_params = {
            "image_quality": 70,
            "client_files": image_files,
            "sorting_method": "random",
            "validation_params": validation_params,
        }

        def _create_task():
            with make_api_client(self._USERNAME) as api_client:
                task_id, _ = create_task(
                    self._USERNAME, spec=deepcopy(task_params), data=deepcopy(data_params)
                )
                task_meta = json.loads(api_client.tasks_api.retrieve_data_meta(task_id)[1].data)
                task_validation_layout = json.loads(
                    api_client.tasks_api.retrieve_validation_layout(task_id)[1].data
                )
                return task_meta, task_validation_layout

        task1_meta, task1_validation_layout = _create_task()
        task2_meta, task2_validation_layout = _create_task()

        assert (
            DeepDiff(
                task1_meta,
                task2_meta,
                ignore_order=False,
                exclude_regex_paths=[r"root\['chunks_updated_date'\]"],  # must be different
            )
            == {}
        )
        assert DeepDiff(task1_validation_layout, task2_validation_layout, ignore_order=False) == {}

    @parametrize(
        "frame_selection_method, method_params",
        [
            *tuple(product(["random_uniform"], [{"frame_count"}, {"frame_share"}])),
            *tuple(
                product(["random_per_job"], [{"frames_per_job_count"}, {"frames_per_job_share"}])
            ),
            ("manual", {}),
        ],
        idgen=lambda **args: "-".join([args["frame_selection_method"], *args["method_params"]]),
    )
    def test_can_create_task_with_gt_job_from_images(
        self,
        request: pytest.FixtureRequest,
        frame_selection_method: str,
        method_params: Set[str],
    ):
        segment_size = 4
        total_frame_count = 15
        resulting_task_size = total_frame_count

        image_files = generate_image_files(total_frame_count)

        validation_params = {"mode": "gt", "frame_selection_method": frame_selection_method}

        if "random" in frame_selection_method:
            validation_params["random_seed"] = 42

        if frame_selection_method == "random_uniform":
            validation_frames_count = 5

            for method_param in method_params:
                if method_param == "frame_count":
                    validation_params[method_param] = validation_frames_count
                elif method_param == "frame_share":
                    validation_params[method_param] = validation_frames_count / total_frame_count
                else:
                    assert False
        elif frame_selection_method == "random_per_job":
            validation_per_job_count = 2
            validation_frames_count = validation_per_job_count * math.ceil(
                total_frame_count / segment_size
            )

            for method_param in method_params:
                if method_param == "frames_per_job_count":
                    validation_params[method_param] = validation_per_job_count
                elif method_param == "frames_per_job_share":
                    validation_params[method_param] = validation_per_job_count / segment_size
                else:
                    assert False
        elif frame_selection_method == "manual":
            validation_frames_count = 5

            rng = np.random.Generator(np.random.MT19937(seed=42))
            validation_params["frames"] = rng.choice(
                [f.name for f in image_files], validation_frames_count, replace=False
            ).tolist()
        else:
            assert False

        task_params = {
            "name": request.node.name,
            "labels": [{"name": "a"}],
            "segment_size": segment_size,
        }

        data_params = {
            "image_quality": 70,
            "client_files": image_files,
            "validation_params": validation_params,
        }

        task_id, _ = create_task(self._USERNAME, spec=task_params, data=data_params)

        with make_api_client(self._USERNAME) as api_client:
            (task, _) = api_client.tasks_api.retrieve(task_id)
            (task_meta, _) = api_client.tasks_api.retrieve_data_meta(task_id)
            annotation_job_metas = [
                api_client.jobs_api.retrieve_data_meta(job.id)[0]
                for job in get_paginated_collection(
                    api_client.jobs_api.list_endpoint, task_id=task_id, type="annotation"
                )
            ]
            gt_job_metas = [
                api_client.jobs_api.retrieve_data_meta(job.id)[0]
                for job in get_paginated_collection(
                    api_client.jobs_api.list_endpoint, task_id=task_id, type="ground_truth"
                )
            ]

            assert len(gt_job_metas) == 1

            if frame_selection_method in ("random_uniform", "manual"):
                assert gt_job_metas[0].size == validation_frames_count
            elif frame_selection_method == "random_per_job":
                assert gt_job_metas[0].size == (
                    resulting_task_size // segment_size * validation_per_job_count
                    + min(resulting_task_size % segment_size, validation_per_job_count)
                )
            else:
                assert False

        assert task.segment_size == segment_size
        assert task.size == resulting_task_size
        assert task_meta.size == resulting_task_size

        validation_frames = [
            gt_job_metas[0].frames[rel_frame_id].name
            for rel_frame_id, abs_frame_id in enumerate(
                range(
                    gt_job_metas[0].start_frame,
                    gt_job_metas[0].stop_frame + 1,
                    int((gt_job_metas[0].frame_filter or "step=1").split("=")[1]),
                )
            )
            if abs_frame_id in gt_job_metas[0].included_frames
        ]
        if frame_selection_method == "manual":
            assert sorted(validation_params["frames"]) == sorted(validation_frames)

        assert len(validation_frames) == validation_frames_count

        # frames must not repeat
        assert sorted(f.name for f in image_files) == sorted(f.name for f in task_meta.frames)

        if frame_selection_method == "random_per_job":
            # each job must have the specified number of validation frames
            for job_meta in annotation_job_metas:
                assert (
                    len([f.name for f in job_meta.frames if f.name in validation_frames])
                    == validation_per_job_count
                )

    @parametrize(
        "frame_selection_method, method_params",
        [
            *tuple(product(["random_uniform"], [{"frame_count"}, {"frame_share"}])),
            *tuple(
                product(["random_per_job"], [{"frames_per_job_count"}, {"frames_per_job_share"}])
            ),
        ],
        idgen=lambda **args: "-".join([args["frame_selection_method"], *args["method_params"]]),
    )
    def test_can_create_task_with_gt_job_from_video(
        self,
        request: pytest.FixtureRequest,
        frame_selection_method: str,
        method_params: Set[str],
    ):
        segment_size = 4
        total_frame_count = 15
        resulting_task_size = total_frame_count

        video_file = generate_video_file(total_frame_count)

        validation_params = {"mode": "gt", "frame_selection_method": frame_selection_method}

        if "random" in frame_selection_method:
            validation_params["random_seed"] = 42

        if frame_selection_method == "random_uniform":
            validation_frames_count = 5

            for method_param in method_params:
                if method_param == "frame_count":
                    validation_params[method_param] = validation_frames_count
                elif method_param == "frame_share":
                    validation_params[method_param] = validation_frames_count / total_frame_count
                else:
                    assert False
        elif frame_selection_method == "random_per_job":
            validation_per_job_count = 2

            for method_param in method_params:
                if method_param == "frames_per_job_count":
                    validation_params[method_param] = validation_per_job_count
                elif method_param == "frames_per_job_share":
                    validation_params[method_param] = validation_per_job_count / segment_size
                else:
                    assert False

        task_params = {
            "name": request.node.name,
            "labels": [{"name": "a"}],
            "segment_size": segment_size,
        }

        data_params = {
            "image_quality": 70,
            "client_files": [video_file],
            "validation_params": validation_params,
        }

        task_id, _ = create_task(self._USERNAME, spec=task_params, data=data_params)

        with make_api_client(self._USERNAME) as api_client:
            (task, _) = api_client.tasks_api.retrieve(task_id)
            (task_meta, _) = api_client.tasks_api.retrieve_data_meta(task_id)
            annotation_job_metas = [
                api_client.jobs_api.retrieve_data_meta(job.id)[0]
                for job in get_paginated_collection(
                    api_client.jobs_api.list_endpoint, task_id=task_id, type="annotation"
                )
            ]
            gt_job_metas = [
                api_client.jobs_api.retrieve_data_meta(job.id)[0]
                for job in get_paginated_collection(
                    api_client.jobs_api.list_endpoint, task_id=task_id, type="ground_truth"
                )
            ]

            assert len(gt_job_metas) == 1

            if frame_selection_method == "random_uniform":
                assert gt_job_metas[0].size == validation_frames_count
            elif frame_selection_method == "random_per_job":
                assert gt_job_metas[0].size == (
                    resulting_task_size // segment_size * validation_per_job_count
                    + min(resulting_task_size % segment_size, validation_per_job_count)
                )
            else:
                assert False

        assert task.segment_size == segment_size
        assert task.size == resulting_task_size
        assert task_meta.size == resulting_task_size

        frame_step = parse_frame_step(gt_job_metas[0].frame_filter)
        validation_frames = [
            abs_frame_id
            for abs_frame_id in range(
                gt_job_metas[0].start_frame,
                gt_job_metas[0].stop_frame + 1,
                frame_step,
            )
            if abs_frame_id in gt_job_metas[0].included_frames
        ]

        if frame_selection_method == "random_per_job":
            # each job must have the specified number of validation frames
            for job_meta in annotation_job_metas:
                assert (
                    len(
                        set(
                            range(job_meta.start_frame, job_meta.stop_frame + 1, frame_step)
                        ).intersection(validation_frames)
                    )
                    == validation_per_job_count
                )
        else:
            assert len(validation_frames) == validation_frames_count


class _SourceDataType(str, Enum):
    images = "images"
    video = "video"


class _TaskSpec(models.ITaskWriteRequest, models.IDataRequest, metaclass=ABCMeta):
    size: int
    frame_step: int
    source_data_type: _SourceDataType

    @abstractmethod
    def read_frame(self, i: int) -> Image.Image: ...


@attrs.define
class _TaskSpecBase(_TaskSpec):
    _params: Union[Dict, models.TaskWriteRequest]
    _data_params: Union[Dict, models.DataRequest]
    size: int = attrs.field(kw_only=True)

    @property
    def frame_step(self) -> int:
        return parse_frame_step(getattr(self, "frame_filter", ""))

    def __getattr__(self, k: str) -> Any:
        notfound = object()

        for params in [self._params, self._data_params]:
            if isinstance(params, dict):
                v = params.get(k, notfound)
            else:
                v = getattr(params, k, notfound)

            if v is not notfound:
                return v

        raise AttributeError(k)


@attrs.define
class _ImagesTaskSpec(_TaskSpecBase):
    source_data_type: ClassVar[_SourceDataType] = _SourceDataType.images

    _get_frame: Callable[[int], bytes] = attrs.field(kw_only=True)

    def read_frame(self, i: int) -> Image.Image:
        return Image.open(io.BytesIO(self._get_frame(i)))


@attrs.define
class _VideoTaskSpec(_TaskSpecBase):
    source_data_type: ClassVar[_SourceDataType] = _SourceDataType.video

    _get_video_file: Callable[[], io.IOBase] = attrs.field(kw_only=True)

    def read_frame(self, i: int) -> Image.Image:
        with closing(read_video_file(self._get_video_file())) as reader:
            for _ in range(i + 1):
                frame = next(reader)

            return frame


@pytest.mark.usefixtures("restore_db_per_class")
@pytest.mark.usefixtures("restore_cvat_data_per_class")
@pytest.mark.usefixtures("restore_redis_ondisk_per_class")
@pytest.mark.usefixtures("restore_redis_ondisk_after_class")
class TestTaskData:
    _USERNAME = "admin1"

    def _uploaded_images_task_fxt_base(
        self,
        request: pytest.FixtureRequest,
        *,
        frame_count: Optional[int] = 10,
        image_files: Optional[Sequence[io.BytesIO]] = None,
        start_frame: Optional[int] = None,
        stop_frame: Optional[int] = None,
        step: Optional[int] = None,
        segment_size: Optional[int] = None,
        **data_kwargs,
    ) -> Generator[Tuple[_ImagesTaskSpec, int], None, None]:
        task_params = {
            "name": f"{request.node.name}[{request.fixturename}]",
            "labels": [{"name": "a"}],
        }
        if segment_size:
            task_params["segment_size"] = segment_size

        assert bool(image_files) ^ bool(
            frame_count
        ), "Expected only one of 'image_files' and 'frame_count'"
        if not image_files:
            image_files = generate_image_files(frame_count)
        elif not frame_count:
            frame_count = len(image_files)

        images_data = [f.getvalue() for f in image_files]

        resulting_task_size = len(
            range(start_frame or 0, (stop_frame or len(images_data) - 1) + 1, step or 1)
        )

        data_params = {
            "image_quality": 70,
            "client_files": image_files,
            "sorting_method": "natural",
            "chunk_size": max(1, (segment_size or resulting_task_size) // 2),
        }
        data_params.update(data_kwargs)

        if start_frame is not None:
            data_params["start_frame"] = start_frame

        if stop_frame is not None:
            data_params["stop_frame"] = stop_frame

        if step is not None:
            data_params["frame_filter"] = f"step={step}"

        def get_frame(i: int) -> bytes:
            return images_data[i]

        task_id, _ = create_task(self._USERNAME, spec=task_params, data=data_params)
        yield _ImagesTaskSpec(
            models.TaskWriteRequest._from_openapi_data(**task_params),
            models.DataRequest._from_openapi_data(**data_params),
            get_frame=get_frame,
            size=resulting_task_size,
        ), task_id

    @pytest.fixture(scope="class")
    def fxt_uploaded_images_task(
        self, request: pytest.FixtureRequest
    ) -> Generator[Tuple[_TaskSpec, int], None, None]:
        yield from self._uploaded_images_task_fxt_base(request=request)

    @pytest.fixture(scope="class")
    def fxt_uploaded_images_task_with_segments(
        self, request: pytest.FixtureRequest
    ) -> Generator[Tuple[_TaskSpec, int], None, None]:
        yield from self._uploaded_images_task_fxt_base(request=request, segment_size=4)

    @fixture(scope="class")
    @parametrize("step", [2, 5])
    @parametrize("stop_frame", [15, 26])
    @parametrize("start_frame", [3, 7])
    def fxt_uploaded_images_task_with_segments_start_stop_step(
        self, request: pytest.FixtureRequest, start_frame: int, stop_frame: Optional[int], step: int
    ) -> Generator[Tuple[_TaskSpec, int], None, None]:
        yield from self._uploaded_images_task_fxt_base(
            request=request,
            frame_count=30,
            segment_size=4,
            start_frame=start_frame,
            stop_frame=stop_frame,
            step=step,
        )

    def _uploaded_images_task_with_honeypots_and_segments_base(
        self,
        request: pytest.FixtureRequest,
        *,
        start_frame: Optional[int] = None,
        step: Optional[int] = None,
        random_seed: int = 42,
    ) -> Generator[Tuple[_TaskSpec, int], None, None]:
        validation_params = models.DataRequestValidationParams._from_openapi_data(
            mode="gt_pool",
            frame_selection_method="random_uniform",
            random_seed=random_seed,
            frame_count=5,
            frames_per_job_count=2,
        )

        used_frames_count = 15
        total_frame_count = (start_frame or 0) + used_frames_count * (step or 1)
        base_segment_size = 4
        regular_frame_count = used_frames_count - validation_params.frame_count
        final_segment_size = base_segment_size + validation_params.frames_per_job_count
        final_task_size = (
            regular_frame_count
            + validation_params.frames_per_job_count
            * math.ceil(regular_frame_count / base_segment_size)
            + validation_params.frame_count
        )

        image_files = generate_image_files(total_frame_count)

        with closing(
            self._uploaded_images_task_fxt_base(
                request=request,
                frame_count=None,
                image_files=image_files,
                segment_size=base_segment_size,
                sorting_method="random",
                start_frame=start_frame,
                step=step,
                validation_params=validation_params,
            )
        ) as task_gen:
            for task_spec, task_id in task_gen:
                # Get the actual frame order after the task is created
                with make_api_client(self._USERNAME) as api_client:
                    (task_meta, _) = api_client.tasks_api.retrieve_data_meta(task_id)
                    frame_map = [
                        next(i for i, f in enumerate(image_files) if f.name == frame_info.name)
                        for frame_info in task_meta.frames
                    ]

                _get_frame = task_spec._get_frame
                task_spec._get_frame = lambda i: _get_frame(frame_map[i])

                task_spec.size = final_task_size
                task_spec._params.segment_size = final_segment_size

                # These parameters are not applicable to the resulting task,
                # they are only effective during task creation
                if start_frame or step:
                    task_spec._data_params.start_frame = 0
                    task_spec._data_params.stop_frame = task_spec.size
                    task_spec._data_params.frame_filter = ""

                yield task_spec, task_id

    @fixture(scope="class")
    def fxt_uploaded_images_task_with_honeypots_and_segments(
        self, request: pytest.FixtureRequest
    ) -> Generator[Tuple[_TaskSpec, int], None, None]:
        yield from self._uploaded_images_task_with_honeypots_and_segments_base(request)

    @fixture(scope="class")
    @parametrize("start_frame, step", [(2, 3)])
    def fxt_uploaded_images_task_with_honeypots_and_segments_start_step(
        self, request: pytest.FixtureRequest, start_frame: Optional[int], step: Optional[int]
    ) -> Generator[Tuple[_TaskSpec, int], None, None]:
        yield from self._uploaded_images_task_with_honeypots_and_segments_base(
            request, start_frame=start_frame, step=step
        )

<<<<<<< HEAD
    @fixture(scope="class")
    @parametrize("random_seed", [1, 2, 5])
    def fxt_uploaded_images_task_with_honeypots_and_changed_real_frames(
        self, request: pytest.FixtureRequest, random_seed: int
    ) -> Generator[Tuple[_TaskSpec, int], None, None]:
        with closing(
            self._uploaded_images_task_with_honeypots_and_segments_base(
                request, start_frame=2, step=3, random_seed=random_seed
            )
        ) as gen_iter:
            task_spec, task_id = next(gen_iter)

            with make_api_client(self._USERNAME) as api_client:
                validation_layout, _ = api_client.tasks_api.retrieve_validation_layout(task_id)
                validation_frames = validation_layout.validation_frames

                new_honeypot_real_frames = [
                    validation_frames[(validation_frames.index(f) + 1) % len(validation_frames)]
                    for f in validation_layout.honeypot_real_frames
                ]
                api_client.tasks_api.partial_update_validation_layout(
                    task_id,
                    patched_task_validation_layout_write_request=(
                        models.PatchedTaskValidationLayoutWriteRequest(
                            frame_selection_method="manual",
                            honeypot_real_frames=new_honeypot_real_frames,
                        )
                    ),
                )

                # Get the new frame order
                frame_map = dict(zip(validation_layout.honeypot_frames, new_honeypot_real_frames))

                _get_frame = task_spec._get_frame
                task_spec._get_frame = lambda i: _get_frame(frame_map.get(i, i))

            yield task_spec, task_id
=======
    def _uploaded_images_task_with_gt_and_segments_base(
        self,
        request: pytest.FixtureRequest,
        *,
        start_frame: Optional[int] = None,
        step: Optional[int] = None,
        frame_selection_method: str = "random_uniform",
    ) -> Generator[Tuple[_TaskSpec, int], None, None]:
        used_frames_count = 16
        total_frame_count = (start_frame or 0) + used_frames_count * (step or 1)
        segment_size = 5
        image_files = generate_image_files(total_frame_count)

        validation_params_kwargs = {"frame_selection_method": frame_selection_method}

        if "random" in frame_selection_method:
            validation_params_kwargs["random_seed"] = 42

        if frame_selection_method == "random_uniform":
            validation_frames_count = 10
            validation_params_kwargs["frame_count"] = validation_frames_count
        elif frame_selection_method == "random_per_job":
            frames_per_job_count = 3
            validation_params_kwargs["frames_per_job_count"] = frames_per_job_count
            validation_frames_count = used_frames_count // segment_size + min(
                used_frames_count % segment_size, frames_per_job_count
            )
        elif frame_selection_method == "manual":
            validation_frames_count = 10

            valid_frame_ids = range(
                (start_frame or 0), (start_frame or 0) + used_frames_count * (step or 1), step or 1
            )
            rng = np.random.Generator(np.random.MT19937(seed=42))
            validation_params_kwargs["frames"] = rng.choice(
                [f.name for i, f in enumerate(image_files) if i in valid_frame_ids],
                validation_frames_count,
                replace=False,
            ).tolist()
        else:
            raise NotImplementedError

        validation_params = models.DataRequestValidationParams._from_openapi_data(
            mode="gt",
            **validation_params_kwargs,
        )

        yield from self._uploaded_images_task_fxt_base(
            request=request,
            frame_count=None,
            image_files=image_files,
            segment_size=segment_size,
            sorting_method="natural",
            start_frame=start_frame,
            step=step,
            validation_params=validation_params,
        )

    @fixture(scope="class")
    @parametrize("start_frame, step", [(2, 3)])
    @parametrize("frame_selection_method", ["random_uniform", "random_per_job", "manual"])
    def fxt_uploaded_images_task_with_gt_and_segments_start_step(
        self,
        request: pytest.FixtureRequest,
        start_frame: Optional[int],
        step: Optional[int],
        frame_selection_method: str,
    ) -> Generator[Tuple[_TaskSpec, int], None, None]:
        yield from self._uploaded_images_task_with_gt_and_segments_base(
            request,
            start_frame=start_frame,
            step=step,
            frame_selection_method=frame_selection_method,
        )
>>>>>>> 125d23e6

    def _uploaded_video_task_fxt_base(
        self,
        request: pytest.FixtureRequest,
        *,
        frame_count: int = 10,
        segment_size: Optional[int] = None,
        start_frame: Optional[int] = None,
        stop_frame: Optional[int] = None,
        step: Optional[int] = None,
    ) -> Generator[Tuple[_VideoTaskSpec, int], None, None]:
        task_params = {
            "name": f"{request.node.name}[{request.fixturename}]",
            "labels": [{"name": "a"}],
        }
        if segment_size:
            task_params["segment_size"] = segment_size

        resulting_task_size = len(
            range(start_frame or 0, (stop_frame or frame_count - 1) + 1, step or 1)
        )

        video_file = generate_video_file(frame_count)
        video_data = video_file.getvalue()
        data_params = {
            "image_quality": 70,
            "client_files": [video_file],
            "chunk_size": max(1, (segment_size or resulting_task_size) // 2),
        }

        if start_frame is not None:
            data_params["start_frame"] = start_frame

        if stop_frame is not None:
            data_params["stop_frame"] = stop_frame

        if step is not None:
            data_params["frame_filter"] = f"step={step}"

        def get_video_file() -> io.BytesIO:
            return io.BytesIO(video_data)

        task_id, _ = create_task(self._USERNAME, spec=task_params, data=data_params)
        yield _VideoTaskSpec(
            models.TaskWriteRequest._from_openapi_data(**task_params),
            models.DataRequest._from_openapi_data(**data_params),
            get_video_file=get_video_file,
            size=resulting_task_size,
        ), task_id

    @pytest.fixture(scope="class")
    def fxt_uploaded_video_task(
        self,
        request: pytest.FixtureRequest,
    ) -> Generator[Tuple[_TaskSpec, int], None, None]:
        yield from self._uploaded_video_task_fxt_base(request=request)

    @pytest.fixture(scope="class")
    def fxt_uploaded_video_task_with_segments(
        self, request: pytest.FixtureRequest
    ) -> Generator[Tuple[_TaskSpec, int], None, None]:
        yield from self._uploaded_video_task_fxt_base(request=request, segment_size=4)

    @fixture(scope="class")
    @parametrize("step", [2, 5])
    @parametrize("stop_frame", [15, 26])
    @parametrize("start_frame", [3, 7])
    def fxt_uploaded_video_task_with_segments_start_stop_step(
        self, request: pytest.FixtureRequest, start_frame: int, stop_frame: Optional[int], step: int
    ) -> Generator[Tuple[_TaskSpec, int], None, None]:
        yield from self._uploaded_video_task_fxt_base(
            request=request,
            frame_count=30,
            segment_size=4,
            start_frame=start_frame,
            stop_frame=stop_frame,
            step=step,
        )

    def _compute_annotation_segment_params(self, task_spec: _TaskSpec) -> List[Tuple[int, int]]:
        segment_params = []
        frame_step = task_spec.frame_step
        segment_size = getattr(task_spec, "segment_size", 0) or task_spec.size * frame_step
        start_frame = getattr(task_spec, "start_frame", 0)
        stop_frame = getattr(task_spec, "stop_frame", None) or (
            start_frame + (task_spec.size - 1) * frame_step
        )
        end_frame = stop_frame - ((stop_frame - start_frame) % frame_step) + frame_step

        validation_params = getattr(task_spec, "validation_params", None)
        if validation_params and validation_params.mode.value == "gt_pool":
            end_frame = min(
                end_frame, (task_spec.size - validation_params.frame_count) * frame_step
            )
            segment_size = min(segment_size, end_frame - 1)

        overlap = min(
            (
                getattr(task_spec, "overlap", None) or 0
                if task_spec.source_data_type == _SourceDataType.images
                else 5
            ),
            segment_size // 2,
        )
        segment_start = start_frame
        while segment_start < end_frame:
            if start_frame < segment_start:
                segment_start -= overlap * frame_step

            segment_end = segment_start + frame_step * segment_size

            segment_params.append((segment_start, min(segment_end, end_frame) - frame_step))
            segment_start = segment_end

        return segment_params

    @staticmethod
    def _compare_images(
        expected: Image.Image, actual: Image.Image, *, must_be_identical: bool = True
    ):
        expected_pixels = np.array(expected)
        chunk_frame_pixels = np.array(actual)
        assert expected_pixels.shape == chunk_frame_pixels.shape

        if not must_be_identical:
            # video chunks can have slightly changed colors, due to codec specifics
            # compressed images can also be distorted
            assert np.allclose(chunk_frame_pixels, expected_pixels, atol=2)
        else:
            assert np.array_equal(chunk_frame_pixels, expected_pixels)

    def _get_job_abs_frame_set(self, job_meta: models.DataMetaRead) -> Sequence[int]:
        if job_meta.included_frames:
            return job_meta.included_frames
        else:
            return range(
                job_meta.start_frame,
                job_meta.stop_frame + 1,
                parse_frame_step(job_meta.frame_filter),
            )

    _tasks_with_honeypots_cases = [
        fixture_ref("fxt_uploaded_images_task_with_honeypots_and_segments"),
        fixture_ref("fxt_uploaded_images_task_with_honeypots_and_segments_start_step"),
        fixture_ref("fxt_uploaded_images_task_with_honeypots_and_changed_real_frames"),
    ]

    _tasks_with_simple_gt_job_cases = [
        fixture_ref("fxt_uploaded_images_task_with_gt_and_segments_start_step")
    ]

    # Keep in mind that these fixtures are generated eagerly
    # (before each depending test or group of tests),
    # e.g. a failing task creation in one the fixtures will fail all the depending tests cases.
    _all_task_cases = (
        [
            fixture_ref("fxt_uploaded_images_task"),
            fixture_ref("fxt_uploaded_images_task_with_segments"),
            fixture_ref("fxt_uploaded_images_task_with_segments_start_stop_step"),
            fixture_ref("fxt_uploaded_video_task"),
            fixture_ref("fxt_uploaded_video_task_with_segments"),
            fixture_ref("fxt_uploaded_video_task_with_segments_start_stop_step"),
        ]
        + _tasks_with_honeypots_cases
        + _tasks_with_simple_gt_job_cases
    )

    @parametrize("task_spec, task_id", _all_task_cases)
    def test_can_get_task_meta(self, task_spec: _TaskSpec, task_id: int):
        with make_api_client(self._USERNAME) as api_client:
            (task_meta, _) = api_client.tasks_api.retrieve_data_meta(task_id)

            assert task_meta.size == task_spec.size
            assert task_meta.start_frame == getattr(task_spec, "start_frame", 0)
            assert task_meta.stop_frame == getattr(task_spec, "stop_frame", None) or task_spec.size
            assert task_meta.frame_filter == getattr(task_spec, "frame_filter", "")

            task_frame_set = set(
                range(task_meta.start_frame, task_meta.stop_frame + 1, task_spec.frame_step)
            )
            assert len(task_frame_set) == task_meta.size

            if getattr(task_spec, "chunk_size", None):
                assert task_meta.chunk_size == task_spec.chunk_size

            if task_spec.source_data_type == _SourceDataType.video:
                assert len(task_meta.frames) == 1
            else:
                assert len(task_meta.frames) == task_meta.size

    @parametrize("task_spec, task_id", _all_task_cases)
    def test_can_get_task_frames(self, task_spec: _TaskSpec, task_id: int):
        with make_api_client(self._USERNAME) as api_client:
            (task_meta, _) = api_client.tasks_api.retrieve_data_meta(task_id)

            for quality, abs_frame_id in product(
                ["original", "compressed"],
                range(task_meta.start_frame, task_meta.stop_frame + 1, task_spec.frame_step),
            ):
                rel_frame_id = (
                    abs_frame_id - getattr(task_spec, "start_frame", 0)
                ) // task_spec.frame_step
                (_, response) = api_client.tasks_api.retrieve_data(
                    task_id,
                    type="frame",
                    quality=quality,
                    number=rel_frame_id,
                    _parse_response=False,
                )

                if task_spec.source_data_type == _SourceDataType.video:
                    frame_size = (task_meta.frames[0].width, task_meta.frames[0].height)
                else:
                    frame_size = (
                        task_meta.frames[rel_frame_id].width,
                        task_meta.frames[rel_frame_id].height,
                    )

                frame = Image.open(io.BytesIO(response.data))
                assert frame_size == frame.size

                self._compare_images(
                    task_spec.read_frame(abs_frame_id),
                    frame,
                    must_be_identical=(
                        task_spec.source_data_type == _SourceDataType.images
                        and quality == "original"
                    ),
                )

    @parametrize("task_spec, task_id", _all_task_cases)
    def test_can_get_task_chunks(self, task_spec: _TaskSpec, task_id: int):
        with make_api_client(self._USERNAME) as api_client:
            (task, _) = api_client.tasks_api.retrieve(task_id)
            (task_meta, _) = api_client.tasks_api.retrieve_data_meta(task_id)

            if task_spec.source_data_type == _SourceDataType.images:
                assert task.data_original_chunk_type == "imageset"
                assert task.data_compressed_chunk_type == "imageset"
            elif task_spec.source_data_type == _SourceDataType.video:
                assert task.data_original_chunk_type == "video"

                if getattr(task_spec, "use_zip_chunks", False):
                    assert task.data_compressed_chunk_type == "imageset"
                else:
                    assert task.data_compressed_chunk_type == "video"
            else:
                assert False

            task_abs_frames = range(
                task_meta.start_frame, task_meta.stop_frame + 1, task_spec.frame_step
            )
            task_chunk_frames = [
                (chunk_number, list(chunk_frames))
                for chunk_number, chunk_frames in groupby(
                    task_abs_frames,
                    key=lambda abs_frame: (
                        (abs_frame - task_meta.start_frame) // task_spec.frame_step
                    )
                    // task_meta.chunk_size,
                )
            ]
            for quality, (chunk_id, expected_chunk_frame_ids) in product(
                ["original", "compressed"], task_chunk_frames
            ):
                (_, response) = api_client.tasks_api.retrieve_data(
                    task_id, type="chunk", quality=quality, number=chunk_id, _parse_response=False
                )

                chunk_file = io.BytesIO(response.data)
                if zipfile.is_zipfile(chunk_file):
                    with zipfile.ZipFile(chunk_file, "r") as chunk_archive:
                        chunk_images = {
                            int(os.path.splitext(name)[0]): np.array(
                                Image.open(io.BytesIO(chunk_archive.read(name)))
                            )
                            for name in chunk_archive.namelist()
                        }
                        chunk_images = dict(sorted(chunk_images.items(), key=lambda e: e[0]))
                else:
                    chunk_images = dict(enumerate(read_video_file(chunk_file)))

                assert sorted(chunk_images.keys()) == list(range(len(expected_chunk_frame_ids)))

                for chunk_frame, abs_frame_id in zip(chunk_images, expected_chunk_frame_ids):
                    self._compare_images(
                        task_spec.read_frame(abs_frame_id),
                        chunk_images[chunk_frame],
                        must_be_identical=(
                            task_spec.source_data_type == _SourceDataType.images
                            and quality == "original"
                        ),
                    )

    @parametrize("task_spec, task_id", _all_task_cases)
    def test_can_get_annotation_job_meta(self, task_spec: _TaskSpec, task_id: int):
        segment_params = self._compute_annotation_segment_params(task_spec)

        with make_api_client(self._USERNAME) as api_client:
            jobs = sorted(
                get_paginated_collection(
                    api_client.jobs_api.list_endpoint, task_id=task_id, type="annotation"
                ),
                key=lambda j: j.start_frame,
            )
            assert len(jobs) == len(segment_params)

            for (segment_start, segment_stop), job in zip(segment_params, jobs):
                (job_meta, _) = api_client.jobs_api.retrieve_data_meta(job.id)

                assert (job_meta.start_frame, job_meta.stop_frame) == (segment_start, segment_stop)
                assert job_meta.frame_filter == getattr(task_spec, "frame_filter", "")

                segment_size = math.ceil((segment_stop - segment_start + 1) / task_spec.frame_step)
                assert job_meta.size == segment_size

                job_abs_frame_set = self._get_job_abs_frame_set(job_meta)
                assert len(job_abs_frame_set) == job_meta.size
                assert set(job_abs_frame_set).issubset(
                    range(
                        job_meta.start_frame,
                        job_meta.stop_frame + 1,
                        parse_frame_step(job_meta.frame_filter),
                    )
                )

                if getattr(task_spec, "chunk_size", None):
                    assert job_meta.chunk_size == task_spec.chunk_size

                if task_spec.source_data_type == _SourceDataType.video:
                    assert len(job_meta.frames) == 1
                else:
                    assert len(job_meta.frames) == job_meta.size

    @parametrize("task_spec, task_id", _tasks_with_simple_gt_job_cases)
    def test_can_get_simple_gt_job_meta(self, task_spec: _TaskSpec, task_id: int):
        with make_api_client(self._USERNAME) as api_client:
            jobs = sorted(
                get_paginated_collection(
                    api_client.jobs_api.list_endpoint, task_id=task_id, type="ground_truth"
                ),
                key=lambda j: j.start_frame,
            )
            assert len(jobs) == 1

            gt_job = jobs[0]
            (job_meta, _) = api_client.jobs_api.retrieve_data_meta(gt_job.id)

            task_start_frame = getattr(task_spec, "start_frame", 0)
            assert (job_meta.start_frame, job_meta.stop_frame) == (
                task_start_frame,
                task_start_frame + (task_spec.size - 1) * task_spec.frame_step,
            )
            assert job_meta.frame_filter == getattr(task_spec, "frame_filter", "")

            frame_selection_method = task_spec.validation_params.frame_selection_method.value
            if frame_selection_method == "random_uniform":
                validation_frames_count = task_spec.validation_params.frame_count
            elif frame_selection_method == "random_per_job":
                frames_per_job_count = task_spec.validation_params.frames_per_job_count
                validation_frames_count = (
                    task_spec.size // task_spec.segment_size * frames_per_job_count
                    + min(task_spec.size % task_spec.segment_size, frames_per_job_count)
                )
            elif frame_selection_method == "manual":
                validation_frames_count = len(task_spec.validation_params.frames)
            else:
                raise NotImplementedError(frame_selection_method)

            assert job_meta.size == validation_frames_count

            job_abs_frame_set = self._get_job_abs_frame_set(job_meta)
            assert len(job_abs_frame_set) == job_meta.size
            assert set(job_abs_frame_set).issubset(
                range(
                    job_meta.start_frame,
                    job_meta.stop_frame + 1,
                    parse_frame_step(job_meta.frame_filter),
                )
            )

            if getattr(task_spec, "chunk_size", None):
                assert job_meta.chunk_size == task_spec.chunk_size

            if task_spec.source_data_type == _SourceDataType.video:
                assert len(job_meta.frames) == 1
            else:
                # there are placeholders on the non-included places
                assert len(job_meta.frames) == task_spec.size

    @parametrize("task_spec, task_id", _tasks_with_honeypots_cases)
    def test_can_get_honeypot_gt_job_meta(self, task_spec: _TaskSpec, task_id: int):
        with make_api_client(self._USERNAME) as api_client:
            gt_jobs = get_paginated_collection(
                api_client.jobs_api.list_endpoint, task_id=task_id, type="ground_truth"
            )
            assert len(gt_jobs) == 1

            gt_job = gt_jobs[0]
            segment_start = task_spec.size - task_spec.validation_params.frame_count
            segment_stop = task_spec.size - 1

            (job_meta, _) = api_client.jobs_api.retrieve_data_meta(gt_job.id)

            assert (job_meta.start_frame, job_meta.stop_frame) == (segment_start, segment_stop)
            assert job_meta.frame_filter == getattr(task_spec, "frame_filter", "")

            segment_size = math.ceil((segment_stop - segment_start + 1) / task_spec.frame_step)
            assert job_meta.size == segment_size

            task_frame_set = set(
                range(job_meta.start_frame, job_meta.stop_frame + 1, task_spec.frame_step)
            )
            assert len(task_frame_set) == job_meta.size

            if getattr(task_spec, "chunk_size", None):
                assert job_meta.chunk_size == task_spec.chunk_size

            if task_spec.source_data_type == _SourceDataType.video:
                assert len(job_meta.frames) == 1
            else:
                assert len(job_meta.frames) == job_meta.size

    @parametrize("task_spec, task_id", _all_task_cases)
    def test_can_get_job_frames(self, task_spec: _TaskSpec, task_id: int):
        with make_api_client(self._USERNAME) as api_client:
            jobs = sorted(
                get_paginated_collection(api_client.jobs_api.list_endpoint, task_id=task_id),
                key=lambda j: j.start_frame,
            )
            for job in jobs:
                (job_meta, _) = api_client.jobs_api.retrieve_data_meta(job.id)
                job_abs_frames = self._get_job_abs_frame_set(job_meta)

                for quality, (frame_pos, abs_frame_id) in product(
                    ["original", "compressed"],
                    enumerate(job_abs_frames),
                ):
                    rel_frame_id = (
                        abs_frame_id - getattr(task_spec, "start_frame", 0)
                    ) // task_spec.frame_step
                    (_, response) = api_client.jobs_api.retrieve_data(
                        job.id,
                        type="frame",
                        quality=quality,
                        number=rel_frame_id,
                        _parse_response=False,
                    )

                    if task_spec.source_data_type == _SourceDataType.video:
                        frame_size = (job_meta.frames[0].width, job_meta.frames[0].height)
                    else:
                        frame_size = (
                            job_meta.frames[frame_pos].width,
                            job_meta.frames[frame_pos].height,
                        )

                    frame = Image.open(io.BytesIO(response.data))
                    assert frame_size == frame.size

                    self._compare_images(
                        task_spec.read_frame(abs_frame_id),
                        frame,
                        must_be_identical=(
                            task_spec.source_data_type == _SourceDataType.images
                            and quality == "original"
                        ),
                    )

    @parametrize("task_spec, task_id", _all_task_cases)
    @parametrize("indexing", ["absolute", "relative"])
    def test_can_get_job_chunks(self, task_spec: _TaskSpec, task_id: int, indexing: str):
        _placeholder_image = Image.fromarray(np.zeros((1, 1, 3), dtype=np.uint8))

        with make_api_client(self._USERNAME) as api_client:
            jobs = sorted(
                get_paginated_collection(api_client.jobs_api.list_endpoint, task_id=task_id),
                key=lambda j: j.start_frame,
            )

            (task_meta, _) = api_client.tasks_api.retrieve_data_meta(task_id)

            for job in jobs:
                (job_meta, _) = api_client.jobs_api.retrieve_data_meta(job.id)

                if job_meta.included_frames:
                    assert len(job_meta.included_frames) == job_meta.size

                if task_spec.source_data_type == _SourceDataType.images:
                    assert job.data_original_chunk_type == "imageset"
                    assert job.data_compressed_chunk_type == "imageset"
                elif task_spec.source_data_type == _SourceDataType.video:
                    assert job.data_original_chunk_type == "video"

                    if getattr(task_spec, "use_zip_chunks", False):
                        assert job.data_compressed_chunk_type == "imageset"
                    else:
                        assert job.data_compressed_chunk_type == "video"
                else:
                    assert False

                if indexing == "absolute":
                    chunk_count = math.ceil(task_meta.size / task_meta.chunk_size)

                    def get_task_chunk_abs_frame_ids(chunk_id: int) -> Sequence[int]:
                        return range(
                            task_meta.start_frame
                            + chunk_id * task_meta.chunk_size * task_spec.frame_step,
                            task_meta.start_frame
                            + min((chunk_id + 1) * task_meta.chunk_size, task_meta.size)
                            * task_spec.frame_step,
                            task_spec.frame_step,
                        )

                    def get_job_frame_ids() -> Sequence[int]:
                        return range(
                            job_meta.start_frame, job_meta.stop_frame + 1, task_spec.frame_step
                        )

                    def get_expected_chunk_abs_frame_ids(chunk_id: int):
                        return sorted(
                            set(get_task_chunk_abs_frame_ids(chunk_id)) & set(get_job_frame_ids())
                        )

                    job_chunk_ids = (
                        task_chunk_id
                        for task_chunk_id in range(chunk_count)
                        if get_expected_chunk_abs_frame_ids(task_chunk_id)
                    )
                else:
                    chunk_count = math.ceil(job_meta.size / job_meta.chunk_size)
                    job_chunk_ids = range(chunk_count)

                    def get_expected_chunk_abs_frame_ids(chunk_id: int):
                        job_abs_frames = self._get_job_abs_frame_set(job_meta)
                        return job_abs_frames[
                            chunk_id * job_meta.chunk_size : (chunk_id + 1) * job_meta.chunk_size
                        ]

                for quality, chunk_id in product(["original", "compressed"], job_chunk_ids):
                    expected_chunk_abs_frame_ids = get_expected_chunk_abs_frame_ids(chunk_id)

                    kwargs = {}
                    if indexing == "absolute":
                        kwargs["number"] = chunk_id
                    elif indexing == "relative":
                        kwargs["index"] = chunk_id
                    else:
                        assert False

                    (_, response) = api_client.jobs_api.retrieve_data(
                        job.id,
                        type="chunk",
                        quality=quality,
                        **kwargs,
                        _parse_response=False,
                    )

                    chunk_file = io.BytesIO(response.data)
                    if zipfile.is_zipfile(chunk_file):
                        with zipfile.ZipFile(chunk_file, "r") as chunk_archive:
                            chunk_images = {
                                int(os.path.splitext(name)[0]): np.array(
                                    Image.open(io.BytesIO(chunk_archive.read(name)))
                                )
                                for name in chunk_archive.namelist()
                            }
                            chunk_images = dict(sorted(chunk_images.items(), key=lambda e: e[0]))
                    else:
                        chunk_images = dict(enumerate(read_video_file(chunk_file)))

                    assert sorted(chunk_images.keys()) == list(
                        range(len(expected_chunk_abs_frame_ids))
                    )

                    for chunk_frame, abs_frame_id in zip(
                        chunk_images, expected_chunk_abs_frame_ids
                    ):
                        if (
                            indexing == "absolute"
                            and job_meta.included_frames
                            and abs_frame_id not in job_meta.included_frames
                        ):
                            expected_image = _placeholder_image
                        else:
                            expected_image = task_spec.read_frame(abs_frame_id)

                        self._compare_images(
                            expected_image,
                            chunk_images[chunk_frame],
                            must_be_identical=(
                                task_spec.source_data_type == _SourceDataType.images
                                and quality == "original"
                            ),
                        )


@pytest.mark.usefixtures("restore_db_per_function")
class TestPatchTaskLabel:
    def _get_task_labels(self, pid, user, **kwargs) -> List[models.Label]:
        kwargs.setdefault("return_json", True)
        with make_api_client(user) as api_client:
            return get_paginated_collection(
                api_client.labels_api.list_endpoint, task_id=pid, **kwargs
            )

    def test_can_delete_label(self, tasks_wlc, labels, admin_user):
        task = [t for t in tasks_wlc if t["project_id"] is None and t["labels"]["count"] > 0][0]
        label = deepcopy([l for l in labels if l.get("task_id") == task["id"]][0])
        label_payload = {"id": label["id"], "deleted": True}

        prev_lc = get_method(admin_user, "labels", task_id=task["id"]).json()["count"]
        response = patch_method(admin_user, f'tasks/{task["id"]}', {"labels": [label_payload]})
        curr_lc = get_method(admin_user, "labels", task_id=task["id"]).json()["count"]
        assert response.status_code == HTTPStatus.OK, response.content
        assert curr_lc == prev_lc - 1

    def test_can_delete_skeleton_label(self, tasks, labels, admin_user):
        task = next(
            t
            for t in tasks
            if any(
                label
                for label in labels
                if label.get("task_id") == t["id"]
                if label["type"] == "skeleton"
            )
        )
        task_labels = deepcopy([l for l in labels if l.get("task_id") == task["id"]])
        label = next(l for l in task_labels if l["type"] == "skeleton")
        task_labels.remove(label)
        label_payload = {"id": label["id"], "deleted": True}

        prev_lc = get_method(admin_user, "labels", task_id=task["id"]).json()["count"]
        response = patch_method(admin_user, f'tasks/{task["id"]}', {"labels": [label_payload]})
        curr_lc = get_method(admin_user, "labels", task_id=task["id"]).json()["count"]
        assert response.status_code == HTTPStatus.OK
        assert curr_lc == prev_lc - 1

        resulting_labels = self._get_task_labels(task["id"], admin_user)
        assert DeepDiff(resulting_labels, task_labels, ignore_order=True) == {}

    def test_can_rename_label(self, tasks_wlc, labels, admin_user):
        task = [t for t in tasks_wlc if t["project_id"] is None and t["labels"]["count"] > 0][0]
        task_labels = deepcopy([l for l in labels if l.get("task_id") == task["id"]])
        task_labels[0].update({"name": "new name"})

        response = patch_method(admin_user, f'tasks/{task["id"]}', {"labels": [task_labels[0]]})
        assert response.status_code == HTTPStatus.OK

        resulting_labels = self._get_task_labels(task["id"], admin_user)
        assert DeepDiff(resulting_labels, task_labels, ignore_order=True) == {}

    def test_cannot_rename_label_to_duplicate_name(self, tasks_wlc, labels, admin_user):
        task = [t for t in tasks_wlc if t["project_id"] is None and t["labels"]["count"] > 1][0]
        task_labels = deepcopy([l for l in labels if l.get("task_id") == task["id"]])
        task_labels[0].update({"name": task_labels[1]["name"]})

        label_payload = {"id": task_labels[0]["id"], "name": task_labels[0]["name"]}

        response = patch_method(admin_user, f'tasks/{task["id"]}', {"labels": [label_payload]})
        assert response.status_code == HTTPStatus.BAD_REQUEST
        assert "All label names must be unique" in response.text

    def test_cannot_add_foreign_label(self, tasks, labels, admin_user):
        task = [t for t in tasks if t["project_id"] is None][0]
        new_label = deepcopy(
            [
                l
                for l in labels
                if l.get("task_id") != task["id"]
                if not l.get("project_id") or l.get("project_id") != task.get("project_id")
            ][0]
        )

        response = patch_method(admin_user, f'tasks/{task["id"]}', {"labels": [new_label]})
        assert response.status_code == HTTPStatus.NOT_FOUND
        assert f"Not found label with id #{new_label['id']} to change" in response.text

    def test_admin_can_add_label(self, tasks, admin_user):
        task = [t for t in tasks if t["project_id"] is None][0]
        new_label = {"name": "new name"}

        prev_lc = get_method(admin_user, "labels", task_id=task["id"]).json()["count"]
        response = patch_method(admin_user, f'tasks/{task["id"]}', {"labels": [new_label]})
        curr_lc = get_method(admin_user, "labels", task_id=task["id"]).json()["count"]
        assert response.status_code == HTTPStatus.OK
        assert curr_lc == prev_lc + 1

    @pytest.mark.parametrize("role", ["maintainer", "owner"])
    def test_non_task_staff_privileged_org_members_can_add_label(
        self,
        find_users,
        tasks,
        is_task_staff,
        is_org_member,
        role,
    ):
        users = find_users(role=role, exclude_privilege="admin")

        user, task = next(
            (user, task)
            for user, task in product(users, tasks)
            if not is_task_staff(user["id"], task["id"])
            and task["organization"]
            and is_org_member(user["id"], task["organization"] and task["project_id"] is None)
        )

        new_label = {"name": "new name"}
        prev_lc = get_method(user["username"], "labels", task_id=task["id"]).json()["count"]

        response = patch_method(
            user["username"],
            f'tasks/{task["id"]}',
            {"labels": [new_label]},
        )
        curr_lc = get_method(user["username"], "labels", task_id=task["id"]).json()["count"]
        assert response.status_code == HTTPStatus.OK
        assert curr_lc == prev_lc + 1

    @pytest.mark.parametrize("role", ["supervisor", "worker"])
    def test_non_task_staff_org_members_cannot_add_label(
        self,
        find_users,
        tasks,
        is_task_staff,
        is_org_member,
        role,
    ):
        users = find_users(exclude_privilege="admin")

        user, task = next(
            (user, task)
            for user, task in product(users, tasks)
            if not is_task_staff(user["id"], task["id"])
            and task["organization"]
            and is_org_member(user["id"], task["organization"], role=role)
        )

        new_label = {"name": "new name"}
        response = patch_method(
            user["username"],
            f'tasks/{task["id"]}',
            {"labels": [new_label]},
        )
        assert response.status_code == HTTPStatus.FORBIDDEN

    # TODO: add supervisor too, but this leads to a test-side problem with DB restoring
    @pytest.mark.parametrize("role", ["worker"])
    def test_task_staff_org_members_can_add_label(
        self, find_users, tasks, is_task_staff, is_org_member, labels, role
    ):
        users = find_users(role=role, exclude_privilege="admin")

        user, task = next(
            (user, task)
            for user, task in product(users, tasks)
            if is_task_staff(user["id"], task["id"])
            and task["organization"]
            and is_org_member(user["id"], task["organization"])
            and any(label.get("task_id") == task["id"] for label in labels)
        )

        prev_lc = get_method(user["username"], "labels", task_id=task["id"]).json()["count"]
        new_label = {"name": "new name"}
        response = patch_method(
            user["username"],
            f'tasks/{task["id"]}',
            {"labels": [new_label]},
        )
        curr_lc = get_method(user["username"], "labels", task_id=task["id"]).json()["count"]
        assert response.status_code == HTTPStatus.OK
        assert curr_lc == prev_lc + 1

    def test_admin_can_add_skeleton(self, tasks, admin_user):
        task = [t for t in tasks if t["project_id"] is None][0]
        new_skeleton = {
            "name": "new skeleton",
            "type": "skeleton",
            "sublabels": [
                {
                    "name": "1",
                    "type": "points",
                }
            ],
            "svg": '<circle r="1.5" stroke="black" fill="#b3b3b3" cx="48.794559478759766" '
            'cy="36.98698806762695" stroke-width="0.1" data-type="element node" '
            'data-element-id="1" data-node-id="1" data-label-name="597501"></circle>',
        }

        prev_lc = get_method(admin_user, "labels", task_id=task["id"]).json()["count"]
        response = patch_method(admin_user, f'tasks/{task["id"]}', {"labels": [new_skeleton]})
        curr_lc = get_method(admin_user, "labels", task_id=task["id"]).json()["count"]
        assert response.status_code == HTTPStatus.OK
        assert curr_lc == prev_lc + 1


@pytest.mark.usefixtures("restore_db_per_function")
@pytest.mark.usefixtures("restore_cvat_data_per_function")
@pytest.mark.usefixtures("restore_redis_ondisk_per_function")
class TestWorkWithTask:
    _USERNAME = "admin1"

    @pytest.mark.with_external_services
    @pytest.mark.parametrize(
        "cloud_storage_id, manifest",
        [(1, "manifest.jsonl")],  # public bucket
    )
    def test_work_with_task_containing_non_stable_cloud_storage_files(
        self, cloud_storage_id, manifest, cloud_storages, request
    ):
        image_name = "image_case_65_1.png"
        cloud_storage_content = [image_name, manifest]

        task_spec = {
            "name": f"Task with mythical file from cloud storage {cloud_storage_id}",
            "labels": [{"name": "car"}],
        }

        data_spec = {
            "image_quality": 75,
            "use_cache": True,
            "cloud_storage_id": cloud_storage_id,
            "server_files": cloud_storage_content,
        }

        task_id, _ = create_task(self._USERNAME, task_spec, data_spec)

        # save image from the "public" bucket and remove it temporary
        bucket_name = cloud_storages[cloud_storage_id]["resource"]
        s3_client = s3.make_client(bucket=bucket_name)

        image = s3_client.download_fileobj(image_name)
        s3_client.remove_file(image_name)
        request.addfinalizer(partial(s3_client.create_file, filename=image_name, data=image))

        with make_api_client(self._USERNAME) as api_client:
            try:
                api_client.tasks_api.retrieve_data(
                    task_id, number=0, quality="original", type="frame"
                )
                raise AssertionError("Frame should not exist")
            except AssertionError:
                raise
            except Exception as ex:
                assert ex.status == HTTPStatus.NOT_FOUND
                assert image_name in ex.body


@pytest.mark.usefixtures("restore_redis_inmem_per_function")
@pytest.mark.usefixtures("restore_redis_ondisk_per_class")
@pytest.mark.usefixtures("restore_redis_ondisk_after_class")
class TestTaskBackups:
    @pytest.fixture(autouse=True)
    def setup(
        self,
        restore_db_per_function,
        restore_cvat_data_per_function,
        tmp_path: Path,
        admin_user: str,
    ):
        self.tmp_dir = tmp_path

        self.user = admin_user

        with make_sdk_client(self.user) as client:
            self.client = client

    @pytest.mark.parametrize("api_version", product((1, 2), repeat=2))
    @pytest.mark.parametrize(
        "local_download", (True, pytest.param(False, marks=pytest.mark.with_external_services))
    )
    def test_can_export_backup_with_both_api_versions(
        self, filter_tasks, api_version: Tuple[int], local_download: bool
    ):
        task = filter_tasks(
            **{("exclude_" if local_download else "") + "target_storage__location": "cloud_storage"}
        )[0]
        backup = export_task_backup(self.user, api_version, id=task["id"])

        if local_download:
            assert zipfile.is_zipfile(io.BytesIO(backup))
        else:
            assert backup is None

    @pytest.mark.parametrize("mode", ["annotation", "interpolation"])
    def test_can_export_backup(self, tasks, mode):
        task_id = next(t for t in tasks if t["mode"] == mode and not t["validation_mode"])["id"]
        task = self.client.tasks.retrieve(task_id)

        filename = self.tmp_dir / f"task_{task.id}_backup.zip"
        task.download_backup(filename)

        assert filename.is_file()
        assert filename.stat().st_size > 0

    def test_can_export_backup_for_honeypot_task(self, tasks):
        task_id = next(t for t in tasks if t["validation_mode"] == "gt_pool")["id"]
        task = self.client.tasks.retrieve(task_id)

        filename = self.tmp_dir / f"task_{task.id}_backup.zip"
        task.download_backup(filename)

        assert filename.is_file()
        assert filename.stat().st_size > 0

    def test_cannot_export_backup_for_task_without_data(self, tasks):
        task_id = next(t for t in tasks if t["jobs"]["count"] == 0)["id"]
        task = self.client.tasks.retrieve(task_id)

        filename = self.tmp_dir / f"task_{task.id}_backup.zip"

        with pytest.raises(ApiException) as exc:
            task.download_backup(filename)

            assert exc.status == HTTPStatus.BAD_REQUEST
            assert "Backup of a task without data is not allowed" == exc.body.encode()

    @pytest.mark.parametrize("mode", ["annotation", "interpolation"])
    def test_can_import_backup(self, tasks, mode):
        task_id = next(t for t in tasks if t["mode"] == mode)["id"]
        self._test_can_restore_task_from_backup(task_id)

    def test_can_import_backup_with_honeypot_task(self, tasks):
        task_id = next(t for t in tasks if t["validation_mode"] == "gt_pool")["id"]
        self._test_can_restore_task_from_backup(task_id)

    @pytest.mark.parametrize("mode", ["annotation", "interpolation"])
    def test_can_import_backup_for_task_in_nondefault_state(self, tasks, mode):
        # Reproduces the problem with empty 'mode' in a restored task,
        # described in the reproduction steps https://github.com/cvat-ai/cvat/issues/5668

        task_json = next(t for t in tasks if t["mode"] == mode and t["jobs"]["count"])

        task = self.client.tasks.retrieve(task_json["id"])
        jobs = task.get_jobs()
        for j in jobs:
            j.update({"stage": "validation"})

        self._test_can_restore_task_from_backup(task_json["id"])

    def test_can_import_backup_with_gt_job(self, tasks, jobs, job_has_annotations):
        gt_job = next(
            j
            for j in jobs
            if j["type"] == "ground_truth"
            if job_has_annotations(j["id"])
            if tasks[j["task_id"]]["validation_mode"] == "gt"
            if tasks[j["task_id"]]["size"]
        )
        task = tasks[gt_job["task_id"]]

        self._test_can_restore_task_from_backup(task["id"])

    def _test_can_restore_task_from_backup(self, task_id: int):
        old_task = self.client.tasks.retrieve(task_id)
        (_, response) = self.client.api_client.tasks_api.retrieve(task_id)
        task_json = json.loads(response.data)

        filename = self.tmp_dir / f"task_{old_task.id}_backup.zip"
        old_task.download_backup(filename)

        new_task = self.client.tasks.create_from_backup(filename)

        old_meta = json.loads(old_task.api.retrieve_data_meta(old_task.id)[1].data)
        new_meta = json.loads(new_task.api.retrieve_data_meta(new_task.id)[1].data)
        assert (
            DeepDiff(
                old_meta,
                new_meta,
                ignore_order=True,
                exclude_regex_paths=[r"root\['chunks_updated_date'\]"],  # must be different
            )
            == {}
        )

        old_jobs = sorted(old_task.get_jobs(), key=lambda j: (j.start_frame, j.type))
        new_jobs = sorted(new_task.get_jobs(), key=lambda j: (j.start_frame, j.type))
        assert len(old_jobs) == len(new_jobs)

        for old_job, new_job in zip(old_jobs, new_jobs):
            old_job_meta = json.loads(old_job.api.retrieve_data_meta(old_job.id)[1].data)
            new_job_meta = json.loads(new_job.api.retrieve_data_meta(new_job.id)[1].data)
            assert (
                DeepDiff(
                    old_job_meta,
                    new_job_meta,
                    ignore_order=True,
                    exclude_regex_paths=[r"root\['chunks_updated_date'\]"],  # must be different
                )
                == {}
            )

            old_job_annotations = json.loads(old_job.api.retrieve_annotations(old_job.id)[1].data)
            new_job_annotations = json.loads(new_job.api.retrieve_annotations(new_job.id)[1].data)
            assert compare_annotations(old_job_annotations, new_job_annotations) == {}

        (_, response) = self.client.api_client.tasks_api.retrieve(new_task.id)
        restored_task_json = json.loads(response.data)

        assert restored_task_json["assignee"] is None
        assert restored_task_json["owner"]["username"] == self.user
        assert restored_task_json["id"] != task_json["id"]
        assert restored_task_json["data"] != task_json["data"]
        assert restored_task_json["organization"] is None
        assert restored_task_json["data_compressed_chunk_type"] in ["imageset", "video"]
        if task_json["jobs"]["count"] == 1:
            assert restored_task_json["overlap"] == 0
        else:
            assert restored_task_json["overlap"] == task_json["overlap"]
        assert restored_task_json["jobs"]["completed"] == 0
        assert restored_task_json["jobs"]["validation"] == 0
        assert restored_task_json["source_storage"] is None
        assert restored_task_json["target_storage"] is None
        assert restored_task_json["project_id"] is None

        assert (
            DeepDiff(
                task_json,
                restored_task_json,
                ignore_order=True,
                exclude_regex_paths=[
                    r"root\['id'\]",  # id, must be different
                    r"root\['created_date'\]",  # must be different
                    r"root\['updated_date'\]",  # must be different
                    r"root\['assignee'\]",  # id, depends on the situation
                    r"root\['owner'\]",  # id, depends on the situation
                    r"root\['data'\]",  # id, must be different
                    r"root\['organization'\]",  # depends on the task setup
                    r"root\['project_id'\]",  # should be dropped
                    r"root(\['.*'\])*\['url'\]",  # depends on the task id
                    r"root\['data_compressed_chunk_type'\]",  # depends on the server configuration
                    r"root\['source_storage'\]",  # should be dropped
                    r"root\['target_storage'\]",  # should be dropped
                    r"root\['jobs'\]\['completed'\]",  # job statuses should be renewed
                    r"root\['jobs'\]\['validation'\]",  # job statuses should be renewed
                    r"root\['status'\]",  # task status should be renewed
                    # depends on the actual job configuration,
                    # unlike to what is obtained from the regular task creation,
                    # where the requested number is recorded
                    r"root\['overlap'\]",
                ],
            )
            == {}
        )

        old_task_annotations = json.loads(old_task.api.retrieve_annotations(old_task.id)[1].data)
        new_task_annotations = json.loads(new_task.api.retrieve_annotations(new_task.id)[1].data)
        assert compare_annotations(old_task_annotations, new_task_annotations) == {}


@pytest.mark.usefixtures("restore_db_per_function")
class TestWorkWithSimpleGtJobTasks:
    @fixture
    def fxt_task_with_gt_job(
        self, tasks, jobs, job_has_annotations
    ) -> Generator[Dict[str, Any], None, None]:
        gt_job = next(
            j
            for j in jobs
            if j["type"] == "ground_truth"
            if job_has_annotations(j["id"])
            if tasks[j["task_id"]]["validation_mode"] == "gt"
            if tasks[j["task_id"]]["size"]
        )

        task = tasks[gt_job["task_id"]]

        annotation_jobs = sorted(
            [j for j in jobs if j["task_id"] == task["id"] if j["id"] != gt_job["id"]],
            key=lambda j: j["start_frame"],
        )

        yield task, gt_job, annotation_jobs

    @parametrize("task, gt_job, annotation_jobs", [fixture_ref(fxt_task_with_gt_job)])
    def test_gt_job_annotations_are_not_present_in_task_annotation_export(
        self, tmp_path, admin_user, task, gt_job, annotation_jobs
    ):
        with make_sdk_client(admin_user) as client:
            for j in annotation_jobs:
                client.jobs.retrieve(j["id"]).remove_annotations()

            task_obj = client.tasks.retrieve(task["id"])
            task_raw_annotations = task_obj.get_annotations()

            # It's quite hard to parse the dataset files, just import the data back instead
            dataset_format = "CVAT for images 1.1"

            dataset_file = tmp_path / "dataset.zip"
            task_obj.export_dataset(dataset_format, dataset_file, include_images=True)
            task_obj.import_annotations("CVAT 1.1", dataset_file)
            task_dataset_file_annotations = task_obj.get_annotations()

            annotations_file = tmp_path / "annotations.zip"
            task_obj.export_dataset(dataset_format, annotations_file, include_images=False)
            task_obj.import_annotations("CVAT 1.1", annotations_file)
            task_annotations_file_annotations = task_obj.get_annotations()

        for annotation_source in [
            task_raw_annotations,
            task_dataset_file_annotations,
            task_annotations_file_annotations,
        ]:
            assert not annotation_source.tags
            assert not annotation_source.shapes
            assert not annotation_source.tracks

    @parametrize("task, gt_job, annotation_jobs", [fixture_ref(fxt_task_with_gt_job)])
    def test_can_exclude_and_restore_gt_frames_via_gt_job_meta(
        self, admin_user, task, gt_job, annotation_jobs
    ):
        with make_api_client(admin_user) as api_client:
            task_meta, _ = api_client.tasks_api.retrieve_data_meta(task["id"])
            gt_job_meta, _ = api_client.jobs_api.retrieve_data_meta(gt_job["id"])
            frame_step = parse_frame_step(task_meta.frame_filter)

            for deleted_gt_frames in [
                [i]
                for i in range(gt_job_meta["start_frame"], gt_job["stop_frame"] + 1)
                if gt_job_meta.start_frame + i * frame_step in gt_job_meta.included_frames
            ] + [[]]:
                updated_gt_job_meta, _ = api_client.jobs_api.partial_update_data_meta(
                    gt_job["id"],
                    patched_job_data_meta_write_request=models.PatchedJobDataMetaWriteRequest(
                        deleted_frames=deleted_gt_frames
                    ),
                )

                assert updated_gt_job_meta.deleted_frames == deleted_gt_frames

                # the excluded GT frames must be excluded only from the GT job
                updated_task_meta, _ = api_client.tasks_api.retrieve_data_meta(task["id"])
                assert updated_task_meta.deleted_frames == []

                for j in annotation_jobs:
                    updated_job_meta, _ = api_client.jobs_api.retrieve_data_meta(j["id"])
                    assert updated_job_meta.deleted_frames == []

    @parametrize("task, gt_job, annotation_jobs", [fixture_ref(fxt_task_with_gt_job)])
    def test_can_delete_gt_frames_by_changing_job_meta_in_owning_annotation_job(
        self, admin_user, task, gt_job, annotation_jobs
    ):
        with make_api_client(admin_user) as api_client:
            task_meta, _ = api_client.tasks_api.retrieve_data_meta(task["id"])
            gt_job_meta, _ = api_client.jobs_api.retrieve_data_meta(gt_job["id"])
            frame_step = parse_frame_step(task_meta.frame_filter)

            gt_frames = [
                (f - gt_job_meta.start_frame) // frame_step for f in gt_job_meta.included_frames
            ]
            deleted_gt_frame = gt_frames[0]

            annotation_job = next(
                j
                for j in annotation_jobs
                if j["start_frame"] <= deleted_gt_frame <= j["stop_frame"]
            )
            api_client.jobs_api.partial_update_data_meta(
                annotation_job["id"],
                patched_job_data_meta_write_request=models.PatchedJobDataMetaWriteRequest(
                    deleted_frames=[deleted_gt_frame]
                ),
            )

            # in this case deleted frames are deleted everywhere
            updated_gt_job_meta, _ = api_client.jobs_api.retrieve_data_meta(gt_job["id"])
            assert updated_gt_job_meta.deleted_frames == [deleted_gt_frame]

            updated_task_meta, _ = api_client.tasks_api.retrieve_data_meta(task["id"])
            assert updated_task_meta.deleted_frames == [deleted_gt_frame]


@pytest.mark.usefixtures("restore_db_per_function")
class TestWorkWithHoneypotTasks:
    @fixture
    def fxt_task_with_honeypots(
        self, tasks, jobs, job_has_annotations
    ) -> Generator[Dict[str, Any], None, None]:
        gt_job = next(
            j
            for j in jobs
            if j["type"] == "ground_truth"
            if job_has_annotations(j["id"])
            if tasks[j["task_id"]]["validation_mode"] == "gt_pool"
            if tasks[j["task_id"]]["size"]
        )

        task = tasks[gt_job["task_id"]]

        annotation_jobs = sorted(
            [j for j in jobs if j["task_id"] == task["id"] if j["id"] != gt_job["id"]],
            key=lambda j: j["start_frame"],
        )

        yield task, gt_job, annotation_jobs

    @parametrize("task, gt_job, annotation_jobs", [fixture_ref(fxt_task_with_honeypots)])
    def test_gt_job_annotations_are_present_in_task_annotation_export(
        self, tmp_path, admin_user, task, gt_job, annotation_jobs
    ):
        with make_sdk_client(admin_user) as client:
            for j in annotation_jobs:
                client.jobs.retrieve(j["id"]).remove_annotations()

            task_obj = client.tasks.retrieve(task["id"])
            task_raw_annotations = json.loads(task_obj.api.retrieve_annotations(task["id"])[1].data)

            # It's quite hard to parse the dataset files, just import the data back instead
            dataset_format = "CVAT for images 1.1"

            dataset_file = tmp_path / "dataset.zip"
            task_obj.export_dataset(dataset_format, dataset_file, include_images=True)
            task_obj.import_annotations("CVAT 1.1", dataset_file)
            task_dataset_file_annotations = json.loads(
                task_obj.api.retrieve_annotations(task["id"])[1].data
            )

            annotations_file = tmp_path / "annotations.zip"
            task_obj.export_dataset(dataset_format, annotations_file, include_images=False)
            task_obj.import_annotations("CVAT 1.1", annotations_file)
            task_annotations_file_annotations = json.loads(
                task_obj.api.retrieve_annotations(task["id"])[1].data
            )

        # there will be other annotations after uploading into a honeypot task,
        # we need to compare only the validation frames in this test
        validation_frames = range(gt_job["start_frame"], gt_job["stop_frame"] + 1)
        for anns in [
            task_raw_annotations,
            task_dataset_file_annotations,
            task_annotations_file_annotations,
        ]:
            anns["tags"] = [t for t in anns["tags"] if t["frame"] in validation_frames]
            anns["shapes"] = [t for t in anns["shapes"] if t["frame"] in validation_frames]

        assert task_raw_annotations["tags"] or task_raw_annotations["shapes"]
        assert not task_raw_annotations["tracks"]  # tracks are prohibited in such tasks
        assert compare_annotations(task_raw_annotations, task_dataset_file_annotations) == {}
        assert compare_annotations(task_raw_annotations, task_annotations_file_annotations) == {}

    @parametrize("task, gt_job, annotation_jobs", [fixture_ref(fxt_task_with_honeypots)])
    @pytest.mark.parametrize("dataset_format", ["CVAT for images 1.1", "Datumaro 1.0"])
    def test_placeholder_frames_are_not_present_in_task_annotation_export(
        self, tmp_path, admin_user, task, gt_job, annotation_jobs, dataset_format
    ):
        with make_sdk_client(admin_user) as client:
            for j in annotation_jobs:
                client.jobs.retrieve(j["id"]).remove_annotations()

            task_obj = client.tasks.retrieve(task["id"])

            dataset_file = tmp_path / "dataset.zip"
            task_obj.export_dataset(dataset_format, dataset_file, include_images=True)

            task_meta = task_obj.get_meta()

        task_frame_names = [frame.name for frame in task_meta.frames]
        gt_frame_ids = range(gt_job["start_frame"], gt_job["stop_frame"] + 1)
        gt_frame_names = [task_frame_names[i] for i in gt_frame_ids]

        frame_step = parse_frame_step(task_meta.frame_filter)
        expected_frames = [
            (task_meta.start_frame + frame * frame_step, name)
            for frame, name in enumerate(task_frame_names)
            if frame in gt_frame_ids or name not in gt_frame_names
        ]

        with zipfile.ZipFile(dataset_file, "r") as archive:
            if dataset_format == "CVAT for images 1.1":
                annotations = archive.read("annotations.xml").decode()
                matches = re.findall(r'<image id="(\d+)" name="([^"]+)"', annotations, re.MULTILINE)
                assert sorted((int(match[0]), match[1]) for match in matches) == sorted(
                    expected_frames
                )
            elif dataset_format == "Datumaro 1.0":
                with archive.open("annotations/default.json", "r") as annotation_file:
                    annotations = json.load(annotation_file)

                assert sorted(
                    (int(item["attr"]["frame"]), item["id"]) for item in annotations["items"]
                ) == sorted((frame, os.path.splitext(name)[0]) for frame, name in expected_frames)
            else:
                assert False

    @parametrize("task, gt_job, annotation_jobs", [fixture_ref(fxt_task_with_honeypots)])
    @parametrize("method", ["gt_job_meta", "task_validation_layout"])
    def test_can_exclude_and_restore_gt_frames(
        self, admin_user, task, gt_job, annotation_jobs, method: str
    ):
        with make_api_client(admin_user) as api_client:
            task_meta, _ = api_client.tasks_api.retrieve_data_meta(task["id"])
            task_frames = [f.name for f in task_meta.frames]

            for deleted_gt_frames in [
                [v] for v in range(gt_job["start_frame"], gt_job["stop_frame"] + 1)[:2]
            ] + [[]]:
                if method == "gt_job_meta":
                    api_client.jobs_api.partial_update_data_meta(
                        gt_job["id"],
                        patched_job_data_meta_write_request=models.PatchedJobDataMetaWriteRequest(
                            deleted_frames=deleted_gt_frames
                        ),
                    )
                elif method == "task_validation_layout":
                    api_client.tasks_api.partial_update_validation_layout(
                        task["id"],
                        patched_task_validation_layout_write_request=(
                            models.PatchedTaskValidationLayoutWriteRequest(
                                disabled_frames=deleted_gt_frames
                            )
                        ),
                    )
                else:
                    assert False

                updated_validation_layout, _ = api_client.tasks_api.retrieve_validation_layout(
                    task["id"]
                )
                assert updated_validation_layout.disabled_frames == deleted_gt_frames

                updated_gt_job_meta, _ = api_client.jobs_api.retrieve_data_meta(gt_job["id"])
                assert updated_gt_job_meta.deleted_frames == deleted_gt_frames

                # the excluded GT frames must be excluded from all the jobs with the same frame
                deleted_frame_names = [task_frames[i] for i in deleted_gt_frames]
                updated_task_meta, _ = api_client.tasks_api.retrieve_data_meta(task["id"])
                assert (
                    sorted(i for i, f in enumerate(task_frames) if f in deleted_frame_names)
                    == updated_task_meta.deleted_frames
                )

                for j in annotation_jobs:
                    deleted_job_frames = [
                        i
                        for i in updated_task_meta.deleted_frames
                        if j["start_frame"] <= i <= j["stop_frame"]
                    ]

                    updated_job_meta, _ = api_client.jobs_api.retrieve_data_meta(j["id"])
                    assert deleted_job_frames == updated_job_meta.deleted_frames

    @parametrize("task, gt_job, annotation_jobs", [fixture_ref(fxt_task_with_honeypots)])
    def test_can_delete_honeypot_frames_by_changing_job_meta_in_annotation_job(
        self, admin_user, task, gt_job, annotation_jobs
    ):
        with make_api_client(admin_user) as api_client:
            task_meta, _ = api_client.tasks_api.retrieve_data_meta(task["id"])

            task_frame_names = [frame.name for frame in task_meta.frames]
            gt_frame_ids = range(gt_job["start_frame"], gt_job["stop_frame"] + 1)
            gt_frame_names = [task_frame_names[i] for i in gt_frame_ids]

            honeypot_frame_ids = [
                i for i, f in enumerate(task_meta.frames) if f.name in gt_frame_names
            ]
            deleted_honeypot_frame = honeypot_frame_ids[0]

            annotation_job_with_honeypot = next(
                j
                for j in annotation_jobs
                if j["start_frame"] <= deleted_honeypot_frame <= j["stop_frame"]
            )
            api_client.jobs_api.partial_update_data_meta(
                annotation_job_with_honeypot["id"],
                patched_job_data_meta_write_request=models.PatchedJobDataMetaWriteRequest(
                    deleted_frames=[deleted_honeypot_frame]
                ),
            )

            updated_gt_job_meta, _ = api_client.jobs_api.retrieve_data_meta(gt_job["id"])
            assert updated_gt_job_meta.deleted_frames == []  # must not be affected

            updated_task_meta, _ = api_client.tasks_api.retrieve_data_meta(task["id"])
            assert updated_task_meta.deleted_frames == [deleted_honeypot_frame]  # must be affected

    @parametrize("task, gt_job, annotation_jobs", [fixture_ref(fxt_task_with_honeypots)])
    def test_can_restore_gt_frames_via_task_meta_only_if_all_frames_are_restored(
        self, admin_user, task, gt_job, annotation_jobs
    ):
        assert gt_job["stop_frame"] - gt_job["start_frame"] + 1 >= 2

        with make_api_client(admin_user) as api_client:
            api_client.jobs_api.partial_update_data_meta(
                gt_job["id"],
                patched_job_data_meta_write_request=models.PatchedJobDataMetaWriteRequest(
                    deleted_frames=[gt_job["start_frame"]]
                ),
            )

            _, response = api_client.tasks_api.partial_update_data_meta(
                task["id"],
                patched_data_meta_write_request=models.PatchedDataMetaWriteRequest(
                    deleted_frames=[gt_job["start_frame"], gt_job["start_frame"] + 1]
                ),
                _parse_response=False,
                _check_status=False,
            )
            assert response.status == HTTPStatus.BAD_REQUEST
            assert b"GT frames can only be deleted" in response.data

            updated_task_meta, _ = api_client.tasks_api.partial_update_data_meta(
                task["id"],
                patched_data_meta_write_request=models.PatchedDataMetaWriteRequest(
                    deleted_frames=[]
                ),
            )
            assert updated_task_meta.deleted_frames == []

    @parametrize("task, gt_job, annotation_jobs", [fixture_ref(fxt_task_with_honeypots)])
    @parametrize("frame_selection_method", ["manual", "random_uniform"])
    def test_can_change_honeypot_frames_in_task(
        self, admin_user, task, gt_job, annotation_jobs, frame_selection_method: str
    ):
        assert gt_job["stop_frame"] - gt_job["start_frame"] + 1 >= 2

        with make_api_client(admin_user) as api_client:
            gt_frame_set = range(gt_job["start_frame"], gt_job["stop_frame"] + 1)
            old_validation_layout = json.loads(
                api_client.tasks_api.retrieve_validation_layout(task["id"])[1].data
            )

            params = {"frame_selection_method": frame_selection_method}

            if frame_selection_method == "manual":
                requested_honeypot_real_frames = [
                    gt_frame_set[(old_real_frame + 1) % len(gt_frame_set)]
                    for old_real_frame in old_validation_layout["honeypot_real_frames"]
                ]

                params["honeypot_real_frames"] = requested_honeypot_real_frames

            new_validation_layout = json.loads(
                api_client.tasks_api.partial_update_validation_layout(
                    task["id"],
                    patched_task_validation_layout_write_request=(
                        models.PatchedTaskValidationLayoutWriteRequest(**params)
                    ),
                )[1].data
            )

            new_honeypot_real_frames = new_validation_layout["honeypot_real_frames"]

            assert old_validation_layout["honeypot_count"] == len(new_honeypot_real_frames)
            assert all(f in gt_frame_set for f in new_honeypot_real_frames)

            if frame_selection_method == "manual":
                assert new_honeypot_real_frames == requested_honeypot_real_frames

            assert (
                DeepDiff(
                    old_validation_layout,
                    new_validation_layout,
                    exclude_regex_paths=[r"root\['honeypot_real_frames'\]\[\d+\]"],
                )
                == {}
            )

    @parametrize("task, gt_job, annotation_jobs", [fixture_ref(fxt_task_with_honeypots)])
    @parametrize("frame_selection_method", ["manual", "random_uniform"])
    def test_can_change_honeypot_frames_in_task_can_only_select_from_active_validation_frames(
        self, admin_user, task, gt_job, annotation_jobs, frame_selection_method: str
    ):
        assert gt_job["stop_frame"] - gt_job["start_frame"] + 1 >= 2

        with make_api_client(admin_user) as api_client:
            old_validation_layout = json.loads(
                api_client.tasks_api.retrieve_validation_layout(task["id"])[1].data
            )

            honeypots_per_job = old_validation_layout["frames_per_job_count"]

            gt_frame_set = range(gt_job["start_frame"], gt_job["stop_frame"] + 1)
            active_gt_set = gt_frame_set[:honeypots_per_job]

            api_client.jobs_api.partial_update_data_meta(
                gt_job["id"],
                patched_job_data_meta_write_request=models.PatchedJobDataMetaWriteRequest(
                    deleted_frames=[f for f in gt_frame_set if f not in active_gt_set]
                ),
            )

            params = {"frame_selection_method": frame_selection_method}

            if frame_selection_method == "manual":
                requested_honeypot_real_frames = [
                    active_gt_set[(old_real_frame + 1) % len(active_gt_set)]
                    for old_real_frame in old_validation_layout["honeypot_real_frames"]
                ]

                params["honeypot_real_frames"] = requested_honeypot_real_frames

                _, response = api_client.tasks_api.partial_update_validation_layout(
                    task["id"],
                    patched_task_validation_layout_write_request=(
                        models.PatchedTaskValidationLayoutWriteRequest(
                            frame_selection_method="manual",
                            honeypot_real_frames=[
                                next(f for f in gt_frame_set if f not in active_gt_set)
                            ]
                            * old_validation_layout["honeypot_count"],
                        )
                    ),
                    _parse_response=False,
                    _check_status=False,
                )
                assert response.status == HTTPStatus.BAD_REQUEST
                assert b"are disabled. Restore them" in response.data

            new_validation_layout = json.loads(
                api_client.tasks_api.partial_update_validation_layout(
                    task["id"],
                    patched_task_validation_layout_write_request=(
                        models.PatchedTaskValidationLayoutWriteRequest(**params)
                    ),
                )[1].data
            )

            new_honeypot_real_frames = new_validation_layout["honeypot_real_frames"]

            assert old_validation_layout["honeypot_count"] == len(new_honeypot_real_frames)
            assert all(f in active_gt_set for f in new_honeypot_real_frames)

            if frame_selection_method == "manual":
                assert new_honeypot_real_frames == requested_honeypot_real_frames
            else:
                assert all(
                    [
                        honeypots_per_job
                        == len(
                            set(
                                new_honeypot_real_frames[
                                    j * honeypots_per_job : (j + 1) * honeypots_per_job
                                ]
                            )
                        )
                        for j in range(len(annotation_jobs))
                    ]
                ), new_honeypot_real_frames

    @parametrize("task, gt_job, annotation_jobs", [fixture_ref(fxt_task_with_honeypots)])
    @parametrize("frame_selection_method", ["manual", "random_uniform"])
    def test_can_change_honeypot_frames_in_annotation_jobs(
        self, admin_user, task, gt_job, annotation_jobs, frame_selection_method: str
    ):
        assert gt_job["stop_frame"] - gt_job["start_frame"] + 1 >= 2

        with make_api_client(admin_user) as api_client:
            gt_frame_set = range(gt_job["start_frame"], gt_job["stop_frame"] + 1)

            for annotation_job in annotation_jobs:
                old_validation_layout = json.loads(
                    api_client.jobs_api.retrieve_validation_layout(annotation_job["id"])[1].data
                )
                old_job_meta, _ = api_client.jobs_api.retrieve_data_meta(annotation_job["id"])

                params = {"frame_selection_method": frame_selection_method}

                if frame_selection_method == "manual":
                    requested_honeypot_real_frames = [
                        gt_frame_set[(gt_frame_set.index(old_real_frame) + 1) % len(gt_frame_set)]
                        for old_real_frame in old_validation_layout["honeypot_real_frames"]
                    ]

                    params["honeypot_real_frames"] = requested_honeypot_real_frames

                new_validation_layout = json.loads(
                    api_client.jobs_api.partial_update_validation_layout(
                        annotation_job["id"],
                        patched_job_validation_layout_write_request=(
                            models.PatchedJobValidationLayoutWriteRequest(**params)
                        ),
                    )[1].data
                )

                new_honeypot_real_frames = new_validation_layout["honeypot_real_frames"]

                assert old_validation_layout["honeypot_count"] == len(new_honeypot_real_frames)
                assert all(f in gt_frame_set for f in new_honeypot_real_frames)

                if frame_selection_method == "manual":
                    assert new_honeypot_real_frames == requested_honeypot_real_frames

                assert (
                    DeepDiff(
                        old_validation_layout,
                        new_validation_layout,
                        exclude_regex_paths=[r"root\['honeypot_real_frames'\]\[\d+\]"],
                    )
                    == {}
                )

                new_job_meta, _ = api_client.jobs_api.retrieve_data_meta(annotation_job["id"])
                assert new_job_meta.chunks_updated_date > old_job_meta.chunks_updated_date


@pytest.mark.usefixtures("restore_db_per_class")
class TestGetTaskPreview:
    def _test_task_preview_200(self, username, task_id, **kwargs):
        with make_api_client(username) as api_client:
            (_, response) = api_client.tasks_api.retrieve_preview(task_id, **kwargs)

            assert response.status == HTTPStatus.OK
            (width, height) = Image.open(io.BytesIO(response.data)).size
            assert width > 0 and height > 0

    def _test_task_preview_403(self, username, task_id):
        with make_api_client(username) as api_client:
            (_, response) = api_client.tasks_api.retrieve_preview(
                task_id, _parse_response=False, _check_status=False
            )
            assert response.status == HTTPStatus.FORBIDDEN

    def _test_assigned_users_to_see_task_preview(self, tasks, users, is_task_staff, **kwargs):
        for task in tasks:
            staff_users = [user for user in users if is_task_staff(user["id"], task["id"])]
            assert len(staff_users)

            for user in staff_users:
                self._test_task_preview_200(user["username"], task["id"], **kwargs)

    def _test_assigned_users_cannot_see_task_preview(self, tasks, users, is_task_staff, **kwargs):
        for task in tasks:
            not_staff_users = [user for user in users if not is_task_staff(user["id"], task["id"])]
            assert len(not_staff_users)

            for user in not_staff_users:
                self._test_task_preview_403(user["username"], task["id"], **kwargs)

    @pytest.mark.parametrize("project_id, groups", [(1, "user")])
    def test_task_assigned_to_see_task_preview(
        self, project_id, groups, users, tasks, find_users, is_task_staff
    ):
        users = find_users(privilege=groups)
        tasks = list(filter(lambda x: x["project_id"] == project_id and x["assignee"], tasks))
        assert len(tasks)

        self._test_assigned_users_to_see_task_preview(tasks, users, is_task_staff)

    @pytest.mark.parametrize("org, project_id, role", [({"id": 2, "slug": "org2"}, 2, "worker")])
    def test_org_task_assigneed_to_see_task_preview(
        self, org, project_id, role, users, tasks, find_users, is_task_staff
    ):
        users = find_users(org=org["id"], role=role)
        tasks = list(filter(lambda x: x["project_id"] == project_id and x["assignee"], tasks))
        assert len(tasks)

        self._test_assigned_users_to_see_task_preview(tasks, users, is_task_staff)

    @pytest.mark.parametrize("project_id, groups", [(1, "user")])
    def test_task_unassigned_cannot_see_task_preview(
        self, project_id, groups, users, tasks, find_users, is_task_staff
    ):
        users = find_users(privilege=groups)
        tasks = list(filter(lambda x: x["project_id"] == project_id and x["assignee"], tasks))
        assert len(tasks)

        self._test_assigned_users_cannot_see_task_preview(tasks, users, is_task_staff)


@pytest.mark.usefixtures("restore_redis_ondisk_per_class")
@pytest.mark.usefixtures("restore_redis_ondisk_after_class")
class TestUnequalJobs:
    @pytest.fixture(autouse=True)
    def setup(self, restore_db_per_function, tmp_path: Path, admin_user: str):
        self.tmp_dir = tmp_path

        self.user = admin_user

        with make_sdk_client(self.user) as client:
            self.client = client

    @pytest.fixture
    def fxt_task_with_unequal_jobs(self):
        task_spec = {
            "name": f"test file-job mapping",
            "labels": [{"name": "car"}],
        }

        files = generate_image_files(7)
        filenames = [osp.basename(f.name) for f in files]
        for file_data in files:
            with open(self.tmp_dir / file_data.name, "wb") as f:
                f.write(file_data.getvalue())

        expected_segments = [
            filenames[0:1],
            filenames[1:5][::-1],  # a reversed fragment
            filenames[5:7],
        ]

        data_spec = {
            "job_file_mapping": expected_segments,
        }

        yield self.client.tasks.create_from_data(
            spec=task_spec,
            resource_type=ResourceType.LOCAL,
            resources=[self.tmp_dir / fn for fn in filenames],
            data_params=data_spec,
        )

    def test_can_export(self, fxt_task_with_unequal_jobs: Task):
        task = fxt_task_with_unequal_jobs

        filename = self.tmp_dir / f"task_{task.id}_coco.zip"
        task.export_dataset("COCO 1.0", filename)

        assert filename.is_file()
        assert filename.stat().st_size > 0

    def test_can_import_annotations(self, fxt_task_with_unequal_jobs: Task):
        task = fxt_task_with_unequal_jobs

        format_name = "COCO 1.0"
        filename = self.tmp_dir / f"task_{task.id}_coco.zip"
        task.export_dataset(format_name, filename)

        task.import_annotations(format_name, filename)

    def test_can_dump_backup(self, fxt_task_with_unequal_jobs: Task):
        task = fxt_task_with_unequal_jobs

        filename = self.tmp_dir / f"task_{task.id}_backup.zip"
        task.download_backup(filename)

        assert filename.is_file()
        assert filename.stat().st_size > 0

    def test_can_import_backup(self, fxt_task_with_unequal_jobs: Task):
        task = fxt_task_with_unequal_jobs

        filename = self.tmp_dir / f"task_{task.id}_backup.zip"
        task.download_backup(filename)

        restored_task = self.client.tasks.create_from_backup(filename)

        old_jobs = task.get_jobs()
        new_jobs = restored_task.get_jobs()
        assert len(old_jobs) == len(new_jobs)

        for old_job, new_job in zip(old_jobs, new_jobs):
            assert old_job.start_frame == new_job.start_frame
            assert old_job.stop_frame == new_job.stop_frame


@pytest.mark.usefixtures("restore_db_per_function")
class TestPatchTask:
    @pytest.mark.parametrize("task_id, project_id, user", [(19, 12, "admin1")])
    def test_move_task_to_project_with_attributes(self, task_id, project_id, user):
        response = get_method(user, f"tasks/{task_id}/annotations")
        assert response.status_code == HTTPStatus.OK
        annotations = response.json()

        response = patch_method(user, f"tasks/{task_id}", {"project_id": project_id})
        assert response.status_code == HTTPStatus.OK

        response = get_method(user, f"tasks/{task_id}")
        assert response.status_code == HTTPStatus.OK
        assert response.json().get("project_id") == project_id

        response = get_method(user, f"tasks/{task_id}/annotations")
        assert response.status_code == HTTPStatus.OK
        assert (
            DeepDiff(
                annotations,
                response.json(),
                ignore_order=True,
                exclude_regex_paths=[
                    r"root\['\w+'\]\[\d+\]\['label_id'\]",
                    r"root\['\w+'\]\[\d+\]\['attributes'\]\[\d+\]\['spec_id'\]",
                ],
            )
            == {}
        )

    @pytest.mark.parametrize("task_id, project_id, user", [(20, 13, "admin1")])
    def test_move_task_from_one_project_to_another_with_attributes(self, task_id, project_id, user):
        response = get_method(user, f"tasks/{task_id}/annotations")
        assert response.status_code == HTTPStatus.OK
        annotations = response.json()

        response = patch_method(user, f"tasks/{task_id}", {"project_id": project_id})
        assert response.status_code == HTTPStatus.OK

        response = get_method(user, f"tasks/{task_id}")
        assert response.status_code == HTTPStatus.OK
        assert response.json().get("project_id") == project_id

        response = get_method(user, f"tasks/{task_id}/annotations")
        assert response.status_code == HTTPStatus.OK
        assert compare_annotations(annotations, response.json()) == {}

    @pytest.mark.with_external_services
    @pytest.mark.parametrize(
        "storage_id",
        [
            1,  # public bucket
            2,  # private bucket
        ],
    )
    @pytest.mark.parametrize("field", ["source_storage", "target_storage"])
    def test_user_cannot_update_task_with_cloud_storage_without_access(
        self, storage_id, field, regular_lonely_user
    ):
        user = regular_lonely_user

        task_spec = {
            "name": f"Task with files from foreign cloud storage {storage_id}",
            "labels": [
                {
                    "name": "car",
                }
            ],
        }
        data_spec = {
            "image_quality": 75,
            "use_cache": True,
            "server_files": ["images/image_1.jpg"],
        }
        (task_id, _) = create_task(user, task_spec, data_spec)

        updated_fields = {
            field: {
                "location": "cloud_storage",
                "cloud_storage_id": storage_id,
            }
        }

        with make_api_client(user) as api_client:
            (_, response) = api_client.tasks_api.partial_update(
                task_id,
                patched_task_write_request=updated_fields,
                _parse_response=False,
                _check_status=False,
            )
        assert response.status == HTTPStatus.FORBIDDEN

    def test_malefactor_cannot_obtain_task_details_via_empty_partial_update_request(
        self, regular_lonely_user, tasks
    ):
        task = next(iter(tasks))

        with make_api_client(regular_lonely_user) as api_client:
            with pytest.raises(ForbiddenException):
                api_client.tasks_api.partial_update(task["id"])

    @pytest.mark.parametrize("has_old_assignee", [False, True])
    @pytest.mark.parametrize("new_assignee", [None, "same", "different"])
    def test_can_update_assignee_updated_date_on_assignee_updates(
        self, admin_user, tasks, users, has_old_assignee, new_assignee
    ):
        task = next(t for t in tasks if bool(t.get("assignee")) == has_old_assignee)

        old_assignee_id = (task.get("assignee") or {}).get("id")

        new_assignee_id = None
        if new_assignee == "same":
            new_assignee_id = old_assignee_id
        elif new_assignee == "different":
            new_assignee_id = next(u for u in users if u["id"] != old_assignee_id)["id"]

        with make_api_client(admin_user) as api_client:
            (updated_task, _) = api_client.tasks_api.partial_update(
                task["id"], patched_task_write_request={"assignee_id": new_assignee_id}
            )

            op = operator.eq if new_assignee_id == old_assignee_id else operator.ne

            if isinstance(updated_task.assignee_updated_date, datetime):
                assert op(
                    str(updated_task.assignee_updated_date.isoformat()).replace("+00:00", "Z"),
                    task["assignee_updated_date"],
                )
            else:
                assert op(updated_task.assignee_updated_date, task["assignee_updated_date"])

    @staticmethod
    def _test_patch_linked_storage(
        user: str, task_id: int, *, expected_status: HTTPStatus = HTTPStatus.OK
    ) -> None:
        with make_api_client(user) as api_client:
            for associated_storage in ("source_storage", "target_storage"):
                patch_data = {
                    associated_storage: {
                        "location": "local",
                    }
                }
                (_, response) = api_client.tasks_api.partial_update(
                    task_id,
                    patched_task_write_request=patch_data,
                    _check_status=False,
                    _parse_response=False,
                )
                assert response.status == expected_status, response.status

    @pytest.mark.parametrize(
        "role, is_allow",
        [
            ("owner", True),
            ("maintainer", True),
            ("supervisor", False),
            ("worker", False),
        ],
    )
    def test_update_task_linked_storage_by_org_roles(
        self,
        role: str,
        is_allow: bool,
        tasks,
        find_users,
    ):
        username, task_id = next(
            (
                (user["username"], task["id"])
                for user in find_users(role=role, exclude_privilege="admin")
                for task in tasks
                if task["organization"] == user["org"]
                and not task["project_id"]
                and task["owner"]["id"] != user["id"]
            )
        )

        self._test_patch_linked_storage(
            username,
            task_id,
            expected_status=HTTPStatus.OK if is_allow else HTTPStatus.FORBIDDEN,
        )

    @pytest.mark.parametrize("org", (True, False))
    @pytest.mark.parametrize(
        "is_task_owner, is_task_assignee, is_project_owner, is_project_assignee",
        [tuple(i == j for j in range(4)) for i in range(5)],
    )
    def test_update_task_linked_storage_by_assignee_or_owner(
        self,
        org: bool,
        is_task_owner: bool,
        is_task_assignee: bool,
        is_project_owner: bool,
        is_project_assignee: bool,
        tasks,
        find_users,
        projects,
    ):
        is_allow = is_task_owner or is_project_owner
        has_project = is_project_owner or is_project_assignee

        username: Optional[str] = None
        task_id: Optional[int] = None

        filtered_users = (
            (find_users(role="worker") + find_users(role="supervisor"))
            if org
            else find_users(org=None)
        )

        for task in tasks:
            if task_id is not None:
                break

            if (
                org
                and not task["organization"]
                or not org
                and task["organization"]
                or has_project
                and task["project_id"] is None
                or not has_project
                and task["project_id"]
            ):
                continue

            for user in filtered_users:
                if org and task["organization"] != user["org"]:
                    continue

                is_user_task_owner = task["owner"]["id"] == user["id"]
                is_user_task_assignee = (task["assignee"] or {}).get("id") == user["id"]
                project = projects[task["project_id"]] if task["project_id"] else None
                is_user_project_owner = (project or {}).get("owner", {}).get("id") == user["id"]
                is_user_project_assignee = ((project or {}).get("assignee") or {}).get(
                    "id"
                ) == user["id"]

                if (
                    is_task_owner
                    and is_user_task_owner
                    or is_task_assignee
                    and is_user_task_assignee
                    or is_project_owner
                    and is_user_project_owner
                    or is_project_assignee
                    and is_user_project_assignee
                    or (
                        not any(
                            [
                                is_task_owner,
                                is_task_assignee,
                                is_project_owner,
                                is_project_assignee,
                                is_user_task_owner,
                                is_user_task_assignee,
                                is_user_project_owner,
                                is_project_assignee,
                            ]
                        )
                    )
                ):
                    task_id = task["id"]
                    username = user["username"]
                    break

        assert task_id is not None

        self._test_patch_linked_storage(
            username,
            task_id,
            expected_status=HTTPStatus.OK if is_allow else HTTPStatus.FORBIDDEN,
        )


@pytest.mark.usefixtures("restore_db_per_function")
def test_can_report_correct_completed_jobs_count(tasks_wlc, jobs_wlc, admin_user):
    # Reproduces https://github.com/cvat-ai/cvat/issues/6098
    task = next(
        t
        for t in tasks_wlc
        if t["jobs"]["count"] > 1 and t["jobs"]["completed"] == 0 and t["labels"]["count"] > 1
    )
    task_jobs = [j for j in jobs_wlc if j["task_id"] == task["id"]]

    with make_api_client(admin_user) as api_client:
        api_client.jobs_api.partial_update(
            task_jobs[0]["id"],
            patched_job_write_request=dict(stage="acceptance", state="completed"),
        )

        task, _ = api_client.tasks_api.retrieve(task["id"])
        assert task.jobs.completed == 1


class TestImportTaskAnnotations:
    @pytest.fixture(autouse=True)
    def setup(self, restore_db_per_function, tmp_path: Path, admin_user: str):
        self.tmp_dir = tmp_path
        self.user = admin_user
        self.export_format = "CVAT for images 1.1"
        self.import_format = "CVAT 1.1"

        with make_sdk_client(self.user) as client:
            self.client = client

    def _check_annotations(self, task_id):
        with make_api_client(self.user) as api_client:
            (_, response) = api_client.tasks_api.retrieve_annotations(id=task_id)
            assert response.status == HTTPStatus.OK
            annotations = json.loads(response.data)["shapes"]
            assert len(annotations) > 0

    def _delete_annotations(self, task_id):
        with make_api_client(self.user) as api_client:
            (_, response) = api_client.tasks_api.destroy_annotations(id=task_id)
            assert response.status == HTTPStatus.NO_CONTENT

    @pytest.mark.skip("Fails sometimes, needs to be fixed")
    @pytest.mark.timeout(70)
    @pytest.mark.parametrize("successful_upload", [True, False])
    def test_can_import_annotations_after_previous_unclear_import(
        self, successful_upload: bool, tasks_with_shapes
    ):
        task_id = tasks_with_shapes[0]["id"]
        self._check_annotations(task_id)

        with NamedTemporaryFile() as f:
            filename = self.tmp_dir / f"task_{task_id}_{Path(f.name).name}_coco.zip"

        task = self.client.tasks.retrieve(task_id)
        task.export_dataset(self.export_format, filename, include_images=False)

        self._delete_annotations(task_id)

        params = {"format": self.import_format, "filename": filename.name}
        url = self.client.api_map.make_endpoint_url(
            self.client.api_client.tasks_api.create_annotations_endpoint.path
        ).format(id=task_id)
        uploader = Uploader(self.client)

        if successful_upload:
            # define time required to upload file with annotations
            start_time = time()
            task.import_annotations(self.import_format, filename)
            required_time = ceil(time() - start_time) * 2
            self._delete_annotations(task_id)

            response = uploader.upload_file(
                url, filename, meta=params, query_params=params, logger=self.client.logger.debug
            )
            rq_id = json.loads(response.data)["rq_id"]
            assert rq_id
        else:
            required_time = 60
            uploader._tus_start_upload(url, query_params=params)
            uploader._upload_file_data_with_tus(
                url,
                filename,
                meta=params,
                logger=self.client.logger.debug,
                pbar=NullProgressReporter(),
            )

        sleep(required_time)
        if successful_upload:
            self._check_annotations(task_id)
            self._delete_annotations(task_id)
        task.import_annotations(self.import_format, filename)
        self._check_annotations(task_id)

    @pytest.mark.skip("Fails sometimes, needs to be fixed")
    @pytest.mark.timeout(70)
    def test_check_import_cache_after_previous_interrupted_upload(self, tasks_with_shapes, request):
        task_id = tasks_with_shapes[0]["id"]
        with NamedTemporaryFile() as f:
            filename = self.tmp_dir / f"task_{task_id}_{Path(f.name).name}_coco.zip"
        task = self.client.tasks.retrieve(task_id)
        task.export_dataset(self.export_format, filename, include_images=False)

        params = {"format": self.import_format, "filename": filename.name}
        url = self.client.api_map.make_endpoint_url(
            self.client.api_client.tasks_api.create_annotations_endpoint.path
        ).format(id=task_id)

        uploader = Uploader(self.client)
        uploader._tus_start_upload(url, query_params=params)
        uploader._upload_file_data_with_tus(
            url,
            filename,
            meta=params,
            logger=self.client.logger.debug,
            pbar=NullProgressReporter(),
        )
        number_of_files = 1
        sleep(30)  # wait when the cleaning job from rq worker will be started
        command = ["/bin/bash", "-c", f"ls data/tasks/{task_id}/tmp | wc -l"]
        platform = request.config.getoption("--platform")
        assert platform in ("kube", "local")
        func = docker_exec_cvat if platform == "local" else kube_exec_cvat
        for _ in range(12):
            sleep(2)
            result, _ = func(command)
            number_of_files = int(result)
            if not number_of_files:
                break
        assert not number_of_files

    def test_import_annotations_after_deleting_related_cloud_storage(
        self, admin_user: str, tasks_with_shapes
    ):
        related_field = "source_storage"

        task = next(
            t
            for t in tasks_with_shapes
            if t[related_field] and t[related_field]["location"] == "cloud_storage"
        )
        task_id = task["id"]
        cloud_storage_id = task["source_storage"]["cloud_storage_id"]

        # generate temporary destination
        with NamedTemporaryFile(dir=self.tmp_dir, suffix=f"task_{task_id}.zip") as f:
            file_path = Path(f.name)

        task = self.client.tasks.retrieve(task_id)
        self._check_annotations(task_id)

        with make_api_client(admin_user) as api_client:
            _, response = api_client.cloudstorages_api.destroy(cloud_storage_id)
            assert response.status == HTTPStatus.NO_CONTENT

        task = self.client.tasks.retrieve(task_id)
        assert not getattr(task, related_field)

        task.export_dataset(self.export_format, file_path, include_images=False)
        self._delete_annotations(task_id)
        task.import_annotations(self.import_format, file_path)
        self._check_annotations(task_id)

    @pytest.mark.parametrize(
        "format_name",
        [
            "COCO 1.0",
            "COCO Keypoints 1.0",
            "CVAT 1.1",
            "LabelMe 3.0",
            "MOT 1.1",
            "MOTS PNG 1.0",
            "PASCAL VOC 1.1",
            "Segmentation mask 1.1",
            "YOLO 1.1",
            "WiderFace 1.0",
            "VGGFace2 1.0",
            "Market-1501 1.0",
            "Kitti Raw Format 1.0",
            "Sly Point Cloud Format 1.0",
            "KITTI 1.0",
            "LFW 1.0",
            "Cityscapes 1.0",
            "Open Images V6 1.0",
            "Datumaro 1.0",
            "Datumaro 3D 1.0",
            "YOLOv8 Oriented Bounding Boxes 1.0",
            "YOLOv8 Detection 1.0",
            "YOLOv8 Pose 1.0",
            "YOLOv8 Segmentation 1.0",
        ],
    )
    def test_check_import_error_on_wrong_file_structure(self, tasks_with_shapes, format_name):
        task_id = tasks_with_shapes[0]["id"]

        source_archive_path = self.tmp_dir / "incorrect_archive.zip"

        incorrect_files = ["incorrect_file1.txt", "incorrect_file2.txt"]
        for file in incorrect_files:
            with open(self.tmp_dir / file, "w") as f:
                f.write("Some text")

        zip_file = zipfile.ZipFile(source_archive_path, mode="a")
        for path in incorrect_files:
            zip_file.write(self.tmp_dir / path, path)
        task = self.client.tasks.retrieve(task_id)

        with pytest.raises(exceptions.ApiException) as capture:
            task.import_annotations(format_name, source_archive_path)

            assert b"Check [format docs]" in capture.value.body
            assert b"Dataset must contain a file:" in capture.value.body


@pytest.mark.usefixtures("restore_redis_inmem_per_function")
class TestImportWithComplexFilenames:
    @pytest.fixture(
        autouse=True,
        scope="class",
        # classmethod way may not work in some versions
        # https://github.com/cvat-ai/cvat/actions/runs/5336023573/jobs/9670573955?pr=6350
        name="TestImportWithComplexFilenames.setup_class",
    )
    @classmethod
    def setup_class(
        cls, restore_db_per_class, tmp_path_factory: pytest.TempPathFactory, admin_user: str
    ):
        cls.tmp_dir = tmp_path_factory.mktemp(cls.__class__.__name__)
        cls.user = admin_user
        cls.format_name = "PASCAL VOC 1.1"

        with make_sdk_client(cls.user) as client:
            cls.client = client

        cls._init_tasks()

    @classmethod
    def _create_task_with_annotations(cls, filenames: List[str]):
        images = generate_image_files(len(filenames), filenames=filenames)

        source_archive_path = cls.tmp_dir / "source_data.zip"
        with zipfile.ZipFile(source_archive_path, "w") as zip_file:
            for image in images:
                zip_file.writestr(image.name, image.getvalue())

        task = cls.client.tasks.create_from_data(
            {
                "name": "test_images_with_dots",
                "labels": [{"name": "cat"}, {"name": "dog"}],
            },
            resources=[source_archive_path],
        )

        labels = task.get_labels()
        task.set_annotations(
            models.LabeledDataRequest(
                shapes=[
                    models.LabeledShapeRequest(
                        frame=frame_id,
                        label_id=labels[0].id,
                        type="rectangle",
                        points=[1, 1, 2, 2],
                    )
                    for frame_id in range(len(filenames))
                ],
            )
        )

        return task

    @classmethod
    def _init_tasks(cls):
        cls.flat_filenames = [
            "filename0.jpg",
            "file.name1.jpg",
            "fi.le.na.me.2.jpg",
            ".filename3.jpg",
            "..filename..4.jpg",
            "..filename..5.png..jpg",
        ]

        cls.nested_filenames = [
            f"{prefix}/{fn}"
            for prefix, fn in zip(
                [
                    "ab/cd",
                    "ab/cd",
                    "ab",
                    "ab",
                    "cd/ef",
                    "cd/ef",
                    "cd",
                    "",
                ],
                cls.flat_filenames,
            )
        ]

        cls.data = {}
        for (kind, filenames), prefix in product(
            [("flat", cls.flat_filenames), ("nested", cls.nested_filenames)], ["", "pre/fix"]
        ):
            key = kind
            if prefix:
                key += "_prefixed"

            task = cls._create_task_with_annotations(
                [f"{prefix}/{fn}" if prefix else fn for fn in filenames]
            )

            dataset_file = cls.tmp_dir / f"{key}_dataset.zip"
            task.export_dataset(cls.format_name, dataset_file, include_images=False)

            cls.data[key] = (task, dataset_file)

    @pytest.mark.skip("Fails sometimes, needs to be fixed")
    @pytest.mark.parametrize(
        "task_kind, annotation_kind, expect_success",
        [
            ("flat", "flat", True),
            ("flat", "flat_prefixed", False),
            ("flat", "nested", False),
            ("flat", "nested_prefixed", False),
            ("flat_prefixed", "flat", True),  # allow this for better UX
            ("flat_prefixed", "flat_prefixed", True),
            ("flat_prefixed", "nested", False),
            ("flat_prefixed", "nested_prefixed", False),
            ("nested", "flat", False),
            ("nested", "flat_prefixed", False),
            ("nested", "nested", True),
            ("nested", "nested_prefixed", False),
            ("nested_prefixed", "flat", False),
            ("nested_prefixed", "flat_prefixed", False),
            ("nested_prefixed", "nested", True),  # allow this for better UX
            ("nested_prefixed", "nested_prefixed", True),
        ],
    )
    def test_import_annotations(self, task_kind, annotation_kind, expect_success):
        # Tests for regressions about https://github.com/cvat-ai/cvat/issues/6319
        #
        # X annotations must be importable to X prefixed cases
        # with and without dots in filenames.
        #
        # Nested structures can potentially be matched to flat ones and vise-versa,
        # but it's not supported now, as it may lead to some errors in matching.

        task: Task = self.data[task_kind][0]
        dataset_file = self.data[annotation_kind][1]

        if expect_success:
            task.import_annotations(self.format_name, dataset_file)

            assert set(s.frame for s in task.get_annotations().shapes) == set(
                range(len(self.flat_filenames))
            )
        else:
            with pytest.raises(exceptions.ApiException) as capture:
                task.import_annotations(self.format_name, dataset_file)

            assert b"Could not match item id" in capture.value.body

    def delete_annotation_and_import_annotations(
        self, task_id, annotations, format_name, dataset_file
    ):
        task = self.client.tasks.retrieve(task_id)
        labels = task.get_labels()
        sublabels = labels[0].sublabels

        # if the annotations shapes label_id does not exist, the put it in the task
        for shape in annotations["shapes"]:
            if "label_id" not in shape:
                shape["label_id"] = labels[0].id

        for track in annotations["tracks"]:
            if "label_id" not in track:
                track["label_id"] = labels[0].id
            for element_idx, element in enumerate(track["elements"]):
                if "label_id" not in element:
                    element["label_id"] = sublabels[element_idx].id

        response = put_method(
            "admin1", f"tasks/{task_id}/annotations", annotations, action="create"
        )
        assert response.status_code == 200, f"Cannot update task's annotations: {response.content}"

        task.export_dataset(format_name, dataset_file, include_images=False)

        # get the original annotations
        response = get_method("admin1", f"tasks/{task.id}/annotations")
        assert response.status_code == 200, f"Cannot get task's annotations: {response.content}"
        original_annotations = response.json()

        # import the annotations
        task.import_annotations(format_name, dataset_file)

        response = get_method("admin1", f"tasks/{task.id}/annotations")
        assert response.status_code == 200, f"Cannot get task's annotations: {response.content}"
        imported_annotations = response.json()

        return original_annotations, imported_annotations

    def compare_original_and_import_annotations(self, original_annotations, imported_annotations):
        assert compare_annotations(original_annotations, imported_annotations) == {}

    @pytest.mark.parametrize("format_name", ["Datumaro 1.0", "COCO 1.0", "PASCAL VOC 1.1"])
    def test_export_and_import_tracked_format_with_outside_true(self, format_name):
        task_id = 14
        dataset_file = self.tmp_dir / (format_name + "outside_true_source_data.zip")
        annotations = {
            "shapes": [],
            "tracks": [
                {
                    "frame": 0,
                    "group": 0,
                    "shapes": [
                        {
                            "type": "rectangle",
                            "frame": 0,
                            "points": [1.0, 2.0, 3.0, 2.0],
                            "keyframe": True,
                        },
                        {
                            "type": "rectangle",
                            "frame": 3,
                            "points": [1.0, 2.0, 3.0, 2.0],
                            "keyframe": True,
                            "outside": True,
                        },
                    ],
                    "elements": [],
                }
            ],
        }

        original_annotations, imported_annotations = self.delete_annotation_and_import_annotations(
            task_id, annotations, format_name, dataset_file
        )

        self.compare_original_and_import_annotations(original_annotations, imported_annotations)

        # check if frame 3 is imported correctly with outside = True
        assert imported_annotations["tracks"][0]["shapes"][1]["outside"]

    @pytest.mark.parametrize("format_name", ["Datumaro 1.0", "COCO 1.0", "PASCAL VOC 1.1"])
    def test_export_and_import_tracked_format_with_intermediate_keyframe(self, format_name):
        task_id = 14
        dataset_file = self.tmp_dir / (format_name + "intermediate_keyframe_source_data.zip")
        annotations = {
            "shapes": [],
            "tracks": [
                {
                    "frame": 0,
                    "group": 0,
                    "shapes": [
                        {
                            "type": "rectangle",
                            "frame": 0,
                            "points": [1.0, 2.0, 3.0, 2.0],
                            "keyframe": True,
                        },
                        {
                            "type": "rectangle",
                            "frame": 3,
                            "points": [1.0, 2.0, 3.0, 2.0],
                            "keyframe": True,
                        },
                    ],
                    "elements": [],
                }
            ],
        }

        original_annotations, imported_annotations = self.delete_annotation_and_import_annotations(
            task_id, annotations, format_name, dataset_file
        )

        self.compare_original_and_import_annotations(original_annotations, imported_annotations)

        # check that all the keyframe is imported correctly
        assert len(imported_annotations["tracks"][0]["shapes"]) == 2

    @pytest.mark.parametrize("format_name", ["Datumaro 1.0", "COCO 1.0", "PASCAL VOC 1.1"])
    def test_export_and_import_tracked_format_with_outside_without_keyframe(self, format_name):
        task_id = 14
        dataset_file = self.tmp_dir / (format_name + "outside_without_keyframe_source_data.zip")
        annotations = {
            "shapes": [],
            "tracks": [
                {
                    "frame": 0,
                    "group": 0,
                    "shapes": [
                        {
                            "type": "rectangle",
                            "frame": 0,
                            "points": [1.0, 2.0, 3.0, 2.0],
                            "keyframe": True,
                        },
                        {
                            "type": "rectangle",
                            "frame": 3,
                            "points": [1.0, 2.0, 3.0, 2.0],
                            "outside": True,
                        },
                    ],
                    "elements": [],
                }
            ],
        }

        original_annotations, imported_annotations = self.delete_annotation_and_import_annotations(
            task_id, annotations, format_name, dataset_file
        )

        self.compare_original_and_import_annotations(original_annotations, imported_annotations)

        # check that all the keyframe is imported correctly
        assert len(imported_annotations["tracks"][0]["shapes"]) == 2

        # check that frame 3 is imported correctly with outside = True
        assert imported_annotations["tracks"][0]["shapes"][1]["outside"]

    @pytest.mark.parametrize("format_name", ["Datumaro 1.0", "COCO 1.0", "PASCAL VOC 1.1"])
    def test_export_and_import_tracked_format_with_no_keyframe(self, format_name):
        task_id = 14
        dataset_file = self.tmp_dir / (format_name + "no_keyframe_source_data.zip")
        annotations = {
            "shapes": [],
            "tracks": [
                {
                    "frame": 0,
                    "group": 0,
                    "shapes": [
                        {
                            "type": "rectangle",
                            "frame": 0,
                            "points": [1.0, 2.0, 3.0, 2.0],
                        },
                    ],
                    "elements": [],
                }
            ],
        }

        original_annotations, imported_annotations = self.delete_annotation_and_import_annotations(
            task_id, annotations, format_name, dataset_file
        )

        self.compare_original_and_import_annotations(original_annotations, imported_annotations)

        # check if first frame is imported correctly with keyframe = True
        assert len(imported_annotations["tracks"][0]["shapes"]) == 1

    @pytest.mark.parametrize("format_name", ["Datumaro 1.0", "COCO 1.0", "PASCAL VOC 1.1"])
    def test_export_and_import_tracked_format_with_one_outside(self, format_name):
        task_id = 14
        dataset_file = self.tmp_dir / (format_name + "one_outside_source_data.zip")
        annotations = {
            "shapes": [],
            "tracks": [
                {
                    "frame": 0,
                    "group": 0,
                    "shapes": [
                        {
                            "type": "rectangle",
                            "frame": 3,
                            "points": [1.0, 2.0, 3.0, 2.0],
                            "outside": True,
                        },
                    ],
                    "elements": [],
                }
            ],
        }

        original_annotations, imported_annotations = self.delete_annotation_and_import_annotations(
            task_id, annotations, format_name, dataset_file
        )

        self.compare_original_and_import_annotations(original_annotations, imported_annotations)

        # only outside=True shape is imported, means there is no visible shape
        assert len(imported_annotations["tracks"]) == 0

    @pytest.mark.parametrize("format_name", ["Datumaro 1.0", "COCO 1.0", "PASCAL VOC 1.1"])
    def test_export_and_import_tracked_format_with_gap(self, format_name):
        task_id = 14
        dataset_file = self.tmp_dir / (format_name + "with_gap_source_data.zip")
        annotations = {
            "shapes": [],
            "tracks": [
                {
                    "frame": 0,
                    "group": 0,
                    "shapes": [
                        {
                            "type": "rectangle",
                            "frame": 0,
                            "points": [1.0, 2.0, 3.0, 2.0],
                            "keyframe": True,
                        },
                        {
                            "type": "rectangle",
                            "frame": 2,
                            "points": [1.0, 2.0, 3.0, 2.0],
                            "outside": True,
                        },
                        {
                            "type": "rectangle",
                            "frame": 4,
                            "points": [1.0, 2.0, 3.0, 2.0],
                            "keyframe": True,
                        },
                        {
                            "type": "rectangle",
                            "frame": 5,
                            "points": [1.0, 2.0, 3.0, 2.0],
                            "outside": True,
                        },
                        {
                            "type": "rectangle",
                            "frame": 6,
                            "points": [1.0, 2.0, 3.0, 2.0],
                            "keyframe": True,
                        },
                    ],
                    "elements": [],
                }
            ],
        }

        original_annotations, imported_annotations = self.delete_annotation_and_import_annotations(
            task_id, annotations, format_name, dataset_file
        )

        self.compare_original_and_import_annotations(original_annotations, imported_annotations)

        # check that all the keyframe is imported correctly
        assert len(imported_annotations["tracks"][0]["shapes"]) == 5

        outside_count = sum(
            1 for shape in imported_annotations["tracks"][0]["shapes"] if shape["outside"]
        )
        assert outside_count == 2, "Outside shapes are not imported correctly"

    def test_export_and_import_coco_keypoints_with_outside_true(self):
        task_id = 14
        format_name = "COCO Keypoints 1.0"
        dataset_file = self.tmp_dir / (format_name + "outside_true_source_data.zip")
        annotations = {
            "shapes": [],
            "tracks": [
                {
                    "frame": 0,
                    "group": 0,
                    "shapes": [
                        {"type": "skeleton", "frame": 0, "points": [], "keyframe": True},
                        {
                            "type": "skeleton",
                            "frame": 3,
                            "points": [],
                            "keyframe": True,
                            "outside": True,
                        },
                    ],
                    "elements": [
                        {
                            "frame": 0,
                            "group": 0,
                            "shapes": [
                                {
                                    "type": "points",
                                    "frame": 0,
                                    "points": [1.0, 2.0],
                                    "keyframe": True,
                                },
                                {
                                    "type": "points",
                                    "frame": 3,
                                    "points": [1.0, 2.0],
                                    "keyframe": True,
                                    "outside": True,
                                },
                            ],
                        },
                    ],
                }
            ],
        }

        original_annotations, imported_annotations = self.delete_annotation_and_import_annotations(
            task_id, annotations, format_name, dataset_file
        )

        self.compare_original_and_import_annotations(original_annotations, imported_annotations)

        # check if frame 3 is imported correctly with outside = True
        assert imported_annotations["tracks"][0]["shapes"][1]["outside"]

    def test_export_and_import_coco_keypoints_with_intermediate_keyframe(self):
        task_id = 14
        format_name = "COCO Keypoints 1.0"
        dataset_file = self.tmp_dir / (format_name + "intermediate_keyframe_source_data.zip")
        annotations = {
            "shapes": [],
            "tracks": [
                {
                    "frame": 0,
                    "group": 0,
                    "shapes": [
                        {"type": "skeleton", "frame": 0, "points": [], "keyframe": True},
                        {
                            "type": "skeleton",
                            "frame": 3,
                            "points": [],
                            "keyframe": True,
                        },
                    ],
                    "elements": [
                        {
                            "frame": 0,
                            "group": 0,
                            "shapes": [
                                {
                                    "type": "points",
                                    "frame": 0,
                                    "points": [1.0, 2.0],
                                    "keyframe": True,
                                },
                                {
                                    "type": "points",
                                    "frame": 3,
                                    "points": [1.0, 2.0],
                                    "keyframe": True,
                                },
                            ],
                        },
                    ],
                }
            ],
        }

        original_annotations, imported_annotations = self.delete_annotation_and_import_annotations(
            task_id, annotations, format_name, dataset_file
        )

        self.compare_original_and_import_annotations(original_annotations, imported_annotations)

        # check that all the keyframe is imported correctly
        assert len(imported_annotations["tracks"][0]["shapes"]) == 2

    def test_export_and_import_coco_keypoints_with_outside_without_keyframe(self):
        task_id = 14
        format_name = "COCO Keypoints 1.0"
        dataset_file = self.tmp_dir / (format_name + "outside_without_keyframe_source_data.zip")
        annotations = {
            "shapes": [],
            "tracks": [
                {
                    "frame": 0,
                    "group": 0,
                    "shapes": [
                        {"type": "skeleton", "frame": 0, "points": [], "keyframe": True},
                        {
                            "type": "skeleton",
                            "frame": 3,
                            "points": [],
                            "outside": True,
                        },
                    ],
                    "elements": [
                        {
                            "frame": 0,
                            "group": 0,
                            "shapes": [
                                {
                                    "type": "points",
                                    "frame": 0,
                                    "points": [1.0, 2.0],
                                    "keyframe": True,
                                },
                                {
                                    "type": "points",
                                    "frame": 3,
                                    "points": [1.0, 2.0],
                                    "outside": True,
                                },
                            ],
                        },
                    ],
                }
            ],
        }

        original_annotations, imported_annotations = self.delete_annotation_and_import_annotations(
            task_id, annotations, format_name, dataset_file
        )

        self.compare_original_and_import_annotations(original_annotations, imported_annotations)

        # check that all the keyframe is imported correctly
        assert len(imported_annotations["tracks"][0]["shapes"]) == 2

        # check that frame 3 is imported correctly with outside = True
        assert imported_annotations["tracks"][0]["shapes"][1]["outside"]

    def test_export_and_import_coco_keypoints_with_no_keyframe(self):
        task_id = 14
        format_name = "COCO Keypoints 1.0"
        dataset_file = self.tmp_dir / (format_name + "with_no_keyframe_source_data.zip")
        annotations = {
            "shapes": [],
            "tracks": [
                {
                    "frame": 0,
                    "group": 0,
                    "shapes": [
                        {"type": "skeleton", "frame": 0, "points": []},
                    ],
                    "elements": [
                        {
                            "frame": 0,
                            "group": 0,
                            "shapes": [
                                {
                                    "type": "points",
                                    "frame": 0,
                                    "points": [1.0, 2.0],
                                },
                            ],
                        },
                    ],
                }
            ],
        }

        original_annotations, imported_annotations = self.delete_annotation_and_import_annotations(
            task_id, annotations, format_name, dataset_file
        )

        self.compare_original_and_import_annotations(original_annotations, imported_annotations)

        # check if first frame is imported correctly with keyframe = True
        assert len(imported_annotations["tracks"][0]["shapes"]) == 1

    def test_export_and_import_coco_keypoints_with_one_outside(self):
        task_id = 14
        format_name = "COCO Keypoints 1.0"
        dataset_file = self.tmp_dir / (format_name + "with_one_outside_source_data.zip")
        annotations = {
            "shapes": [],
            "tracks": [
                {
                    "frame": 0,
                    "group": 0,
                    "shapes": [
                        {"type": "skeleton", "frame": 3, "points": [], "outside": True},
                    ],
                    "elements": [
                        {
                            "frame": 0,
                            "group": 0,
                            "shapes": [
                                {
                                    "type": "points",
                                    "frame": 3,
                                    "points": [1.0, 2.0],
                                    "outside": True,
                                },
                            ],
                        },
                    ],
                }
            ],
        }

        original_annotations, imported_annotations = self.delete_annotation_and_import_annotations(
            task_id, annotations, format_name, dataset_file
        )

        self.compare_original_and_import_annotations(original_annotations, imported_annotations)

        # only outside=True shape is imported, means there is no visible shape
        assert len(imported_annotations["tracks"]) == 0

    def test_export_and_import_coco_keypoints_with_gap(self):
        task_id = 14
        format_name = "COCO Keypoints 1.0"
        dataset_file = self.tmp_dir / (format_name + "with_gap_source_data.zip")
        annotations = {
            "shapes": [],
            "tracks": [
                {
                    "frame": 0,
                    "group": 0,
                    "shapes": [
                        {"type": "skeleton", "frame": 0, "points": [], "keyframe": True},
                        {"type": "skeleton", "frame": 2, "points": [], "outside": True},
                        {"type": "skeleton", "frame": 4, "points": [], "keyframe": True},
                        {"type": "skeleton", "frame": 5, "points": [], "outside": True},
                        {"type": "skeleton", "frame": 6, "points": [], "keyframe": True},
                    ],
                    "elements": [
                        {
                            "frame": 0,
                            "group": 0,
                            "shapes": [
                                {
                                    "type": "points",
                                    "frame": 0,
                                    "points": [1.0, 2.0],
                                    "keyframe": True,
                                },
                                {
                                    "type": "points",
                                    "frame": 2,
                                    "points": [1.0, 2.0],
                                    "outside": True,
                                },
                                {
                                    "type": "points",
                                    "frame": 4,
                                    "points": [1.0, 2.0],
                                    "keyframe": True,
                                },
                                {
                                    "type": "points",
                                    "frame": 5,
                                    "points": [1.0, 2.0],
                                    "outside": True,
                                },
                                {
                                    "type": "points",
                                    "frame": 6,
                                    "points": [1.0, 2.0],
                                    "keyframe": True,
                                },
                            ],
                        },
                    ],
                }
            ],
        }

        original_annotations, imported_annotations = self.delete_annotation_and_import_annotations(
            task_id, annotations, format_name, dataset_file
        )

        self.compare_original_and_import_annotations(original_annotations, imported_annotations)

        # check if all the keyframes are imported correctly
        assert len(imported_annotations["tracks"][0]["shapes"]) == 5

        outside_count = sum(
            1 for shape in imported_annotations["tracks"][0]["shapes"] if shape["outside"]
        )
        assert outside_count == 2, "Outside shapes are not imported correctly"

    def test_export_and_import_complex_coco_keypoints_annotations(self):
        task_id = 14
        format_name = "COCO Keypoints 1.0"
        dataset_file = self.tmp_dir / (format_name + "complex_annotations_source_data.zip")
        annotations = {
            "shapes": [],
            "tracks": [
                {
                    "frame": 0,
                    "group": 0,
                    "shapes": [
                        {"type": "skeleton", "outside": False, "frame": 0},
                        {"type": "skeleton", "outside": False, "frame": 1},
                        {"type": "skeleton", "outside": False, "frame": 2},
                        {"type": "skeleton", "outside": False, "frame": 4},
                        {"type": "skeleton", "outside": False, "frame": 5},
                    ],
                    "attributes": [],
                    "elements": [
                        {
                            "frame": 0,
                            "group": 0,
                            "shapes": [
                                {
                                    "type": "points",
                                    "outside": False,
                                    "points": [256.67, 719.25],
                                    "frame": 0,
                                },
                                {
                                    "type": "points",
                                    "outside": False,
                                    "points": [256.67, 719.25],
                                    "frame": 1,
                                },
                                {
                                    "type": "points",
                                    "outside": True,
                                    "points": [256.67, 719.25],
                                    "frame": 2,
                                },
                                {
                                    "type": "points",
                                    "outside": False,
                                    "points": [256.67, 719.25],
                                    "frame": 4,
                                },
                                {
                                    "type": "points",
                                    "outside": False,
                                    "points": [256.67, 719.25],
                                    "frame": 5,
                                },
                            ],
                        },
                        {
                            "frame": 0,
                            "group": 0,
                            "shapes": [
                                {
                                    "type": "points",
                                    "outside": False,
                                    "points": [318.25, 842.06],
                                    "frame": 0,
                                },
                                {
                                    "type": "points",
                                    "outside": True,
                                    "points": [318.25, 842.06],
                                    "frame": 1,
                                },
                                {
                                    "type": "points",
                                    "outside": False,
                                    "points": [318.25, 842.06],
                                    "frame": 2,
                                },
                                {
                                    "type": "points",
                                    "outside": True,
                                    "points": [318.25, 842.06],
                                    "frame": 4,
                                },
                            ],
                        },
                        {
                            "frame": 0,
                            "group": 0,
                            "shapes": [
                                {
                                    "type": "points",
                                    "outside": False,
                                    "points": [199.2, 798.71],
                                    "frame": 0,
                                },
                                {
                                    "type": "points",
                                    "outside": False,
                                    "points": [199.2, 798.71],
                                    "frame": 1,
                                },
                                {
                                    "type": "points",
                                    "outside": True,
                                    "points": [199.2, 798.71],
                                    "frame": 2,
                                },
                                {
                                    "type": "points",
                                    "outside": False,
                                    "points": [199.2, 798.71],
                                    "frame": 4,
                                },
                                {
                                    "type": "points",
                                    "outside": True,
                                    "points": [199.2, 798.71],
                                    "frame": 5,
                                },
                            ],
                        },
                    ],
                },
                {
                    "frame": 0,
                    "group": 0,
                    "shapes": [
                        {"type": "skeleton", "outside": False, "frame": 0},
                        {"type": "skeleton", "outside": True, "frame": 1},
                        {"type": "skeleton", "outside": False, "frame": 3},
                        {"type": "skeleton", "outside": False, "frame": 4},
                        {"type": "skeleton", "outside": False, "frame": 5},
                    ],
                    "attributes": [],
                    "elements": [
                        {
                            "frame": 0,
                            "group": 0,
                            "shapes": [
                                {
                                    "type": "points",
                                    "outside": False,
                                    "points": [416.16, 244.31],
                                    "frame": 0,
                                },
                                {
                                    "type": "points",
                                    "outside": True,
                                    "points": [416.16, 244.31],
                                    "frame": 1,
                                },
                                {
                                    "type": "points",
                                    "outside": False,
                                    "points": [416.16, 244.31],
                                    "frame": 3,
                                },
                                {
                                    "type": "points",
                                    "outside": False,
                                    "points": [416.16, 244.31],
                                    "frame": 4,
                                },
                                {
                                    "type": "points",
                                    "outside": False,
                                    "points": [416.16, 244.31],
                                    "frame": 5,
                                },
                            ],
                        },
                        {
                            "frame": 0,
                            "group": 0,
                            "shapes": [
                                {
                                    "type": "points",
                                    "outside": False,
                                    "points": [486.17, 379.65],
                                    "frame": 0,
                                },
                                {
                                    "type": "points",
                                    "outside": True,
                                    "points": [486.17, 379.65],
                                    "frame": 1,
                                },
                                {
                                    "type": "points",
                                    "outside": True,
                                    "points": [486.17, 379.65],
                                    "frame": 3,
                                },
                                {
                                    "type": "points",
                                    "outside": False,
                                    "points": [486.17, 379.65],
                                    "frame": 4,
                                },
                                {
                                    "type": "points",
                                    "outside": False,
                                    "points": [486.17, 379.65],
                                    "frame": 5,
                                },
                            ],
                        },
                        {
                            "frame": 0,
                            "group": 0,
                            "shapes": [
                                {
                                    "type": "points",
                                    "outside": False,
                                    "points": [350.83, 331.88],
                                    "frame": 0,
                                },
                                {
                                    "type": "points",
                                    "outside": True,
                                    "points": [350.83, 331.88],
                                    "frame": 1,
                                },
                                {
                                    "type": "points",
                                    "outside": True,
                                    "points": [350.83, 331.88],
                                    "frame": 3,
                                },
                                {
                                    "type": "points",
                                    "outside": False,
                                    "points": [350.83, 331.88],
                                    "frame": 5,
                                },
                            ],
                        },
                    ],
                },
            ],
        }

        original_annotations, imported_annotations = self.delete_annotation_and_import_annotations(
            task_id, annotations, format_name, dataset_file
        )

        self.compare_original_and_import_annotations(original_annotations, imported_annotations)

        def check_element_outside_count(track_idx, element_idx, expected_count):
            outside_count = sum(
                1
                for shape in imported_annotations["tracks"][0]["elements"][element_idx]["shapes"]
                if shape["outside"]
            )
            assert (
                outside_count == expected_count
            ), f"Outside shapes for track[{track_idx}]element[{element_idx}] are not imported correctly"

        # check track[0] elements outside count
        check_element_outside_count(0, 0, 1)
        check_element_outside_count(0, 1, 2)
        check_element_outside_count(0, 2, 2)

        # check track[1] elements outside count
        check_element_outside_count(1, 0, 1)
        check_element_outside_count(1, 1, 2)
        check_element_outside_count(1, 2, 2)<|MERGE_RESOLUTION|>--- conflicted
+++ resolved
@@ -2791,7 +2791,6 @@
             request, start_frame=start_frame, step=step
         )
 
-<<<<<<< HEAD
     @fixture(scope="class")
     @parametrize("random_seed", [1, 2, 5])
     def fxt_uploaded_images_task_with_honeypots_and_changed_real_frames(
@@ -2829,7 +2828,7 @@
                 task_spec._get_frame = lambda i: _get_frame(frame_map.get(i, i))
 
             yield task_spec, task_id
-=======
+
     def _uploaded_images_task_with_gt_and_segments_base(
         self,
         request: pytest.FixtureRequest,
@@ -2904,7 +2903,6 @@
             step=step,
             frame_selection_method=frame_selection_method,
         )
->>>>>>> 125d23e6
 
     def _uploaded_video_task_fxt_base(
         self,
