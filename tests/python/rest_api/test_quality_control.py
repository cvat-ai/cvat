--- conflicted
+++ resolved
@@ -1211,12 +1211,9 @@
             "object_visibility_threshold",
             "oks_sigma",
             "compare_line_orientation",
-            "panoptic_comparison",
-<<<<<<< HEAD
+            "panoptic_comparison",         
+            "point_size_base",
             "match_empty_frames",
-=======
->>>>>>> 1fd11756
-            "point_size_base",
         ],
     )
     def test_settings_affect_metrics(
