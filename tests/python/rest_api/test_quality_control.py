# Copyright (C) 2023-2024 CVAT.ai Corporation
#
# SPDX-License-Identifier: MIT

import json
from collections.abc import Iterable
from copy import deepcopy
from functools import partial
from http import HTTPStatus
from itertools import groupby
from typing import Any, Callable, Optional

import pytest
from cvat_sdk.api_client import exceptions, models
from cvat_sdk.api_client.api_client import ApiClient, Endpoint
from cvat_sdk.core.helpers import get_paginated_collection
from deepdiff import DeepDiff

from shared.utils.config import make_api_client

from .utils import CollectionSimpleFilterTestBase, parse_frame_step


class _PermissionTestBase:
    def create_quality_report(self, user: str, task_id: int):
        with make_api_client(user) as api_client:
            (_, response) = api_client.quality_api.create_report(
                quality_report_create_request=models.QualityReportCreateRequest(task_id=task_id),
                _parse_response=False,
            )
            assert response.status == HTTPStatus.ACCEPTED
            rq_id = json.loads(response.data)["rq_id"]

            while True:
                (_, response) = api_client.quality_api.create_report(
                    rq_id=rq_id, _parse_response=False
                )
                assert response.status in [HTTPStatus.CREATED, HTTPStatus.ACCEPTED]

                if response.status == HTTPStatus.CREATED:
                    break

            return json.loads(response.data)

    def create_gt_job(self, user, task_id):
        with make_api_client(user) as api_client:
            (meta, _) = api_client.tasks_api.retrieve_data_meta(task_id)
            start_frame = meta.start_frame

            (job, _) = api_client.jobs_api.create(
                models.JobWriteRequest(
                    type="ground_truth",
                    task_id=task_id,
                    frame_selection_method="manual",
                    frames=[start_frame],
                )
            )

            (labels, _) = api_client.labels_api.list(task_id=task_id)
            api_client.jobs_api.update_annotations(
                job.id,
                job_annotations_update_request=dict(
                    shapes=[
                        dict(
                            frame=start_frame,
                            label_id=labels.results[0].id,
                            type="rectangle",
                            points=[1, 1, 2, 2],
                        ),
                    ],
                ),
            )

            api_client.jobs_api.partial_update(
                job.id,
                patched_job_write_request={
                    "stage": "acceptance",
                    "state": "completed",
                },
            )

        return job

    @pytest.fixture(scope="class")
    def find_sandbox_task(self, tasks, jobs, users, is_task_staff):
        def _find(
            is_staff: bool, *, has_gt_jobs: Optional[bool] = None
        ) -> tuple[dict[str, Any], dict[str, Any]]:
            task = next(
                t
                for t in tasks
                if t["organization"] is None
                and not users[t["owner"]["id"]]["is_superuser"]
                and (
                    has_gt_jobs is None
                    or has_gt_jobs
                    == any(
                        j for j in jobs if j["task_id"] == t["id"] and j["type"] == "ground_truth"
                    )
                )
            )

            if is_staff:
                user = task["owner"]
            else:
                user = next(u for u in users if not is_task_staff(u["id"], task["id"]))

            return task, user

        return _find

    @pytest.fixture(scope="class")
    def find_sandbox_task_without_gt(self, find_sandbox_task):
        return partial(find_sandbox_task, has_gt_jobs=False)

    @pytest.fixture(scope="class")
    def find_org_task(self, tasks, jobs, users, is_org_member, is_task_staff):
        def _find(
            is_staff: bool, user_org_role: str, *, has_gt_jobs: Optional[bool] = None
        ) -> tuple[dict[str, Any], dict[str, Any]]:
            for user in users:
                if user["is_superuser"]:
                    continue

                task = next(
                    (
                        t
                        for t in tasks
                        if t["organization"] is not None
                        and is_task_staff(user["id"], t["id"]) == is_staff
                        and is_org_member(user["id"], t["organization"], role=user_org_role)
                        and (
                            has_gt_jobs is None
                            or has_gt_jobs
                            == any(
                                j
                                for j in jobs
                                if j["task_id"] == t["id"] and j["type"] == "ground_truth"
                            )
                        )
                    ),
                    None,
                )
                if task is not None:
                    break

            assert task

            return task, user

        return _find

    @pytest.fixture(scope="class")
    def find_org_task_without_gt(self, find_org_task):
        return partial(find_org_task, has_gt_jobs=False)

    _default_sandbox_cases = ("is_staff, allow", [(True, True), (False, False)])

    _default_org_cases = (
        "org_role, is_staff, allow",
        [
            ("owner", True, True),
            ("owner", False, True),
            ("maintainer", True, True),
            ("maintainer", False, True),
            ("supervisor", True, True),
            ("supervisor", False, False),
            ("worker", True, True),
            ("worker", False, False),
        ],
    )


@pytest.mark.usefixtures("restore_db_per_class")
class TestListQualityReports(_PermissionTestBase):
    def _test_list_reports_200(self, user, task_id, *, expected_data=None, **kwargs):
        with make_api_client(user) as api_client:
            results = get_paginated_collection(
                api_client.quality_api.list_reports_endpoint,
                return_json=True,
                task_id=task_id,
                **kwargs,
            )

            if expected_data is not None:
                assert DeepDiff(expected_data, results) == {}

    def _test_list_reports_403(self, user, task_id, **kwargs):
        with make_api_client(user) as api_client:
            (_, response) = api_client.quality_api.list_reports(
                task_id=task_id, **kwargs, _parse_response=False, _check_status=False
            )

            assert response.status == HTTPStatus.FORBIDDEN

    def test_can_list_quality_reports(self, admin_user, quality_reports):
        parent_report = next(r for r in quality_reports if r["task_id"])
        task_id = parent_report["task_id"]

        reports = [
            r
            for r in quality_reports
            if r["task_id"] == task_id
            or r["parent_id"]
            and quality_reports[r["parent_id"]]["task_id"] == task_id
        ]

        self._test_list_reports_200(admin_user, task_id, expected_data=reports)

    @pytest.mark.usefixtures("restore_db_per_function")
    @pytest.mark.parametrize(*_PermissionTestBase._default_sandbox_cases)
    def test_user_list_reports_in_sandbox_task(
        self, is_staff, allow, admin_user, find_sandbox_task_without_gt
    ):
        task, user = find_sandbox_task_without_gt(is_staff)

        self.create_gt_job(admin_user, task["id"])
        report = self.create_quality_report(admin_user, task["id"])

        if allow:
            self._test_list_reports_200(
                user["username"], task["id"], expected_data=[report], target="task"
            )
        else:
            self._test_list_reports_403(user["username"], task["id"])

    @pytest.mark.usefixtures("restore_db_per_function")
    @pytest.mark.parametrize(*_PermissionTestBase._default_org_cases)
    def test_user_list_reports_in_org_task(
        self,
        find_org_task_without_gt,
        org_role,
        is_staff,
        allow,
        admin_user,
    ):
        task, user = find_org_task_without_gt(is_staff, org_role)

        self.create_gt_job(admin_user, task["id"])
        report = self.create_quality_report(admin_user, task["id"])

        if allow:
            self._test_list_reports_200(
                user["username"], task["id"], expected_data=[report], target="task"
            )
        else:
            self._test_list_reports_403(user["username"], task["id"])


@pytest.mark.usefixtures("restore_db_per_class")
class TestGetQualityReports(_PermissionTestBase):
    def _test_get_report_200(
        self, user: str, obj_id: int, *, expected_data: Optional[dict[str, Any]] = None, **kwargs
    ):
        with make_api_client(user) as api_client:
            (_, response) = api_client.quality_api.retrieve_report(obj_id, **kwargs)
            assert response.status == HTTPStatus.OK

        if expected_data is not None:
            assert DeepDiff(expected_data, json.loads(response.data), ignore_order=True) == {}

        return response

    def _test_get_report_403(self, user: str, obj_id: int, **kwargs):
        with make_api_client(user) as api_client:
            (_, response) = api_client.quality_api.retrieve_report(
                obj_id, **kwargs, _parse_response=False, _check_status=False
            )
            assert response.status == HTTPStatus.FORBIDDEN

        return response

    @pytest.mark.usefixtures("restore_db_per_function")
    @pytest.mark.parametrize(*_PermissionTestBase._default_sandbox_cases)
    def test_user_get_report_in_sandbox_task(
        self, is_staff, allow, admin_user, find_sandbox_task_without_gt
    ):
        task, user = find_sandbox_task_without_gt(is_staff)

        self.create_gt_job(admin_user, task["id"])
        report = self.create_quality_report(admin_user, task["id"])

        if allow:
            self._test_get_report_200(user["username"], report["id"], expected_data=report)
        else:
            self._test_get_report_403(user["username"], report["id"])

    @pytest.mark.usefixtures("restore_db_per_function")
    @pytest.mark.parametrize(*_PermissionTestBase._default_org_cases)
    def test_user_get_report_in_org_task(
        self,
        find_org_task_without_gt,
        org_role,
        is_staff,
        allow,
        admin_user,
    ):
        task, user = find_org_task_without_gt(is_staff, org_role)

        self.create_gt_job(admin_user, task["id"])
        report = self.create_quality_report(admin_user, task["id"])

        if allow:
            self._test_get_report_200(user["username"], report["id"], expected_data=report)
        else:
            self._test_get_report_403(user["username"], report["id"])


@pytest.mark.usefixtures("restore_db_per_class")
class TestGetQualityReportData(_PermissionTestBase):
    def _test_get_report_data_200(
        self, user: str, obj_id: int, *, expected_data: Optional[dict[str, Any]] = None, **kwargs
    ):
        with make_api_client(user) as api_client:
            (_, response) = api_client.quality_api.retrieve_report_data(obj_id, **kwargs)
            assert response.status == HTTPStatus.OK

        if expected_data is not None:
            assert DeepDiff(expected_data, json.loads(response.data), ignore_order=True) == {}

        return response

    def _test_get_report_data_403(self, user: str, obj_id: int, **kwargs):
        with make_api_client(user) as api_client:
            (_, response) = api_client.quality_api.retrieve_report_data(
                obj_id, **kwargs, _parse_response=False, _check_status=False
            )
            assert response.status == HTTPStatus.FORBIDDEN

        return response

    @pytest.mark.parametrize("target", ["task", "job"])
    def test_can_get_full_report_data(self, admin_user, target, quality_reports):
        report = next(r for r in quality_reports if (r["job_id"] is not None) == (target == "job"))
        report_id = report["id"]

        with make_api_client(admin_user) as api_client:
            (report_data, response) = api_client.quality_api.retrieve_report_data(report_id)
            assert response.status == HTTPStatus.OK

        # Just check several keys exist
        for key in ["parameters", "comparison_summary", "frame_results"]:
            assert key in report_data.keys(), key

    @pytest.mark.usefixtures("restore_db_per_function")
    @pytest.mark.parametrize(*_PermissionTestBase._default_sandbox_cases)
    def test_user_get_report_data_in_sandbox_task(
        self, is_staff, allow, admin_user, find_sandbox_task_without_gt
    ):
        task, user = find_sandbox_task_without_gt(is_staff)

        self.create_gt_job(admin_user, task["id"])
        report = self.create_quality_report(admin_user, task["id"])
        report_data = json.loads(self._test_get_report_data_200(admin_user, report["id"]).data)

        if allow:
            self._test_get_report_data_200(
                user["username"], report["id"], expected_data=report_data
            )
        else:
            self._test_get_report_data_403(user["username"], report["id"])

    @pytest.mark.usefixtures("restore_db_per_function")
    @pytest.mark.parametrize(*_PermissionTestBase._default_org_cases)
    def test_user_get_report_data_in_org_task(
        self,
        find_org_task_without_gt,
        org_role,
        is_staff,
        allow,
        admin_user,
    ):
        task, user = find_org_task_without_gt(is_staff, org_role)

        self.create_gt_job(admin_user, task["id"])
        report = self.create_quality_report(admin_user, task["id"])
        report_data = json.loads(self._test_get_report_data_200(admin_user, report["id"]).data)

        if allow:
            self._test_get_report_data_200(
                user["username"], report["id"], expected_data=report_data
            )
        else:
            self._test_get_report_data_403(user["username"], report["id"])

    @pytest.mark.usefixtures("restore_db_per_function")
    @pytest.mark.parametrize("has_assignee", [False, True])
    def test_can_get_report_data_with_job_assignees(
        self, admin_user, jobs, users_by_name, has_assignee
    ):
        gt_job = next(
            j
            for j in jobs
            if j["type"] == "ground_truth"
            and j["stage"] == "acceptance"
            and j["state"] == "completed"
        )
        task_id = gt_job["task_id"]

        normal_job = next(j for j in jobs if j["type"] == "annotation" and j["task_id"] == task_id)
        if has_assignee:
            new_assignee = users_by_name[admin_user]
        else:
            new_assignee = None

        if bool(normal_job["assignee"]) != has_assignee:
            with make_api_client(admin_user) as api_client:
                api_client.jobs_api.partial_update(
                    normal_job["id"],
                    patched_job_write_request={
                        "assignee": new_assignee["id"] if new_assignee else None
                    },
                )

        task_report = self.create_quality_report(admin_user, task_id)

        with make_api_client(admin_user) as api_client:
            job_report = api_client.quality_api.list_reports(
                job_id=normal_job["id"], parent_id=task_report["id"]
            )[0].results[0]

        report_data = json.loads(self._test_get_report_data_200(admin_user, job_report["id"]).data)
        assert (
            DeepDiff(
                (
                    {
                        k: v
                        for k, v in new_assignee.items()
                        if k in ["id", "username", "first_name", "last_name"]
                    }
                    if new_assignee
                    else None
                ),
                report_data["assignee"],
            )
            == {}
        )


@pytest.mark.usefixtures("restore_db_per_function")
class TestPostQualityReports(_PermissionTestBase):
    def test_can_create_report(self, admin_user, jobs):
        gt_job = next(
            j
            for j in jobs
            if j["type"] == "ground_truth"
            and j["stage"] == "acceptance"
            and j["state"] == "completed"
        )
        task_id = gt_job["task_id"]

        report = self.create_quality_report(admin_user, task_id)
        assert models.QualityReport._from_openapi_data(**report)

    @pytest.mark.parametrize("has_assignee", [False, True])
    def test_can_create_report_with_job_assignees(
        self, admin_user, jobs, users_by_name, has_assignee
    ):
        gt_job = next(
            j
            for j in jobs
            if j["type"] == "ground_truth"
            and j["stage"] == "acceptance"
            and j["state"] == "completed"
        )
        task_id = gt_job["task_id"]

        normal_job = next(j for j in jobs if j["type"] == "annotation")
        if bool(normal_job["assignee"]) != has_assignee:
            with make_api_client(admin_user) as api_client:
                api_client.jobs_api.partial_update(
                    normal_job["id"],
                    patched_job_write_request={
                        "assignee": users_by_name[admin_user]["id"] if has_assignee else None
                    },
                )

        report = self.create_quality_report(admin_user, task_id)
        assert models.QualityReport._from_openapi_data(**report)

    def test_cannot_create_report_without_gt_job(self, admin_user, tasks):
        task_id = next(t["id"] for t in tasks if t["jobs"]["count"] == 1)

        with pytest.raises(exceptions.ApiException) as capture:
            self.create_quality_report(admin_user, task_id)

        assert (
            "Quality reports require a Ground Truth job in the task at the acceptance "
            "stage and in the completed state"
        ) in capture.value.body

    @pytest.mark.parametrize(
        "field_name, field_value",
        [
            ("stage", "annotation"),
            ("stage", "validation"),
            ("state", "new"),
            ("state", "in progress"),
            ("state", "rejected"),
        ],
    )
    def test_cannot_create_report_with_incomplete_gt_job(
        self, admin_user, jobs, field_name, field_value
    ):
        gt_job = next(
            j
            for j in jobs
            if j["type"] == "ground_truth"
            and j["stage"] == "acceptance"
            and j["state"] == "completed"
        )
        task_id = gt_job["task_id"]

        with make_api_client(admin_user) as api_client:
            api_client.jobs_api.partial_update(
                gt_job["id"], patched_job_write_request={field_name: field_value}
            )

        with pytest.raises(exceptions.ApiException) as capture:
            self.create_quality_report(admin_user, task_id)

        assert (
            "Quality reports require a Ground Truth job in the task at the acceptance "
            "stage and in the completed state"
        ) in capture.value.body

    def _test_create_report_200(self, user: str, task_id: int):
        return self.create_quality_report(user, task_id)

    def _test_create_report_403(self, user: str, task_id: int):
        with make_api_client(user) as api_client:
            (_, response) = api_client.quality_api.create_report(
                quality_report_create_request=models.QualityReportCreateRequest(task_id=task_id),
                _parse_response=False,
                _check_status=False,
            )
            assert response.status == HTTPStatus.FORBIDDEN

        return response

    @pytest.mark.parametrize(*_PermissionTestBase._default_sandbox_cases)
    def test_user_create_report_in_sandbox_task(
        self, is_staff, allow, admin_user, find_sandbox_task_without_gt
    ):
        task, user = find_sandbox_task_without_gt(is_staff)

        self.create_gt_job(admin_user, task["id"])

        if allow:
            self._test_create_report_200(user["username"], task["id"])
        else:
            self._test_create_report_403(user["username"], task["id"])

    @pytest.mark.parametrize(*_PermissionTestBase._default_org_cases)
    def test_user_create_report_in_org_task(
        self,
        find_org_task_without_gt,
        org_role,
        is_staff,
        allow,
        admin_user,
    ):
        task, user = find_org_task_without_gt(is_staff, org_role)

        self.create_gt_job(admin_user, task["id"])

        if allow:
            self._test_create_report_200(user["username"], task["id"])
        else:
            self._test_create_report_403(user["username"], task["id"])

    @staticmethod
    def _initialize_report_creation(task_id: int, user: str) -> str:
        with make_api_client(user) as api_client:
            (_, response) = api_client.quality_api.create_report(
                quality_report_create_request=models.QualityReportCreateRequest(task_id=task_id),
                _parse_response=False,
            )
            rq_id = json.loads(response.data)["rq_id"]
            assert rq_id

            return rq_id

    # only rq job owner or admin now has the right to check status of report creation
    def _test_check_status_of_report_creation_by_non_rq_job_owner(
        self,
        rq_id: str,
        *,
        task_staff: str,
        another_user: str,
    ):
        with make_api_client(another_user) as api_client:
            (_, response) = api_client.quality_api.create_report(
                rq_id=rq_id, _parse_response=False, _check_status=False
            )
            assert response.status == HTTPStatus.NOT_FOUND
            assert json.loads(response.data)["detail"] == "Unknown request id"

        with make_api_client(task_staff) as api_client:
            (_, response) = api_client.quality_api.create_report(
                rq_id=rq_id, _parse_response=False, _check_status=False
            )
            assert response.status in {HTTPStatus.ACCEPTED, HTTPStatus.CREATED}

    def test_non_rq_job_owner_cannot_check_status_of_report_creation_in_sandbox(
        self,
        find_sandbox_task_without_gt: Callable[[bool], tuple[dict[str, Any], dict[str, Any]]],
        admin_user: str,
        users: Iterable,
    ):
        task, task_staff = find_sandbox_task_without_gt(is_staff=True)

        self.create_gt_job(admin_user, task["id"])

        another_user = next(
            u
            for u in users
            if (
                u["id"] != task_staff["id"]
                and not u["is_superuser"]
                and u["id"] != task["owner"]["id"]
            )
        )
        rq_id = self._initialize_report_creation(task["id"], task_staff["username"])
        self._test_check_status_of_report_creation_by_non_rq_job_owner(
            rq_id, task_staff=task_staff["username"], another_user=another_user["username"]
        )

    @pytest.mark.parametrize("role", ("owner", "maintainer", "supervisor", "worker"))
    def test_non_rq_job_owner_cannot_check_status_of_report_creation_in_org(
        self,
        role: str,
        admin_user: str,
        find_org_task_without_gt: Callable[[bool, str], tuple[dict[str, Any], dict[str, Any]]],
        find_users: Callable[..., list[dict[str, Any]]],
    ):
        task, task_staff = find_org_task_without_gt(is_staff=True, user_org_role="supervisor")

        self.create_gt_job(admin_user, task["id"])

        another_user = next(
            u
            for u in find_users(role=role, org=task["organization"])
            if (
                u["id"] != task_staff["id"]
                and not u["is_superuser"]
                and u["id"] != task["owner"]["id"]
            )
        )
        rq_id = self._initialize_report_creation(task["id"], task_staff["username"])
        self._test_check_status_of_report_creation_by_non_rq_job_owner(
            rq_id, task_staff=task_staff["username"], another_user=another_user["username"]
        )

    @pytest.mark.parametrize("is_sandbox", (True, False))
    def test_admin_can_check_status_of_report_creation(
        self,
        is_sandbox: bool,
        users: Iterable,
        admin_user: str,
        find_org_task_without_gt: Callable[[bool, str], tuple[dict[str, Any], dict[str, Any]]],
        find_sandbox_task_without_gt: Callable[[bool], tuple[dict[str, Any], dict[str, Any]]],
    ):
        if is_sandbox:
            task, task_staff = find_sandbox_task_without_gt(is_staff=True)
        else:
            task, task_staff = find_org_task_without_gt(is_staff=True, user_org_role="owner")

        admin = next(
            u
            for u in users
            if (
                u["is_superuser"]
                and u["id"] != task_staff["id"]
                and u["id"] != task["owner"]["id"]
                and u["id"] != (task["assignee"] or {}).get("id")
            )
        )

        self.create_gt_job(admin_user, task["id"])

        rq_id = self._initialize_report_creation(task["id"], task_staff["username"])

        with make_api_client(admin["username"]) as api_client:
            (_, response) = api_client.quality_api.create_report(rq_id=rq_id, _parse_response=False)
            assert response.status in {HTTPStatus.ACCEPTED, HTTPStatus.CREATED}


class TestSimpleQualityReportsFilters(CollectionSimpleFilterTestBase):
    @pytest.fixture(autouse=True)
    def setup(self, restore_db_per_class, admin_user, quality_reports, jobs, tasks):
        self.user = admin_user
        self.samples = quality_reports
        self.job_samples = jobs
        self.task_samples = tasks

    def _get_endpoint(self, api_client: ApiClient) -> Endpoint:
        return api_client.quality_api.list_reports_endpoint

    def _get_field_samples(self, field: str) -> tuple[Any, list[dict[str, Any]]]:
        if field == "task_id":
            # This filter includes both the task and nested job reports
            task_id, task_reports = super()._get_field_samples(field)
            task_job_ids = set(j["id"] for j in self.job_samples if j["task_id"] == task_id)
            task_reports = list(task_reports) + [
                r
                for r in self.samples
                if self._get_field(r, self._map_field("job_id")) in task_job_ids
            ]
            return task_id, task_reports
        elif field == "org_id":
            org_id = self.task_samples[
                next(
                    s
                    for s in self.samples
                    if s["task_id"] and self.task_samples[s["task_id"]]["organization"]
                )["task_id"]
            ]["organization"]
            return org_id, [
                s
                for s in self.samples
                if s["job_id"]
                and self.job_samples[s["job_id"]]["organization"] == org_id
                or s["task_id"]
                and self.task_samples[s["task_id"]]["organization"] == org_id
            ]
        else:
            return super()._get_field_samples(field)

    @pytest.mark.parametrize(
        "field",
        ("task_id", "job_id", "parent_id", "target", "org_id"),
    )
    def test_can_use_simple_filter_for_object_list(self, field):
        return super()._test_can_use_simple_filter_for_object_list(field)


@pytest.mark.usefixtures("restore_db_per_class")
class TestListQualityConflicts(_PermissionTestBase):
    def _test_list_conflicts_200(self, user, report_id, *, expected_data=None, **kwargs):
        with make_api_client(user) as api_client:
            results = get_paginated_collection(
                api_client.quality_api.list_conflicts_endpoint,
                return_json=True,
                report_id=report_id,
                **kwargs,
            )

            if expected_data is not None:
                assert DeepDiff(expected_data, results) == {}

        return results

    def _test_list_conflicts_403(self, user, report_id, **kwargs):
        with make_api_client(user) as api_client:
            (_, response) = api_client.quality_api.list_conflicts(
                report_id=report_id, **kwargs, _parse_response=False, _check_status=False
            )

            assert response.status == HTTPStatus.FORBIDDEN

    def test_can_list_job_report_conflicts(self, admin_user, quality_reports, quality_conflicts):
        report = next(r for r in quality_reports if r["job_id"])
        conflicts = [c for c in quality_conflicts if c["report_id"] == report["id"]]

        self._test_list_conflicts_200(admin_user, report["id"], expected_data=conflicts)

    @pytest.mark.usefixtures("restore_db_per_function")
    @pytest.mark.parametrize(*_PermissionTestBase._default_sandbox_cases)
    def test_user_list_conflicts_in_sandbox_task(
        self, is_staff, allow, admin_user, find_sandbox_task_without_gt
    ):
        task, user = find_sandbox_task_without_gt(is_staff)

        self.create_gt_job(admin_user, task["id"])
        report = self.create_quality_report(admin_user, task["id"])
        conflicts = self._test_list_conflicts_200(admin_user, report_id=report["id"])
        assert conflicts

        if allow:
            self._test_list_conflicts_200(user["username"], report["id"], expected_data=conflicts)
        else:
            self._test_list_conflicts_403(user["username"], report["id"])

    @pytest.mark.usefixtures("restore_db_per_function")
    @pytest.mark.parametrize(*_PermissionTestBase._default_org_cases)
    def test_user_list_conflicts_in_org_task(
        self,
        find_org_task_without_gt,
        org_role,
        is_staff,
        allow,
        admin_user,
    ):
        task, user = find_org_task_without_gt(is_staff, org_role)
        user = user["username"]

        self.create_gt_job(admin_user, task["id"])
        report = self.create_quality_report(admin_user, task["id"])
        conflicts = self._test_list_conflicts_200(admin_user, report_id=report["id"])
        assert conflicts

        if allow:
            self._test_list_conflicts_200(user, report["id"], expected_data=conflicts)
        else:
            self._test_list_conflicts_403(user, report["id"])


class TestSimpleQualityConflictsFilters(CollectionSimpleFilterTestBase):
    @pytest.fixture(autouse=True)
    def setup(
        self, restore_db_per_class, admin_user, quality_conflicts, quality_reports, jobs, tasks
    ):
        self.user = admin_user
        self.samples = quality_conflicts
        self.report_samples = quality_reports
        self.task_samples = tasks
        self.job_samples = jobs

    def _get_endpoint(self, api_client: ApiClient) -> Endpoint:
        return api_client.quality_api.list_conflicts_endpoint

    def _get_field_samples(self, field: str) -> tuple[Any, list[dict[str, Any]]]:
        if field == "job_id":
            # This field is not included in the response
            job_id = self._find_valid_field_value(self.report_samples, field_path=["job_id"])
            job_reports = set(r["id"] for r in self.report_samples if r["job_id"] == job_id)
            job_conflicts = [
                c
                for c in self.samples
                if self._get_field(c, self._map_field("report_id")) in job_reports
            ]
            return job_id, job_conflicts
        elif field == "task_id":
            # This field is not included in the response
            task_id = self._find_valid_field_value(self.report_samples, field_path=["task_id"])
            task_reports = [r for r in self.report_samples if r["task_id"] == task_id]
            task_report_ids = {r["id"] for r in task_reports}
            task_report_ids |= {
                r["id"] for r in self.report_samples if r["parent_id"] in task_report_ids
            }
            task_conflicts = [
                c
                for c in self.samples
                if self._get_field(c, self._map_field("report_id")) in task_report_ids
            ]
            return task_reports[0]["task_id"], task_conflicts
        elif field == "org_id":
            org_id = self.task_samples[
                next(
                    s
                    for s in self.report_samples
                    if s["task_id"] and self.task_samples[s["task_id"]]["organization"]
                )["task_id"]
            ]["organization"]
            report_ids = set(
                s["id"]
                for s in self.report_samples
                if s["job_id"]
                and self.job_samples[s["job_id"]]["organization"] == org_id
                or s["task_id"]
                and self.task_samples[s["task_id"]]["organization"] == org_id
            )
            return org_id, [c for c in self.samples if c["report_id"] in report_ids]
        else:
            return super()._get_field_samples(field)

    @pytest.mark.parametrize(
        "field",
        ("report_id", "severity", "type", "frame", "job_id", "task_id", "org_id"),
    )
    def test_can_use_simple_filter_for_object_list(self, field):
        return super()._test_can_use_simple_filter_for_object_list(field)


class TestSimpleQualitySettingsFilters(CollectionSimpleFilterTestBase):
    @pytest.fixture(autouse=True)
    def setup(self, restore_db_per_class, admin_user, quality_settings):
        self.user = admin_user
        self.samples = quality_settings

    def _get_endpoint(self, api_client: ApiClient) -> Endpoint:
        return api_client.quality_api.list_settings_endpoint

    @pytest.mark.parametrize("field", ("task_id",))
    def test_can_use_simple_filter_for_object_list(self, field):
        return super()._test_can_use_simple_filter_for_object_list(field)


@pytest.mark.usefixtures("restore_db_per_class")
class TestListSettings(_PermissionTestBase):
    def _test_list_settings_200(
        self, user: str, task_id: int, *, expected_data: Optional[dict[str, Any]] = None, **kwargs
    ):
        with make_api_client(user) as api_client:
            actual = get_paginated_collection(
                api_client.quality_api.list_settings_endpoint,
                task_id=task_id,
                **kwargs,
                return_json=True,
            )

        if expected_data is not None:
            assert DeepDiff(expected_data, actual, ignore_order=True) == {}

    def _test_list_settings_403(self, user: str, task_id: int, **kwargs):
        with make_api_client(user) as api_client:
            (_, response) = api_client.quality_api.list_settings(
                task_id=task_id, **kwargs, _parse_response=False, _check_status=False
            )
            assert response.status == HTTPStatus.FORBIDDEN

        return response

    @pytest.mark.parametrize(*_PermissionTestBase._default_sandbox_cases)
    def test_user_list_settings_in_sandbox(
        self, quality_settings, find_sandbox_task, is_staff, allow
    ):
        task, user = find_sandbox_task(is_staff)

        settings = [s for s in quality_settings if s["task_id"] == task["id"]]

        if allow:
            self._test_list_settings_200(
                user["username"], task_id=task["id"], expected_data=settings
            )
        else:
            self._test_list_settings_403(user["username"], task_id=task["id"])

    @pytest.mark.parametrize(*_PermissionTestBase._default_org_cases)
    def test_user_list_settings_in_org_task(
        self,
        find_org_task,
        org_role,
        is_staff,
        allow,
        quality_settings,
    ):
        task, user = find_org_task(is_staff, org_role)

        settings = [s for s in quality_settings if s["task_id"] == task["id"]]
        org_id = task["organization"]

        if allow:
            self._test_list_settings_200(
                user["username"], task_id=task["id"], expected_data=settings, org_id=org_id
            )
        else:
            self._test_list_settings_403(user["username"], task_id=task["id"], org_id=org_id)


@pytest.mark.usefixtures("restore_db_per_class")
class TestGetSettings(_PermissionTestBase):
    def _test_get_settings_200(
        self, user: str, obj_id: int, *, expected_data: Optional[dict[str, Any]] = None, **kwargs
    ):
        with make_api_client(user) as api_client:
            (_, response) = api_client.quality_api.retrieve_settings(obj_id, **kwargs)
            assert response.status == HTTPStatus.OK

        if expected_data is not None:
            assert DeepDiff(expected_data, json.loads(response.data), ignore_order=True) == {}

        return response

    def _test_get_settings_403(self, user: str, obj_id: int, **kwargs):
        with make_api_client(user) as api_client:
            (_, response) = api_client.quality_api.retrieve_settings(
                obj_id, **kwargs, _parse_response=False, _check_status=False
            )
            assert response.status == HTTPStatus.FORBIDDEN

        return response

    def test_can_get_settings(self, admin_user, quality_settings):
        settings = next(iter(quality_settings))
        settings_id = settings["id"]
        self._test_get_settings_200(admin_user, settings_id, expected_data=settings)

    @pytest.mark.parametrize(*_PermissionTestBase._default_sandbox_cases)
    def test_user_get_settings_in_sandbox_task(
        self, quality_settings, find_sandbox_task, is_staff, allow
    ):
        task, user = find_sandbox_task(is_staff)

        settings = next(s for s in quality_settings if s["task_id"] == task["id"])
        settings_id = settings["id"]

        if allow:
            self._test_get_settings_200(user["username"], settings_id, expected_data=settings)
        else:
            self._test_get_settings_403(user["username"], settings_id)

    @pytest.mark.parametrize(*_PermissionTestBase._default_org_cases)
    def test_user_get_settings_in_org_task(
        self,
        find_org_task,
        org_role,
        is_staff,
        allow,
        quality_settings,
    ):
        task, user = find_org_task(is_staff, org_role)

        settings = next(s for s in quality_settings if s["task_id"] == task["id"])
        settings_id = settings["id"]

        if allow:
            self._test_get_settings_200(user["username"], settings_id, expected_data=settings)
        else:
            self._test_get_settings_403(user["username"], settings_id)


@pytest.mark.usefixtures("restore_db_per_function")
class TestPatchSettings(_PermissionTestBase):
    def _test_patch_settings_200(
        self,
        user: str,
        obj_id: int,
        data: dict[str, Any],
        *,
        expected_data: Optional[dict[str, Any]] = None,
        **kwargs,
    ):
        with make_api_client(user) as api_client:
            (_, response) = api_client.quality_api.partial_update_settings(
                obj_id, patched_quality_settings_request=data, **kwargs
            )
            assert response.status == HTTPStatus.OK

        if expected_data is not None:
            assert DeepDiff(expected_data, json.loads(response.data), ignore_order=True) == {}

        return response

    def _test_patch_settings_403(self, user: str, obj_id: int, data: dict[str, Any], **kwargs):
        with make_api_client(user) as api_client:
            (_, response) = api_client.quality_api.partial_update_settings(
                obj_id,
                patched_quality_settings_request=data,
                **kwargs,
                _parse_response=False,
                _check_status=False,
            )
            assert response.status == HTTPStatus.FORBIDDEN

        return response

    def _get_request_data(self, data: dict[str, Any]) -> tuple[dict[str, Any], dict[str, Any]]:
        patched_data = deepcopy(data)

        for field, value in data.items():
            if isinstance(value, bool):
                patched_data[field] = not value
            elif isinstance(value, float):
                patched_data[field] = 1 - value

        expected_data = deepcopy(patched_data)

        return patched_data, expected_data

    def test_can_patch_settings(self, admin_user, quality_settings):
        settings = next(iter(quality_settings))
        settings_id = settings["id"]
        data, expected_data = self._get_request_data(settings)
        self._test_patch_settings_200(admin_user, settings_id, data, expected_data=expected_data)

    @pytest.mark.parametrize(*_PermissionTestBase._default_sandbox_cases)
    def test_user_patch_settings_in_sandbox_task(
        self, quality_settings, find_sandbox_task, is_staff, allow
    ):
        task, user = find_sandbox_task(is_staff)

        settings = next(s for s in quality_settings if s["task_id"] == task["id"])
        settings_id = settings["id"]
        data, expected_data = self._get_request_data(settings)

        if allow:
            self._test_patch_settings_200(
                user["username"], settings_id, data, expected_data=expected_data
            )
        else:
            self._test_patch_settings_403(user["username"], settings_id, data)

    @pytest.mark.parametrize(*_PermissionTestBase._default_org_cases)
    def test_user_patch_settings_in_org_task(
        self,
        find_org_task,
        org_role,
        is_staff,
        allow,
        quality_settings,
    ):
        task, user = find_org_task(is_staff, org_role)

        settings = next(s for s in quality_settings if s["task_id"] == task["id"])
        settings_id = settings["id"]
        data, expected_data = self._get_request_data(settings)

        if allow:
            self._test_patch_settings_200(
                user["username"], settings_id, data, expected_data=expected_data
            )
        else:
            self._test_patch_settings_403(user["username"], settings_id, data)


@pytest.mark.usefixtures("restore_db_per_function")
class TestQualityReportMetrics(_PermissionTestBase):
    demo_task_id = 22  # this task reproduces all the checkable cases
    demo_task_id_multiple_jobs = 23  # this task reproduces cases for multiple jobs

    @pytest.mark.parametrize("task_id", [demo_task_id])
    def test_report_summary(self, task_id, tasks, jobs, quality_reports):
        gt_job = next(j for j in jobs if j["task_id"] == task_id and j["type"] == "ground_truth")
        task = tasks[task_id]
        report = next(r for r in quality_reports if r["task_id"] == task_id)

        summary = report["summary"]
        assert 0 < summary["conflict_count"]
        assert all(summary["conflicts_by_type"].values())
        assert summary["conflict_count"] == sum(summary["conflicts_by_type"].values())
        assert summary["conflict_count"] == summary["warning_count"] + summary["error_count"]
        assert 0 < summary["valid_count"]
        assert summary["valid_count"] < summary["ds_count"]
        assert summary["valid_count"] < summary["gt_count"]
        assert summary["frame_count"] == gt_job["frame_count"]
        assert summary["frame_share"] == summary["frame_count"] / task["size"]

    def test_unmodified_task_produces_the_same_metrics(self, admin_user, quality_reports):
        old_report = max(
            (r for r in quality_reports if r["task_id"] == self.demo_task_id), key=lambda r: r["id"]
        )
        task_id = old_report["task_id"]

        new_report = self.create_quality_report(admin_user, task_id)

        with make_api_client(admin_user) as api_client:
            (old_report_data, _) = api_client.quality_api.retrieve_report_data(old_report["id"])
            (new_report_data, _) = api_client.quality_api.retrieve_report_data(new_report["id"])

        assert (
            DeepDiff(
                new_report,
                old_report,
                ignore_order=True,
                exclude_paths=["root['created_date']", "root['id']"],
            )
            == {}
        )
        assert (
            DeepDiff(
                new_report_data,
                old_report_data,
                ignore_order=True,
                exclude_paths=["root['created_date']", "root['id']"],
            )
            == {}
        )

    def test_modified_task_produces_different_metrics(
        self, admin_user, quality_reports, jobs, labels
    ):
        gt_job = next(
            j for j in jobs if j["type"] == "ground_truth" and j["task_id"] == self.demo_task_id
        )
        task_id = gt_job["task_id"]
        old_report = max(
            (r for r in quality_reports if r["task_id"] == task_id), key=lambda r: r["id"]
        )
        job_labels = [
            l
            for l in labels
            if l.get("task_id") == task_id
            or gt_job.get("project_id")
            and l.get("project_id") == gt_job.get("project_id")
            if not l["parent_id"]
        ]

        with make_api_client(admin_user) as api_client:
            api_client.jobs_api.partial_update_annotations(
                "update",
                gt_job["id"],
                patched_labeled_data_request=dict(
                    shapes=[
                        dict(
                            frame=gt_job["start_frame"],
                            label_id=job_labels[0]["id"],
                            type="rectangle",
                            points=[1, 1, 2, 2],
                        ),
                    ],
                ),
            )

        new_report = self.create_quality_report(admin_user, task_id)
        assert new_report["summary"]["conflict_count"] > old_report["summary"]["conflict_count"]

    @pytest.mark.parametrize("task_id", [demo_task_id])
    @pytest.mark.parametrize(
        "parameter",
        [
            "check_covered_annotations",
            "compare_attributes",
            "compare_groups",
            "group_match_threshold",
            "iou_threshold",
            "line_orientation_threshold",
            "line_thickness",
            "low_overlap_threshold",
            "object_visibility_threshold",
            "oks_sigma",
            "compare_line_orientation",
            "panoptic_comparison",
<<<<<<< HEAD
            "match_empty_frames",
=======
>>>>>>> a6fd1e57
            "point_size_base",
        ],
    )
    def test_settings_affect_metrics(
        self, admin_user, quality_reports, quality_settings, task_id, parameter
    ):
        old_report = max(
            (r for r in quality_reports if r["task_id"] == task_id), key=lambda r: r["id"]
        )
        task_id = old_report["task_id"]

        settings = deepcopy(next(s for s in quality_settings if s["task_id"] == task_id))
        if isinstance(settings[parameter], bool):
            settings[parameter] = not settings[parameter]
        elif isinstance(settings[parameter], float):
            settings[parameter] = 1 - settings[parameter]
            if parameter == "group_match_threshold":
                settings[parameter] = 0.9
        elif parameter == "point_size_base":
            settings[parameter] = next(
                v
                for v in models.PointSizeBaseEnum.allowed_values[("value",)].values()
                if v != settings[parameter]
            )
        else:
            assert False

        with make_api_client(admin_user) as api_client:
            api_client.quality_api.partial_update_settings(
                settings["id"], patched_quality_settings_request=settings
            )

        new_report = self.create_quality_report(admin_user, task_id)
        if parameter == "match_empty_frames":
            assert new_report["summary"]["valid_count"] != old_report["summary"]["valid_count"]
        else:
            assert (
                new_report["summary"]["conflict_count"] != old_report["summary"]["conflict_count"]
            )

    def test_old_report_can_be_loaded(self, admin_user, quality_reports):
        report = min((r for r in quality_reports if r["task_id"]), key=lambda r: r["id"])
        assert report["created_date"] < "2024"

        with make_api_client(admin_user) as api_client:
            (report_data, _) = api_client.quality_api.retrieve_report_data(report["id"])

        # This report should have been created before the Jaccard index was included.
        for d in [report_data["comparison_summary"], *report_data["frame_results"].values()]:
            assert d["annotations"]["confusion_matrix"]["jaccard_index"] is None

    def test_accumulation_annotation_conflicts_multiple_jobs(self, admin_user):
        report = self.create_quality_report(admin_user, self.demo_task_id_multiple_jobs)
        with make_api_client(admin_user) as api_client:
            (_, response) = api_client.quality_api.retrieve_report_data(report["id"])
            assert response.status == HTTPStatus.OK
        report_data = json.loads(response.data)
        task_confusion_matrix = report_data["comparison_summary"]["annotations"][
            "confusion_matrix"
        ]["rows"]

        expected_frame_confusion_matrix = {
            "5": [[1, 0, 0], [0, 0, 0], [0, 0, 0]],
            "7": [[1, 0, 0], [0, 0, 0], [0, 0, 0]],
            "4": [[0, 0, 1], [0, 0, 0], [1, 0, 0]],
        }
        for frame_id in report_data["frame_results"].keys():
            assert (
                report_data["frame_results"][frame_id]["annotations"]["confusion_matrix"]["rows"]
                == expected_frame_confusion_matrix[frame_id]
            )

        assert task_confusion_matrix == [[2, 0, 1], [0, 0, 0], [1, 0, 0]]

    @pytest.mark.parametrize("task_id", [8])
    def test_can_compute_quality_if_non_skeleton_label_follows_skeleton_label(
        self, admin_user, labels, task_id
    ):
        new_label_name = "non_skeleton"
        with make_api_client(admin_user) as api_client:
            task_labels = [label for label in labels if label.get("task_id") == task_id]
            assert any(label["type"] == "skeleton" for label in task_labels)
            task_labels += [{"name": new_label_name, "type": "any"}]
            api_client.tasks_api.partial_update(
                task_id,
                patched_task_write_request=models.PatchedTaskWriteRequest(labels=task_labels),
            )

            new_label_obj, _ = api_client.labels_api.list(task_id=task_id, name=new_label_name)
            new_label_id = new_label_obj.results[0].id
            api_client.tasks_api.update_annotations(
                task_id,
                task_annotations_update_request={
                    "shapes": [
                        models.LabeledShapeRequest(
                            type="rectangle",
                            frame=0,
                            label_id=new_label_id,
                            points=[0, 0, 1, 1],
                        )
                    ]
                },
            )

        self.create_gt_job(admin_user, task_id)

        report = self.create_quality_report(admin_user, task_id)
        with make_api_client(admin_user) as api_client:
            (_, response) = api_client.quality_api.retrieve_report_data(report["id"])
            assert response.status == HTTPStatus.OK

    def test_excluded_gt_job_frames_are_not_included_in_honeypot_task_quality_report(
        self, admin_user, tasks, jobs
    ):
        task_id = next(t["id"] for t in tasks if t["validation_mode"] == "gt_pool")
        gt_job = next(j for j in jobs if j["task_id"] == task_id if j["type"] == "ground_truth")
        gt_job_frames = range(gt_job["start_frame"], gt_job["stop_frame"] + 1)

        with make_api_client(admin_user) as api_client:
            gt_job_meta, _ = api_client.jobs_api.retrieve_data_meta(gt_job["id"])
            gt_frame_names = [f.name for f in gt_job_meta.frames]

            task_meta, _ = api_client.tasks_api.retrieve_data_meta(task_id)
            honeypot_frames = [
                i
                for i, f in enumerate(task_meta.frames)
                if f.name in gt_frame_names and i not in gt_job_frames
            ]
            gt_frame_uses = {
                name: (gt_job["start_frame"] + gt_frame_names.index(name), list(ids))
                for name, ids in groupby(
                    sorted(
                        [
                            i
                            for i in range(task_meta.size)
                            if task_meta.frames[i].name in gt_frame_names
                        ],
                        key=lambda i: task_meta.frames[i].name,
                    ),
                    key=lambda i: task_meta.frames[i].name,
                )
            }

            api_client.jobs_api.partial_update(
                gt_job["id"],
                patched_job_write_request=models.PatchedJobWriteRequest(
                    stage="acceptance", state="completed"
                ),
            )
            report = self.create_quality_report(admin_user, task_id)

            (_, response) = api_client.quality_api.retrieve_report_data(report["id"])
            assert response.status == HTTPStatus.OK
            assert honeypot_frames == json.loads(response.data)["comparison_summary"]["frames"]

            excluded_gt_frame, excluded_gt_frame_honeypots = next(
                (i, honeypots) for i, honeypots in gt_frame_uses.values() if len(honeypots) > 1
            )
            api_client.jobs_api.partial_update_data_meta(
                gt_job["id"],
                patched_job_data_meta_write_request=models.PatchedJobDataMetaWriteRequest(
                    deleted_frames=[excluded_gt_frame]
                ),
            )

            report = self.create_quality_report(admin_user, task_id)

            (_, response) = api_client.quality_api.retrieve_report_data(report["id"])
            assert response.status == HTTPStatus.OK
            assert [
                v for v in honeypot_frames if v not in excluded_gt_frame_honeypots
            ] == json.loads(response.data)["comparison_summary"]["frames"]

    @pytest.mark.parametrize("task_id", [23])
    def test_excluded_gt_job_frames_are_not_included_in_simple_gt_job_task_quality_report(
        self, admin_user, task_id: int, jobs
    ):
        gt_job = next(j for j in jobs if j["task_id"] == task_id if j["type"] == "ground_truth")

        with make_api_client(admin_user) as api_client:
            gt_job_meta, _ = api_client.jobs_api.retrieve_data_meta(gt_job["id"])
            gt_frames = [
                (f - gt_job_meta.start_frame) // parse_frame_step(gt_job_meta.frame_filter)
                for f in gt_job_meta.included_frames
            ]

            api_client.jobs_api.partial_update(
                gt_job["id"],
                patched_job_write_request=models.PatchedJobWriteRequest(
                    stage="acceptance", state="completed"
                ),
            )
            report = self.create_quality_report(admin_user, task_id)

            (_, response) = api_client.quality_api.retrieve_report_data(report["id"])
            assert response.status == HTTPStatus.OK
            assert gt_frames == json.loads(response.data)["comparison_summary"]["frames"]

            excluded_gt_frame = gt_frames[0]
            api_client.jobs_api.partial_update_data_meta(
                gt_job["id"],
                patched_job_data_meta_write_request=models.PatchedJobDataMetaWriteRequest(
                    deleted_frames=[excluded_gt_frame]
                ),
            )

            report = self.create_quality_report(admin_user, task_id)

            (_, response) = api_client.quality_api.retrieve_report_data(report["id"])
            assert response.status == HTTPStatus.OK
            assert [f for f in gt_frames if f != excluded_gt_frame] == json.loads(response.data)[
                "comparison_summary"
            ]["frames"]<|MERGE_RESOLUTION|>--- conflicted
+++ resolved
@@ -1212,11 +1212,8 @@
             "oks_sigma",
             "compare_line_orientation",
             "panoptic_comparison",
-<<<<<<< HEAD
+            "point_size_base",
             "match_empty_frames",
-=======
->>>>>>> a6fd1e57
-            "point_size_base",
         ],
     )
     def test_settings_affect_metrics(
