# Copyright (C) 2022 Intel Corporation
# Copyright (C) 2022-2024 CVAT.ai Corporation
#
# SPDX-License-Identifier: MIT

import io
import itertools
import json
import xml.etree.ElementTree as ET
import zipfile
from copy import deepcopy
from http import HTTPStatus
from io import BytesIO
from itertools import product
from operator import itemgetter
from time import sleep
from typing import Dict, List, Optional

import pytest
from cvat_sdk.api_client import ApiClient, Configuration, models
from cvat_sdk.api_client.api_client import Endpoint
from cvat_sdk.api_client.exceptions import ForbiddenException
from cvat_sdk.core.helpers import get_paginated_collection
from deepdiff import DeepDiff
from PIL import Image

from shared.utils.config import (
    BASE_URL,
    USER_PASS,
    get_method,
    make_api_client,
    patch_method,
    post_method,
)

from .utils import CollectionSimpleFilterTestBase, export_project_backup, export_project_dataset


@pytest.mark.usefixtures("restore_db_per_class")
class TestGetProjects:
    def _find_project_by_user_org(self, user, projects, is_project_staff_flag, is_project_staff):
        for p in projects:
            if is_project_staff(user["id"], p["id"]) == is_project_staff_flag:
                return p["id"]

    def _test_response_200(self, username, project_id):
        with make_api_client(username) as api_client:
            (project, response) = api_client.projects_api.retrieve(project_id)
            assert response.status == HTTPStatus.OK
            assert project_id == project.id

    def _test_response_403(self, username, project_id):
        with make_api_client(username) as api_client:
            (_, response) = api_client.projects_api.retrieve(
                project_id, _parse_response=False, _check_status=False
            )
            assert response.status == HTTPStatus.FORBIDDEN

    # Admin can see any project even he has no ownerships for this project.
    def test_project_admin_accessibility(self, projects, find_users, is_project_staff, org_staff):
        users = find_users(privilege="admin")

        user, project = next(
            (user, project)
            for user, project in product(users, projects)
            if not is_project_staff(user["id"], project["organization"])
            and user["id"] not in org_staff(project["organization"])
        )
        self._test_response_200(user["username"], project["id"])

    # Project owner or project assignee can see project.
    def test_project_owner_accessibility(self, projects):
        for p in projects:
            if p["owner"] is not None:
                project_with_owner = p
            if p["assignee"] is not None:
                project_with_assignee = p

        assert project_with_owner is not None
        assert project_with_assignee is not None

        self._test_response_200(project_with_owner["owner"]["username"], project_with_owner["id"])
        self._test_response_200(
            project_with_assignee["assignee"]["username"], project_with_assignee["id"]
        )

    def test_user_cannot_see_project(self, projects, find_users, is_project_staff, org_staff):
        users = find_users(exclude_privilege="admin")

        user, project = next(
            (user, project)
            for user, project in product(users, projects)
            if not is_project_staff(user["id"], project["organization"])
            and user["id"] not in org_staff(project["organization"])
        )
        self._test_response_403(user["username"], project["id"])

    @pytest.mark.parametrize("role", ("supervisor", "worker"))
    def test_if_supervisor_or_worker_cannot_see_project(
        self, projects, is_project_staff, find_users, role
    ):
        user, pid = next(
            (
                (user, project["id"])
                for user in find_users(role=role, exclude_privilege="admin")
                for project in projects
                if project["organization"] == user["org"]
                and not is_project_staff(user["id"], project["id"])
            )
        )

        self._test_response_403(user["username"], pid)

    @pytest.mark.parametrize("role", ("maintainer", "owner"))
    def test_if_maintainer_or_owner_can_see_project(
        self, find_users, projects, is_project_staff, role
    ):
        user, pid = next(
            (
                (user, project["id"])
                for user in find_users(role=role, exclude_privilege="admin")
                for project in projects
                if project["organization"] == user["org"]
                and not is_project_staff(user["id"], project["id"])
            )
        )

        self._test_response_200(user["username"], pid)

    @pytest.mark.parametrize("role", ("supervisor", "worker"))
    def test_if_org_member_supervisor_or_worker_can_see_project(
        self, projects, find_users, is_project_staff, role
    ):
        user, pid = next(
            (
                (user, project["id"])
                for user in find_users(role=role, exclude_privilege="admin")
                for project in projects
                if project["organization"] == user["org"]
                and is_project_staff(user["id"], project["id"])
            )
        )

        self._test_response_200(user["username"], pid)

    def test_can_remove_owner_and_fetch_with_sdk(self, admin_user, projects):
        # test for API schema regressions
        source_project = next(
            p for p in projects if p.get("owner") and p["owner"]["username"] != admin_user
        ).copy()

        with make_api_client(admin_user) as api_client:
            api_client.users_api.destroy(source_project["owner"]["id"])

            (_, response) = api_client.projects_api.retrieve(source_project["id"])
            fetched_project = json.loads(response.data)

        source_project["owner"] = None
        assert DeepDiff(source_project, fetched_project, ignore_order=True) == {}


class TestProjectsListFilters(CollectionSimpleFilterTestBase):
    field_lookups = {
        "owner": ["owner", "username"],
        "assignee": ["assignee", "username"],
    }

    @pytest.fixture(autouse=True)
    def setup(self, restore_db_per_class, admin_user, projects):
        self.user = admin_user
        self.samples = projects

    def _get_endpoint(self, api_client: ApiClient) -> Endpoint:
        return api_client.projects_api.list_endpoint

    @pytest.mark.parametrize(
        "field",
        (
            "name",
            "owner",
            "assignee",
            "status",
        ),
    )
    def test_can_use_simple_filter_for_object_list(self, field):
        return super().test_can_use_simple_filter_for_object_list(field)


class TestGetPostProjectBackup:

    @pytest.fixture(autouse=True)
    def setup(self, projects):
        self.projects = projects

    def get_project_by_id(self, pid: int) -> Dict:
        return next(p for p in self.projects if p["id"] == pid)

    def _test_can_get_project_backup(
        self,
        username: str,
        project: Dict,
        api_version: int,
        **kwargs,
    ) -> Optional[bytes]:
        backup = export_project_backup(
            username, id=project["id"], api_version=api_version, **kwargs
        )
        local_download = not (project["target_storage"] or {}).get("cloud_storage_id")
        if local_download:
            assert zipfile.is_zipfile(io.BytesIO(backup))
        else:
            assert backup is None
        return backup

    def _test_cannot_get_project_backup(
        self,
        username: str,
        pid: int,
        api_version: int,
        **kwargs,
    ):
        with pytest.raises(ForbiddenException):
            export_project_backup(username, api_version, id=pid, forbidden=True, **kwargs)

    @pytest.mark.parametrize("api_version", (1, 2))
    def test_admin_can_get_project_backup(self, api_version: int):
        project = list(self.projects)[0]
        self._test_can_get_project_backup("admin1", project, api_version)

    # User that not in [project:owner, project:assignee] cannot get project backup.
    @pytest.mark.parametrize("api_version", (1, 2))
    def test_user_cannot_get_project_backup(self, find_users, is_project_staff, api_version: int):
        users = find_users(exclude_privilege="admin")

        user, project = next(
            (user, project)
            for user, project in product(users, self.projects)
            if not is_project_staff(user["id"], project["id"])
        )

        self._test_cannot_get_project_backup(
            user["username"], project["id"], api_version=api_version
        )

    # Org worker that not in [project:owner, project:assignee] cannot get project backup.
    @pytest.mark.parametrize("api_version", (1, 2))
    def test_org_worker_cannot_get_project_backup(
        self, find_users, is_project_staff, is_org_member, api_version: int
    ):
        users = find_users(role="worker", exclude_privilege="admin")

        user, project = next(
            (user, project)
            for user, project in product(users, self.projects)
            if not is_project_staff(user["id"], project["id"])
            and project["organization"]
            and is_org_member(user["id"], project["organization"])
        )

        self._test_cannot_get_project_backup(
            user["username"], project["id"], api_version=api_version
        )

    # Org worker that in [project:owner, project:assignee] can get project backup.
    @pytest.mark.parametrize("api_version", (1, 2))
    def test_org_worker_can_get_project_backup(
        self,
        find_users,
        is_project_staff,
        is_org_member,
        api_version: int,
    ):
        users = find_users(role="worker", exclude_privilege="admin")

        user, project = next(
            (user, project)
            for user, project in product(users, self.projects)
            if is_project_staff(user["id"], project["id"])
            and project["organization"]
            and is_org_member(user["id"], project["organization"])
        )

        self._test_can_get_project_backup(user["username"], project, api_version=api_version)

    # Org supervisor that in [project:owner, project:assignee] can get project backup.
    @pytest.mark.parametrize("api_version", (1, 2))
    def test_org_supervisor_can_get_project_backup(
        self, find_users, is_project_staff, is_org_member, api_version: int
    ):
        users = find_users(role="supervisor", exclude_privilege="admin")

        user, project = next(
            (user, project)
            for user, project in product(users, self.projects)
            if is_project_staff(user["id"], project["id"])
            and project["organization"]
            and is_org_member(user["id"], project["organization"])
        )

        self._test_can_get_project_backup(user["username"], project, api_version)

    # Org supervisor that not in [project:owner, project:assignee] cannot get project backup.
    @pytest.mark.parametrize("api_version", (1, 2))
    def test_org_supervisor_cannot_get_project_backup(
        self,
        find_users,
        is_project_staff,
        is_org_member,
        api_version: int,
    ):
        users = find_users(exclude_privilege="admin")

        user, project = next(
            (user, project)
            for user, project in product(users, self.projects)
            if not is_project_staff(user["id"], project["id"])
            and project["organization"]
            and is_org_member(user["id"], project["organization"], role="supervisor")
        )

        self._test_cannot_get_project_backup(
            user["username"], project["id"], api_version=api_version
        )

    # Org maintainer that not in [project:owner, project:assignee] can get project backup.
    @pytest.mark.parametrize("api_version", (1, 2))
    def test_org_maintainer_can_get_project_backup(
        self,
        find_users,
        is_project_staff,
        is_org_member,
        api_version: int,
    ):
        users = find_users(role="maintainer", exclude_privilege="admin")

        user, project = next(
            (user, project)
            for user, project in product(users, self.projects)
            if not is_project_staff(user["id"], project["id"])
            and project["organization"]
            and is_org_member(user["id"], project["organization"])
        )

        self._test_can_get_project_backup(user["username"], project, api_version)

    # Org owner that not in [project:owner, project:assignee] can get project backup.
    @pytest.mark.parametrize("api_version", (1, 2))
    def test_org_owner_can_get_project_backup(
        self, find_users, is_project_staff, is_org_member, api_version: int
    ):
        users = find_users(role="owner", exclude_privilege="admin")

        user, project = next(
            (user, project)
            for user, project in product(users, self.projects)
            if not is_project_staff(user["id"], project["id"])
            and project["organization"]
            and is_org_member(user["id"], project["organization"])
        )

        self._test_can_get_project_backup(user["username"], project, api_version)

    @pytest.mark.parametrize("api_version", (1, 2))
    def test_can_get_backup_project_when_some_tasks_have_no_data(self, api_version: int):
        project = next((p for p in self.projects if 0 < p["tasks"]["count"]))

        # add empty task to project
        response = post_method(
            "admin1", "tasks", {"name": "empty_task", "project_id": project["id"]}
        )
        assert response.status_code == HTTPStatus.CREATED

        self._test_can_get_project_backup("admin1", project, api_version)

    @pytest.mark.parametrize("api_version", (1, 2))
    def test_can_get_backup_project_when_all_tasks_have_no_data(self, api_version: int):
        project = next((p for p in self.projects if 0 == p["tasks"]["count"]))

        # add empty tasks to empty project
        response = post_method(
            "admin1", "tasks", {"name": "empty_task1", "project_id": project["id"]}
        )
        assert response.status_code == HTTPStatus.CREATED

        response = post_method(
            "admin1", "tasks", {"name": "empty_task2", "project_id": project["id"]}
        )
        assert response.status_code == HTTPStatus.CREATED

        self._test_can_get_project_backup("admin1", project, api_version)

    @pytest.mark.parametrize("api_version", (1, 2))
    def test_can_get_backup_for_empty_project(self, api_version: int):
        empty_project = next((p for p in self.projects if 0 == p["tasks"]["count"]))
        self._test_can_get_project_backup("admin1", empty_project, api_version)

    @pytest.mark.parametrize("api_version", (1, 2))
    def test_admin_can_get_project_backup_and_create_project_by_backup(
        self, admin_user: str, api_version: int
    ):
        project_id = 5
        project = self.get_project_by_id(project_id)
        backup = self._test_can_get_project_backup(admin_user, project, api_version)

        tmp_file = io.BytesIO(backup)
        tmp_file.name = "dataset.zip"

        import_data = {
            "project_file": tmp_file,
        }

        with make_api_client(admin_user) as api_client:
            (_, response) = api_client.projects_api.create_backup(
                backup_write_request=deepcopy(import_data), _content_type="multipart/form-data"
            )
            assert response.status == HTTPStatus.ACCEPTED


@pytest.mark.usefixtures("restore_db_per_function")
class TestPostProjects:
    def _test_create_project_201(self, user, spec, **kwargs):
        with make_api_client(user) as api_client:
            (_, response) = api_client.projects_api.create(spec, **kwargs)
            assert response.status == HTTPStatus.CREATED

        return response

    def _test_create_project_403(self, user, spec, **kwargs):
        with make_api_client(user) as api_client:
            (_, response) = api_client.projects_api.create(
                spec, **kwargs, _parse_response=False, _check_status=False
            )
        assert response.status == HTTPStatus.FORBIDDEN

        return response

    def test_if_worker_cannot_create_project(self, find_users):
        workers = find_users(privilege="worker")
        assert len(workers)

        username = workers[0]["username"]
        spec = {"name": f"test {username} tries to create a project"}
        self._test_create_project_403(username, spec)

    @pytest.mark.parametrize("privilege", ("admin", "business", "user"))
    def test_if_user_can_create_project(self, find_users, privilege):
        privileged_users = find_users(privilege=privilege)
        assert len(privileged_users)

        username = privileged_users[0]["username"]
        spec = {"name": f"test {username} tries to create a project"}
        self._test_create_project_201(username, spec)

    def test_if_org_worker_cannot_create_project(self, find_users):
        workers = find_users(role="worker")

        worker = next(u for u in workers if u["org"])

        spec = {
            "name": f'test: worker {worker["username"]} creating a project for his organization',
        }
        self._test_create_project_403(worker["username"], spec, org_id=worker["org"])

    @pytest.mark.parametrize("role", ("supervisor", "maintainer", "owner"))
    def test_if_org_role_can_create_project(self, role, admin_user):
        # We can hit org or user limits here, so we create a new org and users
        user = self._create_user(
            ApiClient(configuration=Configuration(BASE_URL)), email="test_org_roles@localhost"
        )

        if role != "owner":
            org = self._create_org(make_api_client(admin_user), members={user["email"]: role})
        else:
            org = self._create_org(make_api_client(user["username"]))

        spec = {
            "name": f'test: worker {user["username"]} creating a project for his organization',
        }
        self._test_create_project_201(user["username"], spec, org_id=org)

    @classmethod
    def _create_user(cls, api_client: ApiClient, email: str) -> str:
        username = email.split("@", maxsplit=1)[0]
        with api_client:
            (_, response) = api_client.auth_api.create_register(
                models.RegisterSerializerExRequest(
                    username=username, password1=USER_PASS, password2=USER_PASS, email=email
                )
            )

        api_client.cookies.clear()

        return json.loads(response.data)

    @classmethod
    def _create_org(cls, api_client: ApiClient, members: Optional[Dict[str, str]] = None) -> str:
        with api_client:
            (_, response) = api_client.organizations_api.create(
                models.OrganizationWriteRequest(slug="test_org_roles"), _parse_response=False
            )
            org = json.loads(response.data)["id"]

            for email, role in (members or {}).items():
                api_client.invitations_api.create(
                    models.InvitationWriteRequest(role=role, email=email),
                    org_id=org,
                    _parse_response=False,
                )

        return org

    def test_cannot_create_project_with_same_labels(self, admin_user):
        project_spec = {
            "name": "test cannot create project with same labels",
            "labels": [{"name": "l1"}, {"name": "l1"}],
        }
        response = post_method(admin_user, "projects", project_spec)
        assert response.status_code == HTTPStatus.BAD_REQUEST

        response = get_method(admin_user, "projects")
        assert response.status_code == HTTPStatus.OK

    def test_cannot_create_project_with_same_skeleton_sublabels(self, admin_user):
        project_spec = {
            "name": "test cannot create project with same skeleton sublabels",
            "labels": [
                {"name": "s1", "type": "skeleton", "sublabels": [{"name": "1"}, {"name": "1"}]}
            ],
        }
        response = post_method(admin_user, "projects", project_spec)
        assert response.status_code == HTTPStatus.BAD_REQUEST

        response = get_method(admin_user, "projects")
        assert response.status_code == HTTPStatus.OK

    @pytest.mark.parametrize(
        "storage_id",
        [
            1,  # public bucket
            2,  # private bucket
        ],
    )
    @pytest.mark.parametrize("field", ["source_storage", "target_storage"])
    def test_user_cannot_create_project_with_cloud_storage_without_access(
        self, storage_id, field, regular_lonely_user
    ):
        user = regular_lonely_user

        project_spec = {
            "name": f"Project with foreign cloud storage {storage_id} settings",
            field: {
                "location": "cloud_storage",
                "cloud_storage_id": storage_id,
            },
        }

        response = post_method(user, "projects", project_spec)
        assert response.status_code == HTTPStatus.FORBIDDEN

    def test_create_response_matches_get(self, admin_user):
        username = admin_user

        spec = {"name": "test create project", "labels": [{"name": "a"}]}

        response = self._test_create_project_201(username, spec)
        project = json.loads(response.data)

        with make_api_client(username) as api_client:
            (_, response) = api_client.projects_api.retrieve(project["id"])
            assert DeepDiff(project, json.loads(response.data), ignore_order=True) == {}

    @pytest.mark.parametrize("assignee", [None, "admin1"])
    def test_can_create_with_assignee(self, admin_user, users_by_name, assignee):
        spec = {
            "name": "test project creation with assignee",
            "labels": [{"name": "car"}],
            "assignee_id": users_by_name[assignee]["id"] if assignee else None,
        }

        with make_api_client(admin_user) as api_client:
            (project, _) = api_client.projects_api.create(project_write_request=spec)

            if assignee:
                assert project.assignee.username == assignee
                assert project.assignee_updated_date
            else:
                assert project.assignee is None
                assert project.assignee_updated_date is None


def _check_cvat_for_video_project_annotations_meta(content, values_to_be_checked):
    document = ET.fromstring(content)
    instance = list(document.find("meta"))[0]
    assert instance.tag == "project"
    assert instance.find("id").text == values_to_be_checked["pid"]
    assert len(list(document.iter("task"))) == len(values_to_be_checked["tasks"])
    tasks = document.iter("task")
    for task_checking in values_to_be_checked["tasks"]:
        task_meta = next(tasks)
        assert task_meta.find("id").text == str(task_checking["id"])
        assert task_meta.find("name").text == task_checking["name"]
        assert task_meta.find("size").text == str(task_checking["size"])
        assert task_meta.find("mode").text == task_checking["mode"]
        assert task_meta.find("source").text


@pytest.mark.usefixtures("restore_db_per_function")
class TestImportExportDatasetProject:

    @pytest.fixture(autouse=True)
    def setup(self, projects):
        self.projects = projects

    def get_project_by_id(self, pid: int) -> Dict:
        return next(p for p in self.projects if p["id"] == pid)

    # todo: remove code duplication
    @staticmethod
    def _test_export_dataset(
        username: str, pid: int, api_version: int, local_download: bool, **kwargs
    ) -> Optional[bytes]:
        dataset = export_project_dataset(username, api_version, save_images=True, id=pid, **kwargs)
        if local_download:
            assert zipfile.is_zipfile(io.BytesIO(dataset))
        else:
            assert dataset is None

        return dataset

    @staticmethod
    def _test_export_annotations(
        username: str, pid: int, api_version: int, local_download: bool, **kwargs
    ) -> Optional[bytes]:
        dataset = export_project_dataset(username, api_version, save_images=False, id=pid, **kwargs)
        if local_download:
            assert zipfile.is_zipfile(io.BytesIO(dataset))
        else:
            assert dataset is None

        return dataset

    def _test_import_project(self, username, project_id, format_name, data):
        with make_api_client(username) as api_client:
            (_, response) = api_client.projects_api.create_dataset(
                id=project_id,
                format=format_name,
                dataset_write_request=deepcopy(data),
                _content_type="multipart/form-data",
            )
            assert response.status == HTTPStatus.ACCEPTED
            rq_id = json.loads(response.data).get("rq_id")
            assert rq_id, "The rq_id was not found in the response"

            for _ in range(50):
                (background_request, response) = api_client.requests_api.retrieve(rq_id)
                assert response.status == HTTPStatus.OK
                if (
                    background_request.status.value
                    == models.RequestStatus.allowed_values[("value",)]["FINISHED"]
                ):
                    break
                sleep(0.1)
            else:
                assert (
                    False
                ), f"Import process was not finished, last status: {background_request.status.value}"

    def _test_get_annotations_from_task(self, username, task_id):
        with make_api_client(username) as api_client:
            (_, response) = api_client.tasks_api.retrieve_annotations(task_id)
            assert response.status == HTTPStatus.OK

            response_data = json.loads(response.data)
        return response_data

    @pytest.mark.parametrize("api_version", (1, 2))
    def test_can_import_dataset_in_org(self, admin_user: str, api_version: int):
        project_id = 4
        project = self.get_project_by_id(project_id)

        dataset = self._test_export_dataset(
            admin_user,
            project_id,
            api_version,
            local_download=(not (project["target_storage"] or {}).get("cloud_storage_id")),
        )

        tmp_file = io.BytesIO(dataset)
        tmp_file.name = "dataset.zip"

        import_data = {
            "dataset_file": tmp_file,
        }

        self._test_import_project(admin_user, project_id, "CVAT 1.1", import_data)

<<<<<<< HEAD
    @pytest.mark.parametrize("api_version", (1, 2))
    def test_can_export_and_import_dataset_with_skeletons_coco_keypoints(
        self, admin_user: str, api_version: int
    ):
        project_id = 5
        project = self.get_project_by_id(project_id)

        dataset = self._test_export_dataset(
            admin_user,
            project_id,
            api_version,
            format="COCO Keypoints 1.0",
            local_download=(not (project["target_storage"] or {}).get("cloud_storage_id")),
        )

        tmp_file = io.BytesIO(dataset)
        tmp_file.name = "dataset.zip"
        import_data = {
            "dataset_file": tmp_file,
        }

        self._test_import_project(admin_user, project_id, "COCO Keypoints 1.0", import_data)

    @pytest.mark.parametrize("api_version", (1, 2))
    def test_can_export_and_import_dataset_with_skeletons_cvat_for_images(
        self, admin_user: str, api_version: int
    ):
        project_id = 5
        project = self.get_project_by_id(project_id)

        dataset = self._test_export_dataset(
            admin_user,
            project_id,
            api_version,
            local_download=(not (project["target_storage"] or {}).get("cloud_storage_id")),
        )

        tmp_file = io.BytesIO(dataset)
        tmp_file.name = "dataset.zip"
        import_data = {
            "dataset_file": tmp_file,
        }

        self._test_import_project(admin_user, project_id, "CVAT 1.1", import_data)

    @pytest.mark.parametrize("api_version", (1, 2))
    def test_can_export_and_import_dataset_with_skeletons_cvat_for_video(
        self, admin_user: str, api_version: int
    ):
        project_id = 5
        project = self.get_project_by_id(project_id)

        dataset = self._test_export_dataset(
            admin_user,
            project_id,
            api_version,
            format="CVAT for video 1.1",
            local_download=(not (project["target_storage"] or {}).get("cloud_storage_id")),
        )

        tmp_file = io.BytesIO(dataset)
=======
    @pytest.mark.parametrize(
        "export_format, import_format",
        (
            ("COCO Keypoints 1.0", "COCO Keypoints 1.0"),
            ("CVAT for images 1.1", "CVAT 1.1"),
            ("CVAT for video 1.1", "CVAT 1.1"),
            ("Datumaro 1.0", "Datumaro 1.0"),
        ),
    )
    def test_can_export_and_import_dataset_with_skeletons(
        self, annotations, tasks, admin_user, export_format, import_format
    ):
        tasks_with_skeletons = [
            int(task_id)
            for task_id in annotations["task"]
            for element in annotations["task"][task_id]["shapes"]
            if element["type"] == "skeleton"
        ]
        project_id = next(
            task["project_id"]
            for task in tasks
            if task["id"] in tasks_with_skeletons and task["project_id"] is not None
        )

        response = self._test_export_project(admin_user, project_id, format=export_format)

        tmp_file = io.BytesIO(response.data)
>>>>>>> 41d2f04d
        tmp_file.name = "dataset.zip"
        import_data = {
            "dataset_file": tmp_file,
        }

        self._test_import_project(admin_user, project_id, import_format, import_data)

    @pytest.mark.parametrize("api_version", (1, 2))
    @pytest.mark.parametrize("format_name", ("Datumaro 1.0", "ImageNet 1.0", "PASCAL VOC 1.1"))
    def test_can_import_export_dataset_with_some_format(self, format_name: str, api_version: int):
        # https://github.com/cvat-ai/cvat/issues/4410
        # https://github.com/cvat-ai/cvat/issues/4850
        # https://github.com/cvat-ai/cvat/issues/4621
        username = "admin1"
        project_id = 4

        dataset = self._test_export_dataset(
            username,
            project_id,
            api_version,
            format=format_name,
            local_download=True,  # project with target_storage == null
        )

        tmp_file = io.BytesIO(dataset)
        tmp_file.name = "dataset.zip"

        import_data = {
            "dataset_file": tmp_file,
        }

        self._test_import_project(username, project_id, format_name, import_data)

    @pytest.mark.parametrize("api_version", (1, 2))
    @pytest.mark.parametrize("username, pid", [("admin1", 8)])
    @pytest.mark.parametrize(
        "anno_format, anno_file_name, check_func",
        [
            (
                "CVAT for video 1.1",
                "annotations.xml",
                _check_cvat_for_video_project_annotations_meta,
            ),
        ],
    )
    def test_exported_project_dataset_structure(
        self,
        username,
        pid,
        anno_format,
        anno_file_name,
        check_func,
        tasks,
        api_version: int,
    ):
        project = self.projects[pid]

        values_to_be_checked = {
            "pid": str(pid),
            "name": project["name"],
            "tasks": [
                {
                    "id": task["id"],
                    "name": task["name"],
                    "size": str(task["size"]),
                    "mode": task["mode"],
                }
                for task in tasks
                if task["project_id"] == project["id"]
            ],
        }

        dataset = self._test_export_annotations(
            username,
            pid,
            api_version,
            format=anno_format,
            local_download=(not (project["target_storage"] or {}).get("cloud_storage_id")),
        )

        with zipfile.ZipFile(BytesIO(dataset)) as zip_file:
            content = zip_file.read(anno_file_name)
        check_func(content, values_to_be_checked)

    @pytest.mark.parametrize("api_version", (1, 2))
    def test_can_import_export_annotations_with_rotation(self, api_version: int):
        # https://github.com/cvat-ai/cvat/issues/4378
        username = "admin1"
        project_id = 4

        dataset = self._test_export_dataset(
            username,
            project_id,
            api_version,
            local_download=True,  # project with target_storage == null
        )

        tmp_file = io.BytesIO(dataset)
        tmp_file.name = "dataset.zip"

        import_data = {
            "dataset_file": tmp_file,
        }

        self._test_import_project(username, project_id, "CVAT 1.1", import_data)

        response = get_method(username, f"tasks", project_id=project_id)
        assert response.status_code == HTTPStatus.OK
        tasks = response.json()["results"]

        response_data = self._test_get_annotations_from_task(username, tasks[0]["id"])
        task1_rotation = response_data["shapes"][0]["rotation"]
        response_data = self._test_get_annotations_from_task(username, tasks[1]["id"])
        task2_rotation = response_data["shapes"][0]["rotation"]

        assert task1_rotation == task2_rotation

    @pytest.mark.parametrize("api_version", (1, 2))
    def test_can_export_dataset_with_skeleton_labels_with_spaces(self, api_version: int):
        # https://github.com/cvat-ai/cvat/issues/5257
        # https://github.com/cvat-ai/cvat/issues/5600
        username = "admin1"
        project_id = 11

        self._test_export_dataset(
            username,
            project_id,
            api_version,
            format="COCO Keypoints 1.0",
            local_download=True,  # project's target_storage.location == local
        )

    @pytest.mark.parametrize("api_version", (1, 2))
    def test_can_export_dataset_for_empty_project(self, api_version: int):
        empty_project = next((p for p in self.projects if 0 == p["tasks"]["count"]))
        self._test_export_dataset(
            "admin1",
            empty_project["id"],
            api_version,
            format="COCO 1.0",
            local_download=(not (empty_project["target_storage"] or {}).get("cloud_storage_id")),
        )

    @pytest.mark.parametrize("api_version", (1, 2))
    def test_can_export_project_dataset_when_some_tasks_have_no_data(self, api_version: int):
        project = next((p for p in self.projects if 0 < p["tasks"]["count"]))

        # add empty task to project
        response = post_method(
            "admin1", "tasks", {"name": "empty_task", "project_id": project["id"]}
        )
        assert response.status_code == HTTPStatus.CREATED

        self._test_export_dataset(
            "admin1",
            project["id"],
            api_version,
            format="COCO 1.0",
            local_download=(not (project["target_storage"] or {}).get("cloud_storage_id")),
        )

    @pytest.mark.parametrize("api_version", (1, 2))
    def test_can_export_project_dataset_when_all_tasks_have_no_data(self, api_version: int):
        project = next((p for p in self.projects if 0 == p["tasks"]["count"]))

        # add empty tasks to empty project
        response = post_method(
            "admin1", "tasks", {"name": "empty_task1", "project_id": project["id"]}
        )
        assert response.status_code == HTTPStatus.CREATED

        response = post_method(
            "admin1", "tasks", {"name": "empty_task2", "project_id": project["id"]}
        )
        assert response.status_code == HTTPStatus.CREATED

        self._test_export_dataset(
            "admin1",
            project["id"],
            api_version,
            format="COCO 1.0",
            local_download=(not (project["target_storage"] or {}).get("cloud_storage_id")),
        )

    @pytest.mark.parametrize("api_version", (1, 2))
    @pytest.mark.parametrize("cloud_storage_id", [2])
    def test_can_export_and_import_dataset_after_deleting_related_storage(
        self, admin_user, cloud_storage_id: int, api_version: int
    ):
        project = next(
            p
            for p in self.projects
            if p["source_storage"]
            and p["source_storage"]["cloud_storage_id"] == cloud_storage_id
            and p["target_storage"]
            and p["target_storage"]["cloud_storage_id"] == cloud_storage_id
        )
        project_id = project["id"]

        with make_api_client(admin_user) as api_client:
            _, response = api_client.cloudstorages_api.destroy(cloud_storage_id)
            assert response.status == HTTPStatus.NO_CONTENT

        result, response = api_client.projects_api.retrieve(project_id)
        assert all([not getattr(result, field) for field in ("source_storage", "target_storage")])

        dataset = self._test_export_dataset(
            admin_user, project_id, api_version, local_download=True
        )

        with io.BytesIO(dataset) as tmp_file:
            tmp_file.name = "dataset.zip"
            import_data = {
                "dataset_file": tmp_file,
            }

            self._test_import_project(admin_user, project_id, "CVAT 1.1", import_data)

    @pytest.mark.parametrize(
        "export_format, subset_path_template",
        [
            ("COCO 1.0", "images/{subset}/"),
            ("COCO Keypoints 1.0", "images/{subset}/"),
            ("CVAT for images 1.1", "images/{subset}/"),
            ("CVAT for video 1.1", "images/{subset}/"),
            ("Datumaro 1.0", "images/{subset}/"),
            ("Datumaro 3D 1.0", "point_clouds/{subset}/"),
            ("LabelMe 3.0", "{subset}/"),
            ("MOTS PNG 1.0", "{subset}/images/"),
            ("YOLO 1.1", "obj_{subset}_data/"),
            ("CamVid 1.0", "{subset}/"),
            ("WiderFace 1.0", "WIDER_{subset}/images/"),
            ("VGGFace2 1.0", "{subset}/"),
            ("Market-1501 1.0", "bounding_box_{subset}/"),
            ("ICDAR Recognition 1.0", "{subset}/images/"),
            ("ICDAR Localization 1.0", "{subset}/images/"),
            ("ICDAR Segmentation 1.0", "{subset}/images/"),
            ("KITTI 1.0", "{subset}/image_2/"),
            ("LFW 1.0", "{subset}/images/"),
            ("Cityscapes 1.0", "imgsFine/leftImg8bit/{subset}/"),
            ("Open Images V6 1.0", "images/{subset}/"),
        ],
    )
    def test_creates_subfolders_for_subsets_on_export(
        self, tasks, admin_user, export_format, subset_path_template
    ):
        group_key_func = itemgetter("project_id")
        subsets = ["Train", "Validation"]
        project_id = next(
            project_id
            for project_id, group in itertools.groupby(
                sorted(filter(group_key_func, tasks), key=group_key_func),
                key=group_key_func,
            )
            if sorted(task["subset"] for task in group) == subsets
        )
        response = self._test_export_project(admin_user, project_id, format=export_format)
        with zipfile.ZipFile(io.BytesIO(response.data)) as zip_file:
            for subset in subsets:
                folder_prefix = subset_path_template.format(subset=subset)
                assert (
                    len([f for f in zip_file.namelist() if f.startswith(folder_prefix)]) > 0
                ), f"No {folder_prefix} in {zip_file.namelist()}"


@pytest.mark.usefixtures("restore_db_per_function")
class TestPatchProjectLabel:
    def _get_project_labels(self, pid, user, **kwargs) -> List[models.Label]:
        kwargs.setdefault("return_json", True)
        with make_api_client(user) as api_client:
            return get_paginated_collection(
                api_client.labels_api.list_endpoint, project_id=pid, **kwargs
            )

    def test_can_delete_label(self, projects_wlc, labels, admin_user):
        project = [p for p in projects_wlc if p["labels"]["count"] > 0][0]
        label = deepcopy([l for l in labels if l.get("project_id") == project["id"]][0])
        label_payload = {"id": label["id"], "deleted": True}

        prev_lc = get_method(admin_user, "labels", project_id=project["id"]).json()["count"]
        response = patch_method(
            admin_user, f'projects/{project["id"]}', {"labels": [label_payload]}
        )
        curr_lc = get_method(admin_user, "labels", project_id=project["id"]).json()["count"]
        assert response.status_code == HTTPStatus.OK, response.content
        assert curr_lc == prev_lc - 1

    def test_can_delete_skeleton_label(self, projects, labels, admin_user):
        project = next(
            p
            for p in projects
            if any(
                label
                for label in labels
                if label.get("project_id") == p["id"]
                if label["type"] == "skeleton"
            )
        )
        project_labels = deepcopy([l for l in labels if l.get("project_id") == project["id"]])
        label = next(l for l in project_labels if l["type"] == "skeleton")
        project_labels.remove(label)
        label_payload = {"id": label["id"], "deleted": True}

        prev_lc = get_method(admin_user, "labels", project_id=project["id"]).json()["count"]
        response = patch_method(
            admin_user, f'projects/{project["id"]}', {"labels": [label_payload]}
        )
        curr_lc = get_method(admin_user, "labels", project_id=project["id"]).json()["count"]
        assert response.status_code == HTTPStatus.OK
        assert curr_lc == prev_lc - 1

        resulting_labels = self._get_project_labels(project["id"], admin_user)
        assert DeepDiff(resulting_labels, project_labels, ignore_order=True) == {}

    def test_can_rename_label(self, projects_wlc, labels, admin_user):
        project = [p for p in projects_wlc if p["labels"]["count"] > 0][0]
        project_labels = deepcopy([l for l in labels if l.get("project_id") == project["id"]])
        project_labels[0].update({"name": "new name"})

        response = patch_method(
            admin_user, f'projects/{project["id"]}', {"labels": [project_labels[0]]}
        )
        assert response.status_code == HTTPStatus.OK

        resulting_labels = self._get_project_labels(project["id"], admin_user)
        assert DeepDiff(resulting_labels, project_labels, ignore_order=True) == {}

    def test_cannot_rename_label_to_duplicate_name(self, projects_wlc, labels, admin_user):
        project = [p for p in projects_wlc if p["labels"]["count"] > 1][0]
        project_labels = deepcopy([l for l in labels if l.get("project_id") == project["id"]])
        project_labels[0].update({"name": project_labels[1]["name"]})

        label_payload = {"id": project_labels[0]["id"], "name": project_labels[0]["name"]}

        response = patch_method(
            admin_user, f'projects/{project["id"]}', {"labels": [label_payload]}
        )
        assert response.status_code == HTTPStatus.BAD_REQUEST
        assert "All label names must be unique" in response.text

    def test_cannot_add_foreign_label(self, projects, labels, admin_user):
        project = list(projects)[0]
        new_label = deepcopy([l for l in labels if l.get("project_id") != project["id"]][0])

        response = patch_method(admin_user, f'projects/{project["id"]}', {"labels": [new_label]})
        assert response.status_code == HTTPStatus.NOT_FOUND
        assert f"Not found label with id #{new_label['id']} to change" in response.text

    def test_admin_can_add_label(self, projects, admin_user):
        project = list(projects)[0]
        new_label = {"name": "new name"}

        prev_lc = get_method(admin_user, "labels", project_id=project["id"]).json()["count"]
        response = patch_method(admin_user, f'projects/{project["id"]}', {"labels": [new_label]})
        curr_lc = get_method(admin_user, "labels", project_id=project["id"]).json()["count"]
        assert response.status_code == HTTPStatus.OK
        assert curr_lc == prev_lc + 1

    @pytest.mark.parametrize("role", ["maintainer", "owner"])
    def test_non_project_staff_privileged_org_members_can_add_label(
        self,
        find_users,
        projects,
        is_project_staff,
        is_org_member,
        role,
    ):
        users = find_users(role=role, exclude_privilege="admin")

        user, project = next(
            (user, project)
            for user, project in product(users, projects)
            if not is_project_staff(user["id"], project["id"])
            and project["organization"]
            and is_org_member(user["id"], project["organization"])
        )

        prev_lc = get_method(user["username"], "labels", project_id=project["id"]).json()["count"]
        new_label = {"name": "new name"}
        response = patch_method(
            user["username"],
            f'projects/{project["id"]}',
            {"labels": [new_label]},
        )
        curr_lc = get_method(user["username"], "labels", project_id=project["id"]).json()["count"]
        assert response.status_code == HTTPStatus.OK
        assert curr_lc == prev_lc + 1

    @pytest.mark.parametrize("role", ["supervisor", "worker"])
    def test_non_project_staff_org_members_cannot_add_label(
        self,
        find_users,
        projects,
        is_project_staff,
        is_org_member,
        role,
    ):
        users = find_users(exclude_privilege="admin")

        user, project = next(
            (user, project)
            for user, project in product(users, projects)
            if not is_project_staff(user["id"], project["id"])
            and project["organization"]
            and is_org_member(user["id"], project["organization"], role=role)
        )

        new_label = {"name": "new name"}
        response = patch_method(
            user["username"],
            f'projects/{project["id"]}',
            {"labels": [new_label]},
        )
        assert response.status_code == HTTPStatus.FORBIDDEN

    # TODO: add supervisor too, but this leads to a test-side problem with DB restoring
    @pytest.mark.parametrize("role", ["worker"])
    def test_project_staff_org_members_can_add_label(
        self, find_users, projects, is_project_staff, is_org_member, labels, role
    ):
        users = find_users(exclude_privilege="admin")

        user, project = next(
            (user, project)
            for user, project in product(users, projects)
            if is_project_staff(user["id"], project["id"])
            and project["organization"]
            and is_org_member(user["id"], project["organization"], role=role)
            and any(label.get("project_id") == project["id"] for label in labels)
        )

        prev_lc = get_method(user["username"], "labels", project_id=project["id"]).json()["count"]
        new_label = {"name": "new name"}
        response = patch_method(
            user["username"],
            f'projects/{project["id"]}',
            {"labels": [new_label]},
        )
        curr_lc = get_method(user["username"], "labels", project_id=project["id"]).json()["count"]
        assert response.status_code == HTTPStatus.OK
        assert curr_lc == prev_lc + 1

    def test_admin_can_add_skeleton(self, projects, admin_user):
        project = list(projects)[0]
        new_skeleton = {
            "name": "skeleton1",
            "type": "skeleton",
            "sublabels": [
                {
                    "name": "1",
                    "type": "points",
                }
            ],
            "svg": '<circle r="1.5" stroke="black" fill="#b3b3b3" cx="48.794559478759766" '
            'cy="36.98698806762695" stroke-width="0.1" data-type="element node" '
            'data-element-id="1" data-node-id="1" data-label-name="597501"></circle>',
        }

        prev_lc = get_method(admin_user, "labels", project_id=project["id"]).json()["count"]
        response = patch_method(admin_user, f'projects/{project["id"]}', {"labels": [new_skeleton]})
        curr_lc = get_method(admin_user, "labels", project_id=project["id"]).json()["count"]
        assert response.status_code == HTTPStatus.OK
        assert curr_lc == prev_lc + 1


@pytest.mark.usefixtures("restore_db_per_class")
class TestGetProjectPreview:
    def _test_response_200(self, username, project_id, **kwargs):
        with make_api_client(username) as api_client:
            (_, response) = api_client.projects_api.retrieve_preview(project_id, **kwargs)

            assert response.status == HTTPStatus.OK
            (width, height) = Image.open(BytesIO(response.data)).size
            assert width > 0 and height > 0

    def _test_response_403(self, username, project_id):
        with make_api_client(username) as api_client:
            (_, response) = api_client.projects_api.retrieve_preview(
                project_id, _parse_response=False, _check_status=False
            )
            assert response.status == HTTPStatus.FORBIDDEN

    def _test_response_404(self, username, project_id):
        with make_api_client(username) as api_client:
            (_, response) = api_client.projects_api.retrieve_preview(
                project_id, _parse_response=False, _check_status=False
            )
            assert response.status == HTTPStatus.NOT_FOUND

    # Admin can see any project preview even he has no ownerships for this project.
    def test_project_preview_admin_accessibility(
        self, projects, find_users, is_project_staff, org_staff
    ):
        users = find_users(privilege="admin")

        user, project = next(
            (user, project)
            for user, project in product(users, projects)
            if not is_project_staff(user["id"], project["organization"])
            and user["id"] not in org_staff(project["organization"])
            and project["tasks"]["count"] > 0
        )
        self._test_response_200(user["username"], project["id"])

    # Project owner or project assignee can see project preview.
    def test_project_preview_owner_accessibility(self, projects):
        for p in projects:
            if not p["tasks"]:
                continue
            if p["owner"] is not None:
                project_with_owner = p
            if p["assignee"] is not None:
                project_with_assignee = p

        assert project_with_owner is not None
        assert project_with_assignee is not None

        self._test_response_200(project_with_owner["owner"]["username"], project_with_owner["id"])
        self._test_response_200(
            project_with_assignee["assignee"]["username"], project_with_assignee["id"]
        )

    def test_project_preview_not_found(self, projects, tasks):
        for p in projects:
            if any(t["project_id"] == p["id"] for t in tasks):
                continue
            if p["owner"] is not None:
                project_with_owner = p
            if p["assignee"] is not None:
                project_with_assignee = p

        assert project_with_owner is not None
        assert project_with_assignee is not None

        self._test_response_404(project_with_owner["owner"]["username"], project_with_owner["id"])
        self._test_response_404(
            project_with_assignee["assignee"]["username"], project_with_assignee["id"]
        )

    def test_user_cannot_see_project_preview(
        self, projects, find_users, is_project_staff, org_staff
    ):
        users = find_users(exclude_privilege="admin")

        user, project = next(
            (user, project)
            for user, project in product(users, projects)
            if not is_project_staff(user["id"], project["organization"])
            and user["id"] not in org_staff(project["organization"])
        )
        self._test_response_403(user["username"], project["id"])

    @pytest.mark.parametrize("role", ("supervisor", "worker"))
    def test_if_supervisor_or_worker_cannot_see_project_preview(
        self, projects, is_project_staff, find_users, role
    ):
        user, pid = next(
            (
                (user, project["id"])
                for user in find_users(role=role, exclude_privilege="admin")
                for project in projects
                if project["organization"] == user["org"]
                and not is_project_staff(user["id"], project["id"])
            )
        )

        self._test_response_403(user["username"], pid)

    @pytest.mark.parametrize("role", ("maintainer", "owner"))
    def test_if_maintainer_or_owner_can_see_project_preview(
        self, find_users, projects, is_project_staff, role
    ):
        user, pid = next(
            (
                (user, project["id"])
                for user in find_users(role=role, exclude_privilege="admin")
                for project in projects
                if project["organization"] == user["org"]
                and not is_project_staff(user["id"], project["id"])
                and project["tasks"]["count"] > 0
            )
        )

        self._test_response_200(user["username"], pid)


@pytest.mark.usefixtures("restore_db_per_function")
class TestPatchProject:
    @pytest.mark.parametrize(
        "storage_id",
        [
            1,  # public bucket
            2,  # private bucket
        ],
    )
    @pytest.mark.parametrize("field", ["source_storage", "target_storage"])
    def test_user_cannot_update_project_with_cloud_storage_without_access(
        self, storage_id, field, regular_lonely_user
    ):
        user = regular_lonely_user

        project_spec = {
            "name": f"Project with foreign cloud storage {storage_id} settings",
        }
        response = post_method(user, "projects", project_spec)

        updated_fields = {
            field: {
                "location": "cloud_storage",
                "cloud_storage_id": storage_id,
            }
        }
        project_id = response.json()["id"]

        response = patch_method(user, f"projects/{project_id}", updated_fields)
        assert response.status_code == HTTPStatus.FORBIDDEN

    @pytest.mark.parametrize("has_old_assignee", [False, True])
    @pytest.mark.parametrize("new_assignee", [None, "same", "different"])
    def test_can_update_assignee_updated_date_on_assignee_updates(
        self, admin_user, projects, users, has_old_assignee, new_assignee
    ):
        project = next(p for p in projects if bool(p.get("assignee")) == has_old_assignee)

        old_assignee_id = (project.get("assignee") or {}).get("id")

        new_assignee_id = None
        if new_assignee == "same":
            new_assignee_id = old_assignee_id
        elif new_assignee == "different":
            new_assignee_id = next(u for u in users if u["id"] != old_assignee_id)["id"]

        with make_api_client(admin_user) as api_client:
            (updated_project, _) = api_client.projects_api.partial_update(
                project["id"], patched_project_write_request={"assignee_id": new_assignee_id}
            )

            if new_assignee_id == old_assignee_id:
                assert updated_project.assignee_updated_date == project["assignee_updated_date"]
            else:
                assert updated_project.assignee_updated_date != project["assignee_updated_date"]

            if new_assignee_id:
                assert updated_project.assignee.id == new_assignee_id
            else:
                assert updated_project.assignee is None<|MERGE_RESOLUTION|>--- conflicted
+++ resolved
@@ -694,69 +694,6 @@
 
         self._test_import_project(admin_user, project_id, "CVAT 1.1", import_data)
 
-<<<<<<< HEAD
-    @pytest.mark.parametrize("api_version", (1, 2))
-    def test_can_export_and_import_dataset_with_skeletons_coco_keypoints(
-        self, admin_user: str, api_version: int
-    ):
-        project_id = 5
-        project = self.get_project_by_id(project_id)
-
-        dataset = self._test_export_dataset(
-            admin_user,
-            project_id,
-            api_version,
-            format="COCO Keypoints 1.0",
-            local_download=(not (project["target_storage"] or {}).get("cloud_storage_id")),
-        )
-
-        tmp_file = io.BytesIO(dataset)
-        tmp_file.name = "dataset.zip"
-        import_data = {
-            "dataset_file": tmp_file,
-        }
-
-        self._test_import_project(admin_user, project_id, "COCO Keypoints 1.0", import_data)
-
-    @pytest.mark.parametrize("api_version", (1, 2))
-    def test_can_export_and_import_dataset_with_skeletons_cvat_for_images(
-        self, admin_user: str, api_version: int
-    ):
-        project_id = 5
-        project = self.get_project_by_id(project_id)
-
-        dataset = self._test_export_dataset(
-            admin_user,
-            project_id,
-            api_version,
-            local_download=(not (project["target_storage"] or {}).get("cloud_storage_id")),
-        )
-
-        tmp_file = io.BytesIO(dataset)
-        tmp_file.name = "dataset.zip"
-        import_data = {
-            "dataset_file": tmp_file,
-        }
-
-        self._test_import_project(admin_user, project_id, "CVAT 1.1", import_data)
-
-    @pytest.mark.parametrize("api_version", (1, 2))
-    def test_can_export_and_import_dataset_with_skeletons_cvat_for_video(
-        self, admin_user: str, api_version: int
-    ):
-        project_id = 5
-        project = self.get_project_by_id(project_id)
-
-        dataset = self._test_export_dataset(
-            admin_user,
-            project_id,
-            api_version,
-            format="CVAT for video 1.1",
-            local_download=(not (project["target_storage"] or {}).get("cloud_storage_id")),
-        )
-
-        tmp_file = io.BytesIO(dataset)
-=======
     @pytest.mark.parametrize(
         "export_format, import_format",
         (
@@ -766,8 +703,9 @@
             ("Datumaro 1.0", "Datumaro 1.0"),
         ),
     )
+    @pytest.mark.parametrize("api_version", (1, 2))
     def test_can_export_and_import_dataset_with_skeletons(
-        self, annotations, tasks, admin_user, export_format, import_format
+        self, annotations, tasks, admin_user, export_format, import_format, api_version: int
     ):
         tasks_with_skeletons = [
             int(task_id)
@@ -780,11 +718,17 @@
             for task in tasks
             if task["id"] in tasks_with_skeletons and task["project_id"] is not None
         )
-
-        response = self._test_export_project(admin_user, project_id, format=export_format)
+        project = next(p for p in self.projects if p["id"] == project_id)
+
+        response = self._test_export_dataset(
+            admin_user,
+            project_id,
+            api_version,
+            local_download=(not (project["target_storage"] or {}).get("cloud_storage_id")),
+            format=export_format,
+        )
 
         tmp_file = io.BytesIO(response.data)
->>>>>>> 41d2f04d
         tmp_file.name = "dataset.zip"
         import_data = {
             "dataset_file": tmp_file,
