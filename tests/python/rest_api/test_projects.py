--- conflicted
+++ resolved
@@ -1428,7 +1428,15 @@
             else:
                 assert updated_project.assignee is None
 
-<<<<<<< HEAD
+    def test_malefactor_cannot_obtain_project_details_via_empty_partial_update_request(
+        self, regular_lonely_user, projects
+    ):
+        project = next(iter(projects))
+
+        with make_api_client(regular_lonely_user) as api_client:
+            with pytest.raises(ForbiddenException):
+                api_client.projects_api.partial_update(project["id"])
+
     @staticmethod
     def _test_patch_linked_storage(
         user: str, project_id: int, *, expected_status: HTTPStatus = HTTPStatus.OK
@@ -1533,14 +1541,4 @@
             username,
             project_id,
             expected_status=HTTPStatus.OK if is_allow else HTTPStatus.FORBIDDEN,
-        )
-=======
-    def test_malefactor_cannot_obtain_project_details_via_empty_partial_update_request(
-        self, regular_lonely_user, projects
-    ):
-        project = next(iter(projects))
-
-        with make_api_client(regular_lonely_user) as api_client:
-            with pytest.raises(ForbiddenException):
-                api_client.projects_api.partial_update(project["id"])
->>>>>>> 45d2d01a
+        )