--- conflicted
+++ resolved
@@ -36,16 +36,14 @@
 )
 from shared.utils.helpers import generate_image_files
 
-<<<<<<< HEAD
-from .utils import DATUMARO_FORMAT_FOR_DIMENSION, CollectionSimpleFilterTestBase, export_dataset
-=======
 from .utils import (
+    DATUMARO_FORMAT_FOR_DIMENSION,
     CollectionSimpleFilterTestBase,
     create_task,
+    export_dataset,
     export_project_backup,
     export_project_dataset,
 )
->>>>>>> 3eec9fef
 
 
 @pytest.mark.usefixtures("restore_db_per_class")
@@ -996,7 +994,6 @@
             self._test_import_project(admin_user, project_id, "CVAT 1.1", import_data)
 
     @pytest.mark.parametrize(
-<<<<<<< HEAD
         "dimension, format_name",
         [
             *DATUMARO_FORMAT_FOR_DIMENSION.items(),
@@ -1056,7 +1053,8 @@
                     format_name=format_name,
                     data=import_data,
                 )
-=======
+
+    @pytest.mark.parametrize(
         "export_format, subset_path_template",
         [
             ("COCO 1.0", "images/{subset}/"),
@@ -1110,10 +1108,7 @@
                     len([f for f in zip_file.namelist() if f.startswith(folder_prefix)]) > 0
                 ), f"No {folder_prefix} in {zip_file.namelist()}"
 
-    def test_export_project_with_honeypots(
-        self,
-        admin_user: str,
-    ):
+    def test_export_project_with_honeypots(self, admin_user: str):
         project_spec = {
             "name": "Project with honeypots",
             "labels": [{"name": "cat"}],
@@ -1164,7 +1159,6 @@
             with zip_file.open("annotations/instances_default.json") as anno_file:
                 annotations = json.load(anno_file)
                 assert sorted([a["file_name"] for a in annotations["images"]]) == image_names
->>>>>>> 3eec9fef
 
 
 @pytest.mark.usefixtures("restore_db_per_function")
