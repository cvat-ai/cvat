# Copyright (C) CVAT.ai Corporation
#
# SPDX-License-Identifier: MIT

import json
from contextlib import contextmanager
from http import HTTPStatus
from typing import Generator, Optional
from unittest import mock

import pytest
from cvat_sdk.api_client import ApiClient, Configuration, models

from shared.utils.config import BASE_URL, USER_PASS, make_api_client


@pytest.mark.usefixtures("restore_db_per_class")
class TestBasicAuth:
    def test_can_use_basic_auth(self, admin_user: str):
        username = admin_user
        config = Configuration(host=BASE_URL, username=username, password=USER_PASS)
        with ApiClient(config) as client:
            (user, response) = client.users_api.retrieve_self()
            assert response.status == HTTPStatus.OK
            assert user.username == username


@pytest.mark.usefixtures("restore_db_per_function")
class TestTokenAuth:
    @staticmethod
    def login(api_client: ApiClient, username: str) -> models.Token:
        (auth, _) = api_client.auth_api.create_login(
            models.LoginSerializerExRequest(username=username, password=USER_PASS)
        )

        # Remove automatically managed cookies
        api_client.cookies.pop("sessionid")
        api_client.cookies.pop("csrftoken")

        # Set up the token authentication
        api_client.set_default_header("Authorization", "Token " + auth.key)

        return auth

    @classmethod
    @contextmanager
    def make_client(cls, username: Optional[str] = None) -> Generator[ApiClient, None, None]:
        with ApiClient(Configuration(host=BASE_URL)) as api_client:
            if username:
                cls.login(api_client, username)

            yield api_client

    def _test_can_auth(self, api_client: ApiClient, *, username: str, auth_key: str):
        from cvat_sdk.api_client.rest import RESTClientObject

        original_request = RESTClientObject.request

        def patched_request(*args, **kwargs):
            assert "sessionid" not in kwargs["headers"].get("Cookie", "")
            assert "X-CSRFToken" not in kwargs["headers"]
            assert kwargs["headers"]["Authorization"] == "Token " + auth_key

            return original_request(api_client.rest_client, *args, **kwargs)

        with mock.patch.object(
            api_client.rest_client, "request", side_effect=patched_request
        ) as mock_request:
            (user, response) = api_client.users_api.retrieve_self()

            mock_request.assert_called_once()

        assert response.status == HTTPStatus.OK
        assert user.username == username

    def test_can_use_token_auth(self, admin_user: str):
        username = admin_user
        with self.make_client() as api_client:
            auth = self.login(api_client, username=username)
            assert auth.key

            self._test_can_auth(api_client, username=username, auth_key=auth.key)

    def test_can_use_token_auth_from_config(self, admin_user: str):
        username = admin_user
        with self.make_client() as api_client:
            auth = self.login(api_client, username=username)

            config = Configuration(
                host=BASE_URL,
                api_key={
                    "tokenAuth": auth.key,
                },
            )

        with ApiClient(config) as api_client:
            self._test_can_auth(api_client, username=username, auth_key=auth.key)

    def test_can_logout(self, admin_user: str):
        with self.make_client(admin_user) as api_client:
            (_, response) = api_client.auth_api.create_logout()
            assert response.status == HTTPStatus.OK

            (_, response) = api_client.users_api.retrieve_self(
                _parse_response=False, _check_status=False
            )
            assert response.status == HTTPStatus.UNAUTHORIZED


@pytest.mark.usefixtures("restore_db_per_function")
class TestSessionAuth:
    @staticmethod
    def login(api_client: ApiClient, username: str) -> models.Token:
        (auth, _) = api_client.auth_api.create_login(
            models.LoginSerializerExRequest(username=username, password=USER_PASS)
        )

        # Set up the session and CSRF authentication
        api_client.set_default_header("Origin", api_client.build_origin_header())
        api_client.set_default_header("X-CSRFToken", api_client.cookies["csrftoken"].value)

        return auth

    @classmethod
    @contextmanager
    def make_client(cls, username: Optional[str] = None) -> Generator[ApiClient, None, None]:
        with ApiClient(Configuration(host=BASE_URL)) as api_client:
            if username:
                cls.login(api_client, username)

            yield api_client

    def _test_can_use_auth(self, api_client: ApiClient, *, username: str):
        from cvat_sdk.api_client.rest import RESTClientObject

        original_request = RESTClientObject.request

        def patched_request(*args, **kwargs):
            assert "sessionid" in kwargs["headers"].get("Cookie", "")
            assert "csrftoken" in kwargs["headers"].get("Cookie", "")
            assert "X-CSRFToken" in kwargs["headers"]
            assert "Origin" in kwargs["headers"]
            assert "Authorization" not in kwargs["headers"]

            return original_request(api_client.rest_client, *args, **kwargs)

        with mock.patch.object(
            api_client.rest_client, "request", side_effect=patched_request
        ) as mock_request:
            (user, response) = api_client.users_api.retrieve_self()

            mock_request.assert_called_once()

        assert response.status == HTTPStatus.OK
        assert user.username == username

        # Check CSRF authentication in an "unsafe" request
        api_client.users_api.partial_update(
            user.id, patched_user_request=models.PatchedUserRequest(first_name="Newname")
        )

    def test_can_use_session_auth(self, admin_user: str):
        username = admin_user
        with self.make_client(username) as api_client:
            self._test_can_use_auth(api_client, username=username)

    def test_can_use_session_auth_from_config(self, admin_user: str):
        username = admin_user
        with self.make_client(username) as api_client:
            config = Configuration(
                host=BASE_URL,
                api_key={
                    "sessionAuth": api_client.cookies["sessionid"].value,
                    "csrfAuth": api_client.cookies["csrftoken"].value,
                },
            )

        with ApiClient(config) as api_client:
            self._test_can_use_auth(api_client, username=username)

    def test_can_logout(self, admin_user: str):
        with self.make_client(admin_user) as api_client:
            (_, response) = api_client.auth_api.create_logout()
            assert response.status == HTTPStatus.OK

            (_, response) = api_client.users_api.retrieve_self(
                _parse_response=False, _check_status=False
            )
            assert response.status == HTTPStatus.UNAUTHORIZED


@pytest.mark.usefixtures("restore_db_per_function")
class TestAccessTokenAuth:
    @classmethod
    @contextmanager
    def make_client(cls, *, token: Optional[str] = None) -> Generator[ApiClient, None, None]:
        with ApiClient(Configuration(host=BASE_URL)) as api_client:
            if token:
                api_client.configuration.access_token = token

            yield api_client

    def _test_can_use_auth(self, api_client: ApiClient, *, username: str, access_token: str):
        from cvat_sdk.api_client.rest import RESTClientObject

        original_request = RESTClientObject.request

        def patched_request(*args, **kwargs):
            assert "sessionid" not in kwargs["headers"].get("Cookie", "")
            assert "X-CSRFToken" not in kwargs["headers"]
            assert kwargs["headers"]["Authorization"] == "Bearer " + access_token

            return original_request(api_client.rest_client, *args, **kwargs)

        with mock.patch.object(
            api_client.rest_client, "request", side_effect=patched_request
        ) as mock_request:
            (user, response) = api_client.users_api.retrieve_self()

            mock_request.assert_called_once()

        assert response.status == HTTPStatus.OK
        assert user.username == username

<<<<<<< HEAD
    def test_can_use_token_auth(self, admin_user: str, api_tokens_by_username):
        token = api_tokens_by_username[admin_user][0]["private_key"]
        with self.make_client(token=token) as api_client:
            self._test_can_use_auth(api_client, username=admin_user, access_token=token)

    def test_logout_is_not_an_error(self, admin_user: str, api_tokens_by_username):
        token = api_tokens_by_username[admin_user][0]["private_key"]
=======
    def test_can_use_token_auth(self, admin_user: str, access_tokens_by_username):
        token = access_tokens_by_username[admin_user][0]["private_key"]
        with self.make_client(token=token) as api_client:
            self._test_can_use_auth(api_client, username=admin_user, access_token=token)

    def test_logout_is_not_an_error(self, admin_user: str, access_tokens_by_username):
        token = access_tokens_by_username[admin_user][0]["private_key"]
>>>>>>> 42b583b0
        with ApiClient(Configuration(host=BASE_URL)) as session_api_client:
            session_api_client.auth_api.create_login(
                login_serializer_ex_request=models.LoginSerializerExRequest(
                    username=admin_user, password=USER_PASS
                )
            )
            session_api_client.set_default_header(
                "Origin", session_api_client.build_origin_header()
            )
            session_api_client.set_default_header(
                "X-CSRFToken", session_api_client.cookies["csrftoken"].value
            )

            with self.make_client(token=token) as token_api_client:
                # It must be a noop call in the case of API access token auth
                (_, response) = token_api_client.auth_api.create_logout()
                assert response.status == HTTPStatus.OK

                # the credentials are still in the client and can be used
                assert token_api_client.configuration.access_token == token
                self._test_can_use_auth(token_api_client, username=admin_user, access_token=token)

            # Other sessions must not be affected by the logout
            session_api_client.users_api.retrieve_self()


@pytest.mark.usefixtures("restore_db_per_function")
class TestCredentialsManagement:
    def test_can_register(self):
        username = "newuser"
        email = "123@456.com"
        with ApiClient(Configuration(host=BASE_URL)) as api_client:
            (user, response) = api_client.auth_api.create_register(
                models.RegisterSerializerExRequest(
                    username=username, password1=USER_PASS, password2=USER_PASS, email=email
                )
            )
            assert response.status == HTTPStatus.CREATED
            assert user.username == username

        with make_api_client(username) as api_client:
            (user, response) = api_client.users_api.retrieve_self()
            assert response.status == HTTPStatus.OK
            assert user.username == username
            assert user.email == email

    def test_can_change_password(self, admin_user: str):
        username = admin_user
        new_pass = "5w4knrqaW#$@gewa"
        with make_api_client(username) as api_client:
            (info, response) = api_client.auth_api.create_password_change(
                models.PasswordChangeRequest(
                    old_password=USER_PASS, new_password1=new_pass, new_password2=new_pass
                )
            )
            assert response.status == HTTPStatus.OK
            assert info.detail == "New password has been saved."

            (_, response) = api_client.users_api.retrieve_self(
                _parse_response=False, _check_status=False
            )
            assert response.status == HTTPStatus.UNAUTHORIZED

            api_client.configuration.password = new_pass
            (user, response) = api_client.users_api.retrieve_self()
            assert response.status == HTTPStatus.OK
            assert user.username == username

    def test_can_report_weak_password(self, admin_user: str):
        username = admin_user
        new_pass = "pass"
        with make_api_client(username) as api_client:
            (_, response) = api_client.auth_api.create_password_change(
                models.PasswordChangeRequest(
                    old_password=USER_PASS, new_password1=new_pass, new_password2=new_pass
                ),
                _parse_response=False,
                _check_status=False,
            )
            assert response.status == HTTPStatus.BAD_REQUEST
            assert json.loads(response.data) == {
                "new_password2": [
                    "This password is too short. It must contain at least 8 characters.",
                    "This password is too common.",
                ]
            }

    def test_can_report_mismatching_passwords(self, admin_user: str):
        username = admin_user
        with make_api_client(username) as api_client:
            (_, response) = api_client.auth_api.create_password_change(
                models.PasswordChangeRequest(
                    old_password=USER_PASS, new_password1="3j4tb13/T$#", new_password2="q#@$n34g5"
                ),
                _parse_response=False,
                _check_status=False,
            )
            assert response.status == HTTPStatus.BAD_REQUEST
            assert json.loads(response.data) == {
                "new_password2": ["The two password fields didn’t match."]
            }<|MERGE_RESOLUTION|>--- conflicted
+++ resolved
@@ -222,15 +222,6 @@
         assert response.status == HTTPStatus.OK
         assert user.username == username
 
-<<<<<<< HEAD
-    def test_can_use_token_auth(self, admin_user: str, api_tokens_by_username):
-        token = api_tokens_by_username[admin_user][0]["private_key"]
-        with self.make_client(token=token) as api_client:
-            self._test_can_use_auth(api_client, username=admin_user, access_token=token)
-
-    def test_logout_is_not_an_error(self, admin_user: str, api_tokens_by_username):
-        token = api_tokens_by_username[admin_user][0]["private_key"]
-=======
     def test_can_use_token_auth(self, admin_user: str, access_tokens_by_username):
         token = access_tokens_by_username[admin_user][0]["private_key"]
         with self.make_client(token=token) as api_client:
@@ -238,7 +229,6 @@
 
     def test_logout_is_not_an_error(self, admin_user: str, access_tokens_by_username):
         token = access_tokens_by_username[admin_user][0]["private_key"]
->>>>>>> 42b583b0
         with ApiClient(Configuration(host=BASE_URL)) as session_api_client:
             session_api_client.auth_api.create_login(
                 login_serializer_ex_request=models.LoginSerializerExRequest(
