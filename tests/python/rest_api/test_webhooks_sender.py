# Copyright (C) 2022 CVAT.ai Corporation
#
# SPDX-License-Identifier: MIT

import json
from http import HTTPStatus
from time import sleep

import pytest
from deepdiff import DeepDiff

from shared.fixtures.init import CVAT_ROOT_DIR, _run
from shared.utils.config import delete_method, get_method, patch_method, post_method

# Testing webhook functionality:
#  - webhook_receiver container receive post request and return responses with the same body
#  - CVAT save response body for each delivery
#
# So idea of this testing system is quite simple:
#  1) trigger some webhook
#  2) check that webhook is sent by checking value of `response` field for the last delivery of this webhook

# https://docs.pytest.org/en/7.1.x/example/markers.html#marking-whole-classes-or-modules
pytestmark = [pytest.mark.with_external_services]


def target_url():
    env_data = {}
    with open(CVAT_ROOT_DIR / "tests/python/webhook_receiver/.env", "r") as f:
        for line in f:
            name, value = tuple(line.strip().split("="))
            env_data[name] = value

    container_id = _run(
        "docker inspect -f '{{range.NetworkSettings.Networks}}{{.IPAddress}}{{end}}' test_webhook_receiver_1"
    )[0].strip()[1:-1]

    return f'http://{container_id}:{env_data["SERVER_PORT"]}/{env_data["PAYLOAD_ENDPOINT"]}'


def webhook_spec(events, project_id=None, webhook_type="organization"):
    # Django URL field doesn't allow to use http://webhooks:2020/payload (using alias)
    # So we forced to use ip address of webhook receiver container
    return {
        "target_url": target_url(),
        "content_type": "application/json",
        "enable_ssl": False,
        "events": events,
        "is_active": True,
        "project_id": project_id,
        "type": webhook_type,
    }


def create_webhook(events, webhook_type, project_id=None, org_id=""):
    assert (webhook_type == "project" and project_id is not None) or (
        webhook_type == "organization" and org_id
    )

    response = post_method(
        "admin1", "webhooks", webhook_spec(events, project_id, webhook_type), org_id=org_id
    )
    assert response.status_code == HTTPStatus.CREATED

    return response.json()


def get_deliveries(webhook_id):
    delivery_response = {}
    for _ in range(10):
        response = get_method("admin1", f"webhooks/{webhook_id}/deliveries")
        assert response.status_code == HTTPStatus.OK

        deliveries = response.json()
        if deliveries["count"] > 0:
            delivery_response = json.loads(deliveries["results"][0]["response"])
            break

        sleep(1)

    return deliveries, delivery_response


@pytest.mark.usefixtures("restore_db_per_function")
class TestWebhookProjectEvents:
    def test_webhook_update_project_name(self):
        response = post_method("admin1", "projects", {"name": "project"})
        assert response.status_code == HTTPStatus.CREATED
        project = response.json()

        events = ["update:project"]
        webhook = create_webhook(events, "project", project_id=project["id"])

        patch_data = {"name": "new_project_name"}
        response = patch_method("admin1", f"projects/{project['id']}", patch_data)
        assert response.status_code == HTTPStatus.OK

        response = get_method("admin1", f"webhooks/{webhook['id']}/deliveries")
        assert response.status_code == HTTPStatus.OK

        deliveries, payload = get_deliveries(webhook["id"])

        assert deliveries["count"] == 1

        assert payload["event"] == events[0]
        assert payload["sender"]["username"] == "admin1"
        assert payload["before_update"]["name"] == project["name"]

        project.update(patch_data)
        assert (
            DeepDiff(
                payload["project"],
                project,
                ignore_order=True,
                exclude_paths=["root['updated_date']"],
            )
            == {}
        )

    def test_webhook_create_and_delete_project_in_organization(self, organizations):
        org_id = list(organizations)[0]["id"]
        events = ["create:project", "delete:project"]

        webhook = create_webhook(events, "organization", org_id=org_id)

        response = post_method("admin1", "projects", {"name": "project_name"}, org_id=org_id)
        assert response.status_code == HTTPStatus.CREATED
        project = response.json()

        deliveries, create_payload = get_deliveries(webhook["id"])

        assert deliveries["count"] == 1

        response = delete_method("admin1", f"projects/{project['id']}", org_id=org_id)
        assert response.status_code == HTTPStatus.NO_CONTENT

        deliveries, delete_payload = get_deliveries(webhook["id"])

        assert deliveries["count"] == 2

        assert create_payload["event"] == "create:project"
        assert delete_payload["event"] == "delete:project"
        assert (
            DeepDiff(
                create_payload["project"],
                project,
                ignore_order=True,
                exclude_paths=["root['updated_date']"],
            )
            == {}
        )
        assert (
            DeepDiff(
                delete_payload["project"],
                project,
                ignore_order=True,
                exclude_paths=["root['updated_date']"],
            )
            == {}
        )


@pytest.mark.usefixtures("restore_db_per_function")
class TestWebhookIntersection:
    # Test case description:
    #     few webhooks are triggered by the same event
    # In this case we need to check that CVAT will sent
    # the right number of payloads to the target url

    def test_project_and_organization_webhooks_intersection(self, organizations):
        org_id = list(organizations)[0]["id"]
        post_data = {"name": "project_name"}

        response = post_method("admin1", "projects", post_data, org_id=org_id)
        assert response.status_code == HTTPStatus.CREATED

        events = ["update:project"]
        project_id = response.json()["id"]
        webhook_id_1 = create_webhook(events, "organization", org_id=org_id)["id"]
        webhook_id_2 = create_webhook(events, "project", project_id=project_id, org_id=org_id)["id"]

        patch_data = {"name": "new_project_name"}
        response = patch_method("admin1", f"projects/{project_id}", patch_data)
        assert response.status_code == HTTPStatus.OK

        deliveries_1, payload_1 = get_deliveries(webhook_id_1)
        deliveries_2, payload_2 = get_deliveries(webhook_id_2)

        assert deliveries_1["count"] == deliveries_2["count"] == 1

        assert payload_1["project"]["name"] == payload_2["project"]["name"] == patch_data["name"]

        assert (
            payload_1["before_update"]["name"]
            == payload_2["before_update"]["name"]
            == post_data["name"]
        )

        assert payload_1["webhook_id"] == webhook_id_1
        assert payload_2["webhook_id"] == webhook_id_2

        assert deliveries_1["results"][0]["webhook_id"] == webhook_id_1
        assert deliveries_2["results"][0]["webhook_id"] == webhook_id_2

    def test_two_project_webhooks_intersection(self):
        post_data = {"name": "project_name"}
        response = post_method("admin1", "projects", post_data)
        assert response.status_code == HTTPStatus.CREATED

        project_id = response.json()["id"]
        events_1 = ["create:task", "update:project"]
        events_2 = ["create:task", "create:issue"]
        webhook_id_1 = create_webhook(events_1, "project", project_id=project_id)["id"]
        webhook_id_2 = create_webhook(events_2, "project", project_id=project_id)["id"]

        post_data = {"name": "project_name", "project_id": project_id}
        response = post_method("admin1", "tasks", post_data)
        assert response.status_code == HTTPStatus.CREATED

        deliveries_1, payload_1 = get_deliveries(webhook_id_1)
        deliveries_2, payload_2 = get_deliveries(webhook_id_2)

        assert deliveries_1["count"] == deliveries_2["count"] == 1

        assert payload_1["event"] == payload_2["event"] == "create:task"
        assert payload_1["task"]["name"] == payload_2["task"]["name"] == post_data["name"]

        assert payload_1["webhook_id"] == webhook_id_1
        assert payload_2["webhook_id"] == webhook_id_2

    def test_two_organization_webhook_intersection(self, organizations):
        org_id = list(organizations)[0]["id"]

        events_1 = ["create:project", "update:membership"]
        events_2 = ["create:project", "update:job"]

        webhook_id_1 = create_webhook(events_1, "organization", org_id=org_id)["id"]
        webhook_id_2 = create_webhook(events_2, "organization", org_id=org_id)["id"]

        post_data = {"name": "project_name"}
        response = post_method("admin1", "projects", post_data, org_id=org_id)
        assert response.status_code == HTTPStatus.CREATED

        project = response.json()

        deliveries_1, payload_1 = get_deliveries(webhook_id_1)
        deliveries_2, payload_2 = get_deliveries(webhook_id_2)

        assert deliveries_1["count"] == deliveries_2["count"] == 1

        assert payload_1["webhook_id"] == webhook_id_1
        assert payload_2["webhook_id"] == webhook_id_2

        assert (
            DeepDiff(
                payload_1["project"],
                project,
                ignore_order=True,
                exclude_paths=["root['updated_date']"],
            )
            == {}
        )
        assert (
            DeepDiff(
                payload_2["project"],
                project,
                ignore_order=True,
                exclude_paths=["root['updated_date']"],
            )
            == {}
        )


@pytest.mark.usefixtures("restore_db_per_function")
class TestWebhookTaskEvents:
    def test_webhook_update_task_assignee(self, users, tasks):
        task_id, project_id = next(
            (
                (task["id"], task["project_id"])
                for task in tasks
                if task["project_id"] is not None
                and task["organization"] is None
                and task["assignee"] is not None
            )
        )

        assignee_id = next(
            (user["id"] for user in users if user["id"] != tasks[task_id]["assignee"]["id"])
        )

        webhook_id = create_webhook(["update:task"], "project", project_id=project_id)["id"]

        patch_data = {"assignee_id": assignee_id}
        response = patch_method("admin1", f"tasks/{task_id}", patch_data)
        assert response.status_code == HTTPStatus.OK

        deliveries, payload = get_deliveries(webhook_id=webhook_id)

        assert deliveries["count"] == 1
        assert payload["before_update"]["assignee"]["id"] == tasks[task_id]["assignee"]["id"]
        assert payload["task"]["assignee"]["id"] == assignee_id

    def test_webhook_create_and_delete_task(self, organizations):
        org_id = list(organizations)[0]["id"]
        events = ["create:task", "delete:task"]

        webhook = create_webhook(events, "organization", org_id=org_id)

        post_data = {"name": "task_name", "labels": [{"name": "label_0"}]}
        response = post_method("admin1", "tasks", post_data, org_id=org_id)
        assert response.status_code == HTTPStatus.CREATED

        task = response.json()

        deliveries, create_payload = get_deliveries(webhook["id"])

        assert deliveries["count"] == 1

        response = delete_method("admin1", f"tasks/{task['id']}", org_id=org_id)
        assert response.status_code == HTTPStatus.NO_CONTENT

        deliveries, delete_payload = get_deliveries(webhook["id"])

        assert deliveries["count"] == 2

        assert create_payload["event"] == "create:task"
        assert delete_payload["event"] == "delete:task"
        assert (
            DeepDiff(
                create_payload["task"],
                task,
                ignore_order=True,
                exclude_paths=["root['updated_date']", "root['labels']"],
            )
            == {}
        )
        assert (
            DeepDiff(
                delete_payload["task"],
                task,
                ignore_order=True,
<<<<<<< HEAD
                exclude_paths=["root['updated_date']", "root['jobs']"],
=======
                exclude_paths=["root['updated_date']", "root['labels']"],
>>>>>>> 0c853b15
            )
            == {}
        )


@pytest.mark.usefixtures("restore_db_per_function")
class TestWebhookJobEvents:
    def test_webhook_update_job_assignee(self, jobs, tasks, users):
        job = next(
            (
                job
                for job in jobs
                if job["assignee"] is None and tasks[job["task_id"]]["organization"] is not None
            )
        )

        org_id = tasks[job["task_id"]]["organization"]

        webhook_id = create_webhook(["update:job"], "organization", org_id=org_id)["id"]

        patch_data = {"assignee": list(users)[0]["id"]}
        response = patch_method("admin1", f"jobs/{job['id']}", patch_data, org_id=org_id)
        assert response.status_code == HTTPStatus.OK

        deliveries, payload = get_deliveries(webhook_id)

        assert deliveries["count"] == 1
        assert payload["before_update"]["assignee"] is None
        assert payload["job"]["assignee"]["id"] == patch_data["assignee"]

    def test_webhook_update_job_stage(self, jobs, tasks):
        stages = {"annotation", "validation", "acceptance"}
        job = next((job for job in jobs if tasks[job["task_id"]]["organization"] is not None))

        org_id = tasks[job["task_id"]]["organization"]

        webhook_id = create_webhook(["update:job"], "organization", org_id=org_id)["id"]

        patch_data = {"stage": (stages - {job["stage"]}).pop()}
        response = patch_method("admin1", f"jobs/{job['id']}", patch_data, org_id=org_id)
        assert response.status_code == HTTPStatus.OK

        deliveries, payload = get_deliveries(webhook_id)
        assert deliveries["count"] == 1
        assert payload["before_update"]["stage"] == job["stage"]
        assert payload["job"]["stage"] == patch_data["stage"]

    def test_webhook_update_job_state(self, jobs, tasks):
        states = {"new", "in progress", "rejected", "completed"}
        job = next(
            (
                job
                for job in jobs
                if tasks[job["task_id"]]["organization"] is not None
                and job["state"] == "in progress"
            )
        )

        org_id = tasks[job["task_id"]]["organization"]

        webhook_id = create_webhook(["update:job"], "organization", org_id=org_id)["id"]

        patch_data = {"state": (states - {job["state"]}).pop()}
        response = patch_method("admin1", f"jobs/{job['id']}", patch_data, org_id=org_id)
        assert response.status_code == HTTPStatus.OK

        deliveries, payload = get_deliveries(webhook_id)
        assert deliveries["count"] == 1
        assert payload["before_update"]["state"] == job["state"]
        assert payload["job"]["state"] == patch_data["state"]


@pytest.mark.usefixtures("restore_db_per_function")
class TestWebhookIssueEvents:
    def test_webhook_update_issue_resolved(self, issues, jobs, tasks):
        issue = next(
            (
                issue
                for issue in issues
                if tasks[jobs[issue["job"]]["task_id"]]["organization"] is not None
            )
        )

        org_id = tasks[jobs[issue["job"]]["task_id"]]["organization"]

        webhook_id = create_webhook(["update:issue"], "organization", org_id=org_id)["id"]

        patch_data = {"resolved": not issue["resolved"]}
        response = patch_method("admin1", f"issues/{issue['id']}", patch_data, org_id=org_id)
        assert response.status_code == HTTPStatus.OK

        deliveries, payload = get_deliveries(webhook_id)

        assert deliveries["count"] == 1
        assert payload["before_update"]["resolved"] == issue["resolved"]
        assert payload["issue"]["resolved"] == patch_data["resolved"]

    def test_webhook_update_issue_position(self, issues, jobs, tasks):
        issue = next(
            (
                issue
                for issue in issues
                if tasks[jobs[issue["job"]]["task_id"]]["organization"] is not None
            )
        )

        org_id = tasks[jobs[issue["job"]]["task_id"]]["organization"]

        webhook_id = create_webhook(["update:issue"], "organization", org_id=org_id)["id"]

        patch_data = {"position": [0, 1, 2, 3]}
        response = patch_method("admin1", f"issues/{issue['id']}", patch_data, org_id=org_id)
        assert response.status_code == HTTPStatus.OK

        deliveries, payload = get_deliveries(webhook_id)

        assert deliveries["count"] == 1
        assert payload["before_update"]["position"] == issue["position"]
        assert payload["issue"]["position"] == patch_data["position"]

    def test_webhook_create_and_delete_issue(self, organizations, jobs, tasks):
        org_id = list(organizations)[0]["id"]
        job_id = next(
            (job["id"] for job in jobs if tasks[job["task_id"]]["organization"] == org_id)
        )
        events = ["create:issue", "delete:issue"]

        webhook = create_webhook(events, "organization", org_id=org_id)

        post_data = {"frame": 0, "position": [0, 1, 2, 3], "job": job_id, "message": "issue_msg"}
        response = post_method("admin1", "issues", post_data, org_id=org_id)
        assert response.status_code == HTTPStatus.CREATED

        issue = response.json()

        deliveries, create_payload = get_deliveries(webhook["id"])

        assert deliveries["count"] == 1

        response = delete_method("admin1", f"issues/{issue['id']}", org_id=org_id)
        assert response.status_code == HTTPStatus.NO_CONTENT

        deliveries, delete_payload = get_deliveries(webhook["id"])

        assert deliveries["count"] == 2

        assert create_payload["event"] == "create:issue"
        assert delete_payload["event"] == "delete:issue"
        assert (
            DeepDiff(
                create_payload["issue"],
                issue,
                ignore_order=True,
                exclude_paths=["root['updated_date']", "root['comments']"],
            )
            == {}
        )
        assert (
            DeepDiff(
                delete_payload["issue"],
                issue,
                ignore_order=True,
                exclude_paths=["root['updated_date']", "root['comments']"],
            )
            == {}
        )


@pytest.mark.usefixtures("restore_db_per_function")
class TestWebhookMembershipEvents:
    def test_webhook_update_membership_role(self, memberships):
        roles = {"worker", "supervisor", "maintainer"}

        membership = next(
            (membership for membership in memberships if membership["role"] != "owner")
        )
        org_id = membership["organization"]

        webhook_id = create_webhook(["update:membership"], "organization", org_id=org_id)["id"]

        patch_data = {"role": (roles - {membership["role"]}).pop()}
        response = patch_method(
            "admin1", f"memberships/{membership['id']}", patch_data, org_id=org_id
        )
        assert response.status_code == HTTPStatus.OK

        deliveries, payload = get_deliveries(webhook_id)

        assert deliveries["count"] == 1
        assert payload["before_update"]["role"] == membership["role"]
        assert payload["membership"]["role"] == patch_data["role"]

    def test_webhook_delete_membership(self, memberships):
        membership = next(
            (membership for membership in memberships if membership["role"] != "owner")
        )
        org_id = membership["organization"]

        webhook_id = create_webhook(["delete:membership"], "organization", org_id=org_id)["id"]

        response = delete_method("admin1", f"memberships/{membership['id']}", org_id=org_id)
        assert response.status_code == HTTPStatus.NO_CONTENT

        deliveries, payload = get_deliveries(webhook_id)

        assert deliveries["count"] == 1
        assert (
            DeepDiff(
                payload["membership"],
                membership,
                ignore_order=True,
                exclude_paths=["root['updated_date']", "root['invitation']"],
            )
            == {}
        )


@pytest.mark.usefixtures("restore_db_per_function")
class TestWebhookOrganizationEvents:
    def test_webhook_update_organization_name(self, organizations):
        org_id = list(organizations)[0]["id"]

        webhook_id = create_webhook(["update:organization"], "organization", org_id=org_id)["id"]

        patch_data = {"name": "new_org_name"}
        patch_method("admin1", f"organizations/{org_id}", patch_data, org_id=org_id)

        deliveries, payload = get_deliveries(webhook_id)

        assert deliveries["count"] == 1
        assert payload["before_update"]["name"] == organizations[org_id]["name"]
        assert payload["organization"]["name"] == patch_data["name"]


@pytest.mark.usefixtures("restore_db_per_function")
class TestWebhookCommentEvents:
    def test_webhook_update_comment_message(self, comments, issues, jobs, tasks):
        org_comments = list(
            (comment, tasks[jobs[issues[comment["issue"]]["job"]]["task_id"]]["organization"])
            for comment in comments
        )

        comment, org_id = next(
            ((comment, org_id) for comment, org_id in org_comments if org_id is not None)
        )

        webhook_id = create_webhook(["update:comment"], "organization", org_id=org_id)["id"]

        patch_data = {"message": "new comment message"}
        response = patch_method("admin1", f"comments/{comment['id']}", patch_data, org_id=org_id)
        assert response.status_code == HTTPStatus.OK

        deliveries, payload = get_deliveries(webhook_id)

        assert deliveries["count"] == 1
        assert payload["before_update"]["message"] == comment["message"]

        comment.update(patch_data)
        assert (
            DeepDiff(
                payload["comment"],
                comment,
                ignore_order=True,
                exclude_paths=["root['updated_date']"],
            )
            == {}
        )

    def test_webhook_create_and_delete_comment(self, issues, jobs, tasks):
        issue = next(
            (
                issue
                for issue in issues
                if tasks[jobs[issue["job"]]["task_id"]]["organization"] is not None
            )
        )

        org_id = tasks[jobs[issue["job"]]["task_id"]]["organization"]

        events = ["create:comment", "delete:comment"]
        webhook_id = create_webhook(events, "organization", org_id=org_id)["id"]

        post_data = {"issue": issue["id"], "message": "new comment message"}
        response = post_method("admin1", f"comments", post_data, org_id=org_id)
        assert response.status_code == HTTPStatus.CREATED

        create_deliveries, create_payload = get_deliveries(webhook_id)

        comment_id = response.json()["id"]
        response = delete_method("admin1", f"comments/{comment_id}", org_id=org_id)
        assert response.status_code == HTTPStatus.NO_CONTENT

        delete_deliveries, delete_payload = get_deliveries(webhook_id)

        assert create_deliveries["count"] == 1
        assert delete_deliveries["count"] == 2

        assert create_payload["event"] == "create:comment"
        assert delete_payload["event"] == "delete:comment"

        assert (
            create_payload["comment"]["message"]
            == delete_payload["comment"]["message"]
            == post_data["message"]
        )


@pytest.mark.usefixtures("restore_db_per_function")
class TestWebhookPing:
    def test_ping_webhook(self, projects):
        project_id = list(projects)[0]["id"]

        webhook = create_webhook(["create:task"], "project", project_id=project_id)

        response = post_method("admin1", f"webhooks/{webhook['id']}/ping", {})
        assert response.status_code == HTTPStatus.OK

        deliveries, payload = get_deliveries(webhook["id"])

        assert deliveries["count"] == 1

        assert (
            DeepDiff(
                payload["webhook"],
                webhook,
                ignore_order=True,
                exclude_paths=["root['updated_date']"],
            )
            == {}
        )


@pytest.mark.usefixtures("restore_db_per_function")
class TestWebhookRedelivery:
    def test_webhook_redelivery(self, projects):
        project = list(projects)[0]

        webhook_id = create_webhook(["update:project"], "project", project_id=project["id"])["id"]

        patch_data = {"name": "new_project_name"}
        response = patch_method("admin1", f"projects/{project['id']}", patch_data)
        assert response.status_code == HTTPStatus.OK

        deliveries_1, payload_1 = get_deliveries(webhook_id)
        delivery_id = deliveries_1["results"][0]["id"]

        response = post_method(
            "admin1", f"webhooks/{webhook_id}/deliveries/{delivery_id}/redelivery", {}
        )
        assert response.status_code == HTTPStatus.OK

        deliveries_2, payload_2 = get_deliveries(webhook_id)

        assert deliveries_1["count"] == 1
        assert deliveries_2["count"] == 2

        assert deliveries_1["results"][0]["redelivery"] is False
        assert deliveries_2["results"][0]["redelivery"] is True

        project.update(patch_data)
        assert (
            DeepDiff(
                payload_1["project"],
                project,
                ignore_order=True,
                exclude_paths=["root['updated_date']"],
            )
            == {}
        )
        assert (
            DeepDiff(
                payload_2["project"],
                project,
                ignore_order=True,
                exclude_paths=["root['updated_date']"],
            )
            == {}
        )<|MERGE_RESOLUTION|>--- conflicted
+++ resolved
@@ -339,11 +339,7 @@
                 delete_payload["task"],
                 task,
                 ignore_order=True,
-<<<<<<< HEAD
-                exclude_paths=["root['updated_date']", "root['jobs']"],
-=======
-                exclude_paths=["root['updated_date']", "root['labels']"],
->>>>>>> 0c853b15
+                exclude_paths=["root['updated_date']", "root['jobs']", "root['labels']"],
             )
             == {}
         )
