# Copyright (C) 2022 CVAT.ai Corporation
#
# SPDX-License-Identifier: MIT

import json
import os.path as osp
from http import HTTPStatus
from time import sleep

import pytest
from deepdiff import DeepDiff

from shared.fixtures.init import CVAT_ROOT_DIR, _run
from shared.utils.config import delete_method, get_method, patch_method, post_method

# Testing webhook functionality:
#  - webhook_receiver container receive post request and return responses with the same body
#  - CVAT save response body for each delivery
#
# So idea of this testing system is quite simple:
#  1) trigger some webhook
#  2) check that webhook is sent by checking value of `response` field for the last delivery of this webhook


def target_url():
    env_data = {}
    with open(osp.join(CVAT_ROOT_DIR, "tests", "python", "webhook_receiver", ".env"), "r") as f:
        for line in f:
            name, value = tuple(line.strip().split("="))
            env_data[name] = value

    container_id = _run(
        "docker inspect -f '{{range.NetworkSettings.Networks}}{{.IPAddress}}{{end}}' test_webhook_receiver_1"
    )[0].strip()[1:-1]

    return f'http://{container_id}:{env_data["SERVER_PORT"]}/{env_data["PAYLOAD_ENDPOINT"]}'


def webhook_spec(events, project_id=None, webhook_type="organization"):
    # Django URL field doesn't allow to use http://webhooks:2020/payload (using alias)
    # So we forced to use ip address of webhook receiver container
    return {
        "target_url": target_url(),
        "content_type": "application/json",
        "enable_ssl": False,
        "events": events,
        "is_active": True,
        "project_id": project_id,
        "type": webhook_type,
    }


def create_webhook(events, webhook_type, project_id=None, org_id=""):
    assert (webhook_type == "project" and project_id is not None) or (
        webhook_type == "organization" and org_id
    )

    response = post_method(
        "admin1", "webhooks", webhook_spec(events, project_id, webhook_type), org_id=org_id
    )
    assert response.status_code == HTTPStatus.CREATED

    return response.json()


def get_deliveries(webhook_id):
    delivery_response = {}
    for _ in range(10):
        response = get_method("admin1", f"webhooks/{webhook_id}/deliveries")
        assert response.status_code == HTTPStatus.OK

        deliveries = response.json()
<<<<<<< HEAD
        delivery = json.loads(deliveries["results"][0]["response"])

        if delivery:
            delivery_response = delivery
=======
        delivery = deliveries["results"][0]["response"]

        if delivery:
            delivery_response = json.loads(delivery)
>>>>>>> 2ecd8c7b
            break

        sleep(1)

    return deliveries, delivery_response


@pytest.mark.usefixtures("restore_db_per_function")
class TestWebhookProjectEvents:
    def test_webhook_update_project_name(self):
        response = post_method("admin1", "projects", {"name": "project"})
        assert response.status_code == HTTPStatus.CREATED
        project = response.json()

        events = ["update:project"]
        webhook = create_webhook(events, "project", project_id=project["id"])

        patch_data = {"name": "new_project_name"}
        response = patch_method("admin1", f"projects/{project['id']}", patch_data)
        assert response.status_code == HTTPStatus.OK

        response = get_method("admin1", f"webhooks/{webhook['id']}/deliveries")
        assert response.status_code == HTTPStatus.OK

        deliveries, payload = get_deliveries(webhook["id"])

        assert deliveries["count"] == 1

        assert payload["event"] == events[0]
        assert payload["sender"]["username"] == "admin1"
        assert payload["before_update"]["name"] == project["name"]

        project.update(patch_data)
        assert (
            DeepDiff(
                payload["project"],
                project,
                ignore_order=True,
                exclude_paths=["root['updated_date']"],
            )
            == {}
        )

    def test_webhook_update_project_labels(self):
        response = post_method("admin1", "projects", {"name": "project"})
        assert response.status_code == HTTPStatus.CREATED
        project = response.json()

        events = ["update:project"]
        webhook = create_webhook(events, "project", project["id"])

        patch_data = {"labels": [{"name": "label_0", "color": "#aabbcc"}]}
        response = patch_method("admin1", f"projects/{project['id']}", patch_data)
        assert response.status_code == HTTPStatus.OK

        deliveries, payload = get_deliveries(webhook["id"])

        assert deliveries["count"] == 1

        assert payload["event"] == events[0]
        assert len(payload["before_update"]["labels"]) == 0
        assert len(payload["project"]["labels"]) == 1
        assert payload["project"]["labels"][0]["name"] == patch_data["labels"][0]["name"]
        assert payload["project"]["labels"][0]["color"] == patch_data["labels"][0]["color"]

    def test_webhook_create_and_delete_project(self, organizations):
        org_id = list(organizations)[0]["id"]
        events = ["create:project", "delete:project"]

        webhook = create_webhook(events, "organization", org_id=org_id)

        response = post_method("admin1", "projects", {"name": "project_name"}, org_id=org_id)
        assert response.status_code == HTTPStatus.CREATED
        project = response.json()

        deliveries, create_payload = get_deliveries(webhook["id"])

        assert deliveries["count"] == 1

        response = delete_method("admin1", f"projects/{project['id']}", org_id=org_id)
        assert response.status_code == HTTPStatus.NO_CONTENT

        deliveries, delete_payload = get_deliveries(webhook["id"])

        assert deliveries["count"] == 2

        assert create_payload["event"] == "create:project"
        assert delete_payload["event"] == "delete:project"
        assert (
            DeepDiff(
                create_payload["project"],
                project,
                ignore_order=True,
                exclude_paths=["root['updated_date']"],
            )
            == {}
        )
        assert (
            DeepDiff(
                delete_payload["project"],
                project,
                ignore_order=True,
                exclude_paths=["root['updated_date']"],
            )
            == {}
        )


@pytest.mark.usefixtures("restore_db_per_function")
class TestWebhookIntersection:
    # Test case description:
    #     few webhooks are triggered by the same event
    # In this case we need to check that CVAT will sent
    # the right number of payloads to the target url

    def test_project_and_organization_webhooks_intersection(self, organizations):
        org_id = list(organizations)[0]["id"]
        post_data = {"name": "project_name"}

        response = post_method("admin1", "projects", post_data, org_id=org_id)
        assert response.status_code == HTTPStatus.CREATED

        events = ["update:project"]
        project_id = response.json()["id"]
        webhook_id_1 = create_webhook(events, "organization", org_id=org_id)["id"]
        webhook_id_2 = create_webhook(events, "project", project_id=project_id, org_id=org_id)["id"]

        patch_data = {"name": "new_project_name"}
        response = patch_method("admin1", f"projects/{project_id}", patch_data)
        assert response.status_code == HTTPStatus.OK

        deliveries_1, payload_1 = get_deliveries(webhook_id_1)
        deliveries_2, payload_2 = get_deliveries(webhook_id_2)

        assert deliveries_1["count"] == deliveries_2["count"] == 1

        assert payload_1["project"]["name"] == payload_2["project"]["name"] == patch_data["name"]

        assert (
            payload_1["before_update"]["name"]
            == payload_2["before_update"]["name"]
            == post_data["name"]
        )

        assert payload_1["webhook_id"] == webhook_id_1
        assert payload_2["webhook_id"] == webhook_id_2

        assert deliveries_1["results"][0]["webhook_id"] == webhook_id_1
        assert deliveries_2["results"][0]["webhook_id"] == webhook_id_2

    def test_two_project_webhooks_intersection(self):
        post_data = {"name": "project_name"}
        response = post_method("admin1", "projects", post_data)
        assert response.status_code == HTTPStatus.CREATED

        project_id = response.json()["id"]
        events_1 = ["create:task", "update:project"]
        events_2 = ["create:task", "create:issue"]
        webhook_id_1 = create_webhook(events_1, "project", project_id=project_id)["id"]
        webhook_id_2 = create_webhook(events_2, "project", project_id=project_id)["id"]

        post_data = {"name": "project_name", "project_id": project_id}
        response = post_method("admin1", "tasks", post_data)
        assert response.status_code == HTTPStatus.CREATED

        deliveries_1, payload_1 = get_deliveries(webhook_id_1)
        deliveries_2, payload_2 = get_deliveries(webhook_id_2)

        assert deliveries_1["count"] == deliveries_2["count"] == 1

        assert payload_1["event"] == payload_2["event"] == "create:task"
        assert payload_1["task"]["name"] == payload_2["task"]["name"] == post_data["name"]

        assert payload_1["webhook_id"] == webhook_id_1
        assert payload_2["webhook_id"] == webhook_id_2

    def test_two_organization_webhook_intersection(self, organizations):
        org_id = list(organizations)[0]["id"]

        events_1 = ["create:project", "update:membership"]
        events_2 = ["create:project", "update:job"]

        webhook_id_1 = create_webhook(events_1, "organization", org_id=org_id)["id"]
        webhook_id_2 = create_webhook(events_2, "organization", org_id=org_id)["id"]

        post_data = {"name": "project_name"}
        response = post_method("admin1", "projects", post_data, org_id=org_id)
        assert response.status_code == HTTPStatus.CREATED

        project = response.json()

        deliveries_1, payload_1 = get_deliveries(webhook_id_1)
        deliveries_2, payload_2 = get_deliveries(webhook_id_2)

        assert deliveries_1["count"] == deliveries_2["count"] == 1

        assert payload_1["webhook_id"] == webhook_id_1
        assert payload_2["webhook_id"] == webhook_id_2

        assert (
            DeepDiff(
                payload_1["project"],
                project,
                ignore_order=True,
                exclude_paths=["root['updated_date']"],
            )
            == {}
        )
        assert (
            DeepDiff(
                payload_2["project"],
                project,
                ignore_order=True,
                exclude_paths=["root['updated_date']"],
            )
            == {}
        )


@pytest.mark.usefixtures("restore_db_per_function")
class TestWebhookTaskEvents:
    def test_webhook_update_task_assignee(self, users, tasks):
        task_id, project_id = next(
            (
                (task["id"], task["project_id"])
                for task in tasks
                if task["project_id"] is not None
                and task["organization"] is None
                and task["assignee"] is not None
            )
        )

        assignee_id = next(
            (user["id"] for user in users if user["id"] != tasks[task_id]["assignee"]["id"])
        )

        webhook_id = create_webhook(["update:task"], "project", project_id=project_id)["id"]

        patch_data = {"assignee_id": assignee_id}
        response = patch_method("admin1", f"tasks/{task_id}", patch_data)
        assert response.status_code == HTTPStatus.OK

        deliveries, payload = get_deliveries(webhook_id=webhook_id)

        assert deliveries["count"] == 1
        assert payload["before_update"]["assignee_id"] == tasks[task_id]["assignee"]["id"]
        assert payload["task"]["assignee"]["id"] == assignee_id

    def test_webhook_update_task_label(self, tasks):
        task_id, org_id = next(
            (
                (task["id"], task["organization"])
                for task in tasks
                if task["project_id"] is None and task["organization"] is not None
            )
        )

        webhook_id = create_webhook(["update:task"], "organization", org_id=org_id)["id"]

        patch_data = {"labels": [{"name": "new_label"}]}
        response = patch_method("admin1", f"tasks/{task_id}", patch_data, org_id=org_id)
        assert response.status_code == HTTPStatus.OK

        deliveries, payload = get_deliveries(webhook_id=webhook_id)

        assert deliveries["count"] == 1
        assert (
            len(payload["before_update"]["labels"])
            == len(tasks[task_id]["labels"])
            == len(payload["task"]["labels"]) - 1
        )

    def test_webhook_create_and_delete_task(self, organizations):
        org_id = list(organizations)[0]["id"]
        events = ["create:task", "delete:task"]

        webhook = create_webhook(events, "organization", org_id=org_id)

        post_data = {"name": "task_name", "labels": [{"name": "label_0"}]}
        response = post_method("admin1", "tasks", post_data, org_id=org_id)
        assert response.status_code == HTTPStatus.CREATED

        task = response.json()

        deliveries, create_payload = get_deliveries(webhook["id"])

        assert deliveries["count"] == 1

        response = delete_method("admin1", f"tasks/{task['id']}", org_id=org_id)
        assert response.status_code == HTTPStatus.NO_CONTENT

        deliveries, delete_payload = get_deliveries(webhook["id"])

        assert deliveries["count"] == 2

        assert create_payload["event"] == "create:task"
        assert delete_payload["event"] == "delete:task"
        assert (
            DeepDiff(
                create_payload["task"],
                task,
                ignore_order=True,
                exclude_paths=["root['updated_date']"],
            )
            == {}
        )
        assert (
            DeepDiff(
                delete_payload["task"],
                task,
                ignore_order=True,
                exclude_paths=["root['updated_date']"],
            )
            == {}
        )


@pytest.mark.usefixtures("restore_db_per_function")
class TestWebhookJobEvents:
    def test_webhook_update_job_assignee(self, jobs, tasks, users):
        job = next(
            (
                job
                for job in jobs
                if job["assignee"] is None and tasks[job["task_id"]]["organization"] is not None
            )
        )

        org_id = tasks[job["task_id"]]["organization"]

        webhook_id = create_webhook(["update:job"], "organization", org_id=org_id)["id"]

        patch_data = {"assignee": list(users)[0]["id"]}
        response = patch_method("admin1", f"jobs/{job['id']}", patch_data, org_id=org_id)
        assert response.status_code == HTTPStatus.OK

        deliveries, payload = get_deliveries(webhook_id)

        assert deliveries["count"] == 1
        assert payload["before_update"]["assignee"] is None
        assert payload["job"]["assignee"]["id"] == patch_data["assignee"]

    def test_webhook_update_job_stage(self, jobs, tasks):
        stages = {"annotation", "validation", "acceptance"}
        job = next((job for job in jobs if tasks[job["task_id"]]["organization"] is not None))

        org_id = tasks[job["task_id"]]["organization"]

        webhook_id = create_webhook(["update:job"], "organization", org_id=org_id)["id"]

        patch_data = {"stage": (stages - {job["stage"]}).pop()}
        response = patch_method("admin1", f"jobs/{job['id']}", patch_data, org_id=org_id)
        assert response.status_code == HTTPStatus.OK

        deliveries, payload = get_deliveries(webhook_id)
        assert deliveries["count"] == 1
        assert payload["before_update"]["stage"] == job["stage"]
        assert payload["job"]["stage"] == patch_data["stage"]

    def test_webhook_update_job_state(self, jobs, tasks):
        states = {"new", "in progress", "rejected", "completed"}
        job = next(
            (
                job
                for job in jobs
                if tasks[job["task_id"]]["organization"] is not None
                and job["state"] == "in progress"
            )
        )

        org_id = tasks[job["task_id"]]["organization"]

        webhook_id = create_webhook(["update:job"], "organization", org_id=org_id)["id"]

        patch_data = {"state": (states - {job["state"]}).pop()}
        response = patch_method("admin1", f"jobs/{job['id']}", patch_data, org_id=org_id)
        assert response.status_code == HTTPStatus.OK

        deliveries, payload = get_deliveries(webhook_id)
        assert deliveries["count"] == 1
        assert payload["before_update"]["state"] == job["state"]
        assert payload["job"]["state"] == patch_data["state"]


@pytest.mark.usefixtures("restore_db_per_function")
class TestWebhookIssueEvents:
    def test_webhook_update_issue_resolved(self, issues, jobs, tasks):
        issue = next(
            (
                issue
                for issue in issues
                if tasks[jobs[issue["job"]]["task_id"]]["organization"] is not None
            )
        )

        org_id = tasks[jobs[issue["job"]]["task_id"]]["organization"]

        webhook_id = create_webhook(["update:issue"], "organization", org_id=org_id)["id"]

        patch_data = {"resolved": not issue["resolved"]}
        response = patch_method("admin1", f"issues/{issue['id']}", patch_data, org_id=org_id)
        assert response.status_code == HTTPStatus.OK

        deliveries, payload = get_deliveries(webhook_id)

        assert deliveries["count"] == 1
        assert payload["before_update"]["resolved"] == issue["resolved"]
        assert payload["issue"]["resolved"] == patch_data["resolved"]

    def test_webhook_update_issue_position(self, issues, jobs, tasks):
        issue = next(
            (
                issue
                for issue in issues
                if tasks[jobs[issue["job"]]["task_id"]]["organization"] is not None
            )
        )

        org_id = tasks[jobs[issue["job"]]["task_id"]]["organization"]

        webhook_id = create_webhook(["update:issue"], "organization", org_id=org_id)["id"]

        patch_data = {"position": [0, 1, 2, 3]}
        response = patch_method("admin1", f"issues/{issue['id']}", patch_data, org_id=org_id)
        assert response.status_code == HTTPStatus.OK

        deliveries, payload = get_deliveries(webhook_id)

        assert deliveries["count"] == 1
        assert payload["before_update"]["position"] == issue["position"]
        assert payload["issue"]["position"] == patch_data["position"]

    def test_webhook_create_and_delete_issue(self, organizations, jobs, tasks):
        org_id = list(organizations)[0]["id"]
        job_id = next(
            (job["id"] for job in jobs if tasks[job["task_id"]]["organization"] == org_id)
        )
        events = ["create:issue", "delete:issue"]

        webhook = create_webhook(events, "organization", org_id=org_id)

        post_data = {"frame": 0, "position": [0, 1, 2, 3], "job": job_id, "message": "issue_msg"}
        response = post_method("admin1", "issues", post_data, org_id=org_id)
        assert response.status_code == HTTPStatus.CREATED

        issue = response.json()

        deliveries, create_payload = get_deliveries(webhook["id"])

        assert deliveries["count"] == 1

        response = delete_method("admin1", f"issues/{issue['id']}", org_id=org_id)
        assert response.status_code == HTTPStatus.NO_CONTENT

        deliveries, delete_payload = get_deliveries(webhook["id"])

        assert deliveries["count"] == 2

        assert create_payload["event"] == "create:issue"
        assert delete_payload["event"] == "delete:issue"
        assert (
            DeepDiff(
                create_payload["issue"],
                issue,
                ignore_order=True,
                exclude_paths=["root['updated_date']"],
            )
            == {}
        )
        assert (
            DeepDiff(
                delete_payload["issue"],
                issue,
                ignore_order=True,
                exclude_paths=["root['updated_date']"],
            )
            == {}
        )


@pytest.mark.usefixtures("restore_db_per_function")
class TestWebhookMembershipEvents:
    def test_webhook_update_membership_role(self, memberships):
        roles = {"worker", "supervisor", "maintainer"}

        membership = next(
            (membership for membership in memberships if membership["role"] != "owner")
        )
        org_id = membership["organization"]

        webhook_id = create_webhook(["update:membership"], "organization", org_id=org_id)["id"]

        patch_data = {"role": (roles - {membership["role"]}).pop()}
        response = patch_method(
            "admin1", f"memberships/{membership['id']}", patch_data, org_id=org_id
        )
        assert response.status_code == HTTPStatus.OK

        deliveries, payload = get_deliveries(webhook_id)

        assert deliveries["count"] == 1
        assert payload["before_update"]["role"] == membership["role"]
        assert payload["membership"]["role"] == patch_data["role"]

    def test_webhook_delete_membership(self, memberships):
        membership = next(
            (membership for membership in memberships if membership["role"] != "owner")
        )
        org_id = membership["organization"]

        webhook_id = create_webhook(["delete:membership"], "organization", org_id=org_id)["id"]

        response = delete_method("admin1", f"memberships/{membership['id']}", org_id=org_id)
        assert response.status_code == HTTPStatus.NO_CONTENT

        deliveries, payload = get_deliveries(webhook_id)

        assert deliveries["count"] == 1
        assert (
            DeepDiff(
                payload["membership"],
                membership,
                ignore_order=True,
                exclude_paths=["root['updated_date']"],
            )
            == {}
        )


@pytest.mark.usefixtures("restore_db_per_function")
class TestWebhookOrganizationEvents:
    def test_webhook_update_organization_name(self, organizations):
        org_id = list(organizations)[0]["id"]

        webhook_id = create_webhook(["update:organization"], "organization", org_id=org_id)["id"]

        patch_data = {"name": "new_org_name"}
        patch_method("admin1", f"organizations/{org_id}", patch_data, org_id=org_id)

        deliveries, payload = get_deliveries(webhook_id)

        assert deliveries["count"] == 1
        assert payload["before_update"]["name"] == organizations[org_id]["name"]
        assert payload["organization"]["name"] == patch_data["name"]


@pytest.mark.usefixtures("restore_db_per_function")
class TestWebhookCommentEvents:
    def test_webhook_update_comment_message(self, comments, issues, jobs, tasks):
        org_comments = list(
            (comment, tasks[jobs[issues[comment["issue"]]["job"]]["task_id"]]["organization"])
            for comment in comments
        )

        comment, org_id = next(
            ((comment, org_id) for comment, org_id in org_comments if org_id is not None)
        )

        webhook_id = create_webhook(["update:comment"], "organization", org_id=org_id)["id"]

        patch_data = {"message": "new comment message"}
        response = patch_method("admin1", f"comments/{comment['id']}", patch_data, org_id=org_id)
        assert response.status_code == HTTPStatus.OK

        deliveries, payload = get_deliveries(webhook_id)

        assert deliveries["count"] == 1
        assert payload["before_update"]["message"] == comment["message"]

        comment.update(patch_data)
        assert (
            DeepDiff(
                payload["comment"],
                comment,
                ignore_order=True,
                exclude_paths=["root['updated_date']"],
            )
            == {}
        )

    def test_webhook_create_and_delete_comment(self, issues, jobs, tasks):
        issue = next(
            (
                issue
                for issue in issues
                if tasks[jobs[issue["job"]]["task_id"]]["organization"] is not None
            )
        )

        org_id = tasks[jobs[issue["job"]]["task_id"]]["organization"]

        events = ["create:comment", "delete:comment"]
        webhook_id = create_webhook(events, "organization", org_id=org_id)["id"]

        post_data = {"issue": issue["id"], "message": "new comment message"}
        response = post_method("admin1", f"comments", post_data, org_id=org_id)
        assert response.status_code == HTTPStatus.CREATED

        create_deliveries, create_payload = get_deliveries(webhook_id)

        comment_id = response.json()["id"]
        response = delete_method("admin1", f"comments/{comment_id}", org_id=org_id)
        assert response.status_code == HTTPStatus.NO_CONTENT

        delete_deliveries, delete_payload = get_deliveries(webhook_id)

        assert create_deliveries["count"] == 1
        assert delete_deliveries["count"] == 2

        assert create_payload["event"] == "create:comment"
        assert delete_payload["event"] == "delete:comment"

        assert (
            create_payload["comment"]["message"]
            == delete_payload["comment"]["message"]
            == post_data["message"]
        )


@pytest.mark.usefixtures("restore_db_per_function")
class TestWebhookPing:
    def test_ping_webhook(self, projects):
        project_id = list(projects)[0]["id"]

        webhook = create_webhook(["create:task"], "project", project_id=project_id)

        response = post_method("admin1", f"webhooks/{webhook['id']}/ping", {})
        assert response.status_code == HTTPStatus.OK

        deliveries, payload = get_deliveries(webhook["id"])

        assert deliveries["count"] == 1

        assert (
            DeepDiff(
                payload["webhook"],
                webhook,
                ignore_order=True,
                exclude_paths=["root['updated_date']"],
            )
            == {}
        )


@pytest.mark.usefixtures("restore_db_per_function")
class TestWebhookRedelivery:
    def test_webhook_redelivery(self, projects):
        project = list(projects)[0]

        webhook_id = create_webhook(["update:project"], "project", project_id=project["id"])["id"]

        patch_data = {"name": "new_project_name"}
        response = patch_method("admin1", f"projects/{project['id']}", patch_data)
        assert response.status_code == HTTPStatus.OK

        deliveries_1, payload_1 = get_deliveries(webhook_id)
        delivery_id = deliveries_1["results"][0]["id"]

        response = post_method(
            "admin1", f"webhooks/{webhook_id}/deliveries/{delivery_id}/redelivery", {}
        )
        assert response.status_code == HTTPStatus.OK

        deliveries_2, payload_2 = get_deliveries(webhook_id)

        assert deliveries_1["count"] == 1
        assert deliveries_2["count"] == 2

        assert deliveries_1["results"][0]["redelivery"] is False
        assert deliveries_2["results"][0]["redelivery"] is True

        project.update(patch_data)
        assert (
            DeepDiff(
                payload_1["project"],
                project,
                ignore_order=True,
                exclude_paths=["root['updated_date']"],
            )
            == {}
        )
        assert (
            DeepDiff(
                payload_2["project"],
                project,
                ignore_order=True,
                exclude_paths=["root['updated_date']"],
            )
            == {}
        )<|MERGE_RESOLUTION|>--- conflicted
+++ resolved
@@ -70,17 +70,10 @@
         assert response.status_code == HTTPStatus.OK
 
         deliveries = response.json()
-<<<<<<< HEAD
-        delivery = json.loads(deliveries["results"][0]["response"])
-
-        if delivery:
-            delivery_response = delivery
-=======
         delivery = deliveries["results"][0]["response"]
 
         if delivery:
             delivery_response = json.loads(delivery)
->>>>>>> 2ecd8c7b
             break
 
         sleep(1)
