--- conflicted
+++ resolved
@@ -305,13 +305,8 @@
         assert response.status_code == HTTPStatus.INTERNAL_SERVER_ERROR
 
     def test_cannot_create_non_unique_webhook(self):
-<<<<<<< HEAD
         pytest.skip('Not implemented yet')
         response = post_method('admin2', 'webhooks', self.proj_webhook)
-=======
-        pytest.skip("Not implemeted yet")
-        response = post_method("admin2", "webhooks", self.proj_webhook)
->>>>>>> 963e8efa
 
         response = post_method("admin2", "webhooks", self.proj_webhook)
 
@@ -1102,22 +1097,7 @@
         response = get_method(username, f"webhooks/{webhook_id}")
         assert response.status_code == HTTPStatus.NOT_FOUND
 
-<<<<<<< HEAD
-    @pytest.mark.parametrize('role, allow', [
-        ('owner', True), ('maintainer', True),
-        ('worker', False), ('supervisor', False)
-    ])
-    def test_member_can_delete_org_webhook(self, role, allow, find_users, organizations,
-            webhooks):
-        org_webhooks = [w for w in webhooks if w['type'] == 'organization']
-        username, org_id, webhook_id = next((
-            (user['username'], org['id'], webhook['id'])
-            for org in organizations
-            for webhook in org_webhooks
-            for user in find_users(role=role, org=org['id'])
-            if webhook['organization'] == org['id']
-        ))
-=======
+
     @pytest.mark.parametrize(
         "role, allow",
         [("owner", True), ("maintainer", True), ("worker", False), ("supervisor", False)],
@@ -1134,7 +1114,6 @@
                 if webhook["organization"] == org["id"]
             )
         )
->>>>>>> 963e8efa
 
         if not allow:
             response = delete_method(username, f"webhooks/{webhook_id}", org_id=org_id)
