# Copyright (C) 2021-2022 Intel Corporation
# Copyright (C) CVAT.ai Corporation
#
# SPDX-License-Identifier: MIT

import json
from pathlib import Path

import pytest
from deepdiff import DeepDiff

from shared.utils import config


@pytest.mark.usefixtures("restore_db_per_class")
class TestGetResources:
    @pytest.mark.parametrize("path", config.ASSETS_DIR.glob("*.json"))
    def test_check_objects_integrity(self, path: Path):
        with open(path) as f:
            endpoint = path.stem
            if endpoint in [
                "quality_settings",
                "quality_reports",
                "quality_conflicts",
                "consensus_settings",
            ]:
                endpoint = "/".join(endpoint.split("_"))
<<<<<<< HEAD
            elif endpoint == "api_tokens":
                endpoint = "auth/api_tokens"
=======
            elif endpoint == "access_tokens":
                endpoint = "auth/access_tokens"
>>>>>>> 42b583b0

            if endpoint == "annotations":
                objects = json.load(f)
                for jid, annotations in objects["job"].items():
                    response = config.get_method("admin1", f"jobs/{jid}/annotations").json()
                    assert (
                        DeepDiff(
                            annotations,
                            response,
                            ignore_order=True,
                            exclude_paths="root['version']",
                        )
                        == {}
                    )
            else:
                response = config.get_method("admin1", endpoint, page_size="all")
                json_objs = json.load(f)
                resp_objs = response.json()

                assert (
                    DeepDiff(
                        json_objs,
                        resp_objs,
                        ignore_order=True,
                        exclude_regex_paths=r"root\['results'\]\[\d+\]\['last_login'\]",
                    )
                    == {}
                )<|MERGE_RESOLUTION|>--- conflicted
+++ resolved
@@ -25,13 +25,8 @@
                 "consensus_settings",
             ]:
                 endpoint = "/".join(endpoint.split("_"))
-<<<<<<< HEAD
-            elif endpoint == "api_tokens":
-                endpoint = "auth/api_tokens"
-=======
             elif endpoint == "access_tokens":
                 endpoint = "auth/access_tokens"
->>>>>>> 42b583b0
 
             if endpoint == "annotations":
                 objects = json.load(f)
