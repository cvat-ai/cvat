--- conflicted
+++ resolved
@@ -20,17 +20,6 @@
         const maxReplicas = 10;
         const taskName = 'Test consensus';
         const serverFiles = ['archive.zip'];
-
-<<<<<<< HEAD
-=======
-        before(() => {
-            cy.visit('auth/login');
-            cy.login();
-            cy.get('.cvat-create-task-dropdown').click();
-            cy.get('.cvat-create-task-button').should('be.visible').click();
-        });
-
->>>>>>> 9dc1f3d9
         it('Check allowed number of replicas', () => {
             // Fill the fields to create the task
             cy.get('#name').type(taskName);
@@ -94,6 +83,7 @@
             });
         });
     });
+
     describe('Cosensus jobs merging', () => {
         const shape = {
             objectType: 'shape',
