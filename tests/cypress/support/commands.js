// Copyright (C) 2020-2022 Intel Corporation
// Copyright (C) CVAT.ai Corporation
//
// SPDX-License-Identifier: MIT

/// <reference types="cypress" />

/* eslint-disable security/detect-non-literal-regexp */

import { decomposeMatrix, convertClasses, toSnakeCase } from './utils';

require('cypress-file-upload');
require('../plugins/imageGenerator/imageGeneratorCommand');
require('../plugins/createZipArchive/createZipArchiveCommand');
require('cypress-localstorage-commands');
require('../plugins/compareImages/compareImagesCommand');
require('../plugins/unpackZipArchive/unpackZipArchiveCommand');
require('cy-verify-downloads').addCustomCommand();

let selectedValueGlobal = '';

Cypress.Commands.add('login', (username = Cypress.env('user'), password = Cypress.env('password'), page = 'tasks') => {
    cy.get('#credential').type(username);
    cy.get('#password').type(password);
    cy.get('.cvat-credentials-action-button').click();
    cy.url().should('contain', `/${page}`);
    cy.document().then((doc) => {
        const loadSettingFailNotice = Array.from(doc.querySelectorAll('.cvat-notification-notice-load-settings-fail'));
        if (loadSettingFailNotice.length > 0) {
            cy.closeNotification('.cvat-notification-notice-load-settings-fail');
        }
    });
});

Cypress.Commands.add('prepareUserSession', (nextURL = '/tasks') => {
    cy.visit('/auth/login');
    cy.headlessLogin({ nextURL });
});

Cypress.Commands.add('logout', () => {
    cy.get('.cvat-header-menu-user-dropdown-user').click();
    cy.get('span[aria-label="logout"]').click();
    cy.url().should('include', '/auth/login');
    cy.clearCookies();
    cy.visit('/auth/login');
    cy.url().should('not.include', '?next=');
    cy.contains('Sign in').should('exist');
});

Cypress.Commands.add('userRegistration', (firstName, lastName, userName, emailAddr, password) => {
    cy.get('#firstName').type(firstName);
    cy.get('#lastName').type(lastName);
    cy.get('#username').type(userName);
    cy.get('#email').type(emailAddr);
    cy.get('#password1').type(password);
    cy.get('.cvat-credentials-action-button').click();
    if (Cypress.browser.family === 'chromium') {
        cy.url().should('include', '/tasks');
    }
});

Cypress.Commands.add('deleteUsers', (authHeaders, accountsToDelete) => {
    cy.request({
        url: '/api/users?page_size=all',
        headers: authHeaders,
    }).then((_response) => {
        const responseResult = _response.body.results;
        for (const user of responseResult) {
            const { id, username } = user;
            for (const account of accountsToDelete) {
                if (username === account) {
                    cy.request({
                        method: 'DELETE',
                        url: `/api/users/${id}`,
                        headers: authHeaders,
                    });
                }
            }
        }
    });
});

Cypress.Commands.add('headlessDeleteUser', (userId) => {
    cy.intercept('DELETE', '/api/users/**').as('deleteUser');
    cy.window().its('cvat', { timeout: 25000 }).should('not.be.undefined');
    cy.window().then(async ($win) => {
        await $win.cvat.server.request(`/api/users/${userId}`,
            { method: 'DELETE' },
        );
    });
    cy.wait('@deleteUser');
});

<<<<<<< HEAD
Cypress.Commands.add('headlessDeleteUserByUsername', (username) => {
    cy.headlessGetUserId(username).then((id) => {
        cy.headlessDeleteUser(id);
    });
});

Cypress.Commands.add('headlessGetSelfId', () => cy.window()
    .its('cvat').should('not.be.undefined')
    .then(async (cvat) => {
        const { data: { id } } = await cvat.server.request('/api/users/self', { method: 'GET' });
        return id;
    }),
);

Cypress.Commands.add('headlessGetUserId', (username) => cy.window().its('cvat')
    .should('not.be.undefined')
    .then(async (cvat) => {
        const { data: { results: [{ id }] } } = await cvat.server.request(
            `/api/users?filter={"==":[{"var":"username"}, "${username}"]}`,
            { method: 'GET' },
        );
        return id;
    }));

Cypress.Commands.add('changeUserActiveStatus', (authKey, accountsToChangeActiveStatus, isActive) => {
    cy.request({
        url: '/api/users?page_size=all',
        headers: {
            Authorization: `Token ${authKey}`,
        },
    }).then((response) => {
        const responseResult = response.body.results;
        responseResult.forEach((user) => {
            const userId = user.id;
            const userName = user.username;
            if (userName.includes(accountsToChangeActiveStatus)) {
                cy.request({
                    method: 'PATCH',
                    url: `/api/users/${userId}`,
                    headers: {
                        Authorization: `Token ${authKey}`,
                    },
                    body: {
                        is_active: isActive,
                    },
                });
            }
        });
    });
});

Cypress.Commands.add('checkUserStatuses', (authKey, userName, staffStatus, superuserStatus, activeStatus) => {
    cy.request({
        url: '/api/users?page_size=all',
        headers: {
            Authorization: `Token ${authKey}`,
        },
    }).then((response) => {
        const responseResult = response.body.results;
        responseResult.forEach((user) => {
            if (user.username.includes(userName)) {
                expect(staffStatus).to.be.equal(user.is_staff);
                expect(superuserStatus).to.be.equal(user.is_superuser);
                expect(activeStatus).to.be.equal(user.is_active);
            }
        });
    });
});

Cypress.Commands.add('deleteTasks', (authResponse, tasksToDelete) => {
    const authKey = authResponse.body.key;
=======
Cypress.Commands.add('deleteTasks', (authHeaders, tasksToDelete) => {
>>>>>>> e90d8317
    cy.request({
        url: '/api/tasks?page_size=all',
        headers: authHeaders,
    }).then((_response) => {
        const responseResult = _response.body.results;
        for (const task of responseResult) {
            const { id, name } = task;
            for (const taskToDelete of tasksToDelete) {
                if (name === taskToDelete) {
                    cy.request({
                        method: 'DELETE',
                        url: `/api/tasks/${id}`,
                        headers: authHeaders,
                    });
                }
            }
        }
    });
});

Cypress.Commands.add(
    'createAnnotationTask',
    (
        taskName = 'New annotation task',
        labelName = 'Some label',
        attrName = 'Some attr name',
        textDefaultValue = 'Some default value for type Text',
        fileName = 'image.png',
        multiAttrParams = null,
        advancedConfigurationParams = null,
        forProject = false,
        attachToProject = false,
        projectName = '',
        expectedResult = 'success',
        projectSubsetFieldValue = 'Test',
        qualityConfigurationParams = null,
        fromShare = false,
    ) => {
        cy.url().then(() => {
            cy.get('.cvat-create-task-dropdown').click();
            cy.get('.cvat-create-task-button').click({ force: true });
            cy.url().should('include', '/tasks/create');
            cy.get('[id="name"]').type(taskName);
            if (!forProject) {
                cy.get('.cvat-constructor-viewer-new-item').click();
                cy.get('[placeholder="Label name"]').type(labelName);
                cy.get('.cvat-new-attribute-button').click();
                cy.get('[placeholder="Name"]').type(attrName);
                cy.get('.cvat-attribute-type-input').click();
                cy.get('.cvat-attribute-type-input-text').click();
                cy.get('[placeholder="Default value"]').type(textDefaultValue);
                if (multiAttrParams) {
                    cy.updateAttributes(multiAttrParams);
                }
                cy.contains('button', 'Continue').click();
            } else {
                if (attachToProject) {
                    cy.get('.cvat-project-search-field').click();
                    cy.get('.ant-select-dropdown')
                        .not('.ant-select-dropdown-hidden')
                        .within(() => {
                            cy.get(`.ant-select-item-option[title="${projectName}"]`).click();
                        });
                }
                cy.get('.cvat-project-search-field').first().within(() => {
                    cy.get('[type="search"]').should('have.value', projectName);
                });
                cy.get('.cvat-project-subset-field').type(`${projectSubsetFieldValue}{Enter}`);
                cy.get('.cvat-constructor-viewer-new-item').should('not.exist');
            }
            if (fromShare) {
                cy.selectFilesFromShare([fileName]);
            } else {
                cy.get('input[type="file"]').attachFile(fileName, { subjectType: 'drag-n-drop' });
            }
            if (advancedConfigurationParams) {
                cy.advancedConfiguration(advancedConfigurationParams);
            }
            if (qualityConfigurationParams) {
                cy.configureTaskQualityMode(qualityConfigurationParams);
            }
            cy.get('.cvat-submit-continue-task-button').scrollIntoView();
            cy.get('.cvat-submit-continue-task-button').click();
            if (expectedResult === 'success') {
                cy.get('.cvat-notification-create-task-success').should('exist').find('[data-icon="close"]').click();
            } else if (expectedResult === 'fail') {
                cy.get('.cvat-notification-notice-create-task-failed').should('exist').find('[data-icon="close"]').click();
            }
            if (!forProject) {
                cy.goToTaskList();
            } else {
                cy.goToProjectsList();
            }
        });
    },
);

Cypress.Commands.add('selectFilesFromShare', (serverFiles) => {
    cy.intercept('GET', '/api/server/share?**').as('shareRequest');
    cy.contains('[role="tab"]', 'Connected file share').click();
    cy.wait('@shareRequest');

    const selectServerFiles = (files) => {
        if (Array.isArray(files)) {
            cy.get('.cvat-remote-browser-table-wrapper').within(() => {
                files.forEach((file) => {
                    cy.get('.ant-table-cell').contains(file).parent().within(() => {
                        cy.get('.ant-checkbox-input').click();
                    });
                });
            });
            cy.get('.cvat-remote-browser-nav-breadcrumb').contains('root').click();
        } else {
            for (const directory of Object.keys(files)) {
                cy.get('.cvat-remote-browser-table-wrapper').within(() => {
                    cy.get('button').contains(directory).click();
                    cy.wait('@shareRequest');
                });
                selectServerFiles(files[directory]);
            }
        }
    };

    selectServerFiles(serverFiles);
});

Cypress.Commands.add('headlessLogin', ({
    username,
    password,
    nextURL = null,
} = {}) => {
    cy.window().its('cvat', { timeout: 25000 }).should('not.be.undefined');
    return cy.window().then((win) => (
        cy.headlessLogout().then(() => (
            win.cvat.server.login(
                username || Cypress.env('user'),
                password || Cypress.env('password'),
            ).then(() => win.cvat.users.get({ self: true }).then((users) => {
                if (nextURL) {
                    cy.intercept('GET', nextURL).as('nextPage');
                    cy.visit(nextURL);
                    return cy.wait('@nextPage').then(() => {
                        cy.url().should('include', nextURL);
                        cy.get('.cvat-spinner').should('not.exist');
                    }).then(() => users[0]);
                }

                return users[0];
            }))
        ))
    ));
});

Cypress.Commands.add('headlessCreateObjects', (objects, jobID) => {
    const convertShape = (job) => (shape) => ({
        frame: shape.frame,
        type: shape.type,
        points: shape.points,
        label_id: job.labels.find((label) => label.name === shape.labelName).id,
        occluded: shape.occluded || false,
        outside: shape.outside || false,
        source: shape.source || 'manual',
        attributes: shape.attributes || [],
        elements: shape.elements ? shape.elements.map(convertShape(job)) : [],
        rotation: shape.rotation || 0,
        group: shape.group || 0,
        z_order: shape.zOrder || 0,
    });

    const convertTag = (job) => (tag) => ({
        frame: tag.frame,
        label_id: job.labels.find((label) => label.name === tag.labelName).id,
        source: tag.source || 'manual',
        attributes: tag.attributes || [],
        group: tag.group || 0,
    });

    const convertTrack = (job) => (track) => ({
        frame: track.frame,
        label_id: job.labels.find((label) => label.name === track.labelName).id,
        group: track.group || 0,
        source: track.source || 'manual',
        attributes: track.attributes || [],
        elements: track.elements ? track.elements.map(convertTrack(job)) : [],
        shapes: track.shapes.map((shape) => ({
            attributes: shape.attributes || [],
            points: shape.points,
            frame: shape.frame,
            occluded: shape.occluded || false,
            outside: shape.outside || false,
            rotation: shape.rotation || 0,
            type: shape.type,
            z_order: shape.zOrder || 0,
        })),
    });

    return cy.window().then(async ($win) => {
        const [job] = await $win.cvat.jobs.get({ jobID });
        await job.annotations.clear({ reload: true });

        const data = convertClasses({
            shapes: objects.filter((object) => object.objectType === 'shape').map(convertShape(job)),
            tracks: objects.filter((object) => object.objectType === 'track').map(convertTrack(job)),
            tags: objects.filter((object) => object.objectType === 'tag').map(convertTag(job)),
        }, $win);

        await job.annotations.import(data);
        await job.annotations.save();
    });
});

Cypress.Commands.add('headlessRestoreAllFrames', (jobID) => {
    cy.intercept('PATCH', `/api/jobs/${jobID}/data/meta**`).as('patchMeta');
    cy.window().then(async ($win) => {
        await $win.cvat.server.request(`/api/jobs/${jobID}/data/meta`, {
            method: 'PATCH',
            data: { deleted_frames: [] },
        });
    });
    cy.wait('@patchMeta');
});

Cypress.Commands.add('headlessCreateTask', (taskSpec, dataSpec, extras) => {
    cy.window().its('cvat').should('not.be.undefined').then(async (cvat) => {
        const task = new cvat.classes.Task({
            ...taskSpec,
            ...dataSpec,
        });

        if (dataSpec.server_files) {
            task.serverFiles = dataSpec.server_files;
        }

        if (dataSpec.client_files) {
            task.clientFiles = dataSpec.client_files;
        }

        if (dataSpec.remote_files) {
            task.remoteFiles = dataSpec.remote_files;
        }

        const result = await task.save(extras || {});
        return cy.wrap({ taskID: result.id, jobIDs: result.jobs.map((job) => job.id) });
    });
});

Cypress.Commands.add('headlessCreateProject', (projectSpec) => {
    cy.window().its('cvat').should('not.be.undefined').then(async (cvat) => {
        const project = new cvat.classes.Project({
            ...projectSpec,
        });

        const result = await project.save();
        return cy.wrap({ projectID: result.id });
    });
});

Cypress.Commands.add('headlessDeleteProject', (projectID) => {
    cy.window()
        .then(($win) => cy.wrap($win.cvat.projects.get({ id: projectID })))
        .then(([project]) => cy.wrap(project.delete()));
});

Cypress.Commands.add('headlessDeleteTask', (taskID) => {
    cy.window().then(async ($win) => {
        const [task] = await $win.cvat.tasks.get({ id: taskID });
        await task.delete();
    });
});

Cypress.Commands.add('headlessCreateUser', (userSpec) => {
    // eslint-disable-next-line no-param-reassign
    userSpec = toSnakeCase(userSpec);
    cy.window().its('cvat', { timeout: 25000 }).should('not.be.undefined');
    cy.intercept('POST', '/api/auth/register**', (req) => {
        req.continue((response) => {
            delete response.headers['set-cookie'];
            expect(response.statusCode).to.eq(201, response.body.username);
            expect(response.body.username).to.eq(userSpec.username);
            expect(response.body.email).to.eq(userSpec.email);
        });
    }).as('registerRequest');

    return cy.window().then((win) => (
        win.cvat.server.register(
            userSpec.username,
            userSpec.firstName,
            userSpec.lastName,
            userSpec.email,
            userSpec.password,
            [],
        )
    ));
});

Cypress.Commands.add('headlessLogout', () => {
    // currently it is supposed that headlessLogout does not need core initialized to perform its logic
    // this may be improved in the future, but now this behaviour is enough
    cy.clearCookies();
});

Cypress.Commands.add('headlessCreateJob', (jobSpec) => {
    cy.window().then(async ($win) => {
        const data = {
            ...jobSpec,
        };

        const job = new $win.cvat.classes.Job(data);

        const result = await job.save(data);
        return cy.wrap({ jobID: result.id });
    });
});

Cypress.Commands.add('headlessUpdateTask', (taskId, callback) => {
    cy.window().then(async ($win) => (
        cy.wrap($win.cvat.tasks.get({ id: taskId }))
            .then(([task]) => {
                callback(task);
                return cy.wrap(task.save());
            })
    ));
});

Cypress.Commands.add('headlessUpdateJob', (jobID, updateJobParameters) => {
    cy.window().then(async ($win) => (
        cy.wrap($win.cvat.jobs.get({ jobID }))
            .then(([job]) => cy.wrap(job.save(updateJobParameters)))
    ));
});

Cypress.Commands.add('openTask', (taskName, projectSubsetFieldValue) => {
    cy.contains('strong', new RegExp(`^${taskName}$`))
        .parents('.cvat-tasks-list-item')
        .contains('a', 'Open').click({ force: true });
    cy.get('.cvat-spinner').should('not.exist');
    cy.get('.cvat-task-details').should('exist');
    if (projectSubsetFieldValue) {
        cy.get('.cvat-project-subset-field').find('input').should('have.attr', 'value', projectSubsetFieldValue);
    }
});

Cypress.Commands.add('openTaskById', (taskId) => {
    cy.visit(`/tasks/${taskId}`);
    cy.get('.cvat-spinner').should('not.exist');
    cy.get('.cvat-task-details').should('exist').and('be.visible');
});

Cypress.Commands.add('saveJob', (method = 'PATCH', status = 200, as = 'saveJob') => {
    cy.intercept(method, '/api/jobs/**').as(as);
    cy.clickSaveAnnotationView();
    cy.wait(`@${as}`).its('response.statusCode').should('equal', status);
});

Cypress.Commands.add('getJobIDFromIdx', (jobIdx) => {
    const jobsKey = [];
    cy.document().then((doc) => {
        const jobs = Array.from(doc.querySelectorAll('.cvat-job-item'));
        for (let i = 0; i < jobs.length; i++) {
            jobsKey.push(+jobs[i].getAttribute('data-row-id'));
        }
        const minKey = Math.min(...jobsKey);
        return minKey + jobIdx;
    });
});

Cypress.Commands.add('openJobFromJobsPage', (jobID) => {
    cy.get('.cvat-header-jobs-button').click();
    cy.get('.cvat-jobs-page').should('exist').and('be.visible');
    cy.get('.cvat-job-page-list-item-id').contains(`ID: ${jobID}`)
        .prev()
        .should('not.have.class', 'cvat-job-item-loading-preview')
        .click();
    cy.get('.cvat-canvas-container').should('exist').and('be.visible');
});

Cypress.Commands.add('openJob', (jobIdx = 0, removeAnnotations = true, expectedFail = false) => {
    cy.get('.cvat-task-job-list').should('exist');
    cy.getJobIDFromIdx(jobIdx).then((jobID) => {
        cy.get('.cvat-job-item').contains('a', `Job #${jobID}`).click();
    });
    cy.url().should('include', '/jobs');
    if (expectedFail) {
        cy.get('.cvat-canvas-container').should('not.exist');
    } else {
        cy.get('.cvat-canvas-container').should('exist').and('be.visible');
    }
    if (removeAnnotations) {
        cy.document().then((doc) => {
            const objects = Array.from(doc.querySelectorAll('.cvat_canvas_shape'));
            if (typeof objects !== 'undefined' && objects.length > 0) {
                cy.removeAnnotations();
                cy.saveJob('PUT');
            }
        });
    }
});

Cypress.Commands.add('pressSplitControl', () => {
    cy.document().then((doc) => {
        const [el] = doc.getElementsByClassName('cvat-extra-controls-control');
        if (el) {
            cy.get('.cvat-extra-controls-control').click();
        }

        cy.get('.cvat-split-track-control').click();

        if (el) {
            cy.get('body').click();
        }
    });
});

Cypress.Commands.add('openTaskJob', (taskName, jobID = 0, removeAnnotations = true, expectedFail = false) => {
    cy.openTask(taskName);
    cy.openJob(jobID, removeAnnotations, expectedFail);
});

Cypress.Commands.add('interactControlButton', (objectType) => {
    cy.get('body').trigger('mousedown');
    cy.get(`.cvat-${objectType}-control`).click();
    cy.get(`.cvat-${objectType}-popover`)
        .should('be.visible')
        .should('have.attr', 'style')
        .should('not.include', 'pointer-events: none');
});

Cypress.Commands.add('createRectangle', (createRectangleParams) => {
    cy.interactControlButton('draw-rectangle');
    cy.switchLabel(createRectangleParams.labelName, 'draw-rectangle');
    cy.get('.cvat-draw-rectangle-popover').within(() => {
        cy.get('.ant-select-selection-item').then(($labelValue) => {
            selectedValueGlobal = $labelValue.text();
        });
        cy.contains('.ant-radio-wrapper', createRectangleParams.points).click();
        cy.contains('button', createRectangleParams.type).click();
    });
    cy.get('.cvat-canvas-container').click(createRectangleParams.firstX, createRectangleParams.firstY);
    cy.get('.cvat-canvas-container').click(createRectangleParams.secondX, createRectangleParams.secondY);
    if (createRectangleParams.points === 'By 4 Points') {
        cy.get('.cvat-canvas-container')
            .click(createRectangleParams.thirdX, createRectangleParams.thirdY);
        cy.get('.cvat-canvas-container')
            .click(createRectangleParams.fourthX, createRectangleParams.fourthY);
    }
    cy.checkPopoverHidden('draw-rectangle');
    cy.checkObjectParameters(createRectangleParams, 'RECTANGLE');
});

Cypress.Commands.add('switchLabel', (labelName, objectType) => {
    cy.get(`.cvat-${objectType}-popover`).find('.ant-select-selection-item').click();
    cy.get('.ant-select-dropdown')
        .not('.ant-select-dropdown-hidden')
        .find(`.ant-select-item-option[title="${labelName}"]`)
        .click();
});

Cypress.Commands.add('checkPopoverHidden', (objectType) => {
    cy.get(`.cvat-${objectType}-popover`).should('be.hidden');
});

Cypress.Commands.add('checkObjectParameters', (objectParameters, objectType) => {
    const listCanvasShapeId = [];
    cy.document().then((doc) => {
        const listCanvasShape = Array.from(doc.querySelectorAll('.cvat_canvas_shape'));
        for (let i = 0; i < listCanvasShape.length; i++) {
            listCanvasShapeId.push(listCanvasShape[i].id.match(/\d+$/));
        }
        const maxId = Math.max(...listCanvasShapeId);
        cy.get(`#cvat_canvas_shape_${maxId}`).should('be.visible');
        cy.get(`#cvat-objects-sidebar-state-item-${maxId}`)
            .should('contain', maxId)
            .and('contain', `${objectType} ${objectParameters.type.toUpperCase()}`)
            .within(() => {
                cy.get('.ant-select-selection-item').should('have.text', selectedValueGlobal);
            });
    });
});

Cypress.Commands.add('createPoint', (createPointParams) => {
    cy.interactControlButton('draw-points');
    cy.switchLabel(createPointParams.labelName, 'draw-points');
    cy.get('.cvat-draw-points-popover').within(() => {
        cy.get('.ant-select-selection-item').then(($labelValue) => {
            selectedValueGlobal = $labelValue.text();
        });
        if (createPointParams.numberOfPoints) {
            cy.get('.ant-input-number-input').clear();
            cy.get('.ant-input-number-input').type(createPointParams.numberOfPoints);
        }
        cy.contains('button', createPointParams.type).click();
    });
    createPointParams.pointsMap.forEach((element) => {
        cy.get('.cvat-canvas-container').click(element.x, element.y);
    });
    if (createPointParams.finishWithButton) {
        cy.contains('span', 'Done').click();
    } else if (!createPointParams.numberOfPoints) {
        const keyCodeN = 78;
        cy.get('.cvat-canvas-container')
            .trigger('keydown', { keyCode: keyCodeN, code: 'KeyN' });
        cy.get('.cvat-canvas-container')
            .trigger('keyup', { keyCode: keyCodeN, code: 'KeyN' });
    }
    cy.checkPopoverHidden('draw-points');
    cy.checkObjectParameters(createPointParams, 'POINTS');
});

Cypress.Commands.add('createEllipse', (createEllipseParams) => {
    cy.interactControlButton('draw-ellipse');
    cy.switchLabel(createEllipseParams.labelName, 'draw-ellipse');
    cy.get('.cvat-draw-ellipse-popover').within(() => {
        cy.get('.ant-select-selection-item').then(($labelValue) => {
            selectedValueGlobal = $labelValue.text();
        });
        cy.contains('button', createEllipseParams.type).click();
    });
    cy.get('.cvat-canvas-container')
        .click(createEllipseParams.firstX, createEllipseParams.firstY);
    cy.get('.cvat-canvas-container')
        .click(createEllipseParams.secondX, createEllipseParams.secondY);
    cy.checkPopoverHidden('draw-ellipse');
    cy.checkObjectParameters(createEllipseParams, 'ELLIPSE');
});

Cypress.Commands.add('createSkeleton', (skeletonParameters) => {
    cy.interactControlButton('draw-skeleton');
    cy.switchLabel(skeletonParameters.labelName, 'draw-skeleton');
    cy.get('.cvat-draw-skeleton-popover').within(() => {
        cy.get('.ant-select-selection-item').then(($labelValue) => {
            selectedValueGlobal = $labelValue.text();
        });
        cy.contains('button', skeletonParameters.type).click();
    });
    cy.get('.cvat-canvas-container')
        .click(skeletonParameters.xtl, skeletonParameters.ytl);
    cy.get('.cvat-canvas-container')
        .click(skeletonParameters.xbr, skeletonParameters.ybr);
    cy.checkPopoverHidden('draw-skeleton');
    cy.checkObjectParameters(skeletonParameters, 'SKELETON');
});

Cypress.Commands.add('changeAppearance', (colorBy) => {
    cy.get('.cvat-appearance-color-by-radio-group').within(() => {
        cy.get('[type="radio"]').check(colorBy, { force: true });
    });
});

Cypress.Commands.add('shapeGrouping', (firstX, firstY, lastX, lastY) => {
    const keyCodeG = 71;
    cy.get('.cvat-canvas-container')
        .trigger('keydown', { keyCode: keyCodeG, code: 'KeyG' });
    cy.get('.cvat-canvas-container')
        .trigger('keyup', { keyCode: keyCodeG, code: 'KeyG' });
    cy.get('.cvat-canvas-container')
        .trigger('mousedown', firstX, firstY, { which: 1 });
    cy.get('.cvat-canvas-container')
        .trigger('mousemove', lastX, lastY);
    cy.get('.cvat-canvas-container')
        .trigger('mouseup', lastX, lastY);
    cy.get('.cvat-canvas-container')
        .trigger('keydown', { keyCode: keyCodeG, code: 'KeyG' });
    cy.get('.cvat-canvas-container')
        .trigger('keyup', { keyCode: keyCodeG, code: 'KeyG' });
});

Cypress.Commands.add('createPolygon', (createPolygonParams) => {
    if (!createPolygonParams.reDraw) {
        cy.interactControlButton('draw-polygon');
        cy.switchLabel(createPolygonParams.labelName, 'draw-polygon');
        cy.get('.cvat-draw-polygon-popover').within(() => {
            cy.get('.ant-select-selection-item').then(($labelValue) => {
                selectedValueGlobal = $labelValue.text();
            });
            if (createPolygonParams.numberOfPoints) {
                cy.get('.ant-input-number-input').clear();
                cy.get('.ant-input-number-input').type(createPolygonParams.numberOfPoints);
            }
            cy.contains('button', createPolygonParams.type).click();
        });
    }
    createPolygonParams.pointsMap.forEach((element) => {
        cy.get('.cvat-canvas-container').click(element.x, element.y);
    });
    if (createPolygonParams.finishWithButton) {
        cy.contains('span', 'Done').click();
    } else if (!createPolygonParams.numberOfPoints) {
        const keyCodeN = 78;
        cy.get('.cvat-canvas-container')
            .trigger('keydown', { keyCode: keyCodeN, code: 'KeyN' });
        cy.get('.cvat-canvas-container')
            .trigger('keyup', { keyCode: keyCodeN, code: 'KeyN' });
    }
    cy.checkPopoverHidden('draw-polygon');
    cy.checkObjectParameters(createPolygonParams, 'POLYGON');
});

Cypress.Commands.add('clickUserMenuItem', (itemName, verify) => {
    cy.get('.cvat-header-menu-user-dropdown').click();
    cy.get('.cvat-header-menu')
        .should('exist')
        .and('be.visible')
        .find('[role="menuitem"]')
        .filter(`:contains("${itemName}")`)
        .click();
    verify();
});

Cypress.Commands.add('openSettings', () => {
    cy.clickUserMenuItem('Settings', () => {
        cy.get('.cvat-settings-modal').should('be.visible');
    });
});

Cypress.Commands.add('closeSettings', () => {
    cy.get('.cvat-settings-modal').within(() => {
        cy.contains('button', 'Close').click();
    });
    cy.get('.cvat-settings-modal').should('not.be.visible');
});

Cypress.Commands.add('openProfile', () => {
    cy.clickUserMenuItem('Profile', () => {
        cy.get('.cvat-profile-page').should('be.visible');
    });
});

Cypress.Commands.add('changeWorkspace', (mode) => {
    cy.get('.cvat-workspace-selector').click();
    cy.get('.cvat-workspace-selector-dropdown').within(() => {
        cy.get(`.ant-select-item-option[title="${mode}"]`).click();
    });

    cy.get('.cvat-workspace-selector').should('contain.text', mode);
});

Cypress.Commands.add('changeLabelAAM', (labelName) => {
    cy.get('.cvat-workspace-selector').then((value) => {
        const cvatWorkspaceSelectorValue = value.text();
        if (cvatWorkspaceSelectorValue.includes('Attribute annotation')) {
            cy.get('.cvat-attribute-annotation-sidebar-basics-editor').within(() => {
                cy.get('.ant-select-selector').click();
            });
            cy.get('.ant-select-dropdown')
                .not('.ant-select-dropdown-hidden')
                .first()
                .within(() => {
                    cy.get(`.ant-select-item-option[title="${labelName}"]`).click();
                });
        }
    });
});

Cypress.Commands.add('createCuboid', (createCuboidParams) => {
    cy.interactControlButton('draw-cuboid');
    cy.switchLabel(createCuboidParams.labelName, 'draw-cuboid');
    cy.get('.cvat-draw-cuboid-popover').within(() => {
        cy.get('.ant-select-selection-item').then(($labelValue) => {
            selectedValueGlobal = $labelValue.text();
        });
        cy.contains(createCuboidParams.points).click();
        cy.contains('button', createCuboidParams.type).click();
    });
    cy.get('.cvat-canvas-container').click(createCuboidParams.firstX, createCuboidParams.firstY);
    cy.get('.cvat-canvas-container').click(createCuboidParams.secondX, createCuboidParams.secondY);
    if (createCuboidParams.points === 'By 4 Points') {
        cy.get('.cvat-canvas-container').click(createCuboidParams.thirdX, createCuboidParams.thirdY);
        cy.get('.cvat-canvas-container').click(createCuboidParams.fourthX, createCuboidParams.fourthY);
    }
    cy.checkPopoverHidden('draw-cuboid');
    cy.checkObjectParameters(createCuboidParams, 'CUBOID');
});

Cypress.Commands.add('updateAttributes', (attributes) => {
    const cvatAttributeInputsWrapperId = [];
    cy.get('.cvat-new-attribute-button').click();
    cy.document().then((doc) => {
        const cvatAttributeInputsWrapperList = Array.from(doc.querySelectorAll('.cvat-attribute-inputs-wrapper'));
        for (let i = 0; i < cvatAttributeInputsWrapperList.length; i++) {
            cvatAttributeInputsWrapperId.push(cvatAttributeInputsWrapperList[i].getAttribute('cvat-attribute-id'));
        }

        const minId = Math.min(...cvatAttributeInputsWrapperId);

        cy.get(`[cvat-attribute-id="${minId}"]`).within(() => {
            cy.get('.cvat-attribute-name-input').type(attributes.name);
            cy.get('.cvat-attribute-type-input').click();
        });
        cy.get('.ant-select-dropdown:has(.cvat-attribute-type-input-select)')
            .not('.ant-select-dropdown-hidden')
            .should('exist').and('be.visible')
            .first()
            .within(() => {
                cy.get(`.cvat-attribute-type-input-${attributes.type.toLowerCase()}`).click();
            });

        if (['Number', 'Text'].includes(attributes.type)) {
            cy.get(`[cvat-attribute-id="${minId}"]`).within(() => {
                if (attributes.values !== '') {
                    cy.get('.cvat-attribute-values-input').type(attributes.values);
                } else {
                    cy.get('.cvat-attribute-values-input').clear();
                }
            });
        } else if (['Radio', 'Select'].includes(attributes.type)) {
            cy.get(`[cvat-attribute-id="${minId}"]`).within(() => {
                cy.get('.cvat-attribute-values-input').type(`${attributes.values}{Enter}`);

                if (attributes.defaultValue) {
                    cy.get('.cvat-attribute-values-input').within(() => {
                        cy.get('.ant-tag').contains(attributes.defaultValue).click({ force: true });
                        cy.get('.ant-tag').should('have.class', 'ant-tag-blue');
                    });
                }
            });
        } else if (attributes.type === 'Checkbox') {
            cy.get(`[cvat-attribute-id="${minId}"]`).within(() => {
                cy.get('.cvat-attribute-values-input').click();
            });
            cy.get('.ant-select-dropdown')
                .not('.ant-select-dropdown-hidden')
                .first()
                .within(() => {
                    cy.get(`.ant-select-item-option[title="${attributes.values}"]`).click();
                });
        }
        if (attributes.mutable) {
            cy.get('.cvat-attribute-mutable-checkbox')
                .find('[type="checkbox"]')
                .should('not.be.checked')
                .check();
            cy.get('.cvat-attribute-mutable-checkbox')
                .find('[type="checkbox"]')
                .should('be.checked');
        }
    });
});

Cypress.Commands.add('createPolyline', (createPolylineParams) => {
    cy.interactControlButton('draw-polyline');
    cy.switchLabel(createPolylineParams.labelName, 'draw-polyline');
    cy.get('.cvat-draw-polyline-popover').within(() => {
        cy.get('.ant-select-selection-item').then(($labelValue) => {
            selectedValueGlobal = $labelValue.text();
        });
        if (createPolylineParams.numberOfPoints) {
            cy.get('.ant-input-number-input').clear();
            cy.get('.ant-input-number-input').type(createPolylineParams.numberOfPoints);
        }
        cy.contains('button', createPolylineParams.type).click();
    });
    createPolylineParams.pointsMap.forEach((element) => {
        cy.get('.cvat-canvas-container').click(element.x, element.y);
    });
    if (createPolylineParams.finishWithButton) {
        cy.contains('span', 'Done').click();
    } else if (!createPolylineParams.numberOfPoints) {
        const keyCodeN = 78;
        cy.get('.cvat-canvas-container')
            .trigger('keydown', { keyCode: keyCodeN, code: 'KeyN' });
        cy.get('.cvat-canvas-container')
            .trigger('keyup', { keyCode: keyCodeN, code: 'KeyN' });
    }
    cy.checkPopoverHidden('draw-polyline');
    cy.checkObjectParameters(createPolylineParams, 'POLYLINE');
});

Cypress.Commands.add('openTaskMenu', (taskName, fromTaskPage) => {
    if (fromTaskPage) {
        cy.contains('.cvat-text-color', 'Actions').click();
    } else {
        cy.contains('strong', taskName).parents('.cvat-tasks-list-item').find('.cvat-menu-icon').click();
    }
});

Cypress.Commands.add('clickInTaskMenu', (item, fromTaskPage, taskName = '') => {
    cy.openTaskMenu(taskName, fromTaskPage);
    cy.get('.ant-dropdown').not('.ant-dropdown-hidden').within(() => {
        cy.get('.cvat-actions-menu')
            .should('be.visible')
            .find('[role="menuitem"]')
            .filter(`:contains("${item}")`)
            .last()
            .click();
    });
});

Cypress.Commands.add('deleteTask', (taskName) => {
    let taskId = '';
    cy.contains('.cvat-item-task-name', new RegExp(`^${taskName}$`))
        .parents('.cvat-task-item-description')
        .find('.cvat-item-task-id')
        .then(($taskId) => {
            taskId = $taskId.text().replace(/[^\d]/g, '');
            cy.clickInTaskMenu('Delete', false, taskName);
            cy.get('.cvat-modal-confirm-delete-task')
                .should('contain', `The task ${taskId} will be deleted`)
                .within(() => {
                    cy.contains('button', 'Delete').click();
                });
        });
    cy.contains('.cvat-item-task-name', new RegExp(`^${taskName}$`))
        .parents('.cvat-tasks-list-item')
        .should('have.attr', 'style')
        .and('contain', 'pointer-events: none; opacity: 0.5;');
});

Cypress.Commands.add('advancedConfiguration', (advancedConfigurationParams) => {
    cy.contains('Advanced configuration').click();
    if (advancedConfigurationParams.multiJobs) {
        cy.get('#segmentSize').type(advancedConfigurationParams.segmentSize);
    }
    if (advancedConfigurationParams.sssFrame) {
        cy.get('#startFrame').type(advancedConfigurationParams.startFrame);
        cy.get('#stopFrame').type(advancedConfigurationParams.stopFrame);
        cy.get('#frameStep').type(advancedConfigurationParams.frameStep);
    }
    if (advancedConfigurationParams.chunkSize) {
        cy.get('#dataChunkSize').type(advancedConfigurationParams.chunkSize);
    }
    if (advancedConfigurationParams.consensusReplicas) {
        cy.get('#consensusReplicas').type(advancedConfigurationParams.consensusReplicas);
    }
    if (advancedConfigurationParams.overlapSize) {
        cy.get('#overlapSize').type(advancedConfigurationParams.overlapSize);
    }
    if (advancedConfigurationParams.sourceStorage) {
        const { sourceStorage } = advancedConfigurationParams;

        if (sourceStorage.disableSwitch) {
            cy.get('.ant-collapse-content-box').find('#useProjectSourceStorage').click();
        }

        cy.get('.cvat-select-source-storage').within(() => {
            cy.get('.ant-select-selection-item').click();
        });
        cy.contains('.cvat-select-source-storage-location', sourceStorage.location).should('be.visible').click();

        if (sourceStorage.cloudStorageId) {
            cy.get('.cvat-search-source-storage-cloud-storage-field').click();
            cy.get('.cvat-cloud-storage-select-provider').click();
        }
    }

    if (advancedConfigurationParams.targetStorage) {
        const { targetStorage } = advancedConfigurationParams;

        if (targetStorage.disableSwitch) {
            cy.get('.ant-collapse-content-box').find('#useProjectTargetStorage').click();
        }

        cy.get('.cvat-select-target-storage').within(() => {
            cy.get('.ant-select-selection-item').click();
        });
        cy.contains('.cvat-select-target-storage-location', targetStorage.location).should('be.visible').click();

        if (targetStorage.cloudStorageId) {
            cy.get('.cvat-search-target-storage-cloud-storage-field').click();
            cy.get('.cvat-cloud-storage-select-provider').last().click();
        }
    }
});

Cypress.Commands.add('configureTaskQualityMode', (qualityConfigurationParams) => {
    cy.contains('Quality').click();
    if (qualityConfigurationParams.validationMode) {
        cy.get('#validationMode').within(() => {
            cy.contains(qualityConfigurationParams.validationMode).click();
        });
    }
    if (qualityConfigurationParams.validationFramesPercent) {
        cy.get('#validationFramesPercent').clear();
        cy.get('#validationFramesPercent').type(qualityConfigurationParams.validationFramesPercent);
    }
    if (qualityConfigurationParams.validationFramesPerJobPercent) {
        cy.get('#validationFramesPerJobPercent').clear();
        cy.get('#validationFramesPerJobPercent').type(qualityConfigurationParams.validationFramesPerJobPercent);
    }
});

Cypress.Commands.add('removeAnnotations', () => {
    cy.contains('.cvat-annotation-header-button', 'Menu').click();
    cy.get('.cvat-annotation-menu').within(() => {
        cy.contains('Remove annotations').click();
    });
    cy.get('.cvat-modal-confirm-remove-annotation').within(() => {
        cy.contains('button', 'Delete').click();
    });
});

Cypress.Commands.add('confirmUpdate', (modalWindowClassName) => {
    cy.get(modalWindowClassName).should('be.visible').within(() => {
        cy.contains('button', 'Update').click();
    });
});

Cypress.Commands.add(
    'uploadAnnotations', ({
        format, filePath, confirmModalClassName,
        sourceStorage = null, useDefaultLocation = true, waitAnnotationsGet = true,
        expectedResult = 'success',
    },
    ) => {
        cy.get('.cvat-modal-import-dataset').find('.cvat-modal-import-select').click();
        cy.contains('.cvat-modal-import-dataset-option-item', format).click();
        cy.get('.cvat-modal-import-select').should('contain.text', format);

        if (!useDefaultLocation) {
            cy.get('.cvat-modal-import-dataset')
                .find('.cvat-modal-import-switch-use-default-storage')
                .click();
            cy.get('.cvat-select-source-storage').within(() => {
                cy.get('.ant-select-selection-item').click();
            });
            cy.contains('.cvat-select-source-storage-location', sourceStorage.location)
                .should('be.visible')
                .click();
            if (sourceStorage.cloudStorageId) {
                cy.get('.cvat-search-source-storage-cloud-storage-field').click();
                cy.get('.cvat-cloud-storage-select-provider').click();
            }
        }
        if (sourceStorage && sourceStorage.cloudStorageId) {
            cy.get('.cvat-modal-import-dataset')
                .find('.cvat-modal-import-filename-input')
                .type(filePath);
        } else {
            cy.get('input[type="file"]').attachFile(filePath, { subjectType: 'drag-n-drop' });
            cy.get(`[title="${filePath.split('/').pop()}"]`).should('be.visible');
        }
        cy.contains('button', 'OK').click();
        cy.confirmUpdate(confirmModalClassName);
        cy.get('.cvat-notification-notice-import-annotation-start').should('be.visible');
        cy.closeNotification('.cvat-notification-notice-import-annotation-start');
        if (waitAnnotationsGet) {
            cy.wait('@uploadAnnotationsGet').its('response.statusCode').should('equal', 200);
        }
        if (expectedResult === 'success') {
            cy.contains('Annotations have been loaded').should('be.visible');
            cy.closeNotification('.ant-notification-notice-info');
        } else if (expectedResult === 'fail') {
            cy.contains('Could not upload annotation').should('be.visible');
            cy.closeNotification('.ant-notification-notice-error');
        }
    },
);

Cypress.Commands.add('goToTaskList', () => {
    cy.get('a[value="tasks"]').click();
    cy.url().should('include', '/tasks');
});

Cypress.Commands.add('changeColorViaBadge', (labelColor) => {
    cy.get('.cvat-label-color-picker')
        .not('.ant-popover-hidden')
        .should('be.visible')
        .first()
        .within(() => {
            cy.contains('hex').prev().clear();
            cy.contains('hex').prev().type(labelColor);
            cy.contains('button', 'Ok').click();
        });
});

Cypress.Commands.add('collectLabelsName', () => {
    const listCvatConstructorViewerItemText = [];
    cy.get('.cvat-constructor-viewer').should('exist');
    cy.document().then((doc) => {
        const labels = Array.from(doc.querySelectorAll('.cvat-constructor-viewer-item'));
        for (let i = 0; i < labels.length; i++) {
            listCvatConstructorViewerItemText.push(labels[i].textContent);
        }
        return listCvatConstructorViewerItemText;
    });
});

Cypress.Commands.add('deleteLabel', (labelName) => {
    cy.contains('.cvat-constructor-viewer-item', new RegExp(`^${labelName}$`))
        .should('exist')
        .and('be.visible')
        .find('[aria-label="delete"]')
        .click();
    cy.intercept('DELETE', '/api/labels/*').as('deleteLabel');
    cy.get('.cvat-modal-delete-label')
        .should('be.visible')
        .first()
        .within(() => {
            cy.contains('[type="button"]', 'OK').click();
        });
    cy.wait('@deleteLabel').its('response.statusCode').should('equal', 204);
    cy.contains('.cvat-constructor-viewer-item', new RegExp(`^${labelName}$`)).should('not.exist');
});

Cypress.Commands.add('addNewLabel', ({ name, color }, additionalAttrs) => {
    cy.collectLabelsName().then((labelsNames) => {
        if (labelsNames.includes(name)) {
            cy.deleteLabel(name);
        }
    });
    cy.contains('button', 'Add label').click();
    cy.get('[placeholder="Label name"]').type(name);
    if (color) {
        cy.get('.cvat-change-task-label-color-badge').click();
        cy.changeColorViaBadge(color);
        cy.get('.cvat-label-color-picker').should('be.hidden');
    }
    if (additionalAttrs) {
        for (let i = 0; i < additionalAttrs.length; i++) {
            cy.updateAttributes(additionalAttrs[i]);
        }
    }
    cy.contains('button', 'Continue').click();
    cy.contains('button', 'Cancel').click();
    cy.get('.cvat-spinner').should('not.exist');
    cy.get('.cvat-constructor-viewer').should('be.visible');
    cy.contains('.cvat-constructor-viewer-item', new RegExp(`^${name}$`)).should('exist');
});

Cypress.Commands.add('addNewSkeletonLabel', ({ name, points }) => {
    cy.get('.cvat-constructor-viewer-new-skeleton-item').click();
    cy.get('.cvat-skeleton-configurator').should('exist').and('be.visible');

    cy.get('.cvat-label-constructor-creator').within(() => {
        cy.get('#name').type(name);
        cy.get('.ant-radio-button-checked').within(() => {
            cy.get('.ant-radio-button-input').should('have.attr', 'value', 'point');
        });
    });

    cy.get('.cvat-skeleton-configurator-svg').then(($canvas) => {
        const canvas = $canvas[0];
        canvas.scrollIntoView();
        const rect = canvas.getBoundingClientRect();
        const { width, height } = rect;
        points.forEach(({ x: xOffset, y: yOffset }) => {
            canvas.dispatchEvent(new MouseEvent('mousedown', {
                clientX: rect.x + width * xOffset,
                clientY: rect.y + height * yOffset,
                button: 0,
                bubbles: true,
            }));
        });

        cy.get('.ant-radio-button-wrapper:nth-child(3)').click();
        cy.get('.ant-radio-button-wrapper:nth-child(3)').within(() => {
            cy.get('.ant-radio-button-input').should('have.attr', 'value', 'join');
        });

        cy.get('.cvat-skeleton-configurator-svg').within(() => {
            cy.get('circle').then(($circles) => {
                expect($circles.length).to.be.equal(5);
                $circles.each(function (i) {
                    const circle1 = this;
                    $circles.each(function (j) {
                        const circle2 = this;
                        if (i === j) return;
                        circle1.dispatchEvent(new MouseEvent('mouseover', { bubbles: true }));
                        circle1.dispatchEvent(new MouseEvent('click', { button: 0, bubbles: true }));
                        circle1.dispatchEvent(new MouseEvent('mouseout', { bubbles: true }));

                        circle2.dispatchEvent(new MouseEvent('mouseover', { bubbles: true }));
                        circle2.dispatchEvent(new MouseEvent('click', { button: 0, bubbles: true }));
                        circle2.dispatchEvent(new MouseEvent('mouseout', { bubbles: true }));
                    });
                });
            });
        });

        cy.contains('Continue').scrollIntoView();
        cy.contains('Continue').click();
        cy.contains('Cancel').click();
    });
});

Cypress.Commands.add('checkCanvasSidebarColorEqualness', (id) => {
    cy.get(`#cvat-objects-sidebar-state-item-${id}`).then(($el) => {
        const labelColor = $el.css('backgroundColor');
        const [r, g, b] = labelColor.match(/(\d+)/g);
        const hexColor = `#${[r, g, b].map((v) => (+v).toString(16).padStart(2, '0')).join('')}`;
        cy.get(`#cvat_canvas_shape_${id}`).should('have.attr', 'fill', hexColor);
    });
});

Cypress.Commands.add('addNewLabelViaContinueButton', (additionalLabels) => {
    cy.collectLabelsName().then((labelsNames) => {
        if (additionalLabels.some((el) => labelsNames.indexOf(el) === -1)) {
            cy.get('.cvat-constructor-viewer-new-item').click();
            for (let j = 0; j < additionalLabels.length; j++) {
                cy.get('[placeholder="Label name"]').type(additionalLabels[j]);
                cy.contains('button', 'Continue').click();
                cy.contains('button', 'Continue').trigger('mouseout');
            }
            cy.contains('button', 'Cancel').click();
        }
    });
});

Cypress.Commands.add('createTag', (labelName) => {
    cy.interactControlButton('setup-tag');
    cy.switchLabel(labelName, 'setup-tag');
    cy.get('.cvat-setup-tag-popover').within(() => {
        cy.get('button').click();
    });
});

Cypress.Commands.add('sidebarItemSortBy', (sortBy) => {
    cy.get('.cvat-objects-sidebar-ordering-selector').click();
    cy.get('.cvat-objects-sidebar-ordering-dropdown').within(() => {
        cy.get(`.ant-select-item-option[title="${sortBy}"]`).click();
    });
});

Cypress.Commands.add('goToRegisterPage', () => {
    cy.get('a[href="/auth/register"]').click();
    cy.url().should('include', '/auth/register');
});

Cypress.Commands.add('getScaleValue', () => {
    cy.get('#cvat_canvas_background')
        .should('have.attr', 'style')
        .then(($styles) => (Number($styles.match(/scale\((\d\.\d+)\)/m)[1])));
});

Cypress.Commands.add('goCheckFrameNumber', (frameNum) => {
    cy.get('.cvat-player-frame-selector').within(() => {
        cy.get('input[role="spinbutton"]').clear({ force: true });
        cy.get('input[role="spinbutton"]').type(`${frameNum}{Enter}`, { force: true });
        cy.get('input[role="spinbutton"]').should('have.value', frameNum);
    });
});

Cypress.Commands.add('checkFrameNum', (frameNum) => {
    cy.get('.cvat-player-frame-selector').within(() => {
        cy.get('input[role="spinbutton"]').should('have.value', frameNum);
    });
});

Cypress.Commands.add('goToNextFrame', (expectedFrameNum) => {
    cy.get('.cvat-player-next-button').click();
    cy.get('.cvat-player-next-button').trigger('mouseout');
    cy.checkFrameNum(expectedFrameNum);
});

Cypress.Commands.add('goToPreviousFrame', (expectedFrameNum) => {
    cy.get('.cvat-player-previous-button').click();
    cy.get('.cvat-player-previous-button').trigger('mouseout');
    cy.checkFrameNum(expectedFrameNum);
});

Cypress.Commands.add('interactMenu', (choice) => {
    cy.contains('.cvat-annotation-header-button', 'Menu').click();
    cy.get('.cvat-annotation-menu').within(() => {
        cy.contains(new RegExp(`^${choice}$`)).click();
    });
    cy.get('.cvat-spinner').should('not.exist');
});

Cypress.Commands.add('updateJobStateOnAnnotationView', (choice) => {
    cy.interactMenu('Change job state');
    cy.get('.cvat-annotation-menu-job-state-submenu')
        .should('not.have.class', 'ant-zoom-big').within(() => {
            cy.contains(choice).click();
        });
    cy.get('.cvat-modal-content-change-job-state')
        .should('be.visible')
        .within(() => {
            cy.contains('[type="button"]', 'Continue').click();
        });
    cy.get('.cvat-modal-content-change-job-state').should('not.exist');
    cy.get('.cvat-spinner').should('not.exist');
});

Cypress.Commands.add('setJobState', (jobID, state) => {
    cy.get('.cvat-task-job-list')
        .contains('a', `Job #${jobID}`)
        .parents('.cvat-job-item')
        .find('.cvat-job-item-state').click();
    cy.get('.cvat-job-item-state-dropdown')
        .should('be.visible')
        .not('.ant-select-dropdown-hidden')
        .within(() => {
            cy.get(`[title="${state}"]`).click();
        });
    cy.get('.cvat-spinner').should('not.exist');
});

Cypress.Commands.add('setJobStage', (jobID, stage) => {
    cy.get('.cvat-task-job-list')
        .contains('a', `Job #${jobID}`)
        .parents('.cvat-job-item')
        .find('.cvat-job-item-stage').click();
    cy.get('.cvat-job-item-stage-dropdown')
        .should('be.visible')
        .not('.ant-select-dropdown-hidden')
        .within(() => {
            cy.get(`[title="${stage}"]`).click();
        });
    cy.get('.cvat-spinner').should('not.exist');
});

Cypress.Commands.add('closeNotification', (className, numOfNotifications = 1) => {
    cy.get(className)
        .should('have.length', numOfNotifications)
        .find('span[aria-label="close"]')
        .then(($elements) => {
            // Click in reverse order to avoid re-render instability
            for (let i = $elements.length - 1; i >= 0; i--) {
                cy.wrap($elements[i]).click();
            }
        });
    cy.get(className).should('not.exist');
});

Cypress.Commands.add('getObjectIdNumberByLabelName', (labelName) => {
    cy.document().then((doc) => {
        const stateItemLabelSelectorList = Array.from(
            doc.querySelectorAll('.cvat-objects-sidebar-state-item-label-selector'),
        );
        for (let i = 0; i < stateItemLabelSelectorList.length; i++) {
            if (stateItemLabelSelectorList[i].textContent === labelName) {
                cy.get(stateItemLabelSelectorList[i])
                    .parents('.cvat-objects-sidebar-state-item')
                    .should('have.attr', 'id')
                    .then((id) => (Number(id.match(/\d+$/))));
            }
        }
    });
});

Cypress.Commands.add('closeModalUnsupportedPlatform', () => {
    if (Cypress.browser.family !== 'chromium' && !window.localStorage.getItem('platformNotiticationShown')) {
        cy.get('.cvat-modal-unsupported-platform-warning').within(() => {
            cy.contains('button', 'OK').click();
        });
    }
});

Cypress.Commands.add('exportTask', ({
    type, format, archiveCustomName,
    targetStorage = null, useDefaultLocation = true,
}) => {
    cy.clickInTaskMenu('Export task dataset', true);
    cy.get('.cvat-modal-export-task').should('be.visible').find('.cvat-modal-export-select').click();
    cy.contains('.cvat-modal-export-option-item', format).should('be.visible').click();
    cy.get('.cvat-modal-export-task').find('.cvat-modal-export-select').should('contain.text', format);
    if (type === 'dataset') {
        cy.get('.cvat-modal-export-task').find('.cvat-modal-export-save-images').should('not.be.checked').click();
    }
    if (archiveCustomName) {
        cy.get('.cvat-modal-export-task').find('.cvat-modal-export-filename-input').type(archiveCustomName);
    }
    if (!useDefaultLocation) {
        cy.get('.cvat-modal-export-task').find('.cvat-settings-switch').click();
        cy.get('.cvat-select-target-storage').within(() => {
            cy.get('.ant-select-selection-item').click();
        });
        cy.contains('.cvat-select-target-storage-location', targetStorage.location).should('be.visible').click();

        if (targetStorage.cloudStorageId) {
            cy.get('.cvat-search-target-storage-cloud-storage-field').click();
            cy.get('.cvat-cloud-storage-select-provider').click();
        }
    }
    cy.contains('.cvat-modal-export-task button', 'OK').click();
    cy.get('.cvat-notification-notice-export-task-start').should('be.visible');
    cy.closeNotification('.cvat-notification-notice-export-task-start');
});

Cypress.Commands.add('exportJob', ({
    type, format, archiveCustomName,
    targetStorage = null, useDefaultLocation = true, jobOnTaskPage = null,
}) => {
    if (!jobOnTaskPage) {
        cy.interactMenu('Export job dataset');
    } else {
        cy.get('.cvat-job-item').contains('a', `Job #${jobOnTaskPage}`)
            .parents('.cvat-job-item')
            .find('.cvat-job-item-more-button')
            .click();
        cy.contains('Export annotations').click();
    }
    cy.get('.cvat-modal-export-job').should('be.visible').find('.cvat-modal-export-select').click();
    cy.get('.ant-select-dropdown')
        .not('.ant-select-dropdown-hidden')
        .not('.ant-slide-up')
        .within(() => {
            cy.contains('.cvat-modal-export-option-item', format).scrollIntoView();
        });
    cy.contains('.cvat-modal-export-option-item', format).should('be.visible').click();
    cy.get('.cvat-modal-export-job').find('.cvat-modal-export-select').should('contain.text', format);
    if (type === 'dataset') {
        cy.get('.cvat-modal-export-job').find('.cvat-modal-export-save-images').should('not.be.checked').click();
    }
    if (archiveCustomName) {
        cy.get('.cvat-modal-export-job').find('.cvat-modal-export-filename-input').type(archiveCustomName);
    }
    if (!useDefaultLocation) {
        cy.get('.cvat-modal-export-job').find('.cvat-settings-switch').click();
        cy.get('.cvat-select-target-storage').within(() => {
            cy.get('.ant-select-selection-item').click();
        });
        cy.contains('.cvat-select-target-storage-location', targetStorage.location).should('be.visible').click();

        if (targetStorage.cloudStorageId) {
            cy.get('.cvat-search-target-storage-cloud-storage-field').click();
            cy.get('.cvat-cloud-storage-select-provider').click();
        }
    }
    cy.get('.cvat-modal-export-job').contains('button', 'OK').click();
    cy.get('.cvat-notification-notice-export-job-start').should('be.visible');
    cy.closeNotification('.cvat-notification-notice-export-job-start');
});

Cypress.Commands.add('downloadExport', ({ expectNotification = true } = {}) => {
    if (expectNotification) {
        cy.verifyNotification();
    }
    cy.get('.cvat-header-requests-button').click();
    cy.get('.cvat-spinner').should('not.exist');
    cy.get('.cvat-requests-list').should('be.visible');
    cy.get('.cvat-requests-card').first().within(() => {
        cy.get('.cvat-requests-page-actions-button').click();
    });
    cy.intercept('GET', '**/download?rq_id=*').as('download');
    cy.get('.ant-dropdown')
        .not('.ant-dropdown-hidden')
        .within(() => {
            cy.contains('[role="menuitem"]', 'Download').click();
        });
    cy.wait('@download', { requestTimeout: 10000 })
        .then((download) => {
            const filename = download.response.headers['content-disposition'].split(';')[1].split('filename=')[1];
            // need to remove quotes
            return filename.substring(1, filename.length - 1);
        });
});

Cypress.Commands.add('goBack', () => {
    cy.go('back');
    cy.get('.cvat-spinner').should('not.exist');
});

Cypress.Commands.add('renameTask', (oldName, newName) => {
    cy.get('.cvat-task-details-task-name').within(() => {
        cy.get('[aria-label="edit"]').click();
    });
    cy.contains('.cvat-text-color', oldName).type(`{selectall}{backspace}${newName}{Enter}`);
    cy.get('.cvat-spinner').should('not.exist');
    cy.contains('.cvat-task-details-task-name', newName).should('exist');
});

Cypress.Commands.add('shapeRotate', (shape, expectedRotateDeg, pressShift = false) => {
    cy.get(shape).trigger('mousemove');
    cy.get(shape).trigger('mouseover');
    cy.get(shape).should('have.class', 'cvat_canvas_shape_activated');
    cy.get('.svg_select_points_rot').then(($el) => {
        const rect = $el[0].getBoundingClientRect();
        let { x, y } = rect;
        const { width, height } = rect;
        x += width / 2;
        y += height / 2;

        cy.get('#root').trigger('mousemove', x, y);
        cy.get('#root').trigger('mouseenter', x, y);
        cy.get('.svg_select_points_rot').should('have.class', 'cvat_canvas_selected_point');
        cy.get('#root').trigger('mousedown', x, y, { button: 0 });
        if (pressShift) {
            cy.get('body').type('{shift}', { release: false });
        }
        cy.get('#root').trigger('mousemove', x + 20, y);
        cy.get(shape).should('have.attr', 'transform');
        cy.document().then((doc) => {
            const modShapeIDString = shape.substring(1); // Remove "#" from the shape id string
            const shapeTransformMatrix = decomposeMatrix(doc.getElementById(modShapeIDString).getCTM());
            cy.get('#cvat_canvas_text_content').should('contain.text', `${shapeTransformMatrix}°`);
            expect(`${shapeTransformMatrix}°`).to.be.equal(`${expectedRotateDeg}°`);
        });
        cy.get('#root').trigger('mouseup');
    });
});

Cypress.Commands.add('deleteFrame', (action = 'delete') => {
    cy.intercept('PATCH', '/api/jobs/**/data/meta**').as('patchMeta');
    if (action === 'restore') {
        cy.get('.cvat-player-restore-frame').click();
    } else if (action === 'delete') {
        cy.clickDeleteFrameAnnotationView();
    }
    cy.saveJob('PATCH', 200);
    cy.wait('@patchMeta').its('response.statusCode').should('equal', 200);
});

Cypress.Commands.add('verifyNotification', () => {
    cy.get('.ant-notification-notice-info').should('be.visible');
    cy.closeNotification('.ant-notification-notice-info');
});

Cypress.Commands.add('goToCloudStoragesPage', () => {
    cy.intercept('GET', '/api/cloudstorages?**').as('getCloudStorages');
    cy.get('a[value="cloudstorages"]').click();
    cy.url().should('include', '/cloudstorages');
    cy.wait('@getCloudStorages');
});

Cypress.Commands.add('deleteCloudStorage', (displayName) => {
    cy.get('.cvat-cloud-storage-item-menu-button').click();
    cy.get('.ant-dropdown')
        .not('.ant-dropdown-hidden')
        .within(() => {
            cy.contains('[role="menuitem"]', 'Delete').click();
        });
    cy.get('.cvat-modal-confirm-delete-cloud-storage')
        .should('contain', `You are going to remove the cloudstorage "${displayName}"`)
        .within(() => {
            cy.contains('button', 'Delete').click();
        });
});

Cypress.Commands.add('createJob', (options = {
    jobType: 'Ground truth',
    frameSelectionMethod: 'Random',
    quantity: null,
    frameCount: null,
    randomSeed: null,
    fromTaskPage: true,
}) => {
    const {
        jobType,
        frameSelectionMethod,
        quantity,
        frameCount,
        randomSeed,
        fromTaskPage,
    } = options;

    if (fromTaskPage) {
        cy.get('.cvat-create-job').click({ force: true });
    }
    cy.url().should('include', '/jobs/create');

    cy.get('.cvat-select-job-type').click();
    cy.get('.ant-select-dropdown')
        .not('.ant-select-dropdown-hidden')
        .first()
        .within(() => {
            cy.get(`.ant-select-item-option[title="${jobType}"]`).click();
        });

    cy.get('.cvat-select-frame-selection-method').click();
    cy.get('.ant-select-dropdown')
        .not('.ant-select-dropdown-hidden')
        .first()
        .within(() => {
            cy.get(`.ant-select-item-option[title="${frameSelectionMethod}"]`).click();
        });

    if (quantity) {
        cy.get('.cvat-input-frame-quantity').clear();
        cy.get('.cvat-input-frame-quantity').type(quantity);
    } else if (frameCount) {
        cy.get('.cvat-input-frame-count').clear();
        cy.get('.cvat-input-frame-count').type(frameCount);
    }

    if (randomSeed) {
        cy.get('.cvat-input-seed').clear();
        cy.get('.cvat-input-seed').type(randomSeed);
    }

    cy.contains('button', 'Submit').click();

    cy.get('.cvat-spinner').should('not.exist');
    cy.url().should('match', /\/tasks\/\d+\/jobs\/\d+/);
});

Cypress.Commands.add('deleteJob', (jobID) => {
    cy.get('.cvat-job-item').contains('a', `Job #${jobID}`)
        .parents('.cvat-job-item')
        .find('.cvat-job-item-more-button')
        .click();
    cy.get('.ant-dropdown')
        .not('.ant-dropdown-hidden')
        .within(() => {
            cy.contains('[role="menuitem"]', 'Delete').click();
        });
    cy.get('.cvat-modal-confirm-delete-job')
        .should('contain', `The job ${jobID} will be deleted`)
        .within(() => {
            cy.contains('button', 'Delete').click();
        });
    cy.get('.cvat-job-item').contains('a', `Job #${jobID}`)
        .parents('.cvat-job-item')
        .should('have.css', 'opacity', '0.5');
});

Cypress.Commands.add('drawMask', (instructions) => {
    for (const instruction of instructions) {
        const { method } = instruction;
        if (method === 'brush-size') {
            const { value } = instruction;
            cy.get('.cvat-brush-tools-brush').click();
            cy.get('.cvat-brush-tools-brush-size').within(() => {
                cy.get('input').clear();
                cy.get('input').type(`${value}`);
            });
        } else {
            const { coordinates } = instruction;
            if (['brush', 'eraser'].includes(method)) {
                if (method === 'eraser') {
                    cy.get('.cvat-brush-tools-eraser').click();
                } else {
                    cy.get('.cvat-brush-tools-brush').click();
                }

                cy.get('.cvat-canvas-container').then(([$canvas]) => {
                    const [initX, initY] = coordinates[0];
                    cy.wrap($canvas).trigger('mousemove', { clientX: initX, clientY: initY, bubbles: true });
                    cy.wrap($canvas).trigger('mousedown', {
                        clientX: initX, clientY: initY, button: 0, bubbles: true,
                    });
                    for (const coord of coordinates) {
                        const [clientX, clientY] = coord;
                        cy.wrap($canvas).trigger('mousemove', { clientX, clientY, bubbles: true });
                    }
                    cy.wrap($canvas).trigger('mousemove', { clientX: initX, clientY: initY, bubbles: true });
                    cy.wrap($canvas).trigger('mouseup', { bubbles: true });
                });
            } else if (['polygon-plus', 'polygon-minus'].includes(method)) {
                if (method === 'polygon-plus') {
                    cy.get('.cvat-brush-tools-polygon-plus').click();
                } else {
                    cy.get('.cvat-brush-tools-polygon-minus').click();
                }

                cy.get('.cvat-canvas-container').then(($canvas) => {
                    for (const [x, y] of coordinates) {
                        cy.wrap($canvas).click(x, y);
                    }
                });
            }
        }
    }
});

Cypress.Commands.add('startMaskDrawing', () => {
    cy.get('.cvat-draw-mask-control ').click();
    cy.get('.cvat-draw-mask-popover').should('exist').and('be.visible').within(() => {
        cy.get('button').click();
    });
    cy.get('.cvat-brush-tools-toolbox').should('exist').and('be.visible');
});

Cypress.Commands.add('finishMaskDrawing', () => {
    cy.get('.cvat-brush-tools-brush').click();
    cy.get('.cvat-brush-tools-finish').click();
    cy.hideTooltips();
});

Cypress.Commands.add('sliceShape', (
    object,
    coordinates,
    options = {
        shortcut: null,
        slipMode: false,
    },
) => {
    const { shortcut, slipMode } = options;
    if (shortcut) {
        cy.get('body').type(shortcut);
    } else {
        cy.get('.cvat-slice-control').click();
        cy.get('.cvat-slice-control').trigger('mouseleave');
    }

    cy.get('.cvat-canvas-hints-container').within(() => {
        cy.contains('Click a mask or polygon shape you would like to slice').should('exist');
    });

    const [initialX, initialY] = coordinates.shift();
    cy.get(object).click(initialX, initialY);
    cy.get('.cvat-canvas-hints-container').within(() => {
        cy.contains('Set initial point on the shape contour').should('exist');
    });

    cy.get('.cvat-canvas-container').then(($canvas) => {
        if (slipMode) {
            const [initX, initY] = coordinates.shift();
            cy.wrap($canvas).click(initX, initY);
            const [endX, endY] = coordinates.pop();

            for (const [x, y] of coordinates) {
                cy.wrap($canvas).trigger('mousemove', x, y, { button: 0, shiftKey: true, bubbles: true });
            }
            cy.wrap($canvas).click(endX, endY);
        } else {
            for (const [x, y] of coordinates) {
                cy.wrap($canvas).click(x, y);
            }
        }
    });
});

Cypress.Commands.add('joinShapes', (
    objects,
    coordinates,
    options = {
        shortcut: null,
    },
) => {
    const { shortcut } = options;

    const interactWithTool = () => {
        if (shortcut) {
            cy.get('body').type(shortcut);
        } else {
            cy.get('.cvat-join-control').click();
            cy.get('.cvat-join-control').trigger('mouseleave');
        }
    };
    interactWithTool();

    cy.get('.cvat-canvas-hints-container').within(() => {
        cy.contains('Click masks you would like to join').should('exist');
    });

    for (const [index, object] of objects.entries()) {
        cy.get(object).click(coordinates[index][0], coordinates[index][1]);
    }
    interactWithTool();
});

Cypress.Commands.add('interactAnnotationObjectMenu', (parentSelector, button) => {
    cy.get(parentSelector).within(() => {
        cy.get('[aria-label="more"]').click();
    });

    cy.document().find('.cvat-object-item-menu').within(() => {
        cy.contains('button', button).click();
    });
});

Cypress.Commands.add('hideTooltips', () => {
    cy.wait(500); // wait while tooltips are opened

    cy.document().then((doc) => {
        const tooltips = Array.from(doc.querySelectorAll('.ant-tooltip'));
        if (tooltips.length > 0) {
            cy.get('.ant-tooltip').invoke('hide');
        }
    });
});

Cypress.Commands.add('checkDeletedFrameVisibility', () => {
    cy.openSettings();
    cy.get('.cvat-workspace-settings-show-deleted').within(() => {
        cy.get('[type="checkbox"]').should('not.be.checked').check();
    });
    cy.closeSettings();
});

Cypress.Commands.add('checkCsvFileContent', (expectedFileName, header, rowsCount, checkRow = null) => {
    const downloadsFolder = Cypress.config('downloadsFolder');
    const filePath = `${downloadsFolder}/${expectedFileName}`;
    cy.readFile(filePath).then((csv) => {
        const rows = csv.split('\n');
        expect(rows.length).to.equal(rowsCount);
        expect(rows[0]).to.include(header);
        if (checkRow) {
            rows.slice(1).forEach(checkRow);
        }
    });
});

Cypress.Commands.overwrite('visit', (orig, url, options) => {
    orig(url, options);
    cy.closeModalUnsupportedPlatform();
});

Cypress.Commands.overwrite('reload', (orig, options) => {
    orig(options);
    cy.closeModalUnsupportedPlatform();
});

Cypress.Commands.add('clickDeleteFrameAnnotationView', () => {
    cy.get('.cvat-player-delete-frame').click();
    cy.get('.cvat-modal-delete-frame').within(() => {
        cy.contains('button', 'Delete').click();
    });
});

Cypress.Commands.add('clickSaveAnnotationView', () => {
    cy.get('button').contains('Save').click();
    cy.get('button').contains('Save').trigger('mouseout');
});

Cypress.Commands.add('makeCustomImage', (directory, fileName,
    width, height, fontSize, backColor, textColor, posX, posY,
    message, extension = 'png', maxWidth = undefined) => {
    cy.window().then(async ($win) => {
        const ofc = new $win.OffscreenCanvas(width, height);
        const ctx = ofc.getContext('2d');

        ctx.fillStyle = backColor;
        ctx.fillRect(0, 0, width, height);

        ctx.font = `${fontSize}px Impact`;

        ctx.fillStyle = textColor;
        ctx.textBaseline = 'top'; // so that text aligns with tracking coords
        ctx.fillText(message, posX, posY, maxWidth);

        cy.bufferToImage(directory, fileName, extension,
            await (await ofc.convertToBlob()).arrayBuffer(),
        );
    });
});

Cypress.Commands.add('checkSlidersValues', (wrapper, slidersClassNames, expectedResults) => {
    cy.get(wrapper).within(() => {
        cy.wrap(slidersClassNames).each(($el, index) => {
            cy.wrap($el)
                .get($el)
                .within(() => {
                    cy.get('[role=slider]')
                        .should('have.attr', 'aria-valuenow', expectedResults[index]);
                });
        });
    });
});

Cypress.Commands.add('applyActionToSliders', (wrapper, slidersClassNames, action) => {
    cy.get(wrapper).within(() => {
        cy.wrap(slidersClassNames).each(($el) => {
            cy.wrap($el)
                .get($el)
                .within(() => {
                    cy.get('[role=slider]').type(action);
                });
        });
    });
    cy.get('.ant-tooltip').invoke('hide');
});

Cypress.Commands.add('mergeConsensusTask', (status = 202) => {
    cy.intercept('POST', '/api/consensus/merges**').as('mergeTask');

    cy.get('.cvat-task-details-wrapper').should('be.visible');
    cy.contains('button', 'Actions').click();
    cy.contains('Merge consensus jobs').should('be.visible').click();
    cy.get('.cvat-modal-confirm-consensus-merge-task')
        .contains('button', 'Merge')
        .click();

    cy.wait('@mergeTask').its('response.statusCode').should('eq', status);
});

Cypress.Commands.add('mergeConsensusJob', (jobID, status = 202) => {
    cy.intercept('POST', '/api/consensus/merges**').as('mergeJob');
    cy.get('.cvat-job-item')
        .filter(':has(.cvat-tag-consensus)')
        .filter(`:contains("Job #${jobID}")`)
        .find('.anticon-more').first().click();

    cy.get('.ant-dropdown-menu').contains('li', 'Merge consensus job').click();
    cy.get('.cvat-modal-confirm-consensus-merge-job')
        .contains('button', 'Merge')
        .click();

    cy.wait('@mergeJob').its('response.statusCode').should('eq', status);
});<|MERGE_RESOLUTION|>--- conflicted
+++ resolved
@@ -91,7 +91,6 @@
     cy.wait('@deleteUser');
 });
 
-<<<<<<< HEAD
 Cypress.Commands.add('headlessDeleteUserByUsername', (username) => {
     cy.headlessGetUserId(username).then((id) => {
         cy.headlessDeleteUser(id);
@@ -161,11 +160,7 @@
     });
 });
 
-Cypress.Commands.add('deleteTasks', (authResponse, tasksToDelete) => {
-    const authKey = authResponse.body.key;
-=======
 Cypress.Commands.add('deleteTasks', (authHeaders, tasksToDelete) => {
->>>>>>> e90d8317
     cy.request({
         url: '/api/tasks?page_size=all',
         headers: authHeaders,
