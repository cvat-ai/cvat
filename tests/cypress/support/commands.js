// Copyright (C) 2020-2022 Intel Corporation
//
// SPDX-License-Identifier: MIT

/// <reference types="cypress" />

import { decomposeMatrix } from './utils';

require('cypress-file-upload');
require('../plugins/imageGenerator/imageGeneratorCommand');
require('../plugins/createZipArchive/createZipArchiveCommand');
require('cypress-localstorage-commands');
require('../plugins/compareImages/compareImagesCommand');
require('../plugins/unpackZipArchive/unpackZipArchiveCommand');
require('cy-verify-downloads').addCustomCommand();

let selectedValueGlobal = '';

Cypress.Commands.add('login', (username = Cypress.env('user'), password = Cypress.env('password'), page = 'tasks') => {
    cy.get('[placeholder="Username"]').type(username);
    cy.get('[placeholder="Password"]').type(password);
    cy.get('[type="submit"]').click();
    cy.url().should('contain', `/${page}`);
    cy.document().then((doc) => {
        const loadSettingFailNotice = Array.from(doc.querySelectorAll('.cvat-notification-notice-load-settings-fail'));
        if (loadSettingFailNotice.length > 0) {
            cy.closeNotification('.cvat-notification-notice-load-settings-fail');
        }
    });
});

Cypress.Commands.add('logout', (username = Cypress.env('user')) => {
    cy.get('.cvat-right-header').within(() => {
        cy.get('.cvat-header-menu-user-dropdown-user').should('have.text', username).trigger('mouseover');
    });
    cy.get('span[aria-label="logout"]').click();
    cy.url().should('include', '/auth/login');
    cy.visit('/auth/login'); // clear query parameter "next"
    cy.closeModalUnsupportedPlatform();
});

Cypress.Commands.add('userRegistration', (firstName, lastName, userName, emailAddr, password) => {
    cy.get('#firstName').type(firstName);
    cy.get('#lastName').type(lastName);
    cy.get('#username').type(userName);
    cy.get('#email').type(emailAddr);
    cy.get('#password1').type(password);
    cy.get('#password2').type(password);
    cy.get('.register-form-button').click();
    if (Cypress.browser.family === 'chromium') {
        cy.url().should('include', '/tasks');
    }
});

Cypress.Commands.add('getAuthKey', () => {
    cy.request({
        method: 'POST',
        url: '/api/v1/auth/login',
        body: {
            username: Cypress.env('user'),
            email: Cypress.env('email'),
            password: Cypress.env('password'),
        },
    });
});

Cypress.Commands.add('deleteUsers', (authResponse, accountsToDelete) => {
    const authKey = authResponse.body.key;
    cy.request({
        url: '/api/v1/users?page_size=all',
        headers: {
            Authorization: `Token ${authKey}`,
        },
    }).then((_response) => {
        const responseResult = _response.body.results;
        for (const user of responseResult) {
            const { id, username } = user;
            for (const account of accountsToDelete) {
                if (username === account) {
                    cy.request({
                        method: 'DELETE',
                        url: `/api/v1/users/${id}`,
                        headers: {
                            Authorization: `Token ${authKey}`,
                        },
                    });
                }
            }
        }
    });
});

Cypress.Commands.add('changeUserActiveStatus', (authKey, accountsToChangeActiveStatus, isActive) => {
    cy.request({
        url: '/api/v1/users?page_size=all',
        headers: {
            Authorization: `Token ${authKey}`,
        },
    }).then((response) => {
        const responceResult = response.body.results;
        responceResult.forEach((user) => {
            const userId = user.id;
            const userName = user.username;
            if (userName.includes(accountsToChangeActiveStatus)) {
                cy.request({
                    method: 'PATCH',
                    url: `/api/v1/users/${userId}`,
                    headers: {
                        Authorization: `Token ${authKey}`,
                    },
                    body: {
                        is_active: isActive,
                    },
                });
            }
        });
    });
});

Cypress.Commands.add('checkUserStatuses', (authKey, userName, staffStatus, superuserStatus, activeStatus) => {
    cy.request({
        url: '/api/v1/users?page_size=all',
        headers: {
            Authorization: `Token ${authKey}`,
        },
    }).then((response) => {
        const responceResult = response.body.results;
        responceResult.forEach((user) => {
            if (user.username.includes(userName)) {
                expect(staffStatus).to.be.equal(user.is_staff);
                expect(superuserStatus).to.be.equal(user.is_superuser);
                expect(activeStatus).to.be.equal(user.is_active);
            }
        });
    });
});

Cypress.Commands.add('deleteTasks', (authResponse, tasksToDelete) => {
    const authKey = authResponse.body.key;
    cy.request({
        url: '/api/v1/tasks?page_size=all',
        headers: {
            Authorization: `Token ${authKey}`,
        },
    }).then((_response) => {
        const responceResult = _response.body.results;
        for (const task of responceResult) {
            const { id, name } = task;
            for (const taskToDelete of tasksToDelete) {
                if (name === taskToDelete) {
                    cy.request({
                        method: 'DELETE',
                        url: `/api/v1/tasks/${id}`,
                        headers: {
                            Authorization: `Token ${authKey}`,
                        },
                    });
                }
            }
        }
    });
});

Cypress.Commands.add(
    'createAnnotationTask',
    (
        taskName = 'New annotation task',
        labelName = 'Some label',
        attrName = 'Some attr name',
        textDefaultValue = 'Some default value for type Text',
        image = 'image.png',
        multiAttrParams,
        advancedConfigurationParams,
        forProject = false,
        attachToProject = false,
        projectName,
        expectedResult = 'success',
        projectSubsetFieldValue = 'Test',
    ) => {
        cy.get('#cvat-create-task-button').click({ force: true });
        cy.url().should('include', '/tasks/create');
        cy.get('[id="name"]').type(taskName);
        if (!forProject) {
            cy.get('.cvat-constructor-viewer-new-item').click();
            cy.get('[placeholder="Label name"]').type(labelName);
            cy.get('.cvat-new-attribute-button').click();
            cy.get('[placeholder="Name"]').type(attrName);
            cy.get('.cvat-attribute-type-input').click();
            cy.get('.cvat-attribute-type-input-text').click();
            cy.get('[placeholder="Default value"]').type(textDefaultValue);
            if (multiAttrParams) {
                cy.updateAttributes(multiAttrParams);
            }
            cy.contains('button', 'Done').click();
        } else {
            if (attachToProject) {
                cy.get('.cvat-project-search-field').click();
                cy.get('.ant-select-dropdown')
                    .not('.ant-select-dropdown-hidden')
                    .within(() => {
                        cy.get(`.ant-select-item-option[title="${projectName}"]`).click();
                    });
            }
            cy.get('.cvat-project-search-field').within(() => {
                cy.get('[type="search"]').should('have.value', projectName);
            });
            cy.get('.cvat-project-subset-field').type(projectSubsetFieldValue);
            cy.get('.cvat-constructor-viewer-new-item').should('not.exist');
        }
        cy.get('input[type="file"]').attachFile(image, { subjectType: 'drag-n-drop' });
        if (advancedConfigurationParams) {
            cy.advancedConfiguration(advancedConfigurationParams);
        }
        cy.contains('button', 'Submit').click();
        if (expectedResult === 'success') {
            cy.get('.cvat-notification-create-task-success').should('exist').find('[data-icon="close"]').click();
        }
        if (!forProject) {
            cy.goToTaskList();
        } else {
            cy.goToProjectsList();
        }
    },
);

Cypress.Commands.add('openTask', (taskName, projectSubsetFieldValue) => {
    cy.contains('strong', taskName).parents('.cvat-tasks-list-item').contains('a', 'Open').click({ force: true });
    cy.get('.cvat-task-details').should('exist');
    if (projectSubsetFieldValue) {
        cy.get('.cvat-project-subset-field').find('input').should('have.attr', 'value', projectSubsetFieldValue);
    }
});

Cypress.Commands.add('saveJob', (method = 'PATCH', status = 200, as = 'saveJob') => {
    cy.intercept(method, '/api/v1/jobs/**').as(as);
    cy.get('button').contains('Save').click({ force: true }).trigger('mouseout');
    cy.wait(`@${as}`).its('response.statusCode').should('equal', status);
});

Cypress.Commands.add('getJobNum', (jobID) => {
    const jobsKey = [];
    cy.document().then((doc) => {
        const jobs = Array.from(doc.querySelectorAll('.cvat-task-jobs-table-row'));
        for (let i = 0; i < jobs.length; i++) {
            jobsKey.push(jobs[i].getAttribute('data-row-key'));
        }
        const minKey = Math.min(...jobsKey);
        return minKey + jobID;
    });
});

Cypress.Commands.add('openJob', (jobID = 0, removeAnnotations = true, expectedFail = false) => {
    cy.getJobNum(jobID).then(($job) => {
        cy.get('.cvat-task-jobs-table-row').contains('a', `Job #${$job}`).click();
    });
    cy.url().should('include', '/jobs');
    if (expectedFail) {
        cy.get('.cvat-canvas-container').should('not.exist');
    } else {
        cy.get('.cvat-canvas-container').should('exist');
    }
    if (removeAnnotations) {
        cy.document().then((doc) => {
            const objects = Array.from(doc.querySelectorAll('.cvat_canvas_shape'));
            if (typeof objects !== 'undefined' && objects.length > 0) {
                cy.removeAnnotations();
                cy.saveJob('PUT');
            }
        });
    }
});

Cypress.Commands.add('openTaskJob', (taskName, jobID = 0, removeAnnotations = true, expectedFail = false) => {
    cy.openTask(taskName);
    cy.openJob(jobID, removeAnnotations, expectedFail);
});

Cypress.Commands.add('interactControlButton', (objectType) => {
    cy.get('body').trigger('mousedown');
    cy.get(`.cvat-${objectType}-control`).trigger('mouseover');
    cy.get(`.cvat-${objectType}-popover`)
        .should('be.visible')
        .should('have.attr', 'style')
        .should('not.include', 'pointer-events: none');
});

Cypress.Commands.add('createRectangle', (createRectangleParams) => {
    cy.interactControlButton('draw-rectangle');
    cy.switchLabel(createRectangleParams.labelName, 'draw-rectangle');
    cy.get('.cvat-draw-rectangle-popover').within(() => {
        cy.get('.ant-select-selection-item').then(($labelValue) => {
            selectedValueGlobal = $labelValue.text();
        });
        cy.contains('.ant-radio-wrapper', createRectangleParams.points).click();
        cy.contains('button', createRectangleParams.type).click();
    });
    cy.get('.cvat-canvas-container')
        .click(createRectangleParams.firstX, createRectangleParams.firstY)
        .click(createRectangleParams.secondX, createRectangleParams.secondY);
    if (createRectangleParams.points === 'By 4 Points') {
        cy.get('.cvat-canvas-container')
            .click(createRectangleParams.thirdX, createRectangleParams.thirdY)
            .click(createRectangleParams.fourthX, createRectangleParams.fourthY);
    }
    cy.checkPopoverHidden('draw-rectangle');
    cy.checkObjectParameters(createRectangleParams, 'RECTANGLE');
});

Cypress.Commands.add('switchLabel', (labelName, objectType) => {
    cy.get(`.cvat-${objectType}-popover`).find('.ant-select-selection-item').click();
    cy.get('.ant-select-dropdown')
        .not('.ant-select-dropdown-hidden')
        .find(`.ant-select-item-option[title="${labelName}"]`)
        .click();
});

Cypress.Commands.add('checkPopoverHidden', (objectType) => {
    cy.get(`.cvat-${objectType}-popover`).should('be.hidden');
});

Cypress.Commands.add('checkObjectParameters', (objectParameters, objectType) => {
    const listCanvasShapeId = [];
    cy.document().then((doc) => {
        const listCanvasShape = Array.from(doc.querySelectorAll('.cvat_canvas_shape'));
        for (let i = 0; i < listCanvasShape.length; i++) {
            listCanvasShapeId.push(listCanvasShape[i].id.match(/\d+$/));
        }
        const maxId = Math.max(...listCanvasShapeId);
        cy.get(`#cvat_canvas_shape_${maxId}`).should('be.visible');
        cy.get(`#cvat-objects-sidebar-state-item-${maxId}`)
            .should('contain', maxId)
            .and('contain', `${objectType} ${objectParameters.type.toUpperCase()}`)
            .within(() => {
                cy.get('.ant-select-selection-item').should('have.text', selectedValueGlobal);
            });
    });
});

Cypress.Commands.add('createPoint', (createPointParams) => {
    cy.interactControlButton('draw-points');
    cy.switchLabel(createPointParams.labelName, 'draw-points');
    cy.get('.cvat-draw-points-popover').within(() => {
        cy.get('.ant-select-selection-item').then(($labelValue) => {
            selectedValueGlobal = $labelValue.text();
        });
        if (createPointParams.numberOfPoints) {
            cy.get('.ant-input-number-input').clear().type(createPointParams.numberOfPoints);
        }
        cy.contains('button', createPointParams.type).click();
    });
    createPointParams.pointsMap.forEach((element) => {
        cy.get('.cvat-canvas-container').click(element.x, element.y);
    });
    if (createPointParams.finishWithButton) {
        cy.contains('span', 'Done').click();
    } else if (!createPointParams.numberOfPoints) {
        const keyCodeN = 78;
        cy.get('.cvat-canvas-container')
            .trigger('keydown', { keyCode: keyCodeN, code: 'KeyN' })
            .trigger('keyup', { keyCode: keyCodeN, code: 'KeyN' });
    }
    cy.checkPopoverHidden('draw-points');
    cy.checkObjectParameters(createPointParams, 'POINTS');
});

Cypress.Commands.add('createEllipse', (createEllipseParams) => {
    cy.interactControlButton('draw-ellipse');
    cy.switchLabel(createEllipseParams.labelName, 'draw-ellipse');
    cy.get('.cvat-draw-ellipse-popover').within(() => {
        cy.get('.ant-select-selection-item').then(($labelValue) => {
            selectedValueGlobal = $labelValue.text();
        });
        cy.contains('button', createEllipseParams.type).click();
    });
    cy.get('.cvat-canvas-container')
        .click(createEllipseParams.cx, createEllipseParams.cy)
        .click(createEllipseParams.rightX, createEllipseParams.topY);
    cy.checkPopoverHidden('draw-ellipse');
    cy.checkObjectParameters(createEllipseParams, 'ELLIPSE');
});

Cypress.Commands.add('changeAppearance', (colorBy) => {
    cy.get('.cvat-appearance-color-by-radio-group').within(() => {
        cy.get('[type="radio"]').check(colorBy, { force: true });
    });
});

Cypress.Commands.add('shapeGrouping', (firstX, firstY, lastX, lastY) => {
    const keyCodeG = 71;
    cy.get('.cvat-canvas-container')
        .trigger('keydown', { keyCode: keyCodeG, code: 'KeyG' })
        .trigger('keyup', { keyCode: keyCodeG, code: 'KeyG' })
        .trigger('mousedown', firstX, firstY, { which: 1 })
        .trigger('mousemove', lastX, lastY)
        .trigger('mouseup', lastX, lastY)
        .trigger('keydown', { keyCode: keyCodeG, code: 'KeyG' })
        .trigger('keyup', { keyCode: keyCodeG, code: 'KeyG' });
});

Cypress.Commands.add('createPolygon', (createPolygonParams) => {
    if (!createPolygonParams.reDraw) {
        cy.interactControlButton('draw-polygon');
        cy.switchLabel(createPolygonParams.labelName, 'draw-polygon');
        cy.get('.cvat-draw-polygon-popover').within(() => {
            cy.get('.ant-select-selection-item').then(($labelValue) => {
                selectedValueGlobal = $labelValue.text();
            });
            if (createPolygonParams.numberOfPoints) {
                cy.get('.ant-input-number-input').clear().type(createPolygonParams.numberOfPoints);
            }
            cy.contains('button', createPolygonParams.type).click();
        });
    }
    createPolygonParams.pointsMap.forEach((element) => {
        cy.get('.cvat-canvas-container').click(element.x, element.y);
    });
    if (createPolygonParams.finishWithButton) {
        cy.contains('span', 'Done').click();
    } else if (!createPolygonParams.numberOfPoints) {
        const keyCodeN = 78;
        cy.get('.cvat-canvas-container')
            .trigger('keydown', { keyCode: keyCodeN, code: 'KeyN' })
            .trigger('keyup', { keyCode: keyCodeN, code: 'KeyN' });
    }
    cy.checkPopoverHidden('draw-polygon');
    cy.checkObjectParameters(createPolygonParams, 'POLYGON');
});

Cypress.Commands.add('openSettings', () => {
    cy.get('.cvat-right-header').find('.cvat-header-menu-user-dropdown').trigger('mouseover', { which: 1 });
    cy.get('.anticon-setting').click();
    cy.get('.cvat-settings-modal').should('be.visible');
});

Cypress.Commands.add('closeSettings', () => {
    cy.get('.cvat-settings-modal').within(() => {
        cy.contains('button', 'Close').click();
    });
    cy.get('.cvat-settings-modal').should('not.be.visible');
});

Cypress.Commands.add('saveSettings', () => {
    cy.get('.cvat-settings-modal').within(() => {
        cy.contains('button', 'Save').click();
    });
});

Cypress.Commands.add('changeWorkspace', (mode) => {
    cy.get('.cvat-workspace-selector').click();
    cy.get('.cvat-workspace-selector-dropdown').within(() => {
        cy.get(`.ant-select-item-option[title="${mode}"]`).click();
    });

    cy.get('.cvat-workspace-selector').should('contain.text', mode);
});

Cypress.Commands.add('changeLabelAAM', (labelName) => {
    cy.get('.cvat-workspace-selector').then((value) => {
        const cvatWorkspaceSelectorValue = value.text();
        if (cvatWorkspaceSelectorValue.includes('Attribute annotation')) {
            cy.get('.cvat-attribute-annotation-sidebar-basics-editor').within(() => {
                cy.get('.ant-select-selector').click();
            });
            cy.get('.ant-select-dropdown')
                .not('.ant-select-dropdown-hidden')
                .within(() => {
                    cy.get(`.ant-select-item-option[title="${labelName}"]`).click();
                });
        }
    });
});

Cypress.Commands.add('createCuboid', (createCuboidParams) => {
    cy.interactControlButton('draw-cuboid');
    cy.switchLabel(createCuboidParams.labelName, 'draw-cuboid');
    cy.get('.cvat-draw-cuboid-popover').within(() => {
        cy.get('.ant-select-selection-item').then(($labelValue) => {
            selectedValueGlobal = $labelValue.text();
        });
        cy.contains(createCuboidParams.points).click();
        cy.contains('button', createCuboidParams.type).click();
    });
    cy.get('.cvat-canvas-container').click(createCuboidParams.firstX, createCuboidParams.firstY);
    cy.get('.cvat-canvas-container').click(createCuboidParams.secondX, createCuboidParams.secondY);
    if (createCuboidParams.points === 'By 4 Points') {
        cy.get('.cvat-canvas-container').click(createCuboidParams.thirdX, createCuboidParams.thirdY);
        cy.get('.cvat-canvas-container').click(createCuboidParams.fourthX, createCuboidParams.fourthY);
    }
    cy.checkPopoverHidden('draw-cuboid');
    cy.checkObjectParameters(createCuboidParams, 'CUBOID');
});

Cypress.Commands.add('updateAttributes', (multiAttrParams) => {
    const cvatAttributeInputsWrapperId = [];
    cy.get('.cvat-new-attribute-button').click();
    cy.document().then((doc) => {
        const cvatAttributeInputsWrapperList = Array.from(doc.querySelectorAll('.cvat-attribute-inputs-wrapper'));
        for (let i = 0; i < cvatAttributeInputsWrapperList.length; i++) {
            cvatAttributeInputsWrapperId.push(cvatAttributeInputsWrapperList[i].getAttribute('cvat-attribute-id'));
        }

        const minId = Math.min(...cvatAttributeInputsWrapperId);

        cy.get(`[cvat-attribute-id="${minId}"]`).within(() => {
            cy.get('.cvat-attribute-name-input').type(multiAttrParams.additionalAttrName);
            cy.get('.cvat-attribute-type-input').click();
        });
        cy.get('.ant-select-dropdown')
            .not('.ant-select-dropdown-hidden')
            .within(() => {
                cy.get(`.ant-select-item-option[title="${multiAttrParams.typeAttribute}"]`).click();
            });

        if (multiAttrParams.typeAttribute === 'Text' || multiAttrParams.typeAttribute === 'Number') {
            cy.get(`[cvat-attribute-id="${minId}"]`).within(() => {
                if (multiAttrParams.additionalValue !== '') {
                    cy.get('.cvat-attribute-values-input').type(multiAttrParams.additionalValue);
                } else {
                    cy.get('.cvat-attribute-values-input').clear();
                }
            });
        } else if (multiAttrParams.typeAttribute === 'Radio') {
            cy.get(`[cvat-attribute-id="${minId}"]`).within(() => {
                cy.get('.cvat-attribute-values-input').type(`${multiAttrParams.additionalValue}{Enter}`);
            });
        } else if (multiAttrParams.typeAttribute === 'Checkbox') {
            cy.get(`[cvat-attribute-id="${minId}"]`).within(() => {
                cy.get('.cvat-attribute-values-input').click();
            });
            cy.get('.ant-select-dropdown')
                .not('.ant-select-dropdown-hidden')
                .within(() => {
                    cy.get(`.ant-select-item-option[title="${multiAttrParams.additionalValue}"]`).click();
                });
        }
        if (multiAttrParams.mutable) {
            cy.get('.cvat-attribute-mutable-checkbox')
                .find('[type="checkbox"]')
                .should('not.be.checked')
                .check()
                .should('be.checked');
        }
    });
});

Cypress.Commands.add('createPolyline', (createPolylineParams) => {
    cy.interactControlButton('draw-polyline');
    cy.switchLabel(createPolylineParams.labelName, 'draw-polyline');
    cy.get('.cvat-draw-polyline-popover').within(() => {
        cy.get('.ant-select-selection-item').then(($labelValue) => {
            selectedValueGlobal = $labelValue.text();
        });
        if (createPolylineParams.numberOfPoints) {
            cy.get('.ant-input-number-input').clear().type(createPolylineParams.numberOfPoints);
        }
        cy.contains('button', createPolylineParams.type).click();
    });
    createPolylineParams.pointsMap.forEach((element) => {
        cy.get('.cvat-canvas-container').click(element.x, element.y);
    });
    if (createPolylineParams.finishWithButton) {
        cy.contains('span', 'Done').click();
    } else if (!createPolylineParams.numberOfPoints) {
        const keyCodeN = 78;
        cy.get('.cvat-canvas-container')
            .trigger('keydown', { keyCode: keyCodeN, code: 'KeyN' })
            .trigger('keyup', { keyCode: keyCodeN, code: 'KeyN' });
    }
    cy.checkPopoverHidden('draw-polyline');
    cy.checkObjectParameters(createPolylineParams, 'POLYLINE');
});

Cypress.Commands.add('deleteTask', (taskName) => {
    let taskId = '';
    cy.contains('.cvat-item-task-name', new RegExp(`^${taskName}$`))
        .parents('.cvat-task-item-description')
        .find('.cvat-item-task-id')
        .then(($taskId) => {
            taskId = $taskId.text().replace(/[^\d]/g, '');
            cy.contains('.cvat-item-task-name', new RegExp(`^${taskName}$`))
                .parents('.cvat-tasks-list-item')
                .find('.cvat-menu-icon')
                .trigger('mouseover');
            cy.get('.cvat-actions-menu')
                .should('be.visible')
                .find('[role="menuitem"]')
                .filter(':contains("Delete")')
                .last()
                .click();
            cy.get('.cvat-modal-confirm-delete-task')
                .should('contain', `The task ${taskId} will be deleted`)
                .within(() => {
                    cy.contains('button', 'Delete').click();
                });
            cy.get('.cvat-actions-menu').should('be.hidden');
        });
    cy.contains('.cvat-item-task-name', new RegExp(`^${taskName}$`))
        .parents('.cvat-tasks-list-item')
        .should('have.attr', 'style')
        .and('contain', 'pointer-events: none; opacity: 0.5;');
});

Cypress.Commands.add('advancedConfiguration', (advancedConfigurationParams) => {
    cy.contains('Advanced configuration').click();
    if (advancedConfigurationParams.multiJobs) {
        cy.get('#segmentSize').type(advancedConfigurationParams.segmentSize);
    }
    if (advancedConfigurationParams.sssFrame) {
        cy.get('#startFrame').type(advancedConfigurationParams.startFrame);
        cy.get('#stopFrame').type(advancedConfigurationParams.stopFrame);
        cy.get('#frameStep').type(advancedConfigurationParams.frameStep);
    }
    if (advancedConfigurationParams.chunkSize) {
        cy.get('#dataChunkSize').type(advancedConfigurationParams.chunkSize);
    }

    if (advancedConfigurationParams.overlapSize) {
        cy.get('#overlapSize').type(advancedConfigurationParams.overlapSize);
    }
});

Cypress.Commands.add('removeAnnotations', () => {
    cy.contains('.cvat-annotation-header-button', 'Menu').click();
    cy.get('.cvat-annotation-menu').within(() => {
        cy.contains('Remove annotations').click();
    });
    cy.get('.cvat-modal-confirm-remove-annotation').within(() => {
        cy.contains('button', 'Delete').click();
    });
});

Cypress.Commands.add('goToTaskList', () => {
    cy.get('a[value="tasks"]').click();
    cy.url().should('include', '/tasks');
});

Cypress.Commands.add('changeColorViaBadge', (labelColor) => {
    cy.get('.cvat-label-color-picker')
        .not('.ant-popover-hidden')
        .should('be.visible')
        .within(() => {
            cy.contains('hex').prev().clear().type(labelColor);
            cy.contains('button', 'Ok').click();
        });
    cy.get('.cvat-label-color-picker').should('be.hidden');
});

Cypress.Commands.add('collectLabelsName', () => {
    const listCvatConstructorViewerItemText = [];
    cy.get('.cvat-constructor-viewer').should('exist');
    cy.document().then((doc) => {
        const labels = Array.from(doc.querySelectorAll('.cvat-constructor-viewer-item'));
        for (let i = 0; i < labels.length; i++) {
            listCvatConstructorViewerItemText.push(labels[i].textContent);
        }
        return listCvatConstructorViewerItemText;
    });
});

Cypress.Commands.add('addNewLabel', (newLabelName, additionalAttrs, labelColor) => {
    cy.collectLabelsName().then((labelsNames) => {
        if (labelsNames.indexOf(newLabelName) === -1) {
            cy.contains('button', 'Add label').click();
            cy.get('[placeholder="Label name"]').type(newLabelName);
            if (labelColor) {
                cy.get('.cvat-change-task-label-color-badge').click();
                cy.changeColorViaBadge(labelColor);
            }
            if (additionalAttrs) {
                for (let i = 0; i < additionalAttrs.length; i++) {
                    cy.updateAttributes(additionalAttrs[i]);
                }
            }
            cy.contains('button', 'Done').click();
            cy.get('.cvat-constructor-viewer').should('be.visible');
        }
    });
});

Cypress.Commands.add('addNewLabelViaContinueButton', (additionalLabels) => {
    cy.collectLabelsName().then((labelsNames) => {
        if (additionalLabels.some((el) => labelsNames.indexOf(el) === -1)) {
            cy.get('.cvat-constructor-viewer-new-item').click();
            for (let j = 0; j < additionalLabels.length; j++) {
                cy.get('[placeholder="Label name"]').type(additionalLabels[j]);
                if (j !== additionalLabels.length - 1) {
                    cy.contains('button', 'Continue').click();
                } else {
                    cy.contains('button', 'Done').click();
                }
            }
        }
    });
});

Cypress.Commands.add('createTag', (labelName) => {
    cy.interactControlButton('setup-tag');
    cy.switchLabel(labelName, 'setup-tag');
    cy.get('.cvat-setup-tag-popover').within(() => {
        cy.get('button').click();
    });
});

Cypress.Commands.add('sidebarItemSortBy', (sortBy) => {
    cy.get('.cvat-objects-sidebar-ordering-selector').click();
    cy.get('.cvat-objects-sidebar-ordering-dropdown').within(() => {
        cy.get(`.ant-select-item-option[title="${sortBy}"]`).click();
    });
});

Cypress.Commands.add('goToRegisterPage', () => {
    cy.get('a[href="/auth/register"]').click();
    cy.url().should('include', '/auth/register');
});

Cypress.Commands.add('getScaleValue', () => {
    cy.get('#cvat_canvas_background')
        .should('have.attr', 'style')
        .then(($styles) => (Number($styles.match(/scale\((\d\.\d+)\)/m)[1])));
});

Cypress.Commands.add('goCheckFrameNumber', (frameNum) => {
    cy.get('.cvat-player-frame-selector').within(() => {
        cy.get('input[role="spinbutton"]')
            .clear({ force: true })
            .type(`${frameNum}{Enter}`, { force: true })
            .should('have.value', frameNum);
    });
});

Cypress.Commands.add('checkFrameNum', (frameNum) => {
    cy.get('.cvat-player-frame-selector').within(() => {
        cy.get('input[role="spinbutton"]').should('have.value', frameNum);
    });
});

Cypress.Commands.add('goToNextFrame', (expectedFrameNum) => {
    cy.get('.cvat-player-next-button').click().trigger('mouseout');
    cy.checkFrameNum(expectedFrameNum);
});

Cypress.Commands.add('goToPreviousFrame', (expectedFrameNum) => {
    cy.get('.cvat-player-previous-button').click().trigger('mouseout');
    cy.checkFrameNum(expectedFrameNum);
});

Cypress.Commands.add('interactMenu', (choice) => {
    cy.contains('.cvat-annotation-header-button', 'Menu').click();
    cy.get('.cvat-annotation-menu').within(() => {
        cy.contains(new RegExp(`^${choice}$`)).click();
    });
    cy.get('.cvat-spinner').should('not.exist');
});

Cypress.Commands.add('setJobState', (choice) => {
    cy.interactMenu('Change job state');
    cy.get('.cvat-annotation-menu-job-state-submenu').within(() => {
        cy.contains(choice).click();
    });
    cy.get('.cvat-modal-content-change-job-state')
        .should('be.visible')
        .within(() => {
            cy.contains('[type="button"]', 'Continue').click();
        });
    cy.get('.cvat-modal-content-change-job-state').should('not.exist');
    cy.get('.cvat-spinner').should('not.exist');
});

Cypress.Commands.add('setJobStage', (jobID, stage) => {
    cy.getJobNum(jobID).then(($job) => {
        cy.get('.cvat-task-jobs-table')
            .contains('a', `Job #${$job}`)
            .parents('.cvat-task-jobs-table-row')
            .find('.cvat-job-item-stage').click();
        cy.get('.ant-select-dropdown')
            .should('be.visible')
            .not('.ant-select-dropdown-hidden')
            .within(() => {
                cy.get(`[title="${stage}"]`).click();
            });
        cy.get('.cvat-spinner').should('not.exist');
    });
});

Cypress.Commands.add('closeNotification', (className) => {
    cy.get(className).find('span[aria-label="close"]').click();
    cy.get(className).should('not.exist');
});

Cypress.Commands.add('getObjectIdNumberByLabelName', (labelName) => {
    cy.document().then((doc) => {
        const stateItemLabelSelectorList = Array.from(
            doc.querySelectorAll('.cvat-objects-sidebar-state-item-label-selector'),
        );
        for (let i = 0; i < stateItemLabelSelectorList.length; i++) {
            if (stateItemLabelSelectorList[i].textContent === labelName) {
                cy.get(stateItemLabelSelectorList[i])
                    .parents('.cvat-objects-sidebar-state-item')
                    .should('have.attr', 'id')
                    .then((id) => (Number(id.match(/\d+$/))));
            }
        }
    });
});

Cypress.Commands.add('closeModalUnsupportedPlatform', () => {
    if (Cypress.browser.family !== 'chromium') {
        cy.get('.cvat-modal-unsupported-platform-warning').within(() => {
            cy.contains('button', 'OK').click();
        });
    }
});

Cypress.Commands.add('exportTask', ({
    type, format, archiveCustomeName,
}) => {
    cy.interactMenu('Export task dataset');
    cy.get('.cvat-modal-export-task').should('be.visible').find('.cvat-modal-export-select').click();
    cy.contains('.cvat-modal-export-option-item', format).should('be.visible').click();
    cy.get('.cvat-modal-export-task').find('.cvat-modal-export-select').should('contain.text', format);
    if (type === 'dataset') {
        cy.get('.cvat-modal-export-task').find('[type="checkbox"]').should('not.be.checked').check();
    }
    if (archiveCustomeName) {
        cy.get('.cvat-modal-export-task').find('.cvat-modal-export-filename-input').type(archiveCustomeName);
    }
    cy.contains('button', 'OK').click();
    cy.get('.cvat-notification-notice-export-task-start').should('be.visible');
    cy.closeNotification('.cvat-notification-notice-export-task-start');
});

<<<<<<< HEAD
Cypress.Commands.add('renameTask', (oldName, newName) => {
    cy.get('.cvat-task-details-task-name').within(() => {
        cy.get('[aria-label="edit"]').click();
    });
    cy.contains('.cvat-text-color', oldName).clear().type(`${newName}{Enter}`);
    cy.contains('.cvat-task-details-task-name', newName).should('exist');
=======
// FIXME: remove "checkText" after implementstion for ellipse
Cypress.Commands.add('shapeRotate', (shape, x, y, expectedRotateDeg, pressShift, checkText = true) => {
    cy.get(shape)
        .trigger('mousemove')
        .trigger('mouseover')
        .should('have.class', 'cvat_canvas_shape_activated');
    cy.get('.cvat-canvas-container')
        .trigger('mousemove', x, y)
        .trigger('mouseenter', x, y);
    cy.get('.svg_select_points_rot').should('have.class', 'cvat_canvas_selected_point');
    cy.get('.cvat-canvas-container').trigger('mousedown', x, y, { button: 0 });
    if (pressShift) {
        cy.get('body').type('{shift}', { release: false });
    }
    cy.get('.cvat-canvas-container').trigger('mousemove', x + 20, y);
    cy.get(shape).should('have.attr', 'transform');
    cy.document().then((doc) => {
        const modShapeIDString = shape.substring(1); // Remove "#" from the shape id string
        const shapeTranformMatrix = decomposeMatrix(doc.getElementById(modShapeIDString).getCTM());
        if (checkText) {
            cy.get('#cvat_canvas_text_content').should('contain.text', `${shapeTranformMatrix}°`);
        }
        expect(`${expectedRotateDeg}°`).to.be.equal(`${shapeTranformMatrix}°`);
    });
    cy.get('.cvat-canvas-container').trigger('mouseup');
>>>>>>> f9e10ff0
});<|MERGE_RESOLUTION|>--- conflicted
+++ resolved
@@ -829,14 +829,14 @@
     cy.closeNotification('.cvat-notification-notice-export-task-start');
 });
 
-<<<<<<< HEAD
 Cypress.Commands.add('renameTask', (oldName, newName) => {
     cy.get('.cvat-task-details-task-name').within(() => {
         cy.get('[aria-label="edit"]').click();
     });
     cy.contains('.cvat-text-color', oldName).clear().type(`${newName}{Enter}`);
     cy.contains('.cvat-task-details-task-name', newName).should('exist');
-=======
+});
+
 // FIXME: remove "checkText" after implementstion for ellipse
 Cypress.Commands.add('shapeRotate', (shape, x, y, expectedRotateDeg, pressShift, checkText = true) => {
     cy.get(shape)
@@ -862,5 +862,4 @@
         expect(`${expectedRotateDeg}°`).to.be.equal(`${shapeTranformMatrix}°`);
     });
     cy.get('.cvat-canvas-container').trigger('mouseup');
->>>>>>> f9e10ff0
 });