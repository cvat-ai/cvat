--- conflicted
+++ resolved
@@ -430,15 +430,6 @@
 });
 
 Cypress.Commands.add('changeColorViaBadge', (labelColor) => {
-<<<<<<< HEAD
-    cy.get('.cvat-label-color-picker').within(() => {
-        cy.contains('hex').prev().clear().type(labelColor);
-        cy.contains('button', 'Ok').click();
-    });
-});
-
-Cypress.Commands.add('addNewLabel', (newLabelName, additionalAttrs, labelColor) => {
-=======
     cy.get('.cvat-label-color-picker')
         .not('.ant-popover-hidden')
         .within(() => {
@@ -447,8 +438,7 @@
         });
 });
 
-Cypress.Commands.add('addNewLabel', (newLabelName, additionalAttrs) => {
->>>>>>> 48b6da93
+Cypress.Commands.add('addNewLabel', (newLabelName, additionalAttrs, labelColor) => {
     let listCvatConstructorViewerItemText = [];
     cy.get('.cvat-constructor-viewer').should('exist');
     cy.document().then((doc) => {
