// Copyright (C) 2020-2022 Intel Corporation
// Copyright (C) 2022-2024 CVAT.ai Corporation
//
// SPDX-License-Identifier: MIT

/// <reference types="cypress" />

/* eslint-disable security/detect-non-literal-regexp */

import { decomposeMatrix } from './utils';

require('cypress-file-upload');
require('../plugins/imageGenerator/imageGeneratorCommand');
require('../plugins/createZipArchive/createZipArchiveCommand');
require('cypress-localstorage-commands');
require('../plugins/compareImages/compareImagesCommand');
require('../plugins/unpackZipArchive/unpackZipArchiveCommand');
require('cy-verify-downloads').addCustomCommand();

let selectedValueGlobal = '';

Cypress.Commands.add('login', (username = Cypress.env('user'), password = Cypress.env('password'), page = 'tasks') => {
    cy.get('#credential').type(username);
    cy.get('#password').type(password);
    cy.get('.cvat-credentials-action-button').click();
    cy.url().should('contain', `/${page}`);
    cy.document().then((doc) => {
        const loadSettingFailNotice = Array.from(doc.querySelectorAll('.cvat-notification-notice-load-settings-fail'));
        if (loadSettingFailNotice.length > 0) {
            cy.closeNotification('.cvat-notification-notice-load-settings-fail');
        }
    });
});

Cypress.Commands.add('logout', () => {
    cy.get('.cvat-header-menu-user-dropdown-user').click();
    cy.get('span[aria-label="logout"]').click();
    cy.url().should('include', '/auth/login');
    cy.clearAllCookies();
    cy.visit('/auth/login');
    cy.url().should('not.include', '?next=');
    cy.contains('Sign in').should('exist');
});

Cypress.Commands.add('userRegistration', (firstName, lastName, userName, emailAddr, password) => {
    cy.get('#firstName').type(firstName);
    cy.get('#lastName').type(lastName);
    cy.get('#username').type(userName);
    cy.get('#email').type(emailAddr);
    cy.get('#password1').type(password);
    cy.get('.cvat-credentials-action-button').click();
    if (Cypress.browser.family === 'chromium') {
        cy.url().should('include', '/tasks');
    }
});

Cypress.Commands.add('getAuthKey', () => {
    cy.request({
        method: 'POST',
        url: '/api/auth/login',
        body: {
            username: Cypress.env('user'),
            email: Cypress.env('email'),
            password: Cypress.env('password'),
        },
    });
});

Cypress.Commands.add('deleteUsers', (authResponse, accountsToDelete) => {
    const authKey = authResponse.body.key;
    cy.request({
        url: '/api/users?page_size=all',
        headers: {
            Authorization: `Token ${authKey}`,
        },
    }).then((_response) => {
        const responseResult = _response.body.results;
        for (const user of responseResult) {
            const { id, username } = user;
            for (const account of accountsToDelete) {
                if (username === account) {
                    cy.request({
                        method: 'DELETE',
                        url: `/api/users/${id}`,
                        headers: {
                            Authorization: `Token ${authKey}`,
                        },
                    });
                }
            }
        }
    });
});

Cypress.Commands.add('changeUserActiveStatus', (authKey, accountsToChangeActiveStatus, isActive) => {
    cy.request({
        url: '/api/users?page_size=all',
        headers: {
            Authorization: `Token ${authKey}`,
        },
    }).then((response) => {
        const responceResult = response.body.results;
        responceResult.forEach((user) => {
            const userId = user.id;
            const userName = user.username;
            if (userName.includes(accountsToChangeActiveStatus)) {
                cy.request({
                    method: 'PATCH',
                    url: `/api/users/${userId}`,
                    headers: {
                        Authorization: `Token ${authKey}`,
                    },
                    body: {
                        is_active: isActive,
                    },
                });
            }
        });
    });
});

Cypress.Commands.add('checkUserStatuses', (authKey, userName, staffStatus, superuserStatus, activeStatus) => {
    cy.request({
        url: '/api/users?page_size=all',
        headers: {
            Authorization: `Token ${authKey}`,
        },
    }).then((response) => {
        const responceResult = response.body.results;
        responceResult.forEach((user) => {
            if (user.username.includes(userName)) {
                expect(staffStatus).to.be.equal(user.is_staff);
                expect(superuserStatus).to.be.equal(user.is_superuser);
                expect(activeStatus).to.be.equal(user.is_active);
            }
        });
    });
});

Cypress.Commands.add('deleteTasks', (authResponse, tasksToDelete) => {
    const authKey = authResponse.body.key;
    cy.request({
        url: '/api/tasks?page_size=all',
        headers: {
            Authorization: `Token ${authKey}`,
        },
    }).then((_response) => {
        const responceResult = _response.body.results;
        for (const task of responceResult) {
            const { id, name } = task;
            for (const taskToDelete of tasksToDelete) {
                if (name === taskToDelete) {
                    cy.request({
                        method: 'DELETE',
                        url: `/api/tasks/${id}`,
                        headers: {
                            Authorization: `Token ${authKey}`,
                        },
                    });
                }
            }
        }
    });
});

Cypress.Commands.add(
    'createAnnotationTask',
    (
        taskName = 'New annotation task',
        labelName = 'Some label',
        attrName = 'Some attr name',
        textDefaultValue = 'Some default value for type Text',
        image = 'image.png',
        multiAttrParams,
        advancedConfigurationParams,
        forProject = false,
        attachToProject = false,
        projectName,
        expectedResult = 'success',
        projectSubsetFieldValue = 'Test',
    ) => {
        cy.url().then(() => {
            cy.get('.cvat-create-task-dropdown').click();
            cy.get('.cvat-create-task-button').click({ force: true });
            cy.url().should('include', '/tasks/create');
            cy.get('[id="name"]').type(taskName);
            if (!forProject) {
                cy.get('.cvat-constructor-viewer-new-item').click();
                cy.get('[placeholder="Label name"]').type(labelName);
                cy.get('.cvat-new-attribute-button').click();
                cy.get('[placeholder="Name"]').type(attrName);
                cy.get('.cvat-attribute-type-input').click();
                cy.get('.cvat-attribute-type-input-text').click();
                cy.get('[placeholder="Default value"]').type(textDefaultValue);
                if (multiAttrParams) {
                    cy.updateAttributes(multiAttrParams);
                }
                cy.contains('button', 'Continue').click();
            } else {
                if (attachToProject) {
                    cy.get('.cvat-project-search-field').click();
                    cy.get('.ant-select-dropdown')
                        .not('.ant-select-dropdown-hidden')
                        .within(() => {
                            cy.get(`.ant-select-item-option[title="${projectName}"]`).click();
                        });
                }
                cy.get('.cvat-project-search-field').first().within(() => {
                    cy.get('[type="search"]').should('have.value', projectName);
                });
                cy.get('.cvat-project-subset-field').type(`${projectSubsetFieldValue}{Enter}`);
                cy.get('.cvat-constructor-viewer-new-item').should('not.exist');
            }
            cy.get('input[type="file"]').attachFile(image, { subjectType: 'drag-n-drop' });
            if (advancedConfigurationParams) {
                cy.advancedConfiguration(advancedConfigurationParams);
            }
            cy.get('.cvat-submit-continue-task-button').scrollIntoView();
            cy.get('.cvat-submit-continue-task-button').click();
            if (expectedResult === 'success') {
                cy.get('.cvat-notification-create-task-success').should('exist').find('[data-icon="close"]').click();
            } else if (expectedResult === 'fail') {
                cy.get('.cvat-notification-notice-create-task-failed').should('exist').find('[data-icon="close"]').click();
            }
            if (!forProject) {
                cy.goToTaskList();
            } else {
                cy.goToProjectsList();
            }
        });
    },
);

Cypress.Commands.add('selectFilesFromShare', (serverFiles) => {
    cy.intercept('GET', '/api/server/share?**').as('shareRequest');
    cy.contains('[role="tab"]', 'Connected file share').click();
    cy.wait('@shareRequest');

    const selectServerFiles = (files) => {
        if (Array.isArray(files)) {
            cy.get('.cvat-remote-browser-table-wrapper').within(() => {
                files.forEach((file) => {
                    cy.get('.ant-table-cell').contains(file).parent().within(() => {
                        cy.get('.ant-checkbox-input').click();
                    });
                });
            });
            cy.get('.cvat-remote-browser-nav-breadcrumb').contains('root').click();
        } else {
            for (const directory of Object.keys(files)) {
                cy.get('.cvat-remote-browser-table-wrapper').within(() => {
                    cy.get('button').contains(directory).click();
                    cy.wait('@shareRequest');
                });
                selectServerFiles(files[directory]);
            }
        }
    };

    selectServerFiles(serverFiles);
});

Cypress.Commands.add('headlessLogin', (username = Cypress.env('user'), password = Cypress.env('password')) => {
    cy.visit('/');
    cy.get('#root').should('exist').and('be.visible');
    cy.window().then(async ($win) => {
        await $win.cvat.server.login(username, password);
    });
});

Cypress.Commands.add('headlessCreateObjects', (objects, jobID) => {
    cy.window().then(async ($win) => {
        const job = (await $win.cvat.jobs.get({ jobID }))[0];
        await job.annotations.clear({ reload: true });

        const objectStates = objects
            .map((object) => new $win.cvat.classes
                .ObjectState({
                    frame: object.frame,
                    objectType: object.objectType,
                    shapeType: object.shapeType,
                    points: $win.Array.from(object.points),
                    occluded: object.occluded,
                    label: job.labels.find((label) => label.name === object.labelName),
                    zOrder: 0,
                }));

        await job.annotations.put($win.Array.from(objectStates));
        await job.annotations.save();
        return cy.wrap();
    });
});

Cypress.Commands.add('headlessCreateTask', (taskSpec, dataSpec) => {
    cy.window().then(async ($win) => {
        const task = new $win.cvat.classes.Task({
            ...taskSpec,
            ...dataSpec,
        });

        if (dataSpec.server_files) {
            task.serverFiles = dataSpec.server_files;
        }

        if (dataSpec.client_files) {
            task.clientFiles = dataSpec.client_files;
        }

        if (dataSpec.remote_files) {
            task.remoteFiles = dataSpec.remote_files;
        }

        const result = await task.save();
        return cy.wrap({ taskID: result.id, jobIDs: result.jobs.map((job) => job.id) });
    });
});

Cypress.Commands.add('headlessCreateProject', (projectSpec) => {
    cy.window().then(async ($win) => {
        const project = new $win.cvat.classes.Project({
            ...projectSpec,
        });

        const result = await project.save();
        return cy.wrap({ projectID: result.id });
    });
});

Cypress.Commands.add('headlessDeleteProject', (projectID) => {
    cy.window().then(async ($win) => {
        const [project] = await $win.cvat.projects.get({ id: projectID });
        await project.delete();
    });
});

Cypress.Commands.add('headlessDeleteTask', (taskID) => {
    cy.window().then(async ($win) => {
        const [task] = await $win.cvat.tasks.get({ id: taskID });
        await task.delete();
    });
});

Cypress.Commands.add('headlessCreateUser', (userSpec) => {
    cy.request({
        method: 'POST',
        url: '/api/auth/register',
        body: {
            confirmations: [],
            password1: userSpec.password,
            password2: userSpec.password,
            email: userSpec.email,
            first_name: userSpec.firstName,
            last_name: userSpec.lastName,
            username: userSpec.username,
        },
        headers: {
            'Content-type': 'application/json',
        },
    });
    return cy.wrap();
});

Cypress.Commands.add('headlessLogout', () => {
    cy.clearAllCookies();
    cy.clearAllLocalStorage();
});

Cypress.Commands.add('openTask', (taskName, projectSubsetFieldValue) => {
    cy.contains('strong', new RegExp(`^${taskName}$`))
        .parents('.cvat-tasks-list-item')
        .contains('a', 'Open').click({ force: true });
    cy.get('.cvat-spinner').should('not.exist');
    cy.get('.cvat-task-details').should('exist');
    if (projectSubsetFieldValue) {
        cy.get('.cvat-project-subset-field').find('input').should('have.attr', 'value', projectSubsetFieldValue);
    }
});

Cypress.Commands.add('saveJob', (method = 'PATCH', status = 200, as = 'saveJob') => {
    cy.intercept(method, '/api/jobs/**').as(as);
    cy.get('button').contains('Save').click({ force: true });
    cy.get('button').contains('Save').trigger('mouseout');
    cy.wait(`@${as}`).its('response.statusCode').should('equal', status);
});

Cypress.Commands.add('getJobIDFromIdx', (jobIdx) => {
    const jobsKey = [];
    cy.document().then((doc) => {
        const jobs = Array.from(doc.querySelectorAll('.cvat-job-item'));
        for (let i = 0; i < jobs.length; i++) {
            jobsKey.push(+jobs[i].getAttribute('data-row-id'));
        }
        const minKey = Math.min(...jobsKey);
        return minKey + jobIdx;
    });
});

Cypress.Commands.add('openJobFromJobsPage', (jobID) => {
    cy.get('.cvat-header-jobs-button').click();
    cy.get('.cvat-jobs-page').should('exist').and('be.visible');
    cy.get('.cvat-job-page-list-item-id').contains(`ID: ${jobID}`)
        .prev()
        .should('not.have.class', 'cvat-job-item-loading-preview')
        .click();
    cy.get('.cvat-canvas-container').should('exist').and('be.visible');
});

Cypress.Commands.add('openJob', (jobIdx = 0, removeAnnotations = true, expectedFail = false) => {
    cy.get('.cvat-task-job-list').should('exist');
    cy.getJobIDFromIdx(jobIdx).then((jobID) => {
        cy.get('.cvat-job-item').contains('a', `Job #${jobID}`).click();
    });
    cy.url().should('include', '/jobs');
    if (expectedFail) {
        cy.get('.cvat-canvas-container').should('not.exist');
    } else {
        cy.get('.cvat-canvas-container').should('exist').and('be.visible');
    }
    if (removeAnnotations) {
        cy.document().then((doc) => {
            const objects = Array.from(doc.querySelectorAll('.cvat_canvas_shape'));
            if (typeof objects !== 'undefined' && objects.length > 0) {
                cy.removeAnnotations();
                cy.saveJob('PUT');
            }
        });
    }
});

Cypress.Commands.add('pressSplitControl', () => {
    cy.document().then((doc) => {
        const [el] = doc.getElementsByClassName('cvat-extra-controls-control');
        if (el) {
            cy.get('.cvat-extra-controls-control').click();
        }

        cy.get('.cvat-split-track-control').click();

        if (el) {
            cy.get('body').click();
        }
    });
});

Cypress.Commands.add('openTaskJob', (taskName, jobID = 0, removeAnnotations = true, expectedFail = false) => {
    cy.openTask(taskName);
    cy.openJob(jobID, removeAnnotations, expectedFail);
});

Cypress.Commands.add('interactControlButton', (objectType) => {
    cy.get('body').trigger('mousedown');
    cy.get(`.cvat-${objectType}-control`).click();
    cy.get(`.cvat-${objectType}-popover`)
        .should('be.visible')
        .should('have.attr', 'style')
        .should('not.include', 'pointer-events: none');
});

Cypress.Commands.add('createRectangle', (createRectangleParams) => {
    cy.interactControlButton('draw-rectangle');
    cy.switchLabel(createRectangleParams.labelName, 'draw-rectangle');
    cy.get('.cvat-draw-rectangle-popover').within(() => {
        cy.get('.ant-select-selection-item').then(($labelValue) => {
            selectedValueGlobal = $labelValue.text();
        });
        cy.contains('.ant-radio-wrapper', createRectangleParams.points).click();
        cy.contains('button', createRectangleParams.type).click();
    });
    cy.get('.cvat-canvas-container').click(createRectangleParams.firstX, createRectangleParams.firstY);
    cy.get('.cvat-canvas-container').click(createRectangleParams.secondX, createRectangleParams.secondY);
    if (createRectangleParams.points === 'By 4 Points') {
        cy.get('.cvat-canvas-container')
            .click(createRectangleParams.thirdX, createRectangleParams.thirdY);
        cy.get('.cvat-canvas-container')
            .click(createRectangleParams.fourthX, createRectangleParams.fourthY);
    }
    cy.checkPopoverHidden('draw-rectangle');
    cy.checkObjectParameters(createRectangleParams, 'RECTANGLE');
});

Cypress.Commands.add('switchLabel', (labelName, objectType) => {
    cy.get(`.cvat-${objectType}-popover`).find('.ant-select-selection-item').click();
    cy.get('.ant-select-dropdown')
        .not('.ant-select-dropdown-hidden')
        .find(`.ant-select-item-option[title="${labelName}"]`)
        .click();
});

Cypress.Commands.add('checkPopoverHidden', (objectType) => {
    cy.get(`.cvat-${objectType}-popover`).should('be.hidden');
});

Cypress.Commands.add('checkObjectParameters', (objectParameters, objectType) => {
    const listCanvasShapeId = [];
    cy.document().then((doc) => {
        const listCanvasShape = Array.from(doc.querySelectorAll('.cvat_canvas_shape'));
        for (let i = 0; i < listCanvasShape.length; i++) {
            listCanvasShapeId.push(listCanvasShape[i].id.match(/\d+$/));
        }
        const maxId = Math.max(...listCanvasShapeId);
        cy.get(`#cvat_canvas_shape_${maxId}`).should('be.visible');
        cy.get(`#cvat-objects-sidebar-state-item-${maxId}`)
            .should('contain', maxId)
            .and('contain', `${objectType} ${objectParameters.type.toUpperCase()}`)
            .within(() => {
                cy.get('.ant-select-selection-item').should('have.text', selectedValueGlobal);
            });
    });
});

Cypress.Commands.add('createPoint', (createPointParams) => {
    cy.interactControlButton('draw-points');
    cy.switchLabel(createPointParams.labelName, 'draw-points');
    cy.get('.cvat-draw-points-popover').within(() => {
        cy.get('.ant-select-selection-item').then(($labelValue) => {
            selectedValueGlobal = $labelValue.text();
        });
        if (createPointParams.numberOfPoints) {
            cy.get('.ant-input-number-input').clear();
            cy.get('.ant-input-number-input').type(createPointParams.numberOfPoints);
        }
        cy.contains('button', createPointParams.type).click();
    });
    createPointParams.pointsMap.forEach((element) => {
        cy.get('.cvat-canvas-container').click(element.x, element.y);
    });
    if (createPointParams.finishWithButton) {
        cy.contains('span', 'Done').click();
    } else if (!createPointParams.numberOfPoints) {
        const keyCodeN = 78;
        cy.get('.cvat-canvas-container')
            .trigger('keydown', { keyCode: keyCodeN, code: 'KeyN' });
        cy.get('.cvat-canvas-container')
            .trigger('keyup', { keyCode: keyCodeN, code: 'KeyN' });
    }
    cy.checkPopoverHidden('draw-points');
    cy.checkObjectParameters(createPointParams, 'POINTS');
});

Cypress.Commands.add('createEllipse', (createEllipseParams) => {
    cy.interactControlButton('draw-ellipse');
    cy.switchLabel(createEllipseParams.labelName, 'draw-ellipse');
    cy.get('.cvat-draw-ellipse-popover').within(() => {
        cy.get('.ant-select-selection-item').then(($labelValue) => {
            selectedValueGlobal = $labelValue.text();
        });
        cy.contains('button', createEllipseParams.type).click();
    });
    cy.get('.cvat-canvas-container')
        .click(createEllipseParams.firstX, createEllipseParams.firstY);
    cy.get('.cvat-canvas-container')
        .click(createEllipseParams.secondX, createEllipseParams.secondY);
    cy.checkPopoverHidden('draw-ellipse');
    cy.checkObjectParameters(createEllipseParams, 'ELLIPSE');
});

Cypress.Commands.add('createSkeleton', (skeletonParameters) => {
    cy.interactControlButton('draw-skeleton');
    cy.switchLabel(skeletonParameters.labelName, 'draw-skeleton');
    cy.get('.cvat-draw-skeleton-popover').within(() => {
        cy.get('.ant-select-selection-item').then(($labelValue) => {
            selectedValueGlobal = $labelValue.text();
        });
        cy.contains('button', skeletonParameters.type).click();
    });
    cy.get('.cvat-canvas-container')
        .click(skeletonParameters.xtl, skeletonParameters.ytl);
    cy.get('.cvat-canvas-container')
        .click(skeletonParameters.xbr, skeletonParameters.ybr);
    cy.checkPopoverHidden('draw-skeleton');
    cy.checkObjectParameters(skeletonParameters, 'SKELETON');
});

Cypress.Commands.add('changeAppearance', (colorBy) => {
    cy.get('.cvat-appearance-color-by-radio-group').within(() => {
        cy.get('[type="radio"]').check(colorBy, { force: true });
    });
});

Cypress.Commands.add('shapeGrouping', (firstX, firstY, lastX, lastY) => {
    const keyCodeG = 71;
    cy.get('.cvat-canvas-container')
        .trigger('keydown', { keyCode: keyCodeG, code: 'KeyG' });
    cy.get('.cvat-canvas-container')
        .trigger('keyup', { keyCode: keyCodeG, code: 'KeyG' });
    cy.get('.cvat-canvas-container')
        .trigger('mousedown', firstX, firstY, { which: 1 });
    cy.get('.cvat-canvas-container')
        .trigger('mousemove', lastX, lastY);
    cy.get('.cvat-canvas-container')
        .trigger('mouseup', lastX, lastY);
    cy.get('.cvat-canvas-container')
        .trigger('keydown', { keyCode: keyCodeG, code: 'KeyG' });
    cy.get('.cvat-canvas-container')
        .trigger('keyup', { keyCode: keyCodeG, code: 'KeyG' });
});

Cypress.Commands.add('createPolygon', (createPolygonParams) => {
    if (!createPolygonParams.reDraw) {
        cy.interactControlButton('draw-polygon');
        cy.switchLabel(createPolygonParams.labelName, 'draw-polygon');
        cy.get('.cvat-draw-polygon-popover').within(() => {
            cy.get('.ant-select-selection-item').then(($labelValue) => {
                selectedValueGlobal = $labelValue.text();
            });
            if (createPolygonParams.numberOfPoints) {
                cy.get('.ant-input-number-input').clear();
                cy.get('.ant-input-number-input').type(createPolygonParams.numberOfPoints);
            }
            cy.contains('button', createPolygonParams.type).click();
        });
    }
    createPolygonParams.pointsMap.forEach((element) => {
        cy.get('.cvat-canvas-container').click(element.x, element.y);
    });
    if (createPolygonParams.finishWithButton) {
        cy.contains('span', 'Done').click();
    } else if (!createPolygonParams.numberOfPoints) {
        const keyCodeN = 78;
        cy.get('.cvat-canvas-container')
            .trigger('keydown', { keyCode: keyCodeN, code: 'KeyN' });
        cy.get('.cvat-canvas-container')
            .trigger('keyup', { keyCode: keyCodeN, code: 'KeyN' });
    }
    cy.checkPopoverHidden('draw-polygon');
    cy.checkObjectParameters(createPolygonParams, 'POLYGON');
});

Cypress.Commands.add('openSettings', () => {
    cy.get('.cvat-header-menu-user-dropdown').click();
    cy.get('.cvat-header-menu')
        .should('exist')
        .and('be.visible')
        .find('[role="menuitem"]')
        .filter(':contains("Settings")')
        .click();
    cy.get('.cvat-settings-modal').should('be.visible');
});

Cypress.Commands.add('closeSettings', () => {
    cy.get('.cvat-settings-modal').within(() => {
        cy.contains('button', 'Close').click();
    });
    cy.get('.cvat-settings-modal').should('not.be.visible');
});

Cypress.Commands.add('saveSettings', () => {
    cy.get('.cvat-settings-modal').within(() => {
        cy.contains('button', 'Save').click();
    });
});

Cypress.Commands.add('changeWorkspace', (mode) => {
    cy.get('.cvat-workspace-selector').click();
    cy.get('.cvat-workspace-selector-dropdown').within(() => {
        cy.get(`.ant-select-item-option[title="${mode}"]`).click();
    });

    cy.get('.cvat-workspace-selector').should('contain.text', mode);
});

Cypress.Commands.add('changeLabelAAM', (labelName) => {
    cy.get('.cvat-workspace-selector').then((value) => {
        const cvatWorkspaceSelectorValue = value.text();
        if (cvatWorkspaceSelectorValue.includes('Attribute annotation')) {
            cy.get('.cvat-attribute-annotation-sidebar-basics-editor').within(() => {
                cy.get('.ant-select-selector').click();
            });
            cy.get('.ant-select-dropdown')
                .not('.ant-select-dropdown-hidden')
                .first()
                .within(() => {
                    cy.get(`.ant-select-item-option[title="${labelName}"]`).click();
                });
        }
    });
});

Cypress.Commands.add('createCuboid', (createCuboidParams) => {
    cy.interactControlButton('draw-cuboid');
    cy.switchLabel(createCuboidParams.labelName, 'draw-cuboid');
    cy.get('.cvat-draw-cuboid-popover').within(() => {
        cy.get('.ant-select-selection-item').then(($labelValue) => {
            selectedValueGlobal = $labelValue.text();
        });
        cy.contains(createCuboidParams.points).click();
        cy.contains('button', createCuboidParams.type).click();
    });
    cy.get('.cvat-canvas-container').click(createCuboidParams.firstX, createCuboidParams.firstY);
    cy.get('.cvat-canvas-container').click(createCuboidParams.secondX, createCuboidParams.secondY);
    if (createCuboidParams.points === 'By 4 Points') {
        cy.get('.cvat-canvas-container').click(createCuboidParams.thirdX, createCuboidParams.thirdY);
        cy.get('.cvat-canvas-container').click(createCuboidParams.fourthX, createCuboidParams.fourthY);
    }
    cy.checkPopoverHidden('draw-cuboid');
    cy.checkObjectParameters(createCuboidParams, 'CUBOID');
});

Cypress.Commands.add('updateAttributes', (attributes) => {
    const cvatAttributeInputsWrapperId = [];
    cy.get('.cvat-new-attribute-button').click();
    cy.document().then((doc) => {
        const cvatAttributeInputsWrapperList = Array.from(doc.querySelectorAll('.cvat-attribute-inputs-wrapper'));
        for (let i = 0; i < cvatAttributeInputsWrapperList.length; i++) {
            cvatAttributeInputsWrapperId.push(cvatAttributeInputsWrapperList[i].getAttribute('cvat-attribute-id'));
        }

        const minId = Math.min(...cvatAttributeInputsWrapperId);

        cy.get(`[cvat-attribute-id="${minId}"]`).within(() => {
            cy.get('.cvat-attribute-name-input').type(attributes.name);
            cy.get('.cvat-attribute-type-input').click();
        });
        cy.get('.ant-select-dropdown:has(.cvat-attribute-type-input-select)')
            .not('.ant-select-dropdown-hidden')
            .should('exist').and('be.visible')
            .first()
            .within(() => {
                cy.get(`.cvat-attribute-type-input-${attributes.type.toLowerCase()}`).click();
            });

        if (['Number', 'Text'].includes(attributes.type)) {
            cy.get(`[cvat-attribute-id="${minId}"]`).within(() => {
                if (attributes.values !== '') {
                    cy.get('.cvat-attribute-values-input').type(attributes.values);
                } else {
                    cy.get('.cvat-attribute-values-input').clear();
                }
            });
        } else if (['Radio', 'Select'].includes(attributes.type)) {
            cy.get(`[cvat-attribute-id="${minId}"]`).within(() => {
                cy.get('.cvat-attribute-values-input').type(`${attributes.values}{Enter}`);

                if (attributes.defaultValue) {
                    cy.get('.cvat-attribute-values-input').within(() => {
                        cy.get('.ant-tag').contains(attributes.defaultValue).click({ force: true });
                        cy.get('.ant-tag').should('have.class', 'ant-tag-blue');
                    });
                }
            });
        } else if (attributes.type === 'Checkbox') {
            cy.get(`[cvat-attribute-id="${minId}"]`).within(() => {
                cy.get('.cvat-attribute-values-input').click();
            });
            cy.get('.ant-select-dropdown')
                .not('.ant-select-dropdown-hidden')
                .first()
                .within(() => {
                    cy.get(`.ant-select-item-option[title="${attributes.values}"]`).click();
                });
        }
        if (attributes.mutable) {
            cy.get('.cvat-attribute-mutable-checkbox')
                .find('[type="checkbox"]')
                .should('not.be.checked')
                .check();
            cy.get('.cvat-attribute-mutable-checkbox')
                .find('[type="checkbox"]')
                .should('be.checked');
        }
    });
});

Cypress.Commands.add('createPolyline', (createPolylineParams) => {
    cy.interactControlButton('draw-polyline');
    cy.switchLabel(createPolylineParams.labelName, 'draw-polyline');
    cy.get('.cvat-draw-polyline-popover').within(() => {
        cy.get('.ant-select-selection-item').then(($labelValue) => {
            selectedValueGlobal = $labelValue.text();
        });
        if (createPolylineParams.numberOfPoints) {
            cy.get('.ant-input-number-input').clear();
            cy.get('.ant-input-number-input').type(createPolylineParams.numberOfPoints);
        }
        cy.contains('button', createPolylineParams.type).click();
    });
    createPolylineParams.pointsMap.forEach((element) => {
        cy.get('.cvat-canvas-container').click(element.x, element.y);
    });
    if (createPolylineParams.finishWithButton) {
        cy.contains('span', 'Done').click();
    } else if (!createPolylineParams.numberOfPoints) {
        const keyCodeN = 78;
        cy.get('.cvat-canvas-container')
            .trigger('keydown', { keyCode: keyCodeN, code: 'KeyN' });
        cy.get('.cvat-canvas-container')
            .trigger('keyup', { keyCode: keyCodeN, code: 'KeyN' });
    }
    cy.checkPopoverHidden('draw-polyline');
    cy.checkObjectParameters(createPolylineParams, 'POLYLINE');
});

Cypress.Commands.add('openTaskMenu', (taskName, fromTaskPage) => {
    if (fromTaskPage) {
        cy.contains('.cvat-text-color', 'Actions').click();
    } else {
        cy.contains('strong', taskName).parents('.cvat-tasks-list-item').find('.cvat-menu-icon').click();
    }
});

Cypress.Commands.add('clickInTaskMenu', (item, fromTaskPage, taskName = '') => {
    cy.openTaskMenu(taskName, fromTaskPage);
    cy.get('.ant-dropdown').not('.ant-dropdown-hidden').within(() => {
        cy.get('.cvat-actions-menu')
            .should('be.visible')
            .find('[role="menuitem"]')
            .filter(`:contains("${item}")`)
            .last()
            .click();
    });
});

Cypress.Commands.add('deleteTask', (taskName) => {
    let taskId = '';
    cy.contains('.cvat-item-task-name', new RegExp(`^${taskName}$`))
        .parents('.cvat-task-item-description')
        .find('.cvat-item-task-id')
        .then(($taskId) => {
            taskId = $taskId.text().replace(/[^\d]/g, '');
            cy.clickInTaskMenu('Delete', false, taskName);
            cy.get('.cvat-modal-confirm-delete-task')
                .should('contain', `The task ${taskId} will be deleted`)
                .within(() => {
                    cy.contains('button', 'Delete').click();
                });
        });
    cy.contains('.cvat-item-task-name', new RegExp(`^${taskName}$`))
        .parents('.cvat-tasks-list-item')
        .should('have.attr', 'style')
        .and('contain', 'pointer-events: none; opacity: 0.5;');
});

Cypress.Commands.add('advancedConfiguration', (advancedConfigurationParams) => {
    cy.contains('Advanced configuration').click();
    if (advancedConfigurationParams.multiJobs) {
        cy.get('#segmentSize').type(advancedConfigurationParams.segmentSize);
    }
    if (advancedConfigurationParams.sssFrame) {
        cy.get('#startFrame').type(advancedConfigurationParams.startFrame);
        cy.get('#stopFrame').type(advancedConfigurationParams.stopFrame);
        cy.get('#frameStep').type(advancedConfigurationParams.frameStep);
    }
    if (advancedConfigurationParams.chunkSize) {
        cy.get('#dataChunkSize').type(advancedConfigurationParams.chunkSize);
    }

    if (advancedConfigurationParams.overlapSize) {
        cy.get('#overlapSize').type(advancedConfigurationParams.overlapSize);
    }
    if (advancedConfigurationParams.sourceStorage) {
        const { sourceStorage } = advancedConfigurationParams;

        if (sourceStorage.disableSwitch) {
            cy.get('.ant-collapse-content-box').find('#useProjectSourceStorage').click();
        }

        cy.get('.cvat-select-source-storage').within(() => {
            cy.get('.ant-select-selection-item').click();
        });
        cy.contains('.cvat-select-source-storage-location', sourceStorage.location).should('be.visible').click();

        if (sourceStorage.cloudStorageId) {
            cy.get('.cvat-search-source-storage-cloud-storage-field').click();
            cy.get('.cvat-cloud-storage-select-provider').click();
        }
    }

    if (advancedConfigurationParams.targetStorage) {
        const { targetStorage } = advancedConfigurationParams;

        if (targetStorage.disableSwitch) {
            cy.get('.ant-collapse-content-box').find('#useProjectTargetStorage').click();
        }

        cy.get('.cvat-select-target-storage').within(() => {
            cy.get('.ant-select-selection-item').click();
        });
        cy.contains('.cvat-select-target-storage-location', targetStorage.location).should('be.visible').click();

        if (targetStorage.cloudStorageId) {
            cy.get('.cvat-search-target-storage-cloud-storage-field').click();
            cy.get('.cvat-cloud-storage-select-provider').last().click();
        }
    }
});

Cypress.Commands.add('removeAnnotations', () => {
    cy.contains('.cvat-annotation-header-button', 'Menu').click();
    cy.get('.cvat-annotation-menu').within(() => {
        cy.contains('Remove annotations').click();
    });
    cy.get('.cvat-modal-confirm-remove-annotation').within(() => {
        cy.contains('button', 'Delete').click();
    });
});

Cypress.Commands.add('confirmUpdate', (modalWindowClassName) => {
    cy.get(modalWindowClassName).should('be.visible').within(() => {
        cy.contains('button', 'Update').click();
    });
});

Cypress.Commands.add(
    'uploadAnnotations', ({
        format, filePath, confirmModalClassName,
        sourceStorage = null, useDefaultLocation = true, waitAnnotationsGet = true,
        expectedResult = 'success',
    },
    ) => {
        cy.get('.cvat-modal-import-dataset').find('.cvat-modal-import-select').click();
        cy.contains('.cvat-modal-import-dataset-option-item', format).click();
        cy.get('.cvat-modal-import-select').should('contain.text', format);

        if (!useDefaultLocation) {
            cy.get('.cvat-modal-import-dataset')
                .find('.cvat-modal-import-switch-use-default-storage')
                .click();
            cy.get('.cvat-select-source-storage').within(() => {
                cy.get('.ant-select-selection-item').click();
            });
            cy.contains('.cvat-select-source-storage-location', sourceStorage.location)
                .should('be.visible')
                .click();
            if (sourceStorage.cloudStorageId) {
                cy.get('.cvat-search-source-storage-cloud-storage-field').click();
                cy.get('.cvat-cloud-storage-select-provider').click();
            }
        }
        if (sourceStorage && sourceStorage.cloudStorageId) {
            cy.get('.cvat-modal-import-dataset')
                .find('.cvat-modal-import-filename-input')
                .type(filePath);
        } else {
            cy.get('input[type="file"]').attachFile(filePath, { subjectType: 'drag-n-drop' });
            cy.get(`[title="${filePath.split('/').pop()}"]`).should('be.visible');
        }
        cy.contains('button', 'OK').click();
        cy.confirmUpdate(confirmModalClassName);
        cy.get('.cvat-notification-notice-import-annotation-start').should('be.visible');
        cy.closeNotification('.cvat-notification-notice-import-annotation-start');
        if (waitAnnotationsGet) {
            cy.wait('@uploadAnnotationsGet').its('response.statusCode').should('equal', 200);
        }
        if (expectedResult === 'success') {
            cy.contains('Annotations have been loaded').should('be.visible');
            cy.closeNotification('.ant-notification-notice-info');
        } else if (expectedResult === 'fail') {
            cy.contains('Could not upload annotation').should('be.visible');
            cy.closeNotification('.ant-notification-notice-error');
        }
    },
);

Cypress.Commands.add('goToTaskList', () => {
    cy.get('a[value="tasks"]').click();
    cy.url().should('include', '/tasks');
});

Cypress.Commands.add('changeColorViaBadge', (labelColor) => {
    cy.get('.cvat-label-color-picker')
        .not('.ant-popover-hidden')
        .should('be.visible')
        .first()
        .within(() => {
            cy.contains('hex').prev().clear();
            cy.contains('hex').prev().type(labelColor);
            cy.contains('button', 'Ok').click();
        });
});

Cypress.Commands.add('collectLabelsName', () => {
    const listCvatConstructorViewerItemText = [];
    cy.get('.cvat-constructor-viewer').should('exist');
    cy.document().then((doc) => {
        const labels = Array.from(doc.querySelectorAll('.cvat-constructor-viewer-item'));
        for (let i = 0; i < labels.length; i++) {
            listCvatConstructorViewerItemText.push(labels[i].textContent);
        }
        return listCvatConstructorViewerItemText;
    });
});

Cypress.Commands.add('deleteLabel', (labelName) => {
    cy.contains('.cvat-constructor-viewer-item', new RegExp(`^${labelName}$`))
        .should('exist')
        .and('be.visible')
        .find('[aria-label="delete"]')
        .click();
    cy.intercept('DELETE', '/api/labels/*').as('deleteLabel');
    cy.get('.cvat-modal-delete-label')
        .should('be.visible')
        .first()
        .within(() => {
            cy.contains('[type="button"]', 'OK').click();
        });
    cy.wait('@deleteLabel').its('response.statusCode').should('equal', 204);
    cy.contains('.cvat-constructor-viewer-item', new RegExp(`^${labelName}$`)).should('not.exist');
});

Cypress.Commands.add('addNewLabel', ({ name, color }, additionalAttrs) => {
    cy.collectLabelsName().then((labelsNames) => {
        if (labelsNames.includes(name)) {
            cy.deleteLabel(name);
        }
    });
    cy.contains('button', 'Add label').click();
    cy.get('[placeholder="Label name"]').type(name);
    if (color) {
        cy.get('.cvat-change-task-label-color-badge').click();
        cy.changeColorViaBadge(color);
        cy.get('.cvat-label-color-picker').should('be.hidden');
    }
    if (additionalAttrs) {
        for (let i = 0; i < additionalAttrs.length; i++) {
            cy.updateAttributes(additionalAttrs[i]);
        }
    }
    cy.contains('button', 'Continue').click();
    cy.contains('button', 'Cancel').click();
    cy.get('.cvat-spinner').should('not.exist');
    cy.get('.cvat-constructor-viewer').should('be.visible');
    cy.contains('.cvat-constructor-viewer-item', new RegExp(`^${name}$`)).should('exist');
});

Cypress.Commands.add('addNewSkeletonLabel', ({ name, points }) => {
    cy.get('.cvat-constructor-viewer-new-skeleton-item').click();
    cy.get('.cvat-skeleton-configurator').should('exist').and('be.visible');

    cy.get('.cvat-label-constructor-creator').within(() => {
        cy.get('#name').type(name);
        cy.get('.ant-radio-button-checked').within(() => {
            cy.get('.ant-radio-button-input').should('have.attr', 'value', 'point');
        });
    });

    cy.get('.cvat-skeleton-configurator-svg').then(($canvas) => {
        const canvas = $canvas[0];
        canvas.scrollIntoView();
        const rect = canvas.getBoundingClientRect();
        const { width, height } = rect;
        points.forEach(({ x: xOffset, y: yOffset }) => {
            canvas.dispatchEvent(new MouseEvent('mousedown', {
                clientX: rect.x + width * xOffset,
                clientY: rect.y + height * yOffset,
                button: 0,
                bubbles: true,
            }));
        });

        cy.get('.ant-radio-button-wrapper:nth-child(3)').click();
        cy.get('.ant-radio-button-wrapper:nth-child(3)').within(() => {
            cy.get('.ant-radio-button-input').should('have.attr', 'value', 'join');
        });

        cy.get('.cvat-skeleton-configurator-svg').within(() => {
            cy.get('circle').then(($circles) => {
                expect($circles.length).to.be.equal(5);
                $circles.each(function (i) {
                    const circle1 = this;
                    $circles.each(function (j) {
                        const circle2 = this;
                        if (i === j) return;
                        circle1.dispatchEvent(new MouseEvent('mouseover', { bubbles: true }));
                        circle1.dispatchEvent(new MouseEvent('click', { button: 0, bubbles: true }));
                        circle1.dispatchEvent(new MouseEvent('mouseout', { bubbles: true }));

                        circle2.dispatchEvent(new MouseEvent('mouseover', { bubbles: true }));
                        circle2.dispatchEvent(new MouseEvent('click', { button: 0, bubbles: true }));
                        circle2.dispatchEvent(new MouseEvent('mouseout', { bubbles: true }));
                    });
                });
            });
        });

        cy.contains('Continue').scrollIntoView();
        cy.contains('Continue').click();
        cy.contains('Cancel').click();
    });
});

Cypress.Commands.add('checkCanvasSidebarColorEqualness', (id) => {
    cy.get(`#cvat-objects-sidebar-state-item-${id}`).then(($el) => {
        const labelColor = $el.css('backgroundColor');
        const [r, g, b] = labelColor.match(/(\d+)/g);
        const hexColor = `#${[r, g, b].map((v) => (+v).toString(16).padStart(2, '0')).join('')}`;
        cy.get(`#cvat_canvas_shape_${id}`).should('have.attr', 'fill', hexColor);
    });
});

Cypress.Commands.add('addNewLabelViaContinueButton', (additionalLabels) => {
    cy.collectLabelsName().then((labelsNames) => {
        if (additionalLabels.some((el) => labelsNames.indexOf(el) === -1)) {
            cy.get('.cvat-constructor-viewer-new-item').click();
            for (let j = 0; j < additionalLabels.length; j++) {
                cy.get('[placeholder="Label name"]').type(additionalLabels[j]);
                cy.contains('button', 'Continue').click();
                cy.contains('button', 'Continue').trigger('mouseout');
            }
            cy.contains('button', 'Cancel').click();
        }
    });
});

Cypress.Commands.add('createTag', (labelName) => {
    cy.interactControlButton('setup-tag');
    cy.switchLabel(labelName, 'setup-tag');
    cy.get('.cvat-setup-tag-popover').within(() => {
        cy.get('button').click();
    });
});

Cypress.Commands.add('sidebarItemSortBy', (sortBy) => {
    cy.get('.cvat-objects-sidebar-ordering-selector').click();
    cy.get('.cvat-objects-sidebar-ordering-dropdown').within(() => {
        cy.get(`.ant-select-item-option[title="${sortBy}"]`).click();
    });
});

Cypress.Commands.add('goToRegisterPage', () => {
    cy.get('a[href="/auth/register"]').click();
    cy.url().should('include', '/auth/register');
});

Cypress.Commands.add('getScaleValue', () => {
    cy.get('#cvat_canvas_background')
        .should('have.attr', 'style')
        .then(($styles) => (Number($styles.match(/scale\((\d\.\d+)\)/m)[1])));
});

Cypress.Commands.add('goCheckFrameNumber', (frameNum) => {
    cy.get('.cvat-player-frame-selector').within(() => {
        cy.get('input[role="spinbutton"]').clear({ force: true });
        cy.get('input[role="spinbutton"]').type(`${frameNum}{Enter}`, { force: true });
        cy.get('input[role="spinbutton"]').should('have.value', frameNum);
    });
});

Cypress.Commands.add('checkFrameNum', (frameNum) => {
    cy.get('.cvat-player-frame-selector').within(() => {
        cy.get('input[role="spinbutton"]').should('have.value', frameNum);
    });
});

Cypress.Commands.add('goToNextFrame', (expectedFrameNum) => {
    cy.get('.cvat-player-next-button').click();
    cy.get('.cvat-player-next-button').trigger('mouseout');
    cy.checkFrameNum(expectedFrameNum);
});

Cypress.Commands.add('goToPreviousFrame', (expectedFrameNum) => {
    cy.get('.cvat-player-previous-button').click();
    cy.get('.cvat-player-previous-button').trigger('mouseout');
    cy.checkFrameNum(expectedFrameNum);
});

Cypress.Commands.add('interactMenu', (choice) => {
    cy.contains('.cvat-annotation-header-button', 'Menu').click();
    cy.get('.cvat-annotation-menu').within(() => {
        cy.contains(new RegExp(`^${choice}$`)).click();
    });
    cy.get('.cvat-spinner').should('not.exist');
});

Cypress.Commands.add('updateJobStateOnAnnotationView', (choice) => {
    cy.interactMenu('Change job state');
    cy.get('.cvat-annotation-menu-job-state-submenu')
        .should('not.have.class', 'ant-zoom-big').within(() => {
            cy.contains(choice).click();
        });
    cy.get('.cvat-modal-content-change-job-state')
        .should('be.visible')
        .within(() => {
            cy.contains('[type="button"]', 'Continue').click();
        });
    cy.get('.cvat-modal-content-change-job-state').should('not.exist');
    cy.get('.cvat-spinner').should('not.exist');
});

Cypress.Commands.add('setJobState', (jobID, state) => {
    cy.get('.cvat-task-job-list')
        .contains('a', `Job #${jobID}`)
        .parents('.cvat-job-item')
        .find('.cvat-job-item-state').click();
    cy.get('.cvat-job-item-state-dropdown')
        .should('be.visible')
        .not('.ant-select-dropdown-hidden')
        .within(() => {
            cy.get(`[title="${state}"]`).click();
        });
    cy.get('.cvat-spinner').should('not.exist');
});

Cypress.Commands.add('setJobStage', (jobID, stage) => {
    cy.get('.cvat-task-job-list')
        .contains('a', `Job #${jobID}`)
        .parents('.cvat-job-item')
        .find('.cvat-job-item-stage').click();
    cy.get('.cvat-job-item-stage-dropdown')
        .should('be.visible')
        .not('.ant-select-dropdown-hidden')
        .within(() => {
            cy.get(`[title="${stage}"]`).click();
        });
    cy.get('.cvat-spinner').should('not.exist');
});

Cypress.Commands.add('closeNotification', (className) => {
    cy.get(className).find('span[aria-label="close"]').click();
    cy.get(className).should('not.exist');
});

Cypress.Commands.add('getObjectIdNumberByLabelName', (labelName) => {
    cy.document().then((doc) => {
        const stateItemLabelSelectorList = Array.from(
            doc.querySelectorAll('.cvat-objects-sidebar-state-item-label-selector'),
        );
        for (let i = 0; i < stateItemLabelSelectorList.length; i++) {
            if (stateItemLabelSelectorList[i].textContent === labelName) {
                cy.get(stateItemLabelSelectorList[i])
                    .parents('.cvat-objects-sidebar-state-item')
                    .should('have.attr', 'id')
                    .then((id) => (Number(id.match(/\d+$/))));
            }
        }
    });
});

Cypress.Commands.add('closeModalUnsupportedPlatform', () => {
    if (Cypress.browser.family !== 'chromium' && !window.localStorage.getItem('platformNotiticationShown')) {
        cy.get('.cvat-modal-unsupported-platform-warning').within(() => {
            cy.contains('button', 'OK').click();
        });
    }
});

Cypress.Commands.add('exportTask', ({
    type, format, archiveCustomName,
    targetStorage = null, useDefaultLocation = true,
}) => {
    cy.clickInTaskMenu('Export task dataset', true);
    cy.get('.cvat-modal-export-task').should('be.visible').find('.cvat-modal-export-select').click();
    cy.contains('.cvat-modal-export-option-item', format).should('be.visible').click();
    cy.get('.cvat-modal-export-task').find('.cvat-modal-export-select').should('contain.text', format);
    if (type === 'dataset') {
        cy.get('.cvat-modal-export-task').find('.cvat-modal-export-save-images').should('not.be.checked').click();
    }
    if (archiveCustomName) {
        cy.get('.cvat-modal-export-task').find('.cvat-modal-export-filename-input').type(archiveCustomName);
    }
    if (!useDefaultLocation) {
        cy.get('.cvat-modal-export-task').find('.cvat-settings-switch').click();
        cy.get('.cvat-select-target-storage').within(() => {
            cy.get('.ant-select-selection-item').click();
        });
        cy.contains('.cvat-select-target-storage-location', targetStorage.location).should('be.visible').click();

        if (targetStorage.cloudStorageId) {
            cy.get('.cvat-search-target-storage-cloud-storage-field').click();
            cy.get('.cvat-cloud-storage-select-provider').click();
        }
    }
    cy.contains('button', 'OK').click();
    cy.get('.cvat-notification-notice-export-task-start').should('be.visible');
    cy.closeNotification('.cvat-notification-notice-export-task-start');
});

Cypress.Commands.add('exportJob', ({
    type, format, archiveCustomName,
<<<<<<< HEAD
    targetStorage = null, useDefaultLocation = true,
}) => {
    cy.interactMenu('Export job dataset');
=======
    targetStorage = null, useDefaultLocation = true, jobOnTaskPage = null,
}) => {
    if (!jobOnTaskPage) {
        cy.interactMenu('Export job dataset');
    } else {
        cy.get('.cvat-job-item').contains('a', `Job #${jobOnTaskPage}`)
            .parents('.cvat-job-item')
            .find('.cvat-job-item-more-button')
            .click();
        cy.contains('Export annotations').click();
    }
>>>>>>> 671829de
    cy.get('.cvat-modal-export-job').should('be.visible').find('.cvat-modal-export-select').click();
    cy.get('.ant-select-dropdown')
        .not('.ant-select-dropdown-hidden')
        .not('.ant-slide-up')
        .within(() => {
            cy.contains('.cvat-modal-export-option-item', format).scrollIntoView();
        });
    cy.contains('.cvat-modal-export-option-item', format).should('be.visible').click();
    cy.get('.cvat-modal-export-job').find('.cvat-modal-export-select').should('contain.text', format);
    if (type === 'dataset') {
        cy.get('.cvat-modal-export-job').find('.cvat-modal-export-save-images').should('not.be.checked').click();
    }
    if (archiveCustomName) {
        cy.get('.cvat-modal-export-job').find('.cvat-modal-export-filename-input').type(archiveCustomName);
    }
    if (!useDefaultLocation) {
        cy.get('.cvat-modal-export-job').find('.cvat-settings-switch').click();
        cy.get('.cvat-select-target-storage').within(() => {
            cy.get('.ant-select-selection-item').click();
        });
        cy.contains('.cvat-select-target-storage-location', targetStorage.location).should('be.visible').click();

        if (targetStorage.cloudStorageId) {
            cy.get('.cvat-search-target-storage-cloud-storage-field').click();
            cy.get('.cvat-cloud-storage-select-provider').click();
        }
    }
    cy.get('.cvat-modal-export-job').contains('button', 'OK').click();
    cy.get('.cvat-notification-notice-export-job-start').should('be.visible');
    cy.closeNotification('.cvat-notification-notice-export-job-start');
});

Cypress.Commands.add('downloadExport', ({ expectNotification = true } = {}) => {
    if (expectNotification) {
        cy.verifyNotification();
    }
    cy.get('.cvat-header-requests-button').click();
    cy.get('.cvat-spinner').should('not.exist');
    cy.get('.cvat-requests-list').should('be.visible');
    cy.get('.cvat-requests-card').first().within(() => {
        cy.get('.cvat-requests-page-actions-button').click();
    });
    cy.intercept('GET', '**=download').as('download');
    cy.get('.ant-dropdown')
        .not('.ant-dropdown-hidden')
        .within(() => {
            cy.contains('[role="menuitem"]', 'Download').click();
        });
    cy.wait('@download', { requestTimeout: 10000 })
        .then((download) => {
            const filename = download.response.headers['content-disposition'].split(';')[1].split('filename=')[1];
            // need to remove quotes
            return filename.substring(1, filename.length - 1);
        });
});

Cypress.Commands.add('goBack', () => {
    cy.go('back');
    cy.get('.cvat-spinner').should('not.exist');
});

Cypress.Commands.add('renameTask', (oldName, newName) => {
    cy.get('.cvat-task-details-task-name').within(() => {
        cy.get('[aria-label="edit"]').click();
    });
    cy.contains('.cvat-text-color', oldName).type(`{selectall}{backspace}${newName}{Enter}`);
    cy.get('.cvat-spinner').should('not.exist');
    cy.contains('.cvat-task-details-task-name', newName).should('exist');
});

Cypress.Commands.add('shapeRotate', (shape, expectedRotateDeg, pressShift = false) => {
    cy.get(shape).trigger('mousemove');
    cy.get(shape).trigger('mouseover');
    cy.get(shape).should('have.class', 'cvat_canvas_shape_activated');
    cy.get('.svg_select_points_rot').then(($el) => {
        const rect = $el[0].getBoundingClientRect();
        let { x, y } = rect;
        const { width, height } = rect;
        x += width / 2;
        y += height / 2;

        cy.get('#root').trigger('mousemove', x, y);
        cy.get('#root').trigger('mouseenter', x, y);
        cy.get('.svg_select_points_rot').should('have.class', 'cvat_canvas_selected_point');
        cy.get('#root').trigger('mousedown', x, y, { button: 0 });
        if (pressShift) {
            cy.get('body').type('{shift}', { release: false });
        }
        cy.get('#root').trigger('mousemove', x + 20, y);
        cy.get(shape).should('have.attr', 'transform');
        cy.document().then((doc) => {
            const modShapeIDString = shape.substring(1); // Remove "#" from the shape id string
            const shapeTranformMatrix = decomposeMatrix(doc.getElementById(modShapeIDString).getCTM());
            cy.get('#cvat_canvas_text_content').should('contain.text', `${shapeTranformMatrix}°`);
            expect(`${shapeTranformMatrix}°`).to.be.equal(`${expectedRotateDeg}°`);
        });
        cy.get('#root').trigger('mouseup');
    });
});

Cypress.Commands.add('deleteFrame', (action = 'delete') => {
    cy.intercept('PATCH', '/api/jobs/**/data/meta**').as('patchMeta');
    if (action === 'restore') {
        cy.get('.cvat-player-restore-frame').click();
    } else if (action === 'delete') {
        cy.get('.cvat-player-delete-frame').click();
        cy.get('.cvat-modal-delete-frame').within(() => {
            cy.contains('button', 'Delete').click();
        });
    }
    cy.saveJob('PATCH', 200);
    cy.wait('@patchMeta').its('response.statusCode').should('equal', 200);
});

Cypress.Commands.add('verifyNotification', () => {
    cy.get('.ant-notification-notice-info').should('be.visible');
    cy.closeNotification('.ant-notification-notice-info');
});

Cypress.Commands.add('goToCloudStoragesPage', () => {
    cy.get('a[value="cloudstorages"]').click();
    cy.url().should('include', '/cloudstorages');
});

Cypress.Commands.add('deleteCloudStorage', (displayName) => {
    cy.get('.cvat-cloud-storage-item-menu-button').click();
    cy.get('.ant-dropdown')
        .not('.ant-dropdown-hidden')
        .within(() => {
            cy.contains('[role="menuitem"]', 'Delete').click();
        });
    cy.get('.cvat-delete-cloud-storage-modal')
        .should('contain', `You are going to remove the cloudstorage "${displayName}"`)
        .within(() => {
            cy.contains('button', 'Delete').click();
        });
});

Cypress.Commands.add('createJob', (options = {
    jobType: 'Ground truth',
    frameSelectionMethod: 'Random',
    quantity: null,
    frameCount: null,
    seed: null,
    fromTaskPage: true,
}) => {
    const {
        jobType,
        frameSelectionMethod,
        quantity,
        frameCount,
        seed,
        fromTaskPage,
    } = options;

    if (fromTaskPage) {
        cy.get('.cvat-create-job').click({ force: true });
    }
    cy.url().should('include', '/jobs/create');

    cy.get('.cvat-select-job-type').click();
    cy.get('.ant-select-dropdown')
        .not('.ant-select-dropdown-hidden')
        .first()
        .within(() => {
            cy.get(`.ant-select-item-option[title="${jobType}"]`).click();
        });

    cy.get('.cvat-select-frame-selection-method').click();
    cy.get('.ant-select-dropdown')
        .not('.ant-select-dropdown-hidden')
        .first()
        .within(() => {
            cy.get(`.ant-select-item-option[title="${frameSelectionMethod}"]`).click();
        });

    if (quantity) {
        cy.get('.cvat-input-frame-quantity').clear();
        cy.get('.cvat-input-frame-quantity').type(quantity);
    } else if (frameCount) {
        cy.get('.cvat-input-frame-count').clear();
        cy.get('.cvat-input-frame-count').type(frameCount);
    }

    if (seed) {
        cy.get('.cvat-input-seed').clear();
        cy.get('.cvat-input-seed').type(seed);
    }

    cy.contains('button', 'Submit').click();

    cy.get('.cvat-spinner').should('not.exist');
    cy.url().should('match', /\/tasks\/\d+\/jobs\/\d+/);
});

Cypress.Commands.add('deleteJob', (jobID) => {
    cy.get('.cvat-job-item').contains('a', `Job #${jobID}`)
        .parents('.cvat-job-item')
        .find('.cvat-job-item-more-button')
        .click();
    cy.get('.ant-dropdown')
        .not('.ant-dropdown-hidden')
        .within(() => {
            cy.contains('[role="menuitem"]', 'Delete').click();
        });
    cy.get('.cvat-modal-confirm-delete-job')
        .should('contain', `The job ${jobID} will be deleted`)
        .within(() => {
            cy.contains('button', 'Delete').click();
        });
    cy.get('.cvat-job-item').contains('a', `Job #${jobID}`)
        .parents('.cvat-job-item')
        .should('have.css', 'opacity', '0.5');
});

Cypress.Commands.add('drawMask', (instructions) => {
    for (const instruction of instructions) {
        const { method } = instruction;
        if (method === 'brush-size') {
            const { value } = instruction;
            cy.get('.cvat-brush-tools-brush').click();
            cy.get('.cvat-brush-tools-brush-size').within(() => {
                cy.get('input').clear();
                cy.get('input').type(`${value}`);
            });
        } else {
            const { coordinates } = instruction;
            if (['brush', 'eraser'].includes(method)) {
                if (method === 'eraser') {
                    cy.get('.cvat-brush-tools-eraser').click();
                } else {
                    cy.get('.cvat-brush-tools-brush').click();
                }

                cy.get('.cvat-canvas-container').then(([$canvas]) => {
                    const [initX, initY] = coordinates[0];
                    cy.wrap($canvas).trigger('mousemove', { clientX: initX, clientY: initY, bubbles: true });
                    cy.wrap($canvas).trigger('mousedown', {
                        clientX: initX, clientY: initY, button: 0, bubbles: true,
                    });
                    for (const coord of coordinates) {
                        const [clientX, clientY] = coord;
                        cy.wrap($canvas).trigger('mousemove', { clientX, clientY, bubbles: true });
                    }
                    cy.wrap($canvas).trigger('mousemove', { clientX: initX, clientY: initY, bubbles: true });
                    cy.wrap($canvas).trigger('mouseup', { bubbles: true });
                });
            } else if (['polygon-plus', 'polygon-minus'].includes(method)) {
                if (method === 'polygon-plus') {
                    cy.get('.cvat-brush-tools-polygon-plus').click();
                } else {
                    cy.get('.cvat-brush-tools-polygon-minus').click();
                }

                cy.get('.cvat-canvas-container').then(($canvas) => {
                    for (const [x, y] of coordinates) {
                        cy.wrap($canvas).click(x, y);
                    }
                });
            }
        }
    }
});

Cypress.Commands.add('startMaskDrawing', () => {
    cy.get('.cvat-draw-mask-control ').click();
    cy.get('.cvat-draw-mask-popover').should('exist').and('be.visible').within(() => {
        cy.get('button').click();
    });
    cy.get('.cvat-brush-tools-toolbox').should('exist').and('be.visible');
});

Cypress.Commands.add('finishMaskDrawing', () => {
    cy.get('.cvat-brush-tools-brush').click();
    cy.get('.cvat-brush-tools-finish').click();
});

Cypress.Commands.add('sliceShape', (
    object,
    coordinates,
    options = {
        shortcut: null,
        slipMode: false,
    },
) => {
    const { shortcut, slipMode } = options;
    if (shortcut) {
        cy.get('body').type(shortcut);
    } else {
        cy.get('.cvat-slice-control').click();
        cy.get('.cvat-slice-control').trigger('mouseleave');
    }

    cy.get('.cvat-canvas-hints-container').within(() => {
        cy.contains('Click a mask or polygon shape you would like to slice').should('exist');
    });

    const [initialX, initialY] = coordinates.shift();
    cy.get(object).click(initialX, initialY);
    cy.get('.cvat-canvas-hints-container').within(() => {
        cy.contains('Set initial point on the shape contour').should('exist');
    });

    cy.get('.cvat-canvas-container').then(($canvas) => {
        if (slipMode) {
            const [initX, initY] = coordinates.shift();
            cy.wrap($canvas).click(initX, initY);
            const [endX, endY] = coordinates.pop();

            for (const [x, y] of coordinates) {
                cy.wrap($canvas).trigger('mousemove', x, y, { button: 0, shiftKey: true, bubbles: true });
            }
            cy.wrap($canvas).click(endX, endY);
        } else {
            for (const [x, y] of coordinates) {
                cy.wrap($canvas).click(x, y);
            }
        }
    });
});

Cypress.Commands.add('joinShapes', (
    objects,
    coordinates,
    options = {
        shortcut: null,
    },
) => {
    const { shortcut } = options;

    const interactWithTool = () => {
        if (shortcut) {
            cy.get('body').type(shortcut);
        } else {
            cy.get('.cvat-join-control').click();
            cy.get('.cvat-join-control').trigger('mouseleave');
        }
    };
    interactWithTool();

    cy.get('.cvat-canvas-hints-container').within(() => {
        cy.contains('Click masks you would like to join').should('exist');
    });

    for (const [index, object] of objects.entries()) {
        cy.get(object).click(coordinates[index][0], coordinates[index][1]);
    }
    interactWithTool();
});

Cypress.Commands.add('interactAnnotationObjectMenu', (parentSelector, button) => {
    cy.get(parentSelector).within(() => {
        cy.get('[aria-label="more"]').click();
    });

    cy.document().find('.cvat-object-item-menu').within(() => {
        cy.contains('button', button).click();
    });
});

Cypress.Commands.add('hideTooltips', () => {
    cy.wait(500); // wait while tooltips are opened

    cy.document().then((doc) => {
        const tooltips = Array.from(doc.querySelectorAll('.ant-tooltip'));
        if (tooltips.length > 0) {
            cy.get('.ant-tooltip').invoke('hide');
        }
    });
});

Cypress.Commands.overwrite('visit', (orig, url, options) => {
    orig(url, options);
    cy.closeModalUnsupportedPlatform();
});

Cypress.Commands.overwrite('reload', (orig, options) => {
    orig(options);
    cy.closeModalUnsupportedPlatform();
});<|MERGE_RESOLUTION|>--- conflicted
+++ resolved
@@ -1266,11 +1266,6 @@
 
 Cypress.Commands.add('exportJob', ({
     type, format, archiveCustomName,
-<<<<<<< HEAD
-    targetStorage = null, useDefaultLocation = true,
-}) => {
-    cy.interactMenu('Export job dataset');
-=======
     targetStorage = null, useDefaultLocation = true, jobOnTaskPage = null,
 }) => {
     if (!jobOnTaskPage) {
@@ -1282,7 +1277,6 @@
             .click();
         cy.contains('Export annotations').click();
     }
->>>>>>> 671829de
     cy.get('.cvat-modal-export-job').should('be.visible').find('.cvat-modal-export-select').click();
     cy.get('.ant-select-dropdown')
         .not('.ant-select-dropdown-hidden')
