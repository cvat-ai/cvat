// Copyright (C) 2020-2022 Intel Corporation
// Copyright (C) 2022 CVAT.ai Corporation
//
// SPDX-License-Identifier: MIT

/// <reference types="cypress" />

/* eslint-disable security/detect-non-literal-regexp */

import { decomposeMatrix } from './utils';

require('cypress-file-upload');
require('../plugins/imageGenerator/imageGeneratorCommand');
require('../plugins/createZipArchive/createZipArchiveCommand');
require('cypress-localstorage-commands');
require('../plugins/compareImages/compareImagesCommand');
require('../plugins/unpackZipArchive/unpackZipArchiveCommand');
require('cy-verify-downloads').addCustomCommand();

let selectedValueGlobal = '';

Cypress.Commands.add('login', (username = Cypress.env('user'), password = Cypress.env('password'), page = 'tasks') => {
    cy.get('[placeholder="Username"]').type(username);
    cy.get('[placeholder="Password"]').type(password);
    cy.get('[type="submit"]').click();
    cy.url().should('contain', `/${page}`);
    cy.document().then((doc) => {
        const loadSettingFailNotice = Array.from(doc.querySelectorAll('.cvat-notification-notice-load-settings-fail'));
        if (loadSettingFailNotice.length > 0) {
            cy.closeNotification('.cvat-notification-notice-load-settings-fail');
        }
    });
});

Cypress.Commands.add('logout', (username = Cypress.env('user')) => {
    cy.get('.cvat-right-header').within(() => {
        cy.get('.cvat-header-menu-user-dropdown-user').should('have.text', username).trigger('mouseover');
    });
    cy.get('span[aria-label="logout"]').click();
    cy.url().should('include', '/auth/login');
    cy.visit('/auth/login');
    cy.url().should('not.include', '?next=');
    cy.contains('Login').should('exist');
});

Cypress.Commands.add('userRegistration', (firstName, lastName, userName, emailAddr, password) => {
    cy.get('#firstName').type(firstName);
    cy.get('#lastName').type(lastName);
    cy.get('#username').type(userName);
    cy.get('#email').type(emailAddr);
    cy.get('#password1').type(password);
    cy.get('#password2').type(password);
    cy.get('.register-form-button').click();
    if (Cypress.browser.family === 'chromium') {
        cy.url().should('include', '/tasks');
    }
});

Cypress.Commands.add('getAuthKey', () => {
    cy.request({
        method: 'POST',
        url: '/api/auth/login',
        body: {
            username: Cypress.env('user'),
            email: Cypress.env('email'),
            password: Cypress.env('password'),
        },
    });
});

Cypress.Commands.add('deleteUsers', (authResponse, accountsToDelete) => {
    const authKey = authResponse.body.key;
    cy.request({
        url: '/api/users?page_size=all',
        headers: {
            Authorization: `Token ${authKey}`,
        },
    }).then((_response) => {
        const responseResult = _response.body.results;
        for (const user of responseResult) {
            const { id, username } = user;
            for (const account of accountsToDelete) {
                if (username === account) {
                    cy.request({
                        method: 'DELETE',
                        url: `/api/users/${id}`,
                        headers: {
                            Authorization: `Token ${authKey}`,
                        },
                    });
                }
            }
        }
    });
});

Cypress.Commands.add('changeUserActiveStatus', (authKey, accountsToChangeActiveStatus, isActive) => {
    cy.request({
        url: '/api/users?page_size=all',
        headers: {
            Authorization: `Token ${authKey}`,
        },
    }).then((response) => {
        const responceResult = response.body.results;
        responceResult.forEach((user) => {
            const userId = user.id;
            const userName = user.username;
            if (userName.includes(accountsToChangeActiveStatus)) {
                cy.request({
                    method: 'PATCH',
                    url: `/api/users/${userId}`,
                    headers: {
                        Authorization: `Token ${authKey}`,
                    },
                    body: {
                        is_active: isActive,
                    },
                });
            }
        });
    });
});

Cypress.Commands.add('checkUserStatuses', (authKey, userName, staffStatus, superuserStatus, activeStatus) => {
    cy.request({
        url: '/api/users?page_size=all',
        headers: {
            Authorization: `Token ${authKey}`,
        },
    }).then((response) => {
        const responceResult = response.body.results;
        responceResult.forEach((user) => {
            if (user.username.includes(userName)) {
                expect(staffStatus).to.be.equal(user.is_staff);
                expect(superuserStatus).to.be.equal(user.is_superuser);
                expect(activeStatus).to.be.equal(user.is_active);
            }
        });
    });
});

Cypress.Commands.add('deleteTasks', (authResponse, tasksToDelete) => {
    const authKey = authResponse.body.key;
    cy.request({
        url: '/api/tasks?page_size=all',
        headers: {
            Authorization: `Token ${authKey}`,
        },
    }).then((_response) => {
        const responceResult = _response.body.results;
        for (const task of responceResult) {
            const { id, name } = task;
            for (const taskToDelete of tasksToDelete) {
                if (name === taskToDelete) {
                    cy.request({
                        method: 'DELETE',
                        url: `/api/tasks/${id}`,
                        headers: {
                            Authorization: `Token ${authKey}`,
                        },
                    });
                }
            }
        }
    });
});

Cypress.Commands.add(
    'createAnnotationTask',
    (
        taskName = 'New annotation task',
        labelName = 'Some label',
        attrName = 'Some attr name',
        textDefaultValue = 'Some default value for type Text',
        image = 'image.png',
        multiAttrParams,
        advancedConfigurationParams,
        forProject = false,
        attachToProject = false,
        projectName,
        expectedResult = 'success',
        projectSubsetFieldValue = 'Test',
    ) => {
        cy.url().then(($url) => {
            if (!$url.includes('projects')) {
                cy.get('.cvat-create-task-dropdown').click();
            }

            cy.get('.cvat-create-task-button').click({ force: true });
            cy.url().should('include', '/tasks/create');
            cy.get('[id="name"]').type(taskName);
            if (!forProject) {
                cy.get('.cvat-constructor-viewer-new-item').click();
                cy.get('[placeholder="Label name"]').type(labelName);
                cy.get('.cvat-new-attribute-button').click();
                cy.get('[placeholder="Name"]').type(attrName);
                cy.get('.cvat-attribute-type-input').click();
                cy.get('.cvat-attribute-type-input-text').click();
                cy.get('[placeholder="Default value"]').type(textDefaultValue);
                if (multiAttrParams) {
                    cy.updateAttributes(multiAttrParams);
                }
                cy.contains('button', 'Continue').click();
            } else {
                if (attachToProject) {
                    cy.get('.cvat-project-search-field').click();
                    cy.get('.ant-select-dropdown')
                        .not('.ant-select-dropdown-hidden')
                        .within(() => {
                            cy.get(`.ant-select-item-option[title="${projectName}"]`).click();
                        });
                }
                cy.get('.cvat-project-search-field').within(() => {
                    cy.get('[type="search"]').should('have.value', projectName);
                });
                cy.get('.cvat-project-subset-field').type(projectSubsetFieldValue);
                cy.get('.cvat-constructor-viewer-new-item').should('not.exist');
            }
            cy.get('input[type="file"]').attachFile(image, { subjectType: 'drag-n-drop' });
            if (advancedConfigurationParams) {
                cy.advancedConfiguration(advancedConfigurationParams);
            }
            cy.contains('button', 'Submit & Continue').click();
            if (expectedResult === 'success') {
                cy.get('.cvat-notification-create-task-success').should('exist').find('[data-icon="close"]').click();
            }
            if (!forProject) {
                cy.goToTaskList();
            } else {
                cy.goToProjectsList();
            }
        });
    },
);

Cypress.Commands.add('openTask', (taskName, projectSubsetFieldValue) => {
    cy.contains('strong', new RegExp(`^${taskName}$`))
        .parents('.cvat-tasks-list-item')
        .contains('a', 'Open').click({ force: true });
    cy.get('.cvat-task-details').should('exist');
    if (projectSubsetFieldValue) {
        cy.get('.cvat-project-subset-field').find('input').should('have.attr', 'value', projectSubsetFieldValue);
    }
});

Cypress.Commands.add('saveJob', (method = 'PATCH', status = 200, as = 'saveJob') => {
    cy.intercept(method, '/api/jobs/**').as(as);
    cy.get('button').contains('Save').click({ force: true }).trigger('mouseout');
    cy.wait(`@${as}`).its('response.statusCode').should('equal', status);
});

Cypress.Commands.add('getJobNum', (jobID) => {
    const jobsKey = [];
    cy.document().then((doc) => {
        const jobs = Array.from(doc.querySelectorAll('.cvat-task-jobs-table-row'));
        for (let i = 0; i < jobs.length; i++) {
            jobsKey.push(jobs[i].getAttribute('data-row-key'));
        }
        const minKey = Math.min(...jobsKey);
        return minKey + jobID;
    });
});

Cypress.Commands.add('openJob', (jobID = 0, removeAnnotations = true, expectedFail = false) => {
    cy.getJobNum(jobID).then(($job) => {
        cy.get('.cvat-task-jobs-table-row').contains('a', `Job #${$job}`).click();
    });
    cy.url().should('include', '/jobs');
    if (expectedFail) {
        cy.get('.cvat-canvas-container').should('not.exist');
    } else {
        cy.get('.cvat-canvas-container').should('exist');
    }
    if (removeAnnotations) {
        cy.document().then((doc) => {
            const objects = Array.from(doc.querySelectorAll('.cvat_canvas_shape'));
            if (typeof objects !== 'undefined' && objects.length > 0) {
                cy.removeAnnotations();
                cy.saveJob('PUT');
            }
        });
    }
});

Cypress.Commands.add('openTaskJob', (taskName, jobID = 0, removeAnnotations = true, expectedFail = false) => {
    cy.openTask(taskName);
    cy.openJob(jobID, removeAnnotations, expectedFail);
});

Cypress.Commands.add('interactControlButton', (objectType) => {
    cy.get('body').trigger('mousedown');
    cy.get(`.cvat-${objectType}-control`).trigger('mouseover');
    cy.get(`.cvat-${objectType}-popover`)
        .should('be.visible')
        .should('have.attr', 'style')
        .should('not.include', 'pointer-events: none');
});

Cypress.Commands.add('createRectangle', (createRectangleParams) => {
    cy.interactControlButton('draw-rectangle');
    cy.switchLabel(createRectangleParams.labelName, 'draw-rectangle');
    cy.get('.cvat-draw-rectangle-popover').within(() => {
        cy.get('.ant-select-selection-item').then(($labelValue) => {
            selectedValueGlobal = $labelValue.text();
        });
        cy.contains('.ant-radio-wrapper', createRectangleParams.points).click();
        cy.contains('button', createRectangleParams.type).click();
    });
    cy.get('.cvat-canvas-container')
        .click(createRectangleParams.firstX, createRectangleParams.firstY)
        .click(createRectangleParams.secondX, createRectangleParams.secondY);
    if (createRectangleParams.points === 'By 4 Points') {
        cy.get('.cvat-canvas-container')
            .click(createRectangleParams.thirdX, createRectangleParams.thirdY)
            .click(createRectangleParams.fourthX, createRectangleParams.fourthY);
    }
    cy.checkPopoverHidden('draw-rectangle');
    cy.checkObjectParameters(createRectangleParams, 'RECTANGLE');
});

Cypress.Commands.add('switchLabel', (labelName, objectType) => {
    cy.get(`.cvat-${objectType}-popover`).find('.ant-select-selection-item').click();
    cy.get('.ant-select-dropdown')
        .not('.ant-select-dropdown-hidden')
        .find(`.ant-select-item-option[title="${labelName}"]`)
        .click();
});

Cypress.Commands.add('checkPopoverHidden', (objectType) => {
    cy.get(`.cvat-${objectType}-popover`).should('be.hidden');
});

Cypress.Commands.add('checkObjectParameters', (objectParameters, objectType) => {
    const listCanvasShapeId = [];
    cy.document().then((doc) => {
        const listCanvasShape = Array.from(doc.querySelectorAll('.cvat_canvas_shape'));
        for (let i = 0; i < listCanvasShape.length; i++) {
            listCanvasShapeId.push(listCanvasShape[i].id.match(/\d+$/));
        }
        const maxId = Math.max(...listCanvasShapeId);
        cy.get(`#cvat_canvas_shape_${maxId}`).should('be.visible');
        cy.get(`#cvat-objects-sidebar-state-item-${maxId}`)
            .should('contain', maxId)
            .and('contain', `${objectType} ${objectParameters.type.toUpperCase()}`)
            .within(() => {
                cy.get('.ant-select-selection-item').should('have.text', selectedValueGlobal);
            });
    });
});

Cypress.Commands.add('createPoint', (createPointParams) => {
    cy.interactControlButton('draw-points');
    cy.switchLabel(createPointParams.labelName, 'draw-points');
    cy.get('.cvat-draw-points-popover').within(() => {
        cy.get('.ant-select-selection-item').then(($labelValue) => {
            selectedValueGlobal = $labelValue.text();
        });
        if (createPointParams.numberOfPoints) {
            cy.get('.ant-input-number-input').clear().type(createPointParams.numberOfPoints);
        }
        cy.contains('button', createPointParams.type).click();
    });
    createPointParams.pointsMap.forEach((element) => {
        cy.get('.cvat-canvas-container').click(element.x, element.y);
    });
    if (createPointParams.finishWithButton) {
        cy.contains('span', 'Done').click();
    } else if (!createPointParams.numberOfPoints) {
        const keyCodeN = 78;
        cy.get('.cvat-canvas-container')
            .trigger('keydown', { keyCode: keyCodeN, code: 'KeyN' })
            .trigger('keyup', { keyCode: keyCodeN, code: 'KeyN' });
    }
    cy.checkPopoverHidden('draw-points');
    cy.checkObjectParameters(createPointParams, 'POINTS');
});

Cypress.Commands.add('createEllipse', (createEllipseParams) => {
    cy.interactControlButton('draw-ellipse');
    cy.switchLabel(createEllipseParams.labelName, 'draw-ellipse');
    cy.get('.cvat-draw-ellipse-popover').within(() => {
        cy.get('.ant-select-selection-item').then(($labelValue) => {
            selectedValueGlobal = $labelValue.text();
        });
        cy.contains('button', createEllipseParams.type).click();
    });
    cy.get('.cvat-canvas-container')
        .click(createEllipseParams.cx, createEllipseParams.cy)
        .click(createEllipseParams.rightX, createEllipseParams.topY);
    cy.checkPopoverHidden('draw-ellipse');
    cy.checkObjectParameters(createEllipseParams, 'ELLIPSE');
});

Cypress.Commands.add('createSkeleton', (skeletonParameters) => {
    cy.interactControlButton('draw-skeleton');
    cy.switchLabel(skeletonParameters.labelName, 'draw-skeleton');
    cy.get('.cvat-draw-skeleton-popover').within(() => {
        cy.get('.ant-select-selection-item').then(($labelValue) => {
            selectedValueGlobal = $labelValue.text();
        });
        cy.contains('button', skeletonParameters.type).click();
    });
    cy.get('.cvat-canvas-container')
        .click(skeletonParameters.xtl, skeletonParameters.ytl)
        .click(skeletonParameters.xbr, skeletonParameters.ybr);
    cy.checkPopoverHidden('draw-skeleton');
    cy.checkObjectParameters(skeletonParameters, 'SKELETON');
});

Cypress.Commands.add('changeAppearance', (colorBy) => {
    cy.get('.cvat-appearance-color-by-radio-group').within(() => {
        cy.get('[type="radio"]').check(colorBy, { force: true });
    });
});

Cypress.Commands.add('shapeGrouping', (firstX, firstY, lastX, lastY) => {
    const keyCodeG = 71;
    cy.get('.cvat-canvas-container')
        .trigger('keydown', { keyCode: keyCodeG, code: 'KeyG' })
        .trigger('keyup', { keyCode: keyCodeG, code: 'KeyG' })
        .trigger('mousedown', firstX, firstY, { which: 1 })
        .trigger('mousemove', lastX, lastY)
        .trigger('mouseup', lastX, lastY)
        .trigger('keydown', { keyCode: keyCodeG, code: 'KeyG' })
        .trigger('keyup', { keyCode: keyCodeG, code: 'KeyG' });
});

Cypress.Commands.add('createPolygon', (createPolygonParams) => {
    if (!createPolygonParams.reDraw) {
        cy.interactControlButton('draw-polygon');
        cy.switchLabel(createPolygonParams.labelName, 'draw-polygon');
        cy.get('.cvat-draw-polygon-popover').within(() => {
            cy.get('.ant-select-selection-item').then(($labelValue) => {
                selectedValueGlobal = $labelValue.text();
            });
            if (createPolygonParams.numberOfPoints) {
                cy.get('.ant-input-number-input').clear().type(createPolygonParams.numberOfPoints);
            }
            cy.contains('button', createPolygonParams.type).click();
        });
    }
    createPolygonParams.pointsMap.forEach((element) => {
        cy.get('.cvat-canvas-container').click(element.x, element.y);
    });
    if (createPolygonParams.finishWithButton) {
        cy.contains('span', 'Done').click();
    } else if (!createPolygonParams.numberOfPoints) {
        const keyCodeN = 78;
        cy.get('.cvat-canvas-container')
            .trigger('keydown', { keyCode: keyCodeN, code: 'KeyN' })
            .trigger('keyup', { keyCode: keyCodeN, code: 'KeyN' });
    }
    cy.checkPopoverHidden('draw-polygon');
    cy.checkObjectParameters(createPolygonParams, 'POLYGON');
});

Cypress.Commands.add('openSettings', () => {
    cy.get('.cvat-right-header').find('.cvat-header-menu-user-dropdown').trigger('mouseover', { which: 1 });
    cy.get('.anticon-setting').click();
    cy.get('.cvat-settings-modal').should('be.visible');
});

Cypress.Commands.add('closeSettings', () => {
    cy.get('.cvat-settings-modal').within(() => {
        cy.contains('button', 'Close').click();
    });
    cy.get('.cvat-settings-modal').should('not.be.visible');
});

Cypress.Commands.add('saveSettings', () => {
    cy.get('.cvat-settings-modal').within(() => {
        cy.contains('button', 'Save').click();
    });
});

Cypress.Commands.add('changeWorkspace', (mode) => {
    cy.get('.cvat-workspace-selector').click();
    cy.get('.cvat-workspace-selector-dropdown').within(() => {
        cy.get(`.ant-select-item-option[title="${mode}"]`).click();
    });

    cy.get('.cvat-workspace-selector').should('contain.text', mode);
});

Cypress.Commands.add('changeLabelAAM', (labelName) => {
    cy.get('.cvat-workspace-selector').then((value) => {
        const cvatWorkspaceSelectorValue = value.text();
        if (cvatWorkspaceSelectorValue.includes('Attribute annotation')) {
            cy.get('.cvat-attribute-annotation-sidebar-basics-editor').within(() => {
                cy.get('.ant-select-selector').click();
            });
            cy.get('.ant-select-dropdown')
                .not('.ant-select-dropdown-hidden')
                .within(() => {
                    cy.get(`.ant-select-item-option[title="${labelName}"]`).click();
                });
        }
    });
});

Cypress.Commands.add('createCuboid', (createCuboidParams) => {
    cy.interactControlButton('draw-cuboid');
    cy.switchLabel(createCuboidParams.labelName, 'draw-cuboid');
    cy.get('.cvat-draw-cuboid-popover').within(() => {
        cy.get('.ant-select-selection-item').then(($labelValue) => {
            selectedValueGlobal = $labelValue.text();
        });
        cy.contains(createCuboidParams.points).click();
        cy.contains('button', createCuboidParams.type).click();
    });
    cy.get('.cvat-canvas-container').click(createCuboidParams.firstX, createCuboidParams.firstY);
    cy.get('.cvat-canvas-container').click(createCuboidParams.secondX, createCuboidParams.secondY);
    if (createCuboidParams.points === 'By 4 Points') {
        cy.get('.cvat-canvas-container').click(createCuboidParams.thirdX, createCuboidParams.thirdY);
        cy.get('.cvat-canvas-container').click(createCuboidParams.fourthX, createCuboidParams.fourthY);
    }
    cy.checkPopoverHidden('draw-cuboid');
    cy.checkObjectParameters(createCuboidParams, 'CUBOID');
});

Cypress.Commands.add('updateAttributes', (multiAttrParams) => {
    const cvatAttributeInputsWrapperId = [];
    cy.get('.cvat-new-attribute-button').click();
    cy.document().then((doc) => {
        const cvatAttributeInputsWrapperList = Array.from(doc.querySelectorAll('.cvat-attribute-inputs-wrapper'));
        for (let i = 0; i < cvatAttributeInputsWrapperList.length; i++) {
            cvatAttributeInputsWrapperId.push(cvatAttributeInputsWrapperList[i].getAttribute('cvat-attribute-id'));
        }

        const minId = Math.min(...cvatAttributeInputsWrapperId);

        cy.get(`[cvat-attribute-id="${minId}"]`).within(() => {
            cy.get('.cvat-attribute-name-input').type(multiAttrParams.additionalAttrName);
            cy.get('.cvat-attribute-type-input').click();
        });
        cy.get('.ant-select-dropdown')
            .not('.ant-select-dropdown-hidden')
            .within(() => {
                cy.get(`.ant-select-item-option[title="${multiAttrParams.typeAttribute}"]`).click();
            });

        if (multiAttrParams.typeAttribute === 'Text' || multiAttrParams.typeAttribute === 'Number') {
            cy.get(`[cvat-attribute-id="${minId}"]`).within(() => {
                if (multiAttrParams.additionalValue !== '') {
                    cy.get('.cvat-attribute-values-input').type(multiAttrParams.additionalValue);
                } else {
                    cy.get('.cvat-attribute-values-input').clear();
                }
            });
        } else if (multiAttrParams.typeAttribute === 'Radio') {
            cy.get(`[cvat-attribute-id="${minId}"]`).within(() => {
                cy.get('.cvat-attribute-values-input').type(`${multiAttrParams.additionalValue}{Enter}`);
            });
        } else if (multiAttrParams.typeAttribute === 'Checkbox') {
            cy.get(`[cvat-attribute-id="${minId}"]`).within(() => {
                cy.get('.cvat-attribute-values-input').click();
            });
            cy.get('.ant-select-dropdown')
                .not('.ant-select-dropdown-hidden')
                .within(() => {
                    cy.get(`.ant-select-item-option[title="${multiAttrParams.additionalValue}"]`).click();
                });
        }
        if (multiAttrParams.mutable) {
            cy.get('.cvat-attribute-mutable-checkbox')
                .find('[type="checkbox"]')
                .should('not.be.checked')
                .check()
                .should('be.checked');
        }
    });
});

Cypress.Commands.add('createPolyline', (createPolylineParams) => {
    cy.interactControlButton('draw-polyline');
    cy.switchLabel(createPolylineParams.labelName, 'draw-polyline');
    cy.get('.cvat-draw-polyline-popover').within(() => {
        cy.get('.ant-select-selection-item').then(($labelValue) => {
            selectedValueGlobal = $labelValue.text();
        });
        if (createPolylineParams.numberOfPoints) {
            cy.get('.ant-input-number-input').clear().type(createPolylineParams.numberOfPoints);
        }
        cy.contains('button', createPolylineParams.type).click();
    });
    createPolylineParams.pointsMap.forEach((element) => {
        cy.get('.cvat-canvas-container').click(element.x, element.y);
    });
    if (createPolylineParams.finishWithButton) {
        cy.contains('span', 'Done').click();
    } else if (!createPolylineParams.numberOfPoints) {
        const keyCodeN = 78;
        cy.get('.cvat-canvas-container')
            .trigger('keydown', { keyCode: keyCodeN, code: 'KeyN' })
            .trigger('keyup', { keyCode: keyCodeN, code: 'KeyN' });
    }
    cy.checkPopoverHidden('draw-polyline');
    cy.checkObjectParameters(createPolylineParams, 'POLYLINE');
});

Cypress.Commands.add('deleteTask', (taskName) => {
    let taskId = '';
    cy.contains('.cvat-item-task-name', new RegExp(`^${taskName}$`))
        .parents('.cvat-task-item-description')
        .find('.cvat-item-task-id')
        .then(($taskId) => {
            taskId = $taskId.text().replace(/[^\d]/g, '');
            cy.contains('.cvat-item-task-name', new RegExp(`^${taskName}$`))
                .parents('.cvat-tasks-list-item')
                .find('.cvat-menu-icon')
                .trigger('mouseover');
            cy.get('.cvat-actions-menu')
                .should('be.visible')
                .find('[role="menuitem"]')
                .filter(':contains("Delete")')
                .last()
                .click();
            cy.get('.cvat-modal-confirm-delete-task')
                .should('contain', `The task ${taskId} will be deleted`)
                .within(() => {
                    cy.contains('button', 'Delete').click();
                });
            cy.get('.cvat-actions-menu').should('be.hidden');
        });
    cy.contains('.cvat-item-task-name', new RegExp(`^${taskName}$`))
        .parents('.cvat-tasks-list-item')
        .should('have.attr', 'style')
        .and('contain', 'pointer-events: none; opacity: 0.5;');
});

Cypress.Commands.add('advancedConfiguration', (advancedConfigurationParams) => {
    cy.contains('Advanced configuration').click();
    if (advancedConfigurationParams.multiJobs) {
        cy.get('#segmentSize').type(advancedConfigurationParams.segmentSize);
    }
    if (advancedConfigurationParams.sssFrame) {
        cy.get('#startFrame').type(advancedConfigurationParams.startFrame);
        cy.get('#stopFrame').type(advancedConfigurationParams.stopFrame);
        cy.get('#frameStep').type(advancedConfigurationParams.frameStep);
    }
    if (advancedConfigurationParams.chunkSize) {
        cy.get('#dataChunkSize').type(advancedConfigurationParams.chunkSize);
    }

    if (advancedConfigurationParams.overlapSize) {
        cy.get('#overlapSize').type(advancedConfigurationParams.overlapSize);
    }
    if (advancedConfigurationParams.sourceStorage) {
        const { sourceStorage } = advancedConfigurationParams;

        if (sourceStorage.disableSwitch) {
            cy.get('.ant-collapse-content-box').find('#useProjectSourceStorage').click();
        }

        cy.get('.cvat-select-sourceStorage-storage').within(() => {
            cy.get('.ant-select-selection-item').click();
        });
        cy.contains('.cvat-select-sourceStorage-location', sourceStorage.location).should('be.visible').click();

        if (sourceStorage.cloudStorageId) {
            cy.get('.cvat-search-sourceStorage-cloud-storage-field').click();
            cy.get('.cvat-cloud-storage-select-provider').click();
        }
    }

    if (advancedConfigurationParams.targetStorage) {
        const { targetStorage } = advancedConfigurationParams;

        if (targetStorage.disableSwitch) {
            cy.get('.ant-collapse-content-box').find('#useProjectTargetStorage').click();
        }

        cy.get('.cvat-select-targetStorage-storage').within(() => {
            cy.get('.ant-select-selection-item').click();
        });
        cy.contains('.cvat-select-targetStorage-location', targetStorage.location).should('be.visible').click();

        if (targetStorage.cloudStorageId) {
            cy.get('.cvat-search-targetStorage-cloud-storage-field').click();
            cy.get('.cvat-cloud-storage-select-provider').last().click();
        }
    }
});

Cypress.Commands.add('removeAnnotations', () => {
    cy.contains('.cvat-annotation-header-button', 'Menu').click();
    cy.get('.cvat-annotation-menu').within(() => {
        cy.contains('Remove annotations').click();
    });
    cy.get('.cvat-modal-confirm-remove-annotation').within(() => {
        cy.contains('button', 'Delete').click();
    });
});

Cypress.Commands.add('confirmUpdate', (modalWindowClassName) => {
    cy.get(modalWindowClassName).should('be.visible').within(() => {
        cy.contains('button', 'Update').click();
    });
});

Cypress.Commands.add(
    'uploadAnnotations', (
        format,
        file,
        confirmModalClassName,
        sourceStorage = null,
        useDefaultLocation = true,
    ) => {
        cy.get('.cvat-modal-import-dataset').find('.cvat-modal-import-select').click();
        cy.contains('.cvat-modal-import-dataset-option-item', format).click();
        cy.get('.cvat-modal-import-select').should('contain.text', format);

        if (!useDefaultLocation) {
            cy.get('.cvat-modal-import-dataset')
                .find('.cvat-modal-import-switch-use-default-storage')
                .click();
            cy.get('.cvat-select-sourceStorage-storage').within(() => {
                cy.get('.ant-select-selection-item').click();
            });
            cy.contains('.cvat-select-sourceStorage-location', sourceStorage.location)
                .should('be.visible')
                .click();
            if (sourceStorage.cloudStorageId) {
                cy.get('.cvat-search-sourceStorage-cloud-storage-field').click();
                cy.get('.cvat-cloud-storage-select-provider').click();
            }
        }
        if (sourceStorage && sourceStorage.cloudStorageId) {
            cy.get('.cvat-modal-import-dataset')
                .find('.cvat-modal-import-filename-input')
                .type(file);
        } else {
            cy.get('input[type="file"]').attachFile(file, { subjectType: 'drag-n-drop' });
            cy.get(`[title="${file}"]`).should('be.visible');
        }
        cy.contains('button', 'OK').click();
        cy.confirmUpdate(confirmModalClassName);
        cy.get('.cvat-notification-notice-import-annotation-start').should('be.visible');
        cy.closeNotification('.cvat-notification-notice-import-annotation-start');
        cy.wait('@uploadAnnotationsGet').its('response.statusCode').should('equal', 200);
        cy.contains('Annotations have been loaded').should('be.visible');
        cy.closeNotification('.ant-notification-notice-info');
    },
);

Cypress.Commands.add('goToTaskList', () => {
    cy.get('a[value="tasks"]').click();
    cy.url().should('include', '/tasks');
});

Cypress.Commands.add('changeColorViaBadge', (labelColor) => {
    cy.get('.cvat-label-color-picker')
        .not('.ant-popover-hidden')
        .should('be.visible')
        .within(() => {
            cy.contains('hex').prev().clear().type(labelColor);
            cy.contains('button', 'Ok').click();
        });
    cy.get('.cvat-label-color-picker').should('be.hidden');
});

Cypress.Commands.add('collectLabelsName', () => {
    const listCvatConstructorViewerItemText = [];
    cy.get('.cvat-constructor-viewer').should('exist');
    cy.document().then((doc) => {
        const labels = Array.from(doc.querySelectorAll('.cvat-constructor-viewer-item'));
        for (let i = 0; i < labels.length; i++) {
            listCvatConstructorViewerItemText.push(labels[i].textContent);
        }
        return listCvatConstructorViewerItemText;
    });
});

Cypress.Commands.add('deleteLabel', (labelName) => {
    cy.contains('.cvat-constructor-viewer-item', new RegExp(`^${labelName}$`))
        .should('exist')
        .and('be.visible')
        .find('[aria-label="delete"]')
        .click();
    cy.intercept('PATCH', /\/api\/(tasks|projects)\/.*/).as('deleteLabel');
    cy.get('.cvat-modal-delete-label')
        .should('be.visible')
        .within(() => {
            cy.contains('[type="button"]', 'OK').click();
        });
    cy.wait('@deleteLabel').its('response.statusCode').should('equal', 200);
    cy.contains('.cvat-constructor-viewer-item', new RegExp(`^${labelName}$`)).should('not.exist');
});

Cypress.Commands.add('addNewLabel', (newLabelName, additionalAttrs, labelColor) => {
    cy.collectLabelsName().then((labelsNames) => {
        if (labelsNames.includes(newLabelName)) {
            cy.deleteLabel(newLabelName);
        }
    });
    cy.contains('button', 'Add label').click();
    cy.get('[placeholder="Label name"]').type(newLabelName);
    if (labelColor) {
        cy.get('.cvat-change-task-label-color-badge').click();
        cy.changeColorViaBadge(labelColor);
    }
    if (additionalAttrs) {
        for (let i = 0; i < additionalAttrs.length; i++) {
            cy.updateAttributes(additionalAttrs[i]);
        }
    }
    cy.contains('button', 'Continue').click();
    cy.contains('button', 'Cancel').click();
    cy.get('.cvat-spinner').should('not.exist');
    cy.get('.cvat-constructor-viewer').should('be.visible');
    cy.contains('.cvat-constructor-viewer-item', new RegExp(`^${newLabelName}$`)).should('exist');
});

Cypress.Commands.add('addNewLabelViaContinueButton', (additionalLabels) => {
    cy.collectLabelsName().then((labelsNames) => {
        if (additionalLabels.some((el) => labelsNames.indexOf(el) === -1)) {
            cy.get('.cvat-constructor-viewer-new-item').click();
            for (let j = 0; j < additionalLabels.length; j++) {
                cy.get('[placeholder="Label name"]').type(additionalLabels[j]);
                cy.contains('button', 'Continue').click();
            }
            cy.contains('button', 'Cancel').click();
        }
    });
});

Cypress.Commands.add('createTag', (labelName) => {
    cy.interactControlButton('setup-tag');
    cy.switchLabel(labelName, 'setup-tag');
    cy.get('.cvat-setup-tag-popover').within(() => {
        cy.get('button').click();
    });
});

Cypress.Commands.add('sidebarItemSortBy', (sortBy) => {
    cy.get('.cvat-objects-sidebar-ordering-selector').click();
    cy.get('.cvat-objects-sidebar-ordering-dropdown').within(() => {
        cy.get(`.ant-select-item-option[title="${sortBy}"]`).click();
    });
});

Cypress.Commands.add('goToRegisterPage', () => {
    cy.get('a[href="/auth/register"]').click();
    cy.url().should('include', '/auth/register');
});

Cypress.Commands.add('getScaleValue', () => {
    cy.get('#cvat_canvas_background')
        .should('have.attr', 'style')
        .then(($styles) => (Number($styles.match(/scale\((\d\.\d+)\)/m)[1])));
});

Cypress.Commands.add('goCheckFrameNumber', (frameNum) => {
    cy.get('.cvat-player-frame-selector').within(() => {
        cy.get('input[role="spinbutton"]')
            .clear({ force: true })
            .type(`${frameNum}{Enter}`, { force: true })
            .should('have.value', frameNum);
    });
});

Cypress.Commands.add('checkFrameNum', (frameNum) => {
    cy.get('.cvat-player-frame-selector').within(() => {
        cy.get('input[role="spinbutton"]').should('have.value', frameNum);
    });
});

Cypress.Commands.add('goToNextFrame', (expectedFrameNum) => {
    cy.get('.cvat-player-next-button').click().trigger('mouseout');
    cy.checkFrameNum(expectedFrameNum);
});

Cypress.Commands.add('goToPreviousFrame', (expectedFrameNum) => {
    cy.get('.cvat-player-previous-button').click().trigger('mouseout');
    cy.checkFrameNum(expectedFrameNum);
});

Cypress.Commands.add('interactMenu', (choice) => {
    cy.contains('.cvat-annotation-header-button', 'Menu').click();
    cy.get('.cvat-annotation-menu').within(() => {
        cy.contains(new RegExp(`^${choice}$`)).click();
    });
    cy.get('.cvat-spinner').should('not.exist');
});

Cypress.Commands.add('setJobState', (choice) => {
    cy.interactMenu('Change job state');
    cy.get('.cvat-annotation-menu-job-state-submenu')
        .should('not.have.class', 'ant-zoom-big').within(() => {
            cy.contains(choice).click();
        });
    cy.get('.cvat-modal-content-change-job-state')
        .should('be.visible')
        .within(() => {
            cy.contains('[type="button"]', 'Continue').click();
        });
    cy.get('.cvat-modal-content-change-job-state').should('not.exist');
    cy.get('.cvat-spinner').should('not.exist');
});

Cypress.Commands.add('setJobStage', (jobID, stage) => {
    cy.getJobNum(jobID).then(($job) => {
        cy.get('.cvat-task-jobs-table')
            .contains('a', `Job #${$job}`)
            .parents('.cvat-task-jobs-table-row')
            .find('.cvat-job-item-stage').click();
        cy.get('.ant-select-dropdown')
            .should('be.visible')
            .not('.ant-select-dropdown-hidden')
            .within(() => {
                cy.get(`[title="${stage}"]`).click();
            });
        cy.get('.cvat-spinner').should('not.exist');
    });
});

Cypress.Commands.add('closeNotification', (className) => {
    cy.get(className).find('span[aria-label="close"]').click();
    cy.get(className).should('not.exist');
});

Cypress.Commands.add('getObjectIdNumberByLabelName', (labelName) => {
    cy.document().then((doc) => {
        const stateItemLabelSelectorList = Array.from(
            doc.querySelectorAll('.cvat-objects-sidebar-state-item-label-selector'),
        );
        for (let i = 0; i < stateItemLabelSelectorList.length; i++) {
            if (stateItemLabelSelectorList[i].textContent === labelName) {
                cy.get(stateItemLabelSelectorList[i])
                    .parents('.cvat-objects-sidebar-state-item')
                    .should('have.attr', 'id')
                    .then((id) => (Number(id.match(/\d+$/))));
            }
        }
    });
});

Cypress.Commands.add('closeModalUnsupportedPlatform', () => {
    if (Cypress.browser.family !== 'chromium' && !window.localStorage.getItem('platformNotiticationShown')) {
        cy.get('.cvat-modal-unsupported-platform-warning').within(() => {
            cy.contains('button', 'OK').click();
        });
    }
});

Cypress.Commands.add('exportTask', ({
    type, format, archiveCustomeName,
}) => {
    cy.interactMenu('Export task dataset');
    cy.get('.cvat-modal-export-task').should('be.visible').find('.cvat-modal-export-select').click();
    cy.contains('.cvat-modal-export-option-item', format).should('be.visible').click();
    cy.get('.cvat-modal-export-task').find('.cvat-modal-export-select').should('contain.text', format);
    if (type === 'dataset') {
        cy.get('.cvat-modal-export-task').find('.cvat-modal-export-save-images').should('not.be.checked').click();
    }
    if (archiveCustomeName) {
        cy.get('.cvat-modal-export-task').find('.cvat-modal-export-filename-input').type(archiveCustomeName);
    }
    cy.contains('button', 'OK').click();
    cy.get('.cvat-notification-notice-export-task-start').should('be.visible');
    cy.closeNotification('.cvat-notification-notice-export-task-start');
});

Cypress.Commands.add('exportJob', ({
    type, format, archiveCustomeName,
<<<<<<< HEAD
    targetStorage = null, useDefaultLocation = true,
=======
>>>>>>> 1db247ae
}) => {
    cy.interactMenu('Export job dataset');
    cy.get('.cvat-modal-export-job').should('be.visible').find('.cvat-modal-export-select').click();
    cy.contains('.cvat-modal-export-option-item', format).should('be.visible').click();
    cy.get('.cvat-modal-export-job').find('.cvat-modal-export-select').should('contain.text', format);
    if (type === 'dataset') {
        cy.get('.cvat-modal-export-job').find('.cvat-modal-export-save-images').should('not.be.checked').click();
    }
    if (archiveCustomeName) {
        cy.get('.cvat-modal-export-job').find('.cvat-modal-export-filename-input').type(archiveCustomeName);
    }
<<<<<<< HEAD
    if (!useDefaultLocation) {
        cy.get('.cvat-modal-export-job').find('.cvat-settings-switch').click();
        cy.get('.cvat-select-targetStorage-storage').within(() => {
            cy.get('.ant-select-selection-item').click();
        });
        cy.contains('.cvat-select-targetStorage-location', targetStorage.location).should('be.visible').click();

        if (targetStorage.cloudStorageId) {
            cy.get('.cvat-search-targetStorage-cloud-storage-field').click();
            cy.get('.cvat-cloud-storage-select-provider').click();
        }
    }
=======
>>>>>>> 1db247ae
    cy.contains('button', 'OK').click();
    cy.get('.cvat-notification-notice-export-job-start').should('be.visible');
    cy.closeNotification('.cvat-notification-notice-export-job-start');
});

Cypress.Commands.add('renameTask', (oldName, newName) => {
    cy.get('.cvat-task-details-task-name').within(() => {
        cy.get('[aria-label="edit"]').click();
    });
    cy.contains('.cvat-text-color', oldName).clear().type(`${newName}{Enter}`);
    cy.contains('.cvat-task-details-task-name', newName).should('exist');
});

Cypress.Commands.add('shapeRotate', (shape, expectedRotateDeg, pressShift = false) => {
    cy.get(shape)
        .trigger('mousemove')
        .trigger('mouseover')
        .should('have.class', 'cvat_canvas_shape_activated');
    cy.get('.svg_select_points_rot').then(($el) => {
        const rect = $el[0].getBoundingClientRect();
        let { x, y } = rect;
        const { width, height } = rect;
        x += width / 2;
        y += height / 2;

        cy.get('#root')
            .trigger('mousemove', x, y)
            .trigger('mouseenter', x, y);
        cy.get('.svg_select_points_rot').should('have.class', 'cvat_canvas_selected_point');
        cy.get('#root').trigger('mousedown', x, y, { button: 0 });
        if (pressShift) {
            cy.get('body').type('{shift}', { release: false });
        }
        cy.get('#root').trigger('mousemove', x + 20, y);
        cy.get(shape).should('have.attr', 'transform');
        cy.document().then((doc) => {
            const modShapeIDString = shape.substring(1); // Remove "#" from the shape id string
            const shapeTranformMatrix = decomposeMatrix(doc.getElementById(modShapeIDString).getCTM());
            cy.get('#cvat_canvas_text_content').should('contain.text', `${shapeTranformMatrix}°`);
            expect(`${shapeTranformMatrix}°`).to.be.equal(`${expectedRotateDeg}°`);
        });
        cy.get('#root').trigger('mouseup');
    });
});

Cypress.Commands.add('deleteFrame', (action = 'delete') => {
    cy.intercept('PATCH', '/api/jobs/**/data/meta**').as('patchMeta');
    if (action === 'restore') {
        cy.get('.cvat-player-restore-frame').click();
    } else if (action === 'delete') {
        cy.get('.cvat-player-delete-frame').click();
        cy.get('.cvat-modal-delete-frame').within(() => {
            cy.contains('button', 'Delete').click();
        });
    }
    cy.saveJob('PATCH', 200);
    cy.wait('@patchMeta').its('response.statusCode').should('equal', 200);
});

Cypress.Commands.add('verifyNotification', () => {
    cy.get('.ant-notification-notice-info').should('be.visible');
    cy.closeNotification('.ant-notification-notice-info');
});

<<<<<<< HEAD
Cypress.Commands.add('goToCloudStoragesPage', () => {
    cy.get('a[value="cloudstorages"]').click();
    cy.url().should('include', '/cloudstorages');
});

Cypress.Commands.add('deleteCloudStorage', (displayName) => {
    cy.get('.cvat-cloud-storage-item-menu-button').trigger('mousemove').trigger('mouseover');
    cy.get('.ant-dropdown')
        .not('.ant-dropdown-hidden')
        .within(() => {
            cy.contains('[role="menuitem"]', 'Delete').click();
        });
    cy.get('.cvat-delete-cloud-storage-modal')
        .should('contain', `You are going to remove the cloudstorage "${displayName}"`)
        .within(() => {
            cy.contains('button', 'Delete').click();
        });
    // cy.get('.cvat-cloud-storage-item-menu-button')..should('be.hidden');
});

=======
>>>>>>> 1db247ae
Cypress.Commands.overwrite('visit', (orig, url, options) => {
    orig(url, options);
    cy.closeModalUnsupportedPlatform();
});

Cypress.Commands.overwrite('reload', (orig, options) => {
    orig(options);
    cy.closeModalUnsupportedPlatform();
});<|MERGE_RESOLUTION|>--- conflicted
+++ resolved
@@ -963,10 +963,7 @@
 
 Cypress.Commands.add('exportJob', ({
     type, format, archiveCustomeName,
-<<<<<<< HEAD
     targetStorage = null, useDefaultLocation = true,
-=======
->>>>>>> 1db247ae
 }) => {
     cy.interactMenu('Export job dataset');
     cy.get('.cvat-modal-export-job').should('be.visible').find('.cvat-modal-export-select').click();
@@ -978,7 +975,6 @@
     if (archiveCustomeName) {
         cy.get('.cvat-modal-export-job').find('.cvat-modal-export-filename-input').type(archiveCustomeName);
     }
-<<<<<<< HEAD
     if (!useDefaultLocation) {
         cy.get('.cvat-modal-export-job').find('.cvat-settings-switch').click();
         cy.get('.cvat-select-targetStorage-storage').within(() => {
@@ -991,8 +987,6 @@
             cy.get('.cvat-cloud-storage-select-provider').click();
         }
     }
-=======
->>>>>>> 1db247ae
     cy.contains('button', 'OK').click();
     cy.get('.cvat-notification-notice-export-job-start').should('be.visible');
     cy.closeNotification('.cvat-notification-notice-export-job-start');
@@ -1057,7 +1051,6 @@
     cy.closeNotification('.ant-notification-notice-info');
 });
 
-<<<<<<< HEAD
 Cypress.Commands.add('goToCloudStoragesPage', () => {
     cy.get('a[value="cloudstorages"]').click();
     cy.url().should('include', '/cloudstorages');
@@ -1075,11 +1068,8 @@
         .within(() => {
             cy.contains('button', 'Delete').click();
         });
-    // cy.get('.cvat-cloud-storage-item-menu-button')..should('be.hidden');
-});
-
-=======
->>>>>>> 1db247ae
+});
+
 Cypress.Commands.overwrite('visit', (orig, url, options) => {
     orig(url, options);
     cy.closeModalUnsupportedPlatform();
