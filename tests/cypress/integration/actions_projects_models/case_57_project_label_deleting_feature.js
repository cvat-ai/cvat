--- conflicted
+++ resolved
@@ -28,13 +28,8 @@
     const multiAttrParams = false;
     let projectID = '';
 
-<<<<<<< HEAD
-    function getProjectID(_projectName) {
-        cy.contains('.cvat-project-name', _projectName)
-=======
     function getProjectID() {
         cy.contains('.cvat-project-name', projectName)
->>>>>>> 17dd9b01
             .parents('.cvat-project-details')
             .should('have.attr', 'cvat-project-id')
             .then(($projectID) => {
@@ -72,21 +67,7 @@
         it('Delete a label from project.', () => {
             cy.openProject(projectName);
             getProjectID(projectName);
-<<<<<<< HEAD
-            cy.contains('.cvat-constructor-viewer-item', labelName)
-                .should('exist')
-                .and('be.visible')
-                .find('[aria-label="minus-circle"]')
-                .click();
-            cy.get('.cvat-modal-delete-label')
-                .should('be.visible')
-                .within(() => {
-                    cy.contains('[type="button"]', 'OK').click();
-                });
-            cy.contains('.cvat-constructor-viewer-item', labelName).should('not.exist');
-=======
             cy.deleteLabel(labelName);
->>>>>>> 17dd9b01
         });
 
         it('Try to open job with no labels in the project. Successful.', () => {
