--- conflicted
+++ resolved
@@ -104,17 +104,11 @@
             cy.get('.cvat-canvas3d-topview').should('exist').and('be.visible');
             cy.get('.cvat-canvas3d-sideview').should('exist').and('be.visible');
             cy.get('.cvat-canvas3d-frontview').should('exist').and('be.visible');
-<<<<<<< HEAD
-            cy.get('.cvat-canvas-controls-sidebar').find('[role="img"]').then(($controlButtons) => {
-                expect($controlButtons.length).to.be.equal(4);
-            });
-=======
             cy.get('.cvat-canvas-controls-sidebar')
                 .find('[role="img"]')
                 .then(($controlButtons) => {
                     expect($controlButtons.length).to.be.equal(4);
                 });
->>>>>>> ef06f81d
             cy.get('.cvat-canvas-controls-sidebar')
                 .should('exist')
                 .and('be.visible')
