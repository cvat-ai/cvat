// Copyright (C) 2020 Intel Corporation
//
// SPDX-License-Identifier: MIT

/// <reference types="cypress" />

context('Multiple users. Assign task, job.', () => {
    const caseId = '4';
    const labelName = `Case ${caseId}`;
    const taskName = `New annotation task for ${labelName}`;
    const attrName = `Attr for ${labelName}`;
    const textDefaultValue = 'Some default value for type Text';
    const imagesCount = 1;
    const imageFileName = `image_${labelName.replace(' ', '_').toLowerCase()}`;
    const width = 800;
    const height = 800;
    const posX = 10;
    const posY = 10;
    const color = 'gray';
    const archiveName = `${imageFileName}.zip`;
    const archivePath = `cypress/fixtures/${archiveName}`;
    const imagesFolder = `cypress/fixtures/${imageFileName}`;
    const directoryToArchive = imagesFolder;
    const secondUserName = 'Seconduser';
    const thirdUserName = 'Thirduser';

    const secondUser = {
        firstName: `${secondUserName} fitstname`,
        lastName: `${secondUserName} lastname`,
        emailAddr: `${secondUserName.toLowerCase()}@local.local`,
        password: 'UfdU21!dds',
    };
    const thirdUser = {
        firstName: `${thirdUserName} fitstname`,
        lastName: `${thirdUserName} lastname`,
        emailAddr: `${thirdUserName.toLowerCase()}@local.local`,
        password: 'Fv5Df3#f55g',
    };

    after(() => {
        cy.login();
        cy.goToTaskList();
        cy.getTaskID(taskName).then(($taskID) => {
            cy.deleteTask(taskName, $taskID);
        });
    });

    describe(`Testing case "${caseId}"`, () => {
        // First user is "admin".
        it('Register second user and logout.', () => {
            cy.visit('auth/register');
            cy.url().should('include', '/auth/register');
            cy.userRegistration(
                secondUser.firstName,
                secondUser.lastName,
                secondUserName,
                secondUser.emailAddr,
                secondUser.password,
            );
            cy.logout(secondUserName);
        });
        it('Register third user and logout.', () => {
            cy.get('a[href="/auth/register"]').click();
            cy.url().should('include', '/auth/register');
            cy.userRegistration(
                thirdUser.firstName,
                thirdUser.lastName,
                thirdUserName,
                thirdUser.emailAddr,
                thirdUser.password,
            );
            cy.logout(thirdUserName);
        });
        it('First user login and create a task', () => {
            cy.login();
<<<<<<< HEAD
=======
            cy.url().should('include', '/tasks');
            cy.goToTaskList();
>>>>>>> 37a82125
            cy.imageGenerator(imagesFolder, imageFileName, width, height, color, posX, posY, labelName, imagesCount);
            cy.createZipArchive(directoryToArchive, archivePath);
            cy.createAnnotationTask(taskName, labelName, attrName, textDefaultValue, archiveName);
        });
        it('Assign the task to the second user and logout', () => {
            cy.openTask(taskName);
            cy.get('.cvat-task-details').within(() => {
                cy.get('.cvat-user-search-field').click({ force: true });
            });
            cy.contains(secondUserName).click();
            cy.logout();
        });
        it('Second user login. The task can be opened. Logout', () => {
            cy.login(secondUserName, secondUser.password);
<<<<<<< HEAD
=======
            cy.url().should('include', '/tasks');
            cy.goToTaskList();
>>>>>>> 37a82125
            cy.contains('strong', taskName).should('exist');
            cy.openTask(taskName);
            cy.logout(secondUserName);
        });
        it('Third user login. The task not exist. Logout', () => {
            cy.login(thirdUserName, thirdUser.password);
<<<<<<< HEAD
=======
            cy.url().should('include', '/tasks');
            cy.goToTaskList();
>>>>>>> 37a82125
            cy.contains('strong', taskName).should('not.exist');
            cy.logout(thirdUserName);
        });
        it('First user login and assign the job to the third user. Logout', () => {
            cy.login();
<<<<<<< HEAD
=======
            cy.url().should('include', '/tasks');
            cy.goToTaskList();
>>>>>>> 37a82125
            cy.openTask(taskName);
            cy.get('.cvat-task-job-list').within(() => {
                cy.get('.cvat-user-search-field').click({ force: true });
            });
            cy.contains(thirdUserName).click();
            cy.logout();
        });
        it('Third user login. The task can be opened.', () => {
            cy.login(thirdUserName, thirdUser.password);
<<<<<<< HEAD
=======
            cy.url().should('include', '/tasks');
            cy.goToTaskList();
>>>>>>> 37a82125
            cy.contains('strong', taskName).should('exist');
            cy.openTask(taskName);
            cy.logout(thirdUserName);
        });
    });
});<|MERGE_RESOLUTION|>--- conflicted
+++ resolved
@@ -73,11 +73,6 @@
         });
         it('First user login and create a task', () => {
             cy.login();
-<<<<<<< HEAD
-=======
-            cy.url().should('include', '/tasks');
-            cy.goToTaskList();
->>>>>>> 37a82125
             cy.imageGenerator(imagesFolder, imageFileName, width, height, color, posX, posY, labelName, imagesCount);
             cy.createZipArchive(directoryToArchive, archivePath);
             cy.createAnnotationTask(taskName, labelName, attrName, textDefaultValue, archiveName);
@@ -92,32 +87,17 @@
         });
         it('Second user login. The task can be opened. Logout', () => {
             cy.login(secondUserName, secondUser.password);
-<<<<<<< HEAD
-=======
-            cy.url().should('include', '/tasks');
-            cy.goToTaskList();
->>>>>>> 37a82125
             cy.contains('strong', taskName).should('exist');
             cy.openTask(taskName);
             cy.logout(secondUserName);
         });
         it('Third user login. The task not exist. Logout', () => {
             cy.login(thirdUserName, thirdUser.password);
-<<<<<<< HEAD
-=======
-            cy.url().should('include', '/tasks');
-            cy.goToTaskList();
->>>>>>> 37a82125
             cy.contains('strong', taskName).should('not.exist');
             cy.logout(thirdUserName);
         });
         it('First user login and assign the job to the third user. Logout', () => {
             cy.login();
-<<<<<<< HEAD
-=======
-            cy.url().should('include', '/tasks');
-            cy.goToTaskList();
->>>>>>> 37a82125
             cy.openTask(taskName);
             cy.get('.cvat-task-job-list').within(() => {
                 cy.get('.cvat-user-search-field').click({ force: true });
@@ -127,11 +107,6 @@
         });
         it('Third user login. The task can be opened.', () => {
             cy.login(thirdUserName, thirdUser.password);
-<<<<<<< HEAD
-=======
-            cy.url().should('include', '/tasks');
-            cy.goToTaskList();
->>>>>>> 37a82125
             cy.contains('strong', taskName).should('exist');
             cy.openTask(taskName);
             cy.logout(thirdUserName);
