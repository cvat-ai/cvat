--- conflicted
+++ resolved
@@ -93,11 +93,7 @@
         });
 
         it('Import the task. Check id, labels, shape.', () => {
-<<<<<<< HEAD
-            cy.intercept('POST', '/api/v1/tasks?**action=import**').as('importTask');
-=======
             cy.intercept('POST', '/api/v1/tasks/backup').as('importTask');
->>>>>>> 32d9fb09
             cy.get('.cvat-import-task').click().find('input[type=file]').attachFile(taskBackupArchiveFullName);
             cy.wait('@importTask', { timeout: 5000 }).its('response.statusCode').should('equal', 202);
             cy.wait('@importTask').its('response.statusCode').should('equal', 201);
