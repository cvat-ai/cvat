{
  "video": false,
  "baseUrl": "http://localhost:8080",
  "viewportWidth": 1300,
  "viewportHeight": 960,
  "defaultCommandTimeout": 25000,
  "env": {
    "user": "admin",
    "email": "admin@localhost.company",
    "password": "12qwaszx"
  },
<<<<<<< HEAD
  "testFiles": ["auth_page.js", "canvas3d_functionality/*.js", "remove_users_tasks_projects.js"]
=======
  "testFiles": [
    "auth_page.js",
    "canvas3d_functionality/*.js",
    "canvas3d_functionality_2/*.js",
    "remove_users_tasks_projects.js"
  ]
>>>>>>> 1cadb3c6
}<|MERGE_RESOLUTION|>--- conflicted
+++ resolved
@@ -9,14 +9,10 @@
     "email": "admin@localhost.company",
     "password": "12qwaszx"
   },
-<<<<<<< HEAD
-  "testFiles": ["auth_page.js", "canvas3d_functionality/*.js", "remove_users_tasks_projects.js"]
-=======
   "testFiles": [
     "auth_page.js",
     "canvas3d_functionality/*.js",
     "canvas3d_functionality_2/*.js",
     "remove_users_tasks_projects.js"
   ]
->>>>>>> 1cadb3c6
 }