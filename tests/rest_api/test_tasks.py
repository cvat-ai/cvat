# Copyright (C) 2022 Intel Corporation
#
# SPDX-License-Identifier: MIT

from http import HTTPStatus
from deepdiff import DeepDiff
import pytest
<<<<<<< HEAD
from deepdiff import DeepDiff

from .utils.config import get_method, post_method, patch_method
=======

from .utils.config import get_method, post_method
>>>>>>> 42fdea94

class TestGetTasks:
    def _test_task_list_200(self, user, project_id, data, exclude_paths = '', **kwargs):
        response = get_method(user, f'projects/{project_id}/tasks', **kwargs)
        response_data = response.json()
        assert response.status_code == HTTPStatus.OK
        assert DeepDiff(data, response_data['results'], ignore_order=True, exclude_paths=exclude_paths) == {}

    def _test_task_list_403(self, user, project_id, **kwargs):
        response = get_method(user, f'projects/{project_id}/tasks', **kwargs)
        assert response.status_code == HTTPStatus.FORBIDDEN

    def _test_users_to_see_task_list(self, project_id, tasks, users, is_staff, is_allow, is_project_staff, **kwargs):
        if is_staff:
            users = [user for user in users if is_project_staff(user['id'], project_id) ]
        else:
            users = [user for user in users if not is_project_staff(user['id'], project_id)]
        assert len(users)

        for user in users:
            if is_allow:
                self._test_task_list_200(user['username'], project_id, tasks, **kwargs)
            else:
                self._test_task_list_403(user['username'], project_id, **kwargs)

    def _test_assigned_users_to_see_task_data(self, tasks, users, is_task_staff, **kwargs):
        for task in tasks:
            staff_users = [user for user in users if is_task_staff(user['id'], task['id'])]
            assert len(staff_users)
            for user in staff_users:
                response = get_method(user['username'], f'tasks', **kwargs)
                response_data = response.json()
                assert response.status_code == HTTPStatus.OK
                assert any(_task['id'] == task['id'] for _task in response_data['results'])

    # [sandbox] admin can see task data in project even he has no ownerships in this project
    # [sandbox] business cannot see task data in project if he has no ownerships in this project
    # [sandbox] user that has one of these ownerships: [Project:owner, Project:assignee] can see task data
    @pytest.mark.parametrize('project_id', [1])
    @pytest.mark.parametrize('groups, is_staff, is_allow', [
        ('admin', False, True),
        ('business', False, False),
    ])
    def test_project_tasks_visibility(self, project_id, groups, users, tasks, is_staff, is_allow, find_users, is_project_staff):
        users = find_users(privilege=groups)
        tasks = list(filter(lambda x: x['project_id'] == project_id, tasks))
        assert len(tasks)

        self._test_users_to_see_task_list(project_id, tasks, users, is_staff, is_allow, is_project_staff)

    # [sandbox] user that has one of these ownerships: [Owner, Assignee] can see task data
    @pytest.mark.parametrize('project_id, groups', [(1, 'user')])
    def test_task_assigneed_to_see_task(self, project_id, groups, users, tasks, find_users, is_task_staff):
        users = find_users(privilege=groups)
        tasks = list(filter(lambda x: x['project_id'] == project_id and x['assignee'], tasks))
        assert len(tasks)

        self._test_assigned_users_to_see_task_data(tasks, users, is_task_staff)

    # [organization] maintainer can see task data even if he has no ownerships in corresponding Project, Task
    # [organization] supervisor cannot see task data if he has no ownerships in corresponding Project, Task
    # [organization] worker (as role) that has one of these ownerships: [Project:owner, Project:assignee], can see task data
    @pytest.mark.parametrize('org, project_id', [({'id': 2, 'slug': 'org2'}, 2)])
    @pytest.mark.parametrize('role, is_staff, is_allow', [
        ('maintainer', False, True),
        ('supervisor', False, False),
    ])
    def test_org_project_tasks_visibility(self, org, project_id, role, is_staff, is_allow, tasks, is_task_staff, is_project_staff, find_users):
        users = find_users(org=org['id'], role=role)
        tasks = list(filter(lambda x: x['project_id'] == project_id, tasks))
        assert len(tasks)

        self._test_users_to_see_task_list(project_id, tasks, users, is_staff, is_allow, is_project_staff, org=org['slug'])

    # [organization] worker (as role) that has one of these ownerships: [Owner, Assignee], can see task data
    @pytest.mark.parametrize('org, project_id, role', [
        ({'id': 2, 'slug': 'org2'}, 2, 'worker')
    ])
    def test_org_task_assigneed_to_see_task(self, org, project_id, role, users, tasks, find_users, is_task_staff):
        users = find_users(org=org['id'], role=role)
        tasks = list(filter(lambda x: x['project_id'] == project_id and x['assignee'], tasks))
        assert len(tasks)

        self._test_assigned_users_to_see_task_data(tasks, users, is_task_staff, org=org['slug'])


class TestPostTasks:
    def _test_create_task_201(self, user, spec, **kwargs):
        response = post_method(user, '/tasks', spec, **kwargs)
        assert response.status_code == HTTPStatus.CREATED

    def _test_create_task_403(self, user, spec, **kwargs):
        response = post_method(user, '/tasks', spec, **kwargs)
        assert response.status_code == HTTPStatus.FORBIDDEN

    def _test_users_to_create_task_in_project(self, project_id, users, is_staff, is_allow, is_project_staff, **kwargs):
        if is_staff:
            users = [user for user in users if is_project_staff(user['id'], project_id) ]
        else:
            users = [user for user in users if not is_project_staff(user['id'], project_id)]
        assert len(users)

        for user in users:
            username = user['username']
            spec = {
                'name': f'test {username} to create a task within a project',
                'project_id': project_id,
            }

            if is_allow:
                self._test_create_task_201(username, spec, **kwargs)
            else:
                self._test_create_task_403(username, spec, **kwargs)

    # [sandbox] admin can create task in project even he has no ownerships in this project
    # [sandbox] business cannot create task in project if he has no ownerships in this project
    # [sandbox] user that has one of these ownerships: [Project:owner, Project:assignee] and has less than 10 task can create task in project
    @pytest.mark.parametrize('project_id', [1])
    @pytest.mark.parametrize('groups, is_staff, is_allow', [
        ('admin', False, True),
        ('business', False, False),
        ('user', True, True),
    ])
    def test_users_to_create_task_in_project(self, project_id, groups, is_staff, is_allow, is_project_staff, find_users):
        users = find_users(privilege=groups)
        self._test_users_to_create_task_in_project(project_id, users, is_staff, is_allow, is_project_staff)

    # [organization] worker cannot create task in project even he has no ownerships in this project
    @pytest.mark.parametrize('org, project_id', [({'id': 2, 'slug': 'org2'}, 2)])
    @pytest.mark.parametrize('role, is_staff, is_allow', [
        ('worker', False, False),
    ])
    def test_worker_cannot_create_task_in_project_without_ownership(self, org, project_id, role, is_staff, is_allow, is_project_staff, find_users):
        users = find_users(org=org['id'], role=role)
        self._test_users_to_create_task_in_project(project_id, users, is_staff, is_allow, is_project_staff, org=org['slug'])

class TestGetData:
    _USERNAME = 'user1'

    @pytest.mark.parametrize('content_type, task_id', [
        ('image/png',                1),
        ('image/png',                5),
        ('image/x.point-cloud-data', 6),
    ])
    def test_frame_content_type(self, content_type, task_id):
        response = get_method(self._USERNAME, f'tasks/{task_id}/data', type='frame', quality='original', number=0)
        assert response.status_code == HTTPStatus.OK
        assert response.headers['Content-Type'] == content_type

class TestPatchTasks:
    def _test_check_respone(self, is_allow, response, data=None):
        if is_allow:
            assert response.status_code == HTTPStatus.OK
            assert DeepDiff(data, response.json()) == {}
        else:
            assert response.status_code == HTTPStatus.FORBIDDEN


    @pytest.mark.parametrize('org', [2])
    @pytest.mark.parametrize('privilege, is_allow', [
        ('admin', True), ('business', False), ('worker', False), ('user', False)
    ])
    def test_non_member_update_task_annotations(self, org, privilege, is_allow,
            find_job_staff_user, find_users, request_data, tasks_by_org, filter_jobs_with_shapes):
        users = find_users(privilege=privilege, exclude_org=org)
        tasks = tasks_by_org[org]
        filtered_jobs = filter_jobs_with_shapes(jobs)
        username, jid = find_job_staff_user(filtered_jobs, users, False)

        data = request_data(jid)
        response = patch_method(username, f'jobs/{jid}/annotations', data,
            org_id=org, action='update')

        self._test_check_respone(is_allow, response, data)
<|MERGE_RESOLUTION|>--- conflicted
+++ resolved
@@ -5,14 +5,9 @@
 from http import HTTPStatus
 from deepdiff import DeepDiff
 import pytest
-<<<<<<< HEAD
 from deepdiff import DeepDiff
 
 from .utils.config import get_method, post_method, patch_method
-=======
-
-from .utils.config import get_method, post_method
->>>>>>> 42fdea94
 
 class TestGetTasks:
     def _test_task_list_200(self, user, project_id, data, exclude_paths = '', **kwargs):
@@ -187,3 +182,5 @@
             org_id=org, action='update')
 
         self._test_check_respone(is_allow, response, data)
+
+        assert response.headers['Content-Type'] == content_type