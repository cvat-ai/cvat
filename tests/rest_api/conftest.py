# Copyright (C) 2021 Intel Corporation
#
# SPDX-License-Identifier: MIT

from subprocess import run, CalledProcessError
import pytest
import json
import os.path as osp
from .utils.config import ASSETS_DIR

def cvat_db_container(command):
    run(('docker exec cvat_db ' + command).split(), check=True) #nosec

def docker_cp(source, target):
    run(' '.join(['docker container cp', source, target]).split(), check=True) #nosec

def restore_data_volume():
    command = 'docker run --rm --volumes-from cvat --mount ' \
        f'type=bind,source={ASSETS_DIR},target=/mnt/ ubuntu tar ' \
        '--strip 3 -C /home/django/data -xjf /mnt/cvat_data.tar.bz2'
    run(command.split(), check=True) #nosec

def restore_cvat_db():
    cvat_db_container('psql -U root -d postgres -f /cvat_db/restore_db.sql')

def drop_test_db():
    restore_cvat_db()
    cvat_db_container('rm -rf /cvat_db')
    cvat_db_container('dropdb test_db')

def create_test_db():
    docker_cp(source=osp.join(ASSETS_DIR, 'cvat_db'), target='cvat_db:/')
    cvat_db_container('createdb test_db')
    cvat_db_container('psql -U root -q -d test_db -f /cvat_db/cvat_db.sql')

@pytest.fixture(scope='session', autouse=True)
def init_test_db():
    try:
        restore_data_volume()
        create_test_db()
    except CalledProcessError:
        drop_test_db()
        pytest.exit(f"Cannot to initialize test DB")

    yield

    drop_test_db()

@pytest.fixture(scope='function', autouse=True)
def restore():
    restore_cvat_db()

class Container:
    def __init__(self, data, key='id'):
        self.raw_data = data
        self.map_data = { obj[key]: obj for obj in data }

    @property
    def raw(self):
        return self.raw_data

    @property
    def map(self):
        return self.map_data

    def __iter__(self):
        return iter(self.raw_data)

    def __len__(self):
        return len(self.raw_data)

    def __getitem__(self, key):
        if isinstance(key, slice):
            return self.raw_data[key]
        return self.map_data[key]

@pytest.fixture(scope='module')
def users():
    with open(osp.join(ASSETS_DIR, 'users.json')) as f:
        return Container(json.load(f)['results'])

@pytest.fixture(scope='module')
def organizations():
    with open(osp.join(ASSETS_DIR, 'organizations.json')) as f:
        return Container(json.load(f))

@pytest.fixture(scope='module')
def memberships():
    with open(osp.join(ASSETS_DIR, 'memberships.json')) as f:
        return Container(json.load(f)['results'])

@pytest.fixture(scope='module')
def tasks():
    with open(osp.join(ASSETS_DIR, 'tasks.json')) as f:
        return Container(json.load(f)['results'])

@pytest.fixture(scope='module')
def projects():
    with open(osp.join(ASSETS_DIR, 'projects.json')) as f:
        return Container(json.load(f)['results'])

@pytest.fixture(scope='module')
def jobs():
    with open(osp.join(ASSETS_DIR, 'jobs.json')) as f:
        return Container(json.load(f)['results'])

@pytest.fixture(scope='module')
def invitations():
    with open(osp.join(ASSETS_DIR, 'invitations.json')) as f:
        return Container(json.load(f)['results'], key='key')

@pytest.fixture(scope='module')
def annotations():
    with open(osp.join(ASSETS_DIR, 'annotations.json')) as f:
        return json.load(f)

@pytest.fixture(scope='module')
def users_by_name(users):
    return {user['username']: user for user in users}

@pytest.fixture(scope='module')
def jobs_by_org(tasks, jobs):
    data = {}
    for job in jobs:
        data.setdefault(tasks[job['task_id']]['organization'], []).append(job)
    data[''] = data.pop(None, [])
    return data

@pytest.fixture(scope='module')
def tasks_by_org(tasks):
    data = {}
    for task in tasks:
        data.setdefault(task['organization'], []).append(task)
    data[''] = data.pop(None, [])
    return data

@pytest.fixture(scope='module')
def assignee_id():
    def get_id(data):
        if data.get('assignee') is not None:
            return data['assignee']['id']
    return get_id

def ownership(func):
    def wrap(user_id, resource_id):
        if resource_id is None:
            return False
        return func(user_id, resource_id)
    return wrap

@pytest.fixture(scope='module')
def is_project_staff(projects, assignee_id):
    @ownership
    def check(user_id, pid):
        return user_id == projects[pid]['owner']['id'] or \
            user_id == assignee_id(projects[pid])
    return check

@pytest.fixture(scope='module')
def is_task_staff(tasks, is_project_staff, assignee_id):
    @ownership
    def check(user_id, tid):
        return user_id == tasks[tid]['owner']['id'] or \
            user_id == assignee_id(tasks[tid]) or \
            is_project_staff(user_id, tasks[tid]['project_id'])
    return check

@pytest.fixture(scope='module')
def is_job_staff(jobs, is_task_staff, assignee_id):
    @ownership
    def check(user_id, jid):
        return user_id == assignee_id(jobs[jid]) or \
            is_task_staff(user_id, jobs[jid]['task_id'])
    return check

@pytest.fixture(scope='module')
def find_users(test_db):
    def find(**kwargs):
        assert len(kwargs) > 0
        assert any(kwargs.values())

        data = test_db
        kwargs = dict(filter(lambda a: a[1] is not None, kwargs.items()))
        for field, value in kwargs.items():
            if field.startswith('exclude_'):
                field = field.split('_', maxsplit=1)[1]
                exclude_rows = set(v['id'] for v in
                    filter(lambda a: a[field] == value, test_db))
                data = list(filter(lambda a: a['id'] not in exclude_rows, data))
            else:
                data = list(filter(lambda a: a[field] == value, data))

        return data
    return find

@pytest.fixture(scope='module')
def test_db(users, users_by_name, memberships):
    data = []
    fields = ['username', 'id', 'privilege', 'role', 'org', 'membership_id']
    def add_row(**kwargs):
        data.append({field: kwargs.get(field) for field in fields})

    for user in users:
        for group in user['groups']:
            add_row(username=user['username'], id=user['id'], privilege=group)

    for membership in memberships:
        username = membership['user']['username']
        for group in users_by_name[username]['groups']:
            add_row(username=username, role=membership['role'], privilege=group,
                id=membership['user']['id'], org=membership['organization'],
                membership_id=membership['id'])

    return data

@pytest.fixture(scope='module')
def org_staff(memberships):
    def find(org_id):
        if org_id in ['', None]:
            return set()
        else:
            return set(m['user']['id'] for m in memberships
                if m['role'] in ['maintainer', 'owner'] and m['user'] != None
                    and m['organization'] == org_id)
    return find

@pytest.fixture(scope='module')
def is_org_member(memberships):
    def check(user_id, org_id):
        if org_id in ['', None]:
            return True
        else:
            return user_id in set(m['user']['id'] for m in memberships
                if m['user'] != None and m['organization'] == org_id)
    return check

@pytest.fixture(scope='module')
def find_job_staff_user(is_job_staff):
    def find(jobs, users, is_staff):
        for job in jobs:
            for user in users:
                if is_staff == is_job_staff(user['id'], job['id']):
                    return user['username'], job['id']
        return None, None
    return find

@pytest.fixture(scope='module')
def filter_jobs_with_shapes(annotations):
    def find(jobs):
        return list(filter(lambda j: annotations['job'][str(j['id'])]['shapes'], jobs))
<<<<<<< HEAD
    return find

@pytest.fixture(scope='module')
def filter_tasks_with_shapes(annotations):
    def find(tasks):
        return list(filter(lambda j: annotations['job'][str()]))
=======
    return find
>>>>>>> 42fdea94
<|MERGE_RESOLUTION|>--- conflicted
+++ resolved
@@ -248,13 +248,10 @@
 def filter_jobs_with_shapes(annotations):
     def find(jobs):
         return list(filter(lambda j: annotations['job'][str(j['id'])]['shapes'], jobs))
-<<<<<<< HEAD
     return find
 
 @pytest.fixture(scope='module')
 def filter_tasks_with_shapes(annotations):
     def find(tasks):
         return list(filter(lambda j: annotations['job'][str()]))
-=======
-    return find
->>>>>>> 42fdea94
+    return find