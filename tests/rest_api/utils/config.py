--- conflicted
+++ resolved
@@ -30,10 +30,8 @@
 def patch_method(username, endpoint, data, **kwargs):
     return requests.patch(get_api_url(endpoint, **kwargs), json=data, auth=(username, USER_PASS))
 
-<<<<<<< HEAD
-def server_get(username, endpoint, **kwargs):
-    return requests.get(get_server_url(endpoint, **kwargs), auth=(username, USER_PASS))
-=======
 def post_method(username, endpoint, data, **kwargs):
     return requests.post(get_api_url(endpoint, **kwargs), json=data, auth=(username, USER_PASS))
->>>>>>> a6768625
+
+def server_get(username, endpoint, **kwargs):
+    return requests.get(get_server_url(endpoint, **kwargs), auth=(username, USER_PASS))