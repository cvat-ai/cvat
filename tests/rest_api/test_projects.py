# Copyright (C) 2022 Intel Corporation
#
# SPDX-License-Identifier: MIT

from http import HTTPStatus
import pytest

from .utils.config import get_method, post_method, patch_method


class TestGetProjects:
    def _find_by_owner(self, projects, users, is_project_staff, is_org_member, is_owner, has_membership):
        for p in projects:
            for u in users:
                if is_owner and not has_membership:
                    if is_project_staff(u['id'], p['id']):
                        return u['username'], p['id'], None
                if has_membership and not is_owner:
                    if p['organization'] is not None:
                        if is_org_member(u['id'], p['organization']):
                            return u['username'], p['id'], p['organization']
                if is_owner and has_membership:
                    if is_project_staff(u['id'], p['id']):
                        if is_org_member(u['id'], p['organization']):
                            return u['username'], p['id'], p['organization']
                if not is_owner and not has_membership:
                    if not is_project_staff(u['id'], p['id']) and not is_org_member(u['id'], p['organization']):
                        return u['username'], p['id'], None

    def _test_response_200(self, username, project_id, **kwargs):
<<<<<<< HEAD
        response = get_method(username, f'projects/{project_id}', **kwargs)
=======
        response = get_method(username, f'projects/{project_id}')
>>>>>>> f1f2571b
        assert response.status_code == HTTPStatus.OK
        project = response.json()
        assert project_id == project['id']

    def _test_response_403(self, username, project_id, **kwargs):
        response = get_method(username, f'projects/{project_id}')
        assert response.status_code == HTTPStatus.FORBIDDEN

    # [sandbox] Admin can see any project even he has no ownerships for this project (GET /projects/{id}).
    def test_project_admin_accessibility(self, users, projects, find_users, is_project_staff, is_org_member, **kwargs):
        admins = find_users(privilege='admin')

        admin_project = self._find_by_owner(projects, admins, is_project_staff, is_org_member, False, False)
        assert admin_project is not None
        self._test_response_200(*admin_project[:2])

    # [sandbox] Project owner or project assignee can see project (GET /projects/{id}).
    def test_project_owner_accessibility(self, users, projects, find_users, is_project_staff):

        for p in projects:
            if p['owner'] is not None:
                project_with_owner = p
            if p['assignee'] is not None:
                project_with_assignee = p

        assert project_with_owner is not None
        assert project_with_assignee is not None

        self._test_response_200(project_with_owner['owner']['username'], project_with_owner['id'])
        self._test_response_200(project_with_assignee['assignee']['username'], project_with_assignee['id'])

    # [sandbox] Non-admin user cannot see project if this user is not project owner or project assignee
    # [sandbox] (GET /projects/{id}).
    def test_user_cannot_see_project(self, users, projects, find_users, is_project_staff, is_org_member):
        non_admins = find_users(exclude_privilege='admin')

        user_not_in_project = self._find_by_owner(projects, non_admins, is_project_staff, is_org_member, False, False)
        self._test_response_403(*user_not_in_project[:2])

    # [organization] (Organization context) Member of organization that has role supervisor or worker
    # [organization] cannot see project if this member it’s not project owner
    # or project assignee (GET /projects/{id}).
    @pytest.mark.parametrize('role', ('supervisor', 'worker'))
    @pytest.mark.parametrize('org, project_id', [({'id': 2, 'slug': 'org2'}, 2)])
    def test_if_supervisor_or_worker_cannot_see_project(self, users, org, project_id, find_users, is_project_staff, role, **kwargs):
        non_admins = find_users(role=role, exclude_privilege='admin', org=org['id'])
        assert non_admins is not None
        non_admin = non_admins[0]

        self._test_response_403(non_admin['username'], project_id, org_id=org['id'])

    # [organization] (Organization context) Member of organization that has role  maintainer or owner
    # [organization]  can see any project even he has not any ownerships for this project
    # or project assignee (GET /projects/{id}).
    @pytest.mark.parametrize('role', ('maintainer', 'owner'))
    @pytest.mark.parametrize('org, project_id', [({'id': 2, 'slug': 'org2'}, 3)])
    def test_if_maintainer_or_owner_can_see_project(self, users, projects, find_users, is_project_staff,
                                                        role, org, project_id):
        non_admins = find_users(role=role, exclude_privilege='admin', org=org['id'])
        users = [u for u in non_admins if not is_project_staff(u['id'], project_id)]
        assert len(users)

        user_not_in_project = users[0]

<<<<<<< HEAD
        self._test_response_200(*user_not_in_project, org_id=org_id)
=======
        self._test_response_200(user_not_in_project['username'], project_id, org=org['id'])
>>>>>>> f1f2571b

    # [organization] (Organization context) Member of organization that has role supervisor or worker can see
    # project if this member it’s project owner or project assignee (GET /projects/{id})
    @pytest.mark.parametrize('role', ('supervisor', 'worker'))
    @pytest.mark.parametrize('org, project_id', [({'id': 2, 'slug': 'org2'}, 3)])
    def test_if_org_member_supervisor_or_worker_can_see_project(self, users, projects, find_users, is_project_staff,
                                                                org, role, project_id):
        non_admins = find_users(role=role, exclude_privilege='admin', org=org['id'])
        users = [u for u in non_admins if is_project_staff(u['id'], project_id)]
        assert len(users)

        user_in_project = users[0]

        self._test_response_200(user_in_project['username'], project_id, org=org['id'])


class TestPostProjects:

    def _test_create_project_201(self, user, spec, **kwargs):
        response = post_method(user, '/projects', spec, **kwargs)
        assert response.status_code == HTTPStatus.CREATED

    def _test_create_project_403(self, user, spec, **kwargs):
        response = post_method(user, '/projects', spec, **kwargs)
        assert response.status_code == HTTPStatus.FORBIDDEN

    # User with worker privilege cannot create a project (POST /projects/)
    def test_if_worker_cannot_create_project(self, users, find_users, **kwargs):
        workers = find_users(privilege='worker')
        assert len(workers)

        username = workers[0]['username']
        spec = {
            'name': f'test {username} tries to create a project'
        }
        self._test_create_project_403(username, spec, **kwargs)

    # User with admin, business or user privilege can create a project (POST /projects/)
    @pytest.mark.parametrize('privilege', ('admin', 'business', 'user'))
    def test_is_user_can_create_project(self, users, find_users, privilege, **kwargs):
        privileged_users = find_users(privilege=privilege)
        assert len(privileged_users)

        username = privileged_users[0]['username']
        spec = {
            'name': f'test {username} tries to create a project'
        }
        self._test_create_project_201(username, spec, **kwargs)

    # User with user privilege cannot have more than three projects (POST /projects/).
    def test_if_user_cannot_have_more_than_3_projects(self, users, projects, find_users,  **kwargs):
        user_users = find_users(privilege='user')
        assert len(user_users)

        user = user_users[0]
        user_projects = 0
        for p in projects:
            if user['id'] == p['owner']['id']:
                user_projects += 1

        assert user_projects <= 3

        for i in range(1, 4 - user_projects):
            spec = {
                'name': f'test: {user["username"]} tries to create a project number {user_projects + i}'
            }
            self._test_create_project_201(user['username'], spec, **kwargs)

        spec = {
                'name': f'test {user["username"]} tries to create more than 3 projects'
            }
        self._test_create_project_403(user['username'], spec, **kwargs)

    # User with admin or business role can have more than three projects (POST /projects).
    @pytest.mark.parametrize('privilege', ('admin', 'business'))
    def test_if_user_can_have_more_than_3_projects(self, users, projects, find_users, privilege, **kwargs):
        privileged_users = find_users(privilege=privilege)
        assert len(privileged_users)

        user = privileged_users[0]

        for i in range(1, 5):
            spec = {
                'name': f'test: {user["username"]} with privilege {privilege} tries to create a project number {i}'
            }
            self._test_create_project_201(user['username'], spec, **kwargs)

    # [organization]  Member of organization that has role worker cannot create a project
    # (POST /projects/)
    @pytest.mark.parametrize('org, project_id', [({'id': 2, 'slug': 'org2'}, 2)])
    def test_if_org_worker_cannot_crate_project(self, users, find_users, org, project_id, **kwargs):
        workers = find_users(org=org['id'], role='worker')
        assert len(workers)

        worker = workers[0]

        spec = {
            'name': f'test: worker {worker["username"]} creating a project for his organization',
            'organization_id': org['id'],
            'org': org['slug']
        }
        self._test_create_project_403(worker['username'], spec, org_id=org['id'])

    # [organization]  Member of organization that has role supervisor, maintainer or owner can create a project
    # (POST /projects/)
    @pytest.mark.parametrize('org, project_id', [({'id': 2, 'slug': 'org2'}, 2)])
    @pytest.mark.parametrize('role', ('supervisor', 'maintainer', 'owner'))
    def test_if_org_role_can_crate_project(self, users, find_users, org, project_id, role, **kwargs):
        privileged_users = find_users(org=org['id'], role=role)
        assert len(privileged_users)

        user = privileged_users[0]

        spec = {
            'name': f'test: worker {user["username"]} creating a project for his organization',
            'organization_id': org['id'],
            'org': org['slug']
        }
        self._test_create_project_201(user['username'], spec, org_id=org['id'])<|MERGE_RESOLUTION|>--- conflicted
+++ resolved
@@ -28,11 +28,7 @@
                         return u['username'], p['id'], None
 
     def _test_response_200(self, username, project_id, **kwargs):
-<<<<<<< HEAD
         response = get_method(username, f'projects/{project_id}', **kwargs)
-=======
-        response = get_method(username, f'projects/{project_id}')
->>>>>>> f1f2571b
         assert response.status_code == HTTPStatus.OK
         project = response.json()
         assert project_id == project['id']
@@ -96,12 +92,7 @@
         assert len(users)
 
         user_not_in_project = users[0]
-
-<<<<<<< HEAD
-        self._test_response_200(*user_not_in_project, org_id=org_id)
-=======
         self._test_response_200(user_not_in_project['username'], project_id, org=org['id'])
->>>>>>> f1f2571b
 
     # [organization] (Organization context) Member of organization that has role supervisor or worker can see
     # project if this member it’s project owner or project assignee (GET /projects/{id})
