{
  "count": 20,
  "next": null,
  "previous": null,
  "results": [
    {
      "date_joined": "2021-12-14T18:04:57Z",
      "email": "admin1@cvat.org",
      "first_name": "Admin",
      "groups": [
        "admin"
      ],
      "id": 1,
      "is_active": true,
      "is_staff": true,
      "is_superuser": true,
<<<<<<< HEAD
      "last_login": "2022-02-18T14:05:56.443835Z",
=======
      "last_login": "2022-02-21T10:37:08.947950Z",
>>>>>>> eac5b60d
      "last_name": "First",
      "url": "http://localhost:8080/api/users/1",
      "username": "admin1"
    },
    {
      "date_joined": "2021-12-14T18:21:09Z",
      "email": "user1@cvat.org",
      "first_name": "User",
      "groups": [
        "user"
      ],
      "id": 2,
      "is_active": true,
      "is_staff": false,
      "is_superuser": false,
      "last_login": "2022-02-16T06:24:53.910205Z",
      "last_name": "First",
      "url": "http://localhost:8080/api/users/2",
      "username": "user1"
    },
    {
      "date_joined": "2021-12-14T18:24:12Z",
      "email": "user2@cvat.org",
      "first_name": "User",
      "groups": [
        "user"
      ],
      "id": 3,
      "is_active": true,
      "is_staff": false,
      "is_superuser": false,
      "last_login": null,
      "last_name": "Second",
      "url": "http://localhost:8080/api/users/3",
      "username": "user2"
    },
    {
      "date_joined": "2021-12-14T18:24:39Z",
      "email": "user3@cvat.org",
      "first_name": "User",
      "groups": [
        "user"
      ],
      "id": 4,
      "is_active": true,
      "is_staff": false,
      "is_superuser": false,
      "last_login": null,
      "last_name": "Third",
      "url": "http://localhost:8080/api/users/4",
      "username": "user3"
    },
    {
      "date_joined": "2021-12-14T18:25:10Z",
      "email": "user4@cvat.org",
      "first_name": "User",
      "groups": [
        "user"
      ],
      "id": 5,
      "is_active": true,
      "is_staff": false,
      "is_superuser": false,
      "last_login": null,
      "last_name": "Fourth",
      "url": "http://localhost:8080/api/users/5",
      "username": "user4"
    },
    {
      "date_joined": "2021-12-14T18:30:00Z",
      "email": "worker1@cvat.org",
      "first_name": "Worker",
      "groups": [
        "worker"
      ],
      "id": 6,
      "is_active": true,
      "is_staff": false,
      "is_superuser": false,
      "last_login": "2021-12-14T19:11:21.048740Z",
      "last_name": "First",
      "url": "http://localhost:8080/api/users/6",
      "username": "worker1"
    },
    {
      "date_joined": "2021-12-14T18:30:43Z",
      "email": "worker2@cvat.org",
      "first_name": "Worker",
      "groups": [
        "worker"
      ],
      "id": 7,
      "is_active": true,
      "is_staff": false,
      "is_superuser": false,
      "last_login": null,
      "last_name": "Second",
      "url": "http://localhost:8080/api/users/7",
      "username": "worker2"
    },
    {
      "date_joined": "2021-12-14T18:31:25Z",
      "email": "worker3@cvat.org",
      "first_name": "Worker",
      "groups": [
        "worker"
      ],
      "id": 8,
      "is_active": true,
      "is_staff": false,
      "is_superuser": false,
      "last_login": null,
      "last_name": "Third",
      "url": "http://localhost:8080/api/users/8",
      "username": "worker3"
    },
    {
      "date_joined": "2021-12-14T18:32:01Z",
      "email": "worker4@cvat.org",
      "first_name": "Worker",
      "groups": [
        "worker"
      ],
      "id": 9,
      "is_active": true,
      "is_staff": false,
      "is_superuser": false,
      "last_login": null,
      "last_name": "Fourth",
      "url": "http://localhost:8080/api/users/9",
      "username": "worker4"
    },
    {
      "date_joined": "2021-12-14T18:33:06Z",
      "email": "business1@cvat.org",
      "first_name": "Business",
      "groups": [
        "business"
      ],
      "id": 10,
      "is_active": true,
      "is_staff": false,
      "is_superuser": false,
      "last_login": "2022-01-19T13:52:59.477881Z",
      "last_name": "First",
      "url": "http://localhost:8080/api/users/10",
      "username": "business1"
    },
    {
      "date_joined": "2021-12-14T18:34:01Z",
      "email": "business2@cvat.org",
      "first_name": "Business",
      "groups": [
        "business"
      ],
      "id": 11,
      "is_active": true,
      "is_staff": false,
      "is_superuser": false,
      "last_login": "2022-02-21T10:29:16.518442Z",
      "last_name": "Second",
      "url": "http://localhost:8080/api/users/11",
      "username": "business2"
    },
    {
      "date_joined": "2021-12-14T18:34:34Z",
      "email": "business3@cvat.org",
      "first_name": "Business",
      "groups": [
        "business"
      ],
      "id": 12,
      "is_active": true,
      "is_staff": false,
      "is_superuser": false,
      "last_login": null,
      "last_name": "Third",
      "url": "http://localhost:8080/api/users/12",
      "username": "business3"
    },
    {
      "date_joined": "2021-12-14T18:35:15Z",
      "email": "business4@cvat.org",
      "first_name": "Business",
      "groups": [
        "business"
      ],
      "id": 13,
      "is_active": true,
      "is_staff": false,
      "is_superuser": false,
      "last_login": null,
      "last_name": "Fourth",
      "url": "http://localhost:8080/api/users/13",
      "username": "business4"
    },
    {
      "date_joined": "2021-12-14T18:36:00Z",
      "email": "dummy1@cvat.org",
      "first_name": "Dummy",
      "groups": [],
      "id": 14,
      "is_active": true,
      "is_staff": false,
      "is_superuser": false,
      "last_login": null,
      "last_name": "First",
      "url": "http://localhost:8080/api/users/14",
      "username": "dummy1"
    },
    {
      "date_joined": "2021-12-14T18:36:31Z",
      "email": "dummy2@cvat.org",
      "first_name": "Dummy",
      "groups": [],
      "id": 15,
      "is_active": true,
      "is_staff": false,
      "is_superuser": false,
      "last_login": null,
      "last_name": "Second",
      "url": "http://localhost:8080/api/users/15",
      "username": "dummy2"
    },
    {
      "date_joined": "2021-12-14T18:37:09Z",
      "email": "dummy3@cvat.org",
      "first_name": "Dummy",
      "groups": [],
      "id": 16,
      "is_active": true,
      "is_staff": false,
      "is_superuser": false,
      "last_login": null,
      "last_name": "Third",
      "url": "http://localhost:8080/api/users/16",
      "username": "dummy3"
    },
    {
      "date_joined": "2021-12-14T18:37:41Z",
      "email": "dummy4@cvat.org",
      "first_name": "Dummy",
      "groups": [],
      "id": 17,
      "is_active": true,
      "is_staff": false,
      "is_superuser": false,
      "last_login": null,
      "last_name": "Fourth",
      "url": "http://localhost:8080/api/users/17",
      "username": "dummy4"
    },
    {
      "date_joined": "2021-12-14T18:38:46Z",
      "email": "admin2@cvat.org",
      "first_name": "Admin",
      "groups": [
        "admin"
      ],
      "id": 18,
      "is_active": true,
      "is_staff": true,
      "is_superuser": true,
      "last_login": null,
      "last_name": "Second",
      "url": "http://localhost:8080/api/users/18",
      "username": "admin2"
    },
    {
      "date_joined": "2022-02-18T14:12:21Z",
      "email": "user5@cvat.org",
      "first_name": "User",
      "groups": [
        "user"
      ],
      "id": 19,
      "is_active": true,
      "is_staff": false,
      "is_superuser": false,
      "last_login": null,
      "last_name": "Fifth",
      "url": "http://localhost:8080/api/users/19",
      "username": "user5"
    },
    {
      "date_joined": "2022-02-18T14:13:00Z",
      "email": "user6@cvat.org",
      "first_name": "User",
      "groups": [
        "user"
      ],
      "id": 20,
      "is_active": true,
      "is_staff": false,
      "is_superuser": false,
      "last_login": null,
      "last_name": "Sixth",
      "url": "http://localhost:8080/api/users/20",
      "username": "user6"
    }
  ]
}<|MERGE_RESOLUTION|>--- conflicted
+++ resolved
@@ -1,5 +1,5 @@
 {
-  "count": 20,
+  "count": 18,
   "next": null,
   "previous": null,
   "results": [
@@ -14,11 +14,7 @@
       "is_active": true,
       "is_staff": true,
       "is_superuser": true,
-<<<<<<< HEAD
-      "last_login": "2022-02-18T14:05:56.443835Z",
-=======
       "last_login": "2022-02-21T10:37:08.947950Z",
->>>>>>> eac5b60d
       "last_name": "First",
       "url": "http://localhost:8080/api/users/1",
       "username": "admin1"
@@ -286,38 +282,6 @@
       "last_name": "Second",
       "url": "http://localhost:8080/api/users/18",
       "username": "admin2"
-    },
-    {
-      "date_joined": "2022-02-18T14:12:21Z",
-      "email": "user5@cvat.org",
-      "first_name": "User",
-      "groups": [
-        "user"
-      ],
-      "id": 19,
-      "is_active": true,
-      "is_staff": false,
-      "is_superuser": false,
-      "last_login": null,
-      "last_name": "Fifth",
-      "url": "http://localhost:8080/api/users/19",
-      "username": "user5"
-    },
-    {
-      "date_joined": "2022-02-18T14:13:00Z",
-      "email": "user6@cvat.org",
-      "first_name": "User",
-      "groups": [
-        "user"
-      ],
-      "id": 20,
-      "is_active": true,
-      "is_staff": false,
-      "is_superuser": false,
-      "last_login": null,
-      "last_name": "Sixth",
-      "url": "http://localhost:8080/api/users/20",
-      "username": "user6"
     }
   ]
 }