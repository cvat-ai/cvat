[
{
  "model": "admin.logentry",
  "pk": 1,
  "fields": {
    "action_time": "2021-12-14T18:20:01.999Z",
    "user": 1,
    "content_type": 4,
    "object_id": "1",
    "object_repr": "admin",
    "action_flag": 2,
    "change_message": "[{\"changed\": {\"fields\": [\"Email address\"]}}]"
  }
},
{
  "model": "admin.logentry",
  "pk": 2,
  "fields": {
    "action_time": "2021-12-14T18:21:09.151Z",
    "user": 1,
    "content_type": 4,
    "object_id": "2",
    "object_repr": "user1",
    "action_flag": 1,
    "change_message": "[{\"added\": {}}]"
  }
},
{
  "model": "admin.logentry",
  "pk": 3,
  "fields": {
    "action_time": "2021-12-14T18:23:58.718Z",
    "user": 1,
    "content_type": 4,
    "object_id": "2",
    "object_repr": "user1",
    "action_flag": 2,
    "change_message": "[{\"changed\": {\"fields\": [\"First name\", \"Last name\", \"Email address\"]}}]"
  }
},
{
  "model": "admin.logentry",
  "pk": 4,
  "fields": {
    "action_time": "2021-12-14T18:24:12.553Z",
    "user": 1,
    "content_type": 4,
    "object_id": "3",
    "object_repr": "user2",
    "action_flag": 1,
    "change_message": "[{\"added\": {}}]"
  }
},
{
  "model": "admin.logentry",
  "pk": 5,
  "fields": {
    "action_time": "2021-12-14T18:24:24.326Z",
    "user": 1,
    "content_type": 4,
    "object_id": "3",
    "object_repr": "user2",
    "action_flag": 2,
    "change_message": "[{\"changed\": {\"fields\": [\"First name\", \"Last name\", \"Email address\"]}}]"
  }
},
{
  "model": "admin.logentry",
  "pk": 6,
  "fields": {
    "action_time": "2021-12-14T18:24:39.624Z",
    "user": 1,
    "content_type": 4,
    "object_id": "4",
    "object_repr": "user3",
    "action_flag": 1,
    "change_message": "[{\"added\": {}}]"
  }
},
{
  "model": "admin.logentry",
  "pk": 7,
  "fields": {
    "action_time": "2021-12-14T18:24:53.704Z",
    "user": 1,
    "content_type": 4,
    "object_id": "4",
    "object_repr": "user3",
    "action_flag": 2,
    "change_message": "[{\"changed\": {\"fields\": [\"First name\", \"Last name\", \"Email address\"]}}]"
  }
},
{
  "model": "admin.logentry",
  "pk": 8,
  "fields": {
    "action_time": "2021-12-14T18:25:10.952Z",
    "user": 1,
    "content_type": 4,
    "object_id": "5",
    "object_repr": "user4",
    "action_flag": 1,
    "change_message": "[{\"added\": {}}]"
  }
},
{
  "model": "admin.logentry",
  "pk": 9,
  "fields": {
    "action_time": "2021-12-14T18:25:31.451Z",
    "user": 1,
    "content_type": 4,
    "object_id": "5",
    "object_repr": "user4",
    "action_flag": 2,
    "change_message": "[{\"changed\": {\"fields\": [\"First name\", \"Last name\", \"Email address\"]}}]"
  }
},
{
  "model": "admin.logentry",
  "pk": 10,
  "fields": {
    "action_time": "2021-12-14T18:30:00.390Z",
    "user": 1,
    "content_type": 4,
    "object_id": "6",
    "object_repr": "worker1",
    "action_flag": 1,
    "change_message": "[{\"added\": {}}]"
  }
},
{
  "model": "admin.logentry",
  "pk": 11,
  "fields": {
    "action_time": "2021-12-14T18:30:20.019Z",
    "user": 1,
    "content_type": 4,
    "object_id": "6",
    "object_repr": "worker1",
    "action_flag": 2,
    "change_message": "[{\"changed\": {\"fields\": [\"First name\", \"Last name\", \"Email address\", \"Groups\"]}}]"
  }
},
{
  "model": "admin.logentry",
  "pk": 12,
  "fields": {
    "action_time": "2021-12-14T18:30:43.380Z",
    "user": 1,
    "content_type": 4,
    "object_id": "7",
    "object_repr": "worker2",
    "action_flag": 1,
    "change_message": "[{\"added\": {}}]"
  }
},
{
  "model": "admin.logentry",
  "pk": 13,
  "fields": {
    "action_time": "2021-12-14T18:31:05.739Z",
    "user": 1,
    "content_type": 4,
    "object_id": "7",
    "object_repr": "worker2",
    "action_flag": 2,
    "change_message": "[{\"changed\": {\"fields\": [\"First name\", \"Last name\", \"Email address\", \"Groups\"]}}]"
  }
},
{
  "model": "admin.logentry",
  "pk": 14,
  "fields": {
    "action_time": "2021-12-14T18:31:25.912Z",
    "user": 1,
    "content_type": 4,
    "object_id": "8",
    "object_repr": "worker3",
    "action_flag": 1,
    "change_message": "[{\"added\": {}}]"
  }
},
{
  "model": "admin.logentry",
  "pk": 15,
  "fields": {
    "action_time": "2021-12-14T18:31:46.096Z",
    "user": 1,
    "content_type": 4,
    "object_id": "8",
    "object_repr": "worker3",
    "action_flag": 2,
    "change_message": "[{\"changed\": {\"fields\": [\"First name\", \"Last name\", \"Email address\", \"Groups\"]}}]"
  }
},
{
  "model": "admin.logentry",
  "pk": 16,
  "fields": {
    "action_time": "2021-12-14T18:32:01.519Z",
    "user": 1,
    "content_type": 4,
    "object_id": "9",
    "object_repr": "worker4",
    "action_flag": 1,
    "change_message": "[{\"added\": {}}]"
  }
},
{
  "model": "admin.logentry",
  "pk": 17,
  "fields": {
    "action_time": "2021-12-14T18:32:21.067Z",
    "user": 1,
    "content_type": 4,
    "object_id": "9",
    "object_repr": "worker4",
    "action_flag": 2,
    "change_message": "[{\"changed\": {\"fields\": [\"First name\", \"Last name\", \"Email address\", \"Groups\"]}}]"
  }
},
{
  "model": "admin.logentry",
  "pk": 18,
  "fields": {
    "action_time": "2021-12-14T18:33:06.933Z",
    "user": 1,
    "content_type": 4,
    "object_id": "10",
    "object_repr": "business1",
    "action_flag": 1,
    "change_message": "[{\"added\": {}}]"
  }
},
{
  "model": "admin.logentry",
  "pk": 19,
  "fields": {
    "action_time": "2021-12-14T18:33:12.541Z",
    "user": 1,
    "content_type": 4,
    "object_id": "10",
    "object_repr": "business1",
    "action_flag": 2,
    "change_message": "[{\"changed\": {\"fields\": [\"First name\", \"Last name\"]}}]"
  }
},
{
  "model": "admin.logentry",
  "pk": 20,
  "fields": {
    "action_time": "2021-12-14T18:33:28.422Z",
    "user": 1,
    "content_type": 4,
    "object_id": "10",
    "object_repr": "business1",
    "action_flag": 2,
    "change_message": "[{\"changed\": {\"fields\": [\"Last name\", \"Email address\", \"Groups\"]}}]"
  }
},
{
  "model": "admin.logentry",
  "pk": 21,
  "fields": {
    "action_time": "2021-12-14T18:34:02.007Z",
    "user": 1,
    "content_type": 4,
    "object_id": "11",
    "object_repr": "business2",
    "action_flag": 1,
    "change_message": "[{\"added\": {}}]"
  }
},
{
  "model": "admin.logentry",
  "pk": 22,
  "fields": {
    "action_time": "2021-12-14T18:34:18.560Z",
    "user": 1,
    "content_type": 4,
    "object_id": "11",
    "object_repr": "business2",
    "action_flag": 2,
    "change_message": "[{\"changed\": {\"fields\": [\"First name\", \"Last name\", \"Email address\", \"Groups\"]}}]"
  }
},
{
  "model": "admin.logentry",
  "pk": 23,
  "fields": {
    "action_time": "2021-12-14T18:34:34.313Z",
    "user": 1,
    "content_type": 4,
    "object_id": "12",
    "object_repr": "business3",
    "action_flag": 1,
    "change_message": "[{\"added\": {}}]"
  }
},
{
  "model": "admin.logentry",
  "pk": 24,
  "fields": {
    "action_time": "2021-12-14T18:34:54.186Z",
    "user": 1,
    "content_type": 4,
    "object_id": "12",
    "object_repr": "business3",
    "action_flag": 2,
    "change_message": "[{\"changed\": {\"fields\": [\"First name\", \"Last name\", \"Email address\", \"Groups\"]}}]"
  }
},
{
  "model": "admin.logentry",
  "pk": 25,
  "fields": {
    "action_time": "2021-12-14T18:35:15.352Z",
    "user": 1,
    "content_type": 4,
    "object_id": "13",
    "object_repr": "business4",
    "action_flag": 1,
    "change_message": "[{\"added\": {}}]"
  }
},
{
  "model": "admin.logentry",
  "pk": 26,
  "fields": {
    "action_time": "2021-12-14T18:35:31.459Z",
    "user": 1,
    "content_type": 4,
    "object_id": "13",
    "object_repr": "business4",
    "action_flag": 2,
    "change_message": "[{\"changed\": {\"fields\": [\"First name\", \"Last name\", \"Email address\", \"Groups\"]}}]"
  }
},
{
  "model": "admin.logentry",
  "pk": 27,
  "fields": {
    "action_time": "2021-12-14T18:36:00.882Z",
    "user": 1,
    "content_type": 4,
    "object_id": "14",
    "object_repr": "dummy1",
    "action_flag": 1,
    "change_message": "[{\"added\": {}}]"
  }
},
{
  "model": "admin.logentry",
  "pk": 28,
  "fields": {
    "action_time": "2021-12-14T18:36:16.686Z",
    "user": 1,
    "content_type": 4,
    "object_id": "14",
    "object_repr": "dummy1",
    "action_flag": 2,
    "change_message": "[{\"changed\": {\"fields\": [\"First name\", \"Last name\", \"Email address\", \"Groups\"]}}]"
  }
},
{
  "model": "admin.logentry",
  "pk": 29,
  "fields": {
    "action_time": "2021-12-14T18:36:31.775Z",
    "user": 1,
    "content_type": 4,
    "object_id": "15",
    "object_repr": "dummy2",
    "action_flag": 1,
    "change_message": "[{\"added\": {}}]"
  }
},
{
  "model": "admin.logentry",
  "pk": 30,
  "fields": {
    "action_time": "2021-12-14T18:36:47.117Z",
    "user": 1,
    "content_type": 4,
    "object_id": "15",
    "object_repr": "dummy2",
    "action_flag": 2,
    "change_message": "[{\"changed\": {\"fields\": [\"First name\", \"Last name\", \"Email address\", \"Groups\"]}}]"
  }
},
{
  "model": "admin.logentry",
  "pk": 31,
  "fields": {
    "action_time": "2021-12-14T18:37:09.321Z",
    "user": 1,
    "content_type": 4,
    "object_id": "16",
    "object_repr": "dummy3",
    "action_flag": 1,
    "change_message": "[{\"added\": {}}]"
  }
},
{
  "model": "admin.logentry",
  "pk": 32,
  "fields": {
    "action_time": "2021-12-14T18:37:25.887Z",
    "user": 1,
    "content_type": 4,
    "object_id": "16",
    "object_repr": "dummy3",
    "action_flag": 2,
    "change_message": "[{\"changed\": {\"fields\": [\"First name\", \"Last name\", \"Email address\", \"Groups\"]}}]"
  }
},
{
  "model": "admin.logentry",
  "pk": 33,
  "fields": {
    "action_time": "2021-12-14T18:37:41.262Z",
    "user": 1,
    "content_type": 4,
    "object_id": "17",
    "object_repr": "dummy4",
    "action_flag": 1,
    "change_message": "[{\"added\": {}}]"
  }
},
{
  "model": "admin.logentry",
  "pk": 34,
  "fields": {
    "action_time": "2021-12-14T18:38:00.903Z",
    "user": 1,
    "content_type": 4,
    "object_id": "17",
    "object_repr": "dummy4",
    "action_flag": 2,
    "change_message": "[{\"changed\": {\"fields\": [\"First name\", \"Last name\", \"Email address\", \"Groups\"]}}]"
  }
},
{
  "model": "admin.logentry",
  "pk": 35,
  "fields": {
    "action_time": "2021-12-14T18:38:21.968Z",
    "user": 1,
    "content_type": 4,
    "object_id": "1",
    "object_repr": "admin1",
    "action_flag": 2,
    "change_message": "[{\"changed\": {\"fields\": [\"Username\", \"First name\", \"Last name\", \"Email address\"]}}]"
  }
},
{
  "model": "admin.logentry",
  "pk": 36,
  "fields": {
    "action_time": "2021-12-14T18:38:27.813Z",
    "user": 1,
    "content_type": 4,
    "object_id": "1",
    "object_repr": "admin1",
    "action_flag": 2,
    "change_message": "[{\"changed\": {\"fields\": [\"Last name\"]}}]"
  }
},
{
  "model": "admin.logentry",
  "pk": 37,
  "fields": {
    "action_time": "2021-12-14T18:38:46.549Z",
    "user": 1,
    "content_type": 4,
    "object_id": "18",
    "object_repr": "admin2",
    "action_flag": 1,
    "change_message": "[{\"added\": {}}]"
  }
},
{
  "model": "admin.logentry",
  "pk": 38,
  "fields": {
    "action_time": "2021-12-14T18:39:13.940Z",
    "user": 1,
    "content_type": 4,
    "object_id": "18",
    "object_repr": "admin2",
    "action_flag": 2,
    "change_message": "[{\"changed\": {\"fields\": [\"First name\", \"Last name\", \"Email address\", \"Groups\"]}}]"
  }
},
{
  "model": "admin.logentry",
  "pk": 39,
  "fields": {
    "action_time": "2021-12-14T18:41:27.383Z",
    "user": 1,
    "content_type": 4,
    "object_id": "18",
    "object_repr": "admin2",
    "action_flag": 2,
    "change_message": "[{\"changed\": {\"fields\": [\"Staff status\", \"Superuser status\"]}}]"
  }
},
{
  "model": "admin.logentry",
  "pk": 40,
  "fields": {
    "action_time": "2021-12-14T18:41:37.492Z",
    "user": 1,
    "content_type": 4,
    "object_id": "18",
    "object_repr": "admin2",
    "action_flag": 2,
    "change_message": "[{\"changed\": {\"fields\": [\"password\"]}}]"
  }
},
{
  "model": "admin.logentry",
  "pk": 41,
  "fields": {
    "action_time": "2021-12-14T18:41:50.468Z",
    "user": 1,
    "content_type": 4,
    "object_id": "1",
    "object_repr": "admin1",
    "action_flag": 2,
    "change_message": "[{\"changed\": {\"fields\": [\"password\"]}}]"
  }
},
{
  "model": "admin.logentry",
  "pk": 42,
  "fields": {
    "action_time": "2022-02-24T20:45:07.810Z",
    "user": 1,
    "content_type": 4,
    "object_id": "19",
    "object_repr": "user5",
    "action_flag": 1,
    "change_message": "[{\"added\": {}}]"
  }
},
{
  "model": "admin.logentry",
  "pk": 43,
  "fields": {
    "action_time": "2022-02-24T20:45:13.620Z",
    "user": 1,
    "content_type": 4,
    "object_id": "19",
    "object_repr": "user5",
    "action_flag": 2,
    "change_message": "[{\"changed\": {\"fields\": [\"First name\", \"Last name\", \"Email address\"]}}]"
  }
},
{
  "model": "admin.logentry",
  "pk": 44,
  "fields": {
    "action_time": "2022-02-24T20:45:19.301Z",
    "user": 1,
    "content_type": 4,
    "object_id": "20",
    "object_repr": "user6",
    "action_flag": 1,
    "change_message": "[{\"added\": {}}]"
  }
},
{
  "model": "admin.logentry",
  "pk": 45,
  "fields": {
    "action_time": "2022-02-24T20:45:25.772Z",
    "user": 1,
    "content_type": 4,
    "object_id": "20",
    "object_repr": "user6",
    "action_flag": 2,
    "change_message": "[{\"changed\": {\"fields\": [\"First name\", \"Last name\", \"Email address\"]}}]"
  }
},
{
  "model": "auth.permission",
  "pk": 1,
  "fields": {
    "name": "Can add log entry",
    "content_type": 1,
    "codename": "add_logentry"
  }
},
{
  "model": "auth.permission",
  "pk": 2,
  "fields": {
    "name": "Can change log entry",
    "content_type": 1,
    "codename": "change_logentry"
  }
},
{
  "model": "auth.permission",
  "pk": 3,
  "fields": {
    "name": "Can delete log entry",
    "content_type": 1,
    "codename": "delete_logentry"
  }
},
{
  "model": "auth.permission",
  "pk": 4,
  "fields": {
    "name": "Can view log entry",
    "content_type": 1,
    "codename": "view_logentry"
  }
},
{
  "model": "auth.permission",
  "pk": 5,
  "fields": {
    "name": "Can add permission",
    "content_type": 2,
    "codename": "add_permission"
  }
},
{
  "model": "auth.permission",
  "pk": 6,
  "fields": {
    "name": "Can change permission",
    "content_type": 2,
    "codename": "change_permission"
  }
},
{
  "model": "auth.permission",
  "pk": 7,
  "fields": {
    "name": "Can delete permission",
    "content_type": 2,
    "codename": "delete_permission"
  }
},
{
  "model": "auth.permission",
  "pk": 8,
  "fields": {
    "name": "Can view permission",
    "content_type": 2,
    "codename": "view_permission"
  }
},
{
  "model": "auth.permission",
  "pk": 9,
  "fields": {
    "name": "Can add group",
    "content_type": 3,
    "codename": "add_group"
  }
},
{
  "model": "auth.permission",
  "pk": 10,
  "fields": {
    "name": "Can change group",
    "content_type": 3,
    "codename": "change_group"
  }
},
{
  "model": "auth.permission",
  "pk": 11,
  "fields": {
    "name": "Can delete group",
    "content_type": 3,
    "codename": "delete_group"
  }
},
{
  "model": "auth.permission",
  "pk": 12,
  "fields": {
    "name": "Can view group",
    "content_type": 3,
    "codename": "view_group"
  }
},
{
  "model": "auth.permission",
  "pk": 13,
  "fields": {
    "name": "Can add user",
    "content_type": 4,
    "codename": "add_user"
  }
},
{
  "model": "auth.permission",
  "pk": 14,
  "fields": {
    "name": "Can change user",
    "content_type": 4,
    "codename": "change_user"
  }
},
{
  "model": "auth.permission",
  "pk": 15,
  "fields": {
    "name": "Can delete user",
    "content_type": 4,
    "codename": "delete_user"
  }
},
{
  "model": "auth.permission",
  "pk": 16,
  "fields": {
    "name": "Can view user",
    "content_type": 4,
    "codename": "view_user"
  }
},
{
  "model": "auth.permission",
  "pk": 17,
  "fields": {
    "name": "Can add content type",
    "content_type": 5,
    "codename": "add_contenttype"
  }
},
{
  "model": "auth.permission",
  "pk": 18,
  "fields": {
    "name": "Can change content type",
    "content_type": 5,
    "codename": "change_contenttype"
  }
},
{
  "model": "auth.permission",
  "pk": 19,
  "fields": {
    "name": "Can delete content type",
    "content_type": 5,
    "codename": "delete_contenttype"
  }
},
{
  "model": "auth.permission",
  "pk": 20,
  "fields": {
    "name": "Can view content type",
    "content_type": 5,
    "codename": "view_contenttype"
  }
},
{
  "model": "auth.permission",
  "pk": 21,
  "fields": {
    "name": "Can add session",
    "content_type": 6,
    "codename": "add_session"
  }
},
{
  "model": "auth.permission",
  "pk": 22,
  "fields": {
    "name": "Can change session",
    "content_type": 6,
    "codename": "change_session"
  }
},
{
  "model": "auth.permission",
  "pk": 23,
  "fields": {
    "name": "Can delete session",
    "content_type": 6,
    "codename": "delete_session"
  }
},
{
  "model": "auth.permission",
  "pk": 24,
  "fields": {
    "name": "Can view session",
    "content_type": 6,
    "codename": "view_session"
  }
},
{
  "model": "auth.permission",
  "pk": 25,
  "fields": {
    "name": "Can add Token",
    "content_type": 7,
    "codename": "add_token"
  }
},
{
  "model": "auth.permission",
  "pk": 26,
  "fields": {
    "name": "Can change Token",
    "content_type": 7,
    "codename": "change_token"
  }
},
{
  "model": "auth.permission",
  "pk": 27,
  "fields": {
    "name": "Can delete Token",
    "content_type": 7,
    "codename": "delete_token"
  }
},
{
  "model": "auth.permission",
  "pk": 28,
  "fields": {
    "name": "Can view Token",
    "content_type": 7,
    "codename": "view_token"
  }
},
{
  "model": "auth.permission",
  "pk": 29,
  "fields": {
    "name": "Can add token",
    "content_type": 8,
    "codename": "add_tokenproxy"
  }
},
{
  "model": "auth.permission",
  "pk": 30,
  "fields": {
    "name": "Can change token",
    "content_type": 8,
    "codename": "change_tokenproxy"
  }
},
{
  "model": "auth.permission",
  "pk": 31,
  "fields": {
    "name": "Can delete token",
    "content_type": 8,
    "codename": "delete_tokenproxy"
  }
},
{
  "model": "auth.permission",
  "pk": 32,
  "fields": {
    "name": "Can view token",
    "content_type": 8,
    "codename": "view_tokenproxy"
  }
},
{
  "model": "auth.permission",
  "pk": 33,
  "fields": {
    "name": "Can add site",
    "content_type": 9,
    "codename": "add_site"
  }
},
{
  "model": "auth.permission",
  "pk": 34,
  "fields": {
    "name": "Can change site",
    "content_type": 9,
    "codename": "change_site"
  }
},
{
  "model": "auth.permission",
  "pk": 35,
  "fields": {
    "name": "Can delete site",
    "content_type": 9,
    "codename": "delete_site"
  }
},
{
  "model": "auth.permission",
  "pk": 36,
  "fields": {
    "name": "Can view site",
    "content_type": 9,
    "codename": "view_site"
  }
},
{
  "model": "auth.permission",
  "pk": 37,
  "fields": {
    "name": "Can add email address",
    "content_type": 10,
    "codename": "add_emailaddress"
  }
},
{
  "model": "auth.permission",
  "pk": 38,
  "fields": {
    "name": "Can change email address",
    "content_type": 10,
    "codename": "change_emailaddress"
  }
},
{
  "model": "auth.permission",
  "pk": 39,
  "fields": {
    "name": "Can delete email address",
    "content_type": 10,
    "codename": "delete_emailaddress"
  }
},
{
  "model": "auth.permission",
  "pk": 40,
  "fields": {
    "name": "Can view email address",
    "content_type": 10,
    "codename": "view_emailaddress"
  }
},
{
  "model": "auth.permission",
  "pk": 41,
  "fields": {
    "name": "Can add email confirmation",
    "content_type": 11,
    "codename": "add_emailconfirmation"
  }
},
{
  "model": "auth.permission",
  "pk": 42,
  "fields": {
    "name": "Can change email confirmation",
    "content_type": 11,
    "codename": "change_emailconfirmation"
  }
},
{
  "model": "auth.permission",
  "pk": 43,
  "fields": {
    "name": "Can delete email confirmation",
    "content_type": 11,
    "codename": "delete_emailconfirmation"
  }
},
{
  "model": "auth.permission",
  "pk": 44,
  "fields": {
    "name": "Can view email confirmation",
    "content_type": 11,
    "codename": "view_emailconfirmation"
  }
},
{
  "model": "auth.permission",
  "pk": 45,
  "fields": {
    "name": "Can add social account",
    "content_type": 12,
    "codename": "add_socialaccount"
  }
},
{
  "model": "auth.permission",
  "pk": 46,
  "fields": {
    "name": "Can change social account",
    "content_type": 12,
    "codename": "change_socialaccount"
  }
},
{
  "model": "auth.permission",
  "pk": 47,
  "fields": {
    "name": "Can delete social account",
    "content_type": 12,
    "codename": "delete_socialaccount"
  }
},
{
  "model": "auth.permission",
  "pk": 48,
  "fields": {
    "name": "Can view social account",
    "content_type": 12,
    "codename": "view_socialaccount"
  }
},
{
  "model": "auth.permission",
  "pk": 49,
  "fields": {
    "name": "Can add social application",
    "content_type": 13,
    "codename": "add_socialapp"
  }
},
{
  "model": "auth.permission",
  "pk": 50,
  "fields": {
    "name": "Can change social application",
    "content_type": 13,
    "codename": "change_socialapp"
  }
},
{
  "model": "auth.permission",
  "pk": 51,
  "fields": {
    "name": "Can delete social application",
    "content_type": 13,
    "codename": "delete_socialapp"
  }
},
{
  "model": "auth.permission",
  "pk": 52,
  "fields": {
    "name": "Can view social application",
    "content_type": 13,
    "codename": "view_socialapp"
  }
},
{
  "model": "auth.permission",
  "pk": 53,
  "fields": {
    "name": "Can add social application token",
    "content_type": 14,
    "codename": "add_socialtoken"
  }
},
{
  "model": "auth.permission",
  "pk": 54,
  "fields": {
    "name": "Can change social application token",
    "content_type": 14,
    "codename": "change_socialtoken"
  }
},
{
  "model": "auth.permission",
  "pk": 55,
  "fields": {
    "name": "Can delete social application token",
    "content_type": 14,
    "codename": "delete_socialtoken"
  }
},
{
  "model": "auth.permission",
  "pk": 56,
  "fields": {
    "name": "Can view social application token",
    "content_type": 14,
    "codename": "view_socialtoken"
  }
},
{
  "model": "auth.permission",
  "pk": 57,
  "fields": {
    "name": "Can add profile",
    "content_type": 39,
    "codename": "add_profile"
  }
},
{
  "model": "auth.permission",
  "pk": 58,
  "fields": {
    "name": "Can change profile",
    "content_type": 39,
    "codename": "change_profile"
  }
},
{
  "model": "auth.permission",
  "pk": 59,
  "fields": {
    "name": "Can delete profile",
    "content_type": 39,
    "codename": "delete_profile"
  }
},
{
  "model": "auth.permission",
  "pk": 60,
  "fields": {
    "name": "Can view profile",
    "content_type": 39,
    "codename": "view_profile"
  }
},
{
  "model": "auth.permission",
  "pk": 61,
  "fields": {
    "name": "Can add issue",
    "content_type": 40,
    "codename": "add_issue"
  }
},
{
  "model": "auth.permission",
  "pk": 62,
  "fields": {
    "name": "Can change issue",
    "content_type": 40,
    "codename": "change_issue"
  }
},
{
  "model": "auth.permission",
  "pk": 63,
  "fields": {
    "name": "Can delete issue",
    "content_type": 40,
    "codename": "delete_issue"
  }
},
{
  "model": "auth.permission",
  "pk": 64,
  "fields": {
    "name": "Can view issue",
    "content_type": 40,
    "codename": "view_issue"
  }
},
{
  "model": "auth.permission",
  "pk": 65,
  "fields": {
    "name": "Can add comment",
    "content_type": 41,
    "codename": "add_comment"
  }
},
{
  "model": "auth.permission",
  "pk": 66,
  "fields": {
    "name": "Can change comment",
    "content_type": 41,
    "codename": "change_comment"
  }
},
{
  "model": "auth.permission",
  "pk": 67,
  "fields": {
    "name": "Can delete comment",
    "content_type": 41,
    "codename": "delete_comment"
  }
},
{
  "model": "auth.permission",
  "pk": 68,
  "fields": {
    "name": "Can view comment",
    "content_type": 41,
    "codename": "view_comment"
  }
},
{
  "model": "auth.permission",
  "pk": 69,
  "fields": {
    "name": "Can add training project",
    "content_type": 43,
    "codename": "add_trainingproject"
  }
},
{
  "model": "auth.permission",
  "pk": 70,
  "fields": {
    "name": "Can change training project",
    "content_type": 43,
    "codename": "change_trainingproject"
  }
},
{
  "model": "auth.permission",
  "pk": 71,
  "fields": {
    "name": "Can delete training project",
    "content_type": 43,
    "codename": "delete_trainingproject"
  }
},
{
  "model": "auth.permission",
  "pk": 72,
  "fields": {
    "name": "Can view training project",
    "content_type": 43,
    "codename": "view_trainingproject"
  }
},
{
  "model": "auth.permission",
  "pk": 73,
  "fields": {
    "name": "Can add training project label",
    "content_type": 44,
    "codename": "add_trainingprojectlabel"
  }
},
{
  "model": "auth.permission",
  "pk": 74,
  "fields": {
    "name": "Can change training project label",
    "content_type": 44,
    "codename": "change_trainingprojectlabel"
  }
},
{
  "model": "auth.permission",
  "pk": 75,
  "fields": {
    "name": "Can delete training project label",
    "content_type": 44,
    "codename": "delete_trainingprojectlabel"
  }
},
{
  "model": "auth.permission",
  "pk": 76,
  "fields": {
    "name": "Can view training project label",
    "content_type": 44,
    "codename": "view_trainingprojectlabel"
  }
},
{
  "model": "auth.permission",
  "pk": 77,
  "fields": {
    "name": "Can add training project image",
    "content_type": 45,
    "codename": "add_trainingprojectimage"
  }
},
{
  "model": "auth.permission",
  "pk": 78,
  "fields": {
    "name": "Can change training project image",
    "content_type": 45,
    "codename": "change_trainingprojectimage"
  }
},
{
  "model": "auth.permission",
  "pk": 79,
  "fields": {
    "name": "Can delete training project image",
    "content_type": 45,
    "codename": "delete_trainingprojectimage"
  }
},
{
  "model": "auth.permission",
  "pk": 80,
  "fields": {
    "name": "Can view training project image",
    "content_type": 45,
    "codename": "view_trainingprojectimage"
  }
},
{
  "model": "auth.permission",
  "pk": 81,
  "fields": {
    "name": "Can add manifest",
    "content_type": 47,
    "codename": "add_manifest"
  }
},
{
  "model": "auth.permission",
  "pk": 82,
  "fields": {
    "name": "Can change manifest",
    "content_type": 47,
    "codename": "change_manifest"
  }
},
{
  "model": "auth.permission",
  "pk": 83,
  "fields": {
    "name": "Can delete manifest",
    "content_type": 47,
    "codename": "delete_manifest"
  }
},
{
  "model": "auth.permission",
  "pk": 84,
  "fields": {
    "name": "Can view manifest",
    "content_type": 47,
    "codename": "view_manifest"
  }
},
{
  "model": "auth.permission",
  "pk": 85,
  "fields": {
    "name": "Can add git data",
    "content_type": 48,
    "codename": "add_gitdata"
  }
},
{
  "model": "auth.permission",
  "pk": 86,
  "fields": {
    "name": "Can change git data",
    "content_type": 48,
    "codename": "change_gitdata"
  }
},
{
  "model": "auth.permission",
  "pk": 87,
  "fields": {
    "name": "Can delete git data",
    "content_type": 48,
    "codename": "delete_gitdata"
  }
},
{
  "model": "auth.permission",
  "pk": 88,
  "fields": {
    "name": "Can view git data",
    "content_type": 48,
    "codename": "view_gitdata"
  }
},
{
  "model": "auth.group",
  "pk": 1,
  "fields": {
    "name": "admin",
    "permissions": []
  }
},
{
  "model": "auth.group",
  "pk": 2,
  "fields": {
    "name": "business",
    "permissions": []
  }
},
{
  "model": "auth.group",
  "pk": 3,
  "fields": {
    "name": "user",
    "permissions": []
  }
},
{
  "model": "auth.group",
  "pk": 4,
  "fields": {
    "name": "worker",
    "permissions": []
  }
},
{
  "model": "auth.user",
  "pk": 1,
  "fields": {
    "password": "pbkdf2_sha256$260000$DevmxlmLwciP1P6sZs2Qag$U9DFtjTWx96Sk95qY6UXVcvpdQEP2LcoFBftk5D2RKY=",
    "last_login": "2022-03-05T09:34:33.293Z",
    "is_superuser": true,
    "username": "admin1",
    "first_name": "Admin",
    "last_name": "First",
    "email": "admin1@cvat.org",
    "is_staff": true,
    "is_active": true,
    "date_joined": "2021-12-14T18:04:57Z",
    "groups": [
      1
    ],
    "user_permissions": []
  }
},
{
  "model": "auth.user",
  "pk": 2,
  "fields": {
    "password": "pbkdf2_sha256$260000$Pf2xYWXBedoAJ504jyDD8e$8sJ244Ai0xhZrUTelapPNHlEg7CV0cCUaxbcxZtfaug=",
    "last_login": "2022-03-17T07:22:09.327Z",
    "is_superuser": false,
    "username": "user1",
    "first_name": "User",
    "last_name": "First",
    "email": "user1@cvat.org",
    "is_staff": false,
    "is_active": true,
    "date_joined": "2021-12-14T18:21:09Z",
    "groups": [
      3
    ],
    "user_permissions": []
  }
},
{
  "model": "auth.user",
  "pk": 3,
  "fields": {
    "password": "pbkdf2_sha256$260000$9YZSJ0xF4Kvjsm2Fwflciy$zRpcqAMLaJBbqTRS09NkZovOHtcdy6haZxu++AeoWFo=",
    "last_login": null,
    "is_superuser": false,
    "username": "user2",
    "first_name": "User",
    "last_name": "Second",
    "email": "user2@cvat.org",
    "is_staff": false,
    "is_active": true,
    "date_joined": "2021-12-14T18:24:12Z",
    "groups": [
      3
    ],
    "user_permissions": []
  }
},
{
  "model": "auth.user",
  "pk": 4,
  "fields": {
    "password": "pbkdf2_sha256$260000$100pcg3A4DB6ewFLQFhfc8$YokGMdr0t2ZayTurcYpUyjaCbN4CeHPkoLCv5krrAhw=",
    "last_login": null,
    "is_superuser": false,
    "username": "user3",
    "first_name": "User",
    "last_name": "Third",
    "email": "user3@cvat.org",
    "is_staff": false,
    "is_active": true,
    "date_joined": "2021-12-14T18:24:39Z",
    "groups": [
      3
    ],
    "user_permissions": []
  }
},
{
  "model": "auth.user",
  "pk": 5,
  "fields": {
    "password": "pbkdf2_sha256$260000$O87TrQZ5e1FdAjz2K5Xn3q$czWORxw/fCBgnZAEVjX/ki7JRHCsnaqRimCGYmULKfc=",
    "last_login": null,
    "is_superuser": false,
    "username": "user4",
    "first_name": "User",
    "last_name": "Fourth",
    "email": "user4@cvat.org",
    "is_staff": false,
    "is_active": true,
    "date_joined": "2021-12-14T18:25:10Z",
    "groups": [
      3
    ],
    "user_permissions": []
  }
},
{
  "model": "auth.user",
  "pk": 6,
  "fields": {
    "password": "pbkdf2_sha256$260000$15iUjDNh5gPg5683u1HhOG$fF8hW6AR90o9SCsO/MomzdQFkgQsMUW3YQUlwwiC1vA=",
    "last_login": "2021-12-14T19:11:21.048Z",
    "is_superuser": false,
    "username": "worker1",
    "first_name": "Worker",
    "last_name": "First",
    "email": "worker1@cvat.org",
    "is_staff": false,
    "is_active": true,
    "date_joined": "2021-12-14T18:30:00Z",
    "groups": [
      4
    ],
    "user_permissions": []
  }
},
{
  "model": "auth.user",
  "pk": 7,
  "fields": {
    "password": "pbkdf2_sha256$260000$EtdCZTYNPHPX50kM67A7kA$JxuHkmB25RkeMszSV9Pd58E9AFdSu3Rx2UYSAKu/q4k=",
    "last_login": null,
    "is_superuser": false,
    "username": "worker2",
    "first_name": "Worker",
    "last_name": "Second",
    "email": "worker2@cvat.org",
    "is_staff": false,
    "is_active": true,
    "date_joined": "2021-12-14T18:30:43Z",
    "groups": [
      4
    ],
    "user_permissions": []
  }
},
{
  "model": "auth.user",
  "pk": 8,
  "fields": {
    "password": "pbkdf2_sha256$260000$PNnmu5EKgxZCY9HQgNLfta$JjsE9zrFYJ3ISUHANjjwnxuiGNRGIyVamqnqrkqR9fQ=",
    "last_login": null,
    "is_superuser": false,
    "username": "worker3",
    "first_name": "Worker",
    "last_name": "Third",
    "email": "worker3@cvat.org",
    "is_staff": false,
    "is_active": true,
    "date_joined": "2021-12-14T18:31:25Z",
    "groups": [
      4
    ],
    "user_permissions": []
  }
},
{
  "model": "auth.user",
  "pk": 9,
  "fields": {
    "password": "pbkdf2_sha256$260000$ipL3D6HSba1Cn7pzb5Q7bh$OFx/xO6Q3Q5sBGq3W3MBsmqFhVjkPmVVfaQdnJ8FAtg=",
    "last_login": null,
    "is_superuser": false,
    "username": "worker4",
    "first_name": "Worker",
    "last_name": "Fourth",
    "email": "worker4@cvat.org",
    "is_staff": false,
    "is_active": true,
    "date_joined": "2021-12-14T18:32:01Z",
    "groups": [
      4
    ],
    "user_permissions": []
  }
},
{
  "model": "auth.user",
  "pk": 10,
  "fields": {
    "password": "pbkdf2_sha256$260000$X4F89IRqnBtojZuHidrwQG$j1+EpXfyvMesHdod4N+dNUfF4WKS2NWFfeGDec/43as=",
    "last_login": "2022-03-05T10:31:48.850Z",
    "is_superuser": false,
    "username": "business1",
    "first_name": "Business",
    "last_name": "First",
    "email": "business1@cvat.org",
    "is_staff": false,
    "is_active": true,
    "date_joined": "2021-12-14T18:33:06Z",
    "groups": [
      2
    ],
    "user_permissions": []
  }
},
{
  "model": "auth.user",
  "pk": 11,
  "fields": {
    "password": "pbkdf2_sha256$260000$Zw76ANIvIsDngZGsTv2G8O$piTVoqHrpTskW8rI1FBT9rzM2dcpjhrcOfI3pDgtjbo=",
    "last_login": "2022-03-17T07:22:55.930Z",
    "is_superuser": false,
    "username": "business2",
    "first_name": "Business",
    "last_name": "Second",
    "email": "business2@cvat.org",
    "is_staff": false,
    "is_active": true,
    "date_joined": "2021-12-14T18:34:01Z",
    "groups": [
      2
    ],
    "user_permissions": []
  }
},
{
  "model": "auth.user",
  "pk": 12,
  "fields": {
    "password": "pbkdf2_sha256$260000$KcNRm6RwodBaGfWhh7ngqB$SsKUBx7vF1Ee0WBDwExd/JI39w1Ee0cBoox7lqNbhCk=",
    "last_login": null,
    "is_superuser": false,
    "username": "business3",
    "first_name": "Business",
    "last_name": "Third",
    "email": "business3@cvat.org",
    "is_staff": false,
    "is_active": true,
    "date_joined": "2021-12-14T18:34:34Z",
    "groups": [
      2
    ],
    "user_permissions": []
  }
},
{
  "model": "auth.user",
  "pk": 13,
  "fields": {
    "password": "pbkdf2_sha256$260000$BbdWU6TKtVfIAW00Dk4Qyb$mkqf3VrZULPrzfH5NFEeEYCnzBPLaBBsVgdeTCve4lA=",
    "last_login": null,
    "is_superuser": false,
    "username": "business4",
    "first_name": "Business",
    "last_name": "Fourth",
    "email": "business4@cvat.org",
    "is_staff": false,
    "is_active": true,
    "date_joined": "2021-12-14T18:35:15Z",
    "groups": [
      2
    ],
    "user_permissions": []
  }
},
{
  "model": "auth.user",
  "pk": 14,
  "fields": {
    "password": "pbkdf2_sha256$260000$47xWwGNsT3dvBc1qZDcLvC$fLC2y72acILlhGFiVp3nA/bnCxY/mRb7xOqOh7Es95k=",
    "last_login": null,
    "is_superuser": false,
    "username": "dummy1",
    "first_name": "Dummy",
    "last_name": "First",
    "email": "dummy1@cvat.org",
    "is_staff": false,
    "is_active": true,
    "date_joined": "2021-12-14T18:36:00Z",
    "groups": [],
    "user_permissions": []
  }
},
{
  "model": "auth.user",
  "pk": 15,
  "fields": {
    "password": "pbkdf2_sha256$260000$g0en7cElWDD2HJlVV2Vhns$U7eJco9WdvEy/GDpZcoGu2rGGF+3TIMS0v/aRaCqWwo=",
    "last_login": null,
    "is_superuser": false,
    "username": "dummy2",
    "first_name": "Dummy",
    "last_name": "Second",
    "email": "dummy2@cvat.org",
    "is_staff": false,
    "is_active": true,
    "date_joined": "2021-12-14T18:36:31Z",
    "groups": [],
    "user_permissions": []
  }
},
{
  "model": "auth.user",
  "pk": 16,
  "fields": {
    "password": "pbkdf2_sha256$260000$48BDv2UDlqhl8DUBc73KiH$Sl4mklcY7vuFyhZh9y1XozQbb35xT3ZgYAUhrUqpV6c=",
    "last_login": null,
    "is_superuser": false,
    "username": "dummy3",
    "first_name": "Dummy",
    "last_name": "Third",
    "email": "dummy3@cvat.org",
    "is_staff": false,
    "is_active": true,
    "date_joined": "2021-12-14T18:37:09Z",
    "groups": [],
    "user_permissions": []
  }
},
{
  "model": "auth.user",
  "pk": 17,
  "fields": {
    "password": "pbkdf2_sha256$260000$ZgcuAD4y4yevdl8uH9uDkv$D89cXpicXu+B4Vs+Nlew/sXYpZvO4kOO1IMoyYs1AvE=",
    "last_login": null,
    "is_superuser": false,
    "username": "dummy4",
    "first_name": "Dummy",
    "last_name": "Fourth",
    "email": "dummy4@cvat.org",
    "is_staff": false,
    "is_active": true,
    "date_joined": "2021-12-14T18:37:41Z",
    "groups": [],
    "user_permissions": []
  }
},
{
  "model": "auth.user",
  "pk": 18,
  "fields": {
    "password": "pbkdf2_sha256$260000$uOqP32bk2zHuvO0sdGBGmu$hMbzA1yBWcY5rIU670sZ3SHXRLUa7bCkbrMnrEDGSRM=",
    "last_login": "2022-03-05T09:37:01.636Z",
    "is_superuser": true,
    "username": "admin2",
    "first_name": "Admin",
    "last_name": "Second",
    "email": "admin2@cvat.org",
    "is_staff": true,
    "is_active": true,
    "date_joined": "2021-12-14T18:38:46Z",
    "groups": [
      1
    ],
    "user_permissions": []
  }
},
{
  "model": "auth.user",
  "pk": 19,
  "fields": {
    "password": "pbkdf2_sha256$260000$sKpnXRfALvvS3bBUj8e2SD$wcq2zoyeXxa+gnn6007p6DGtNd+ND6H4pGOq9ekb9t0=",
    "last_login": null,
    "is_superuser": false,
    "username": "user5",
    "first_name": "User",
    "last_name": "Fifth",
    "email": "user5@cvat.org",
    "is_staff": false,
    "is_active": true,
    "date_joined": "2022-02-24T20:45:07Z",
    "groups": [
      3
    ],
    "user_permissions": []
  }
},
{
  "model": "auth.user",
  "pk": 20,
  "fields": {
    "password": "pbkdf2_sha256$260000$V3cCtaea9FrYFYQRGJfBGO$nZVdhgyq1iEcv3Ed4QDnMt18ULQViJn0snZDm9ZL2SA=",
    "last_login": null,
    "is_superuser": false,
    "username": "user6",
    "first_name": "User",
    "last_name": "Sixth",
    "email": "user6@cvat.org",
    "is_staff": false,
    "is_active": true,
    "date_joined": "2022-02-24T20:45:19Z",
    "groups": [
      3
    ],
    "user_permissions": []
  }
},
{
  "model": "contenttypes.contenttype",
  "pk": 1,
  "fields": {
    "app_label": "admin",
    "model": "logentry"
  }
},
{
  "model": "contenttypes.contenttype",
  "pk": 2,
  "fields": {
    "app_label": "auth",
    "model": "permission"
  }
},
{
  "model": "contenttypes.contenttype",
  "pk": 3,
  "fields": {
    "app_label": "auth",
    "model": "group"
  }
},
{
  "model": "contenttypes.contenttype",
  "pk": 4,
  "fields": {
    "app_label": "auth",
    "model": "user"
  }
},
{
  "model": "contenttypes.contenttype",
  "pk": 5,
  "fields": {
    "app_label": "contenttypes",
    "model": "contenttype"
  }
},
{
  "model": "contenttypes.contenttype",
  "pk": 6,
  "fields": {
    "app_label": "sessions",
    "model": "session"
  }
},
{
  "model": "contenttypes.contenttype",
  "pk": 7,
  "fields": {
    "app_label": "authtoken",
    "model": "token"
  }
},
{
  "model": "contenttypes.contenttype",
  "pk": 8,
  "fields": {
    "app_label": "authtoken",
    "model": "tokenproxy"
  }
},
{
  "model": "contenttypes.contenttype",
  "pk": 9,
  "fields": {
    "app_label": "sites",
    "model": "site"
  }
},
{
  "model": "contenttypes.contenttype",
  "pk": 10,
  "fields": {
    "app_label": "account",
    "model": "emailaddress"
  }
},
{
  "model": "contenttypes.contenttype",
  "pk": 11,
  "fields": {
    "app_label": "account",
    "model": "emailconfirmation"
  }
},
{
  "model": "contenttypes.contenttype",
  "pk": 12,
  "fields": {
    "app_label": "socialaccount",
    "model": "socialaccount"
  }
},
{
  "model": "contenttypes.contenttype",
  "pk": 13,
  "fields": {
    "app_label": "socialaccount",
    "model": "socialapp"
  }
},
{
  "model": "contenttypes.contenttype",
  "pk": 14,
  "fields": {
    "app_label": "socialaccount",
    "model": "socialtoken"
  }
},
{
  "model": "contenttypes.contenttype",
  "pk": 15,
  "fields": {
    "app_label": "organizations",
    "model": "organization"
  }
},
{
  "model": "contenttypes.contenttype",
  "pk": 16,
  "fields": {
    "app_label": "organizations",
    "model": "membership"
  }
},
{
  "model": "contenttypes.contenttype",
  "pk": 17,
  "fields": {
    "app_label": "organizations",
    "model": "invitation"
  }
},
{
  "model": "contenttypes.contenttype",
  "pk": 18,
  "fields": {
    "app_label": "engine",
    "model": "attributespec"
  }
},
{
  "model": "contenttypes.contenttype",
  "pk": 19,
  "fields": {
    "app_label": "engine",
    "model": "job"
  }
},
{
  "model": "contenttypes.contenttype",
  "pk": 20,
  "fields": {
    "app_label": "engine",
    "model": "label"
  }
},
{
  "model": "contenttypes.contenttype",
  "pk": 21,
  "fields": {
    "app_label": "engine",
    "model": "segment"
  }
},
{
  "model": "contenttypes.contenttype",
  "pk": 22,
  "fields": {
    "app_label": "engine",
    "model": "task"
  }
},
{
  "model": "contenttypes.contenttype",
  "pk": 23,
  "fields": {
    "app_label": "engine",
    "model": "clientfile"
  }
},
{
  "model": "contenttypes.contenttype",
  "pk": 24,
  "fields": {
    "app_label": "engine",
    "model": "remotefile"
  }
},
{
  "model": "contenttypes.contenttype",
  "pk": 25,
  "fields": {
    "app_label": "engine",
    "model": "serverfile"
  }
},
{
  "model": "contenttypes.contenttype",
  "pk": 26,
  "fields": {
    "app_label": "engine",
    "model": "image"
  }
},
{
  "model": "contenttypes.contenttype",
  "pk": 27,
  "fields": {
    "app_label": "engine",
    "model": "video"
  }
},
{
  "model": "contenttypes.contenttype",
  "pk": 28,
  "fields": {
    "app_label": "engine",
    "model": "labeledimageattributeval"
  }
},
{
  "model": "contenttypes.contenttype",
  "pk": 29,
  "fields": {
    "app_label": "engine",
    "model": "labeledshapeattributeval"
  }
},
{
  "model": "contenttypes.contenttype",
  "pk": 30,
  "fields": {
    "app_label": "engine",
    "model": "labeledtrackattributeval"
  }
},
{
  "model": "contenttypes.contenttype",
  "pk": 31,
  "fields": {
    "app_label": "engine",
    "model": "trackedshape"
  }
},
{
  "model": "contenttypes.contenttype",
  "pk": 32,
  "fields": {
    "app_label": "engine",
    "model": "trackedshapeattributeval"
  }
},
{
  "model": "contenttypes.contenttype",
  "pk": 33,
  "fields": {
    "app_label": "engine",
    "model": "labeledimage"
  }
},
{
  "model": "contenttypes.contenttype",
  "pk": 34,
  "fields": {
    "app_label": "engine",
    "model": "labeledshape"
  }
},
{
  "model": "contenttypes.contenttype",
  "pk": 35,
  "fields": {
    "app_label": "engine",
    "model": "labeledtrack"
  }
},
{
  "model": "contenttypes.contenttype",
  "pk": 36,
  "fields": {
    "app_label": "engine",
    "model": "jobcommit"
  }
},
{
  "model": "contenttypes.contenttype",
  "pk": 37,
  "fields": {
    "app_label": "engine",
    "model": "project"
  }
},
{
  "model": "contenttypes.contenttype",
  "pk": 38,
  "fields": {
    "app_label": "engine",
    "model": "data"
  }
},
{
  "model": "contenttypes.contenttype",
  "pk": 39,
  "fields": {
    "app_label": "engine",
    "model": "profile"
  }
},
{
  "model": "contenttypes.contenttype",
  "pk": 40,
  "fields": {
    "app_label": "engine",
    "model": "issue"
  }
},
{
  "model": "contenttypes.contenttype",
  "pk": 41,
  "fields": {
    "app_label": "engine",
    "model": "comment"
  }
},
{
  "model": "contenttypes.contenttype",
  "pk": 42,
  "fields": {
    "app_label": "engine",
    "model": "relatedfile"
  }
},
{
  "model": "contenttypes.contenttype",
  "pk": 43,
  "fields": {
    "app_label": "engine",
    "model": "trainingproject"
  }
},
{
  "model": "contenttypes.contenttype",
  "pk": 44,
  "fields": {
    "app_label": "engine",
    "model": "trainingprojectlabel"
  }
},
{
  "model": "contenttypes.contenttype",
  "pk": 45,
  "fields": {
    "app_label": "engine",
    "model": "trainingprojectimage"
  }
},
{
  "model": "contenttypes.contenttype",
  "pk": 46,
  "fields": {
    "app_label": "engine",
    "model": "cloudstorage"
  }
},
{
  "model": "contenttypes.contenttype",
  "pk": 47,
  "fields": {
    "app_label": "engine",
    "model": "manifest"
  }
},
{
  "model": "contenttypes.contenttype",
  "pk": 48,
  "fields": {
    "app_label": "dataset_repo",
    "model": "gitdata"
  }
},
{
  "model": "sessions.session",
  "pk": "5x9v6r58e4l9if78anupog0ittsq2w3j",
  "fields": {
    "session_data": ".eJxVjMEOwiAQRP-FsyEsobL16N1vIAvLStVAUtqT8d9tkx70OPPezFsFWpcS1p7nMLG6KFCn3y5Seua6A35QvTedWl3mKepd0Qft-tY4v66H-3dQqJdt7UU4MedxGKwFh0RoCBFi4niOTsSAHQFA_JaYmI2nTBEdGRRrSX2-CY443A:1nM644:zfo0j_Zkrm04UxrDj8g_nnsXrpWtRzL4oRx3hAdqyqI",
    "expire_date": "2022-03-07T10:37:08.963Z"
  }
},
{
  "model": "sessions.session",
  "pk": "9rh2r15lb3xra3kdqjtll5n4zw7ebw95",
  "fields": {
    "session_data": ".eJxVjDsOwjAQBe_iGln-xJ9Q0ucM1q69xgFkS3FSIe5OIqWA9s3Me7MA21rC1mkJc2JXptjld0OIT6oHSA-o98Zjq-syIz8UftLOp5bodTvdv4MCvey1tOiNIpGNATlq55IZvaABd4Ao1RCzARLWJ5dRA2kJGqxU1kfjPRL7fAHVPjfN:1nKDkD:rZM4YHHS9MckfKB5KrsvNBVMegYSRdlMqL3uDJRE0Cg",
    "expire_date": "2022-03-02T06:24:53.914Z"
  }
},
{
  "model": "sessions.session",
  "pk": "dpaw6pntyqwr5l6qjv6zq3yoajp301be",
  "fields": {
    "session_data": ".eJxVjEsOwjAMBe-SNYrq_BxYsucMlWO7tIAaqWlXiLujSl3A9s3Me5uetnXst6ZLP4m5GABz-h0L8VPnnciD5nu1XOd1mYrdFXvQZm9V9HU93L-Dkdq41550gJRLCCmJyoBdJmKMmaEEjpwDqmh0wuhc8Q68cmJA7M4OMJjPFyYSODI:1nUkTH:BLJ2UbMcN1AmDEbuOLS5T_O-vbrAzEW_K8oRkQZYt4M",
    "expire_date": "2022-03-31T07:22:55.934Z"
  }
},
{
  "model": "sessions.session",
  "pk": "gcz795933839j3g0t3rjgmikzkzlwse3",
  "fields": {
    "session_data": ".eJxVjEEOwiAQRe_C2hCmUCgu3XsGMjCDVA1NSrsy3l1JutDtf-_9lwi4byXsjdcwkzgLEKffLWJ6cO2A7lhvi0xL3dY5yq7IgzZ5XYifl8P9OyjYSq-9niK4b6A1cfYZnCUEBGuzZxW1UsnYFBV7A9PAIxlMzmmj8pDdyOL9AfdKOC0:1nNKyv:kkKNWtjON5Uk-FR_FbwNa3oJ8t5PEd-rZ1y8BsRyays",
    "expire_date": "2022-03-10T20:44:57.190Z"
  }
},
{
  "model": "sessions.session",
  "pk": "ic4rcr36vkoymwaw6p322bjqlryvq2jd",
  "fields": {
    "session_data": ".eJxVjMsOwiAQRf-FtSEDFRhcuu83kBkeUjU0Ke3K-O_apAvd3nPOfYlA21rD1vMSpiQuQonT78YUH7ntIN2p3WYZ57YuE8tdkQftcpxTfl4P9--gUq_fWns0mX22NsLZDlE7INLWAzkyODjFyKwzAnExUQNQUamgRnIOkzLi_QHSyzeb:1mxPj7:Bl2FnM4tKrtDftiy20PMjYuIfpHYUK6FG6IYdZjPS6o",
    "expire_date": "2021-12-29T08:33:29.459Z"
  }
},
{
  "model": "sessions.session",
  "pk": "khn67dfajnzkr0tlusuyyub011gt0aqb",
  "fields": {
    "session_data": ".eJxVjMEOwiAQRP-FsyEsobL16N1vIAvLStVAUtqT8d9tkx70OPPezFsFWpcS1p7nMLG6KFCn3y5Seua6A35QvTedWl3mKepd0Qft-tY4v66H-3dQqJdt7UU4MedxGKwFh0RoCBFi4niOTsSAHQFA_JaYmI2nTBEdGRRrSX2-CY443A:1nM5q9:nf3N_nhzYu-XfEC1O2ICYP2Zt9XXPPVziSLrP5uHSVw",
    "expire_date": "2022-03-07T10:22:45.432Z"
  }
},
{
  "model": "sessions.session",
  "pk": "lqzut02cip3i7xxinmal28z3mo302vey",
  "fields": {
    "session_data": ".eJxVjEEOwiAQRe_C2hCmUCgu3XsGMjCDVA1NSrsy3l1JutDtf-_9lwi4byXsjdcwkzgLEKffLWJ6cO2A7lhvi0xL3dY5yq7IgzZ5XYifl8P9OyjYSq-9niK4b6A1cfYZnCUEBGuzZxW1UsnYFBV7A9PAIxlMzmmj8pDdyOL9AfdKOC0:1nNLbm:bXtVicsOrZtQ_p4Qr9bOTAmHWYJMHD8_GCUbncB6nzQ",
    "expire_date": "2022-03-10T21:25:06.476Z"
  }
},
{
  "model": "sessions.session",
  "pk": "mnb97kue40xo05g2rwwkw6d34sxrnesw",
  "fields": {
    "session_data": ".eJxVjDsOwjAQBe_iGllO8E-U9JzB2l3v4gBypDipEHfHkVJAOzPvvVWCbS1pa7ykKauLGtTplyHQk-su8gPqfdY013WZUO-JPmzTtznz63q0fwcFWunrgELAEtGgEzcCGTp7I4ZCdA5iN9KRFaA8YARvDXoL7GNgO5Jn9fkCIRs5Sw:1mxQKq:6A9lz-3mKMJukzqDk-DXfGIbDNeLeGul_TgZ7A6Xlf8",
    "expire_date": "2021-12-29T09:12:28.010Z"
  }
},
{
  "model": "sessions.session",
  "pk": "oy4oy702g9qr34fjne8jnxoxvqaiaq26",
  "fields": {
    "session_data": ".eJxVjDEOwjAMRe-SGUUtwW3MyM4ZIjt2SAElUtNOiLtDpQ6w_vfef5lA65LD2nQOk5iz6Ttz-B2Z4kPLRuRO5VZtrGWZJ7abYnfa7LWKPi-7-3eQqeVvfRR16k8sw5DGiI6J0CH46NmxCgGAAqlg6gGpS270wJCiS4pJGcz7AzCgOXQ:1nQRhU:CENLo_Qbw2AV-CZEYqplcFq3P2SRLzudId1jiN9gyuQ",
    "expire_date": "2022-03-19T10:31:48.862Z"
  }
},
{
  "model": "sessions.session",
  "pk": "po0rbd1yhywmc0i2jfam69r419a66aj8",
  "fields": {
    "session_data": ".eJxVjMsOwiAQRf-FtSE8pB1cuvcbCMMMUjWQlHZl_HdD0oVu7znnvkWI-1bC3nkNC4mL0OL0u2FMT64D0CPWe5Op1W1dUA5FHrTLWyN-XQ_376DEXkY9QeKzIpWVn9gYhEhkI3lyYFg7jTMDg7WkAdF5mCFh9mRZZUhOi88X-eU4dg:1mzwj8:CWx3-u6eXmWLpwiFMK5_yWnoPY3yUSf1QCZY-UdJcF8",
    "expire_date": "2022-01-05T08:11:58.507Z"
  }
},
{
  "model": "sessions.session",
  "pk": "qje4thj4oqumlmj2fe27gae72jg4j6u8",
  "fields": {
    "session_data": ".eJxVjDsOwjAQBe_iGll2Ev8o6TmDtetd4wCypTipEHeHSCmgfTPzXiLCtpa4dV7iTOIstBKn3xEhPbjuhO5Qb02mVtdlRrkr8qBdXhvx83K4fwcFevnWjDT6KfmRlSEHTmGyOfigKA8aR9TZgiXO3jKlwRAr61JGA2YKgZ0S7w8qsjkD:1mxDjE:ktIwpvhQwj3_BtA8Avyq5WmmpmIJD88pF_vSxFzeetA",
    "expire_date": "2021-12-28T19:44:48.529Z"
  }
},
{
  "model": "sessions.session",
  "pk": "v28l0efbrv9x06z97ilwcf7lwtuf4ctc",
  "fields": {
    "session_data": ".eJxVjDsOwjAQRO_iGlm22fhDSc8ZrLV3gwPIluKkQtydREoBzRTz3sxbRFyXEtfOc5xIXIRW4vRbJsxPrjuhB9Z7k7nVZZ6S3BV50C5vjfh1Pdy_g4K9bGuLXqMDQqdDTtYN6AHIIoGGMIJlQwxB-VFn3gLPzjil3ABkAIBZfL7_vTer:1nABOV:0UAK9VV6D18QF1-189XQ2T9LrQUSdioGNoHdRUzzt7o",
    "expire_date": "2022-02-02T13:52:59.489Z"
  }
},
{
  "model": "sessions.session",
  "pk": "wf6d6vzf4u74l08o0qgbqehei21hibea",
  "fields": {
    "session_data": ".eJxVjDEOwjAMRe-SGUUkpHZgZO8ZIttxSAG1UtNOiLtDpQ6w_vfef5lE61LT2nROQzYX48zhd2OSh44byHcab5OVaVzmge2m2J02209Zn9fd_Tuo1Oq3DrGwD040Ro_-nJmJgkgsqAAIioCi0KGKMhU4Mgip6wjRF6JyMu8PBAI5Mw:1nIXJc:oovNJRods5cbviWOWush4H3jDdP8XklEignva_EnQ8Q",
    "expire_date": "2022-02-25T14:54:28.092Z"
  }
},
{
  "model": "authtoken.token",
  "pk": "3952f1aea900fc3daa269473a71c41fac08858b5",
  "fields": {
    "user": 10,
    "created": "2022-03-05T10:31:48.838Z"
  }
},
{
  "model": "authtoken.token",
  "pk": "53da3ff9e514d84b56b5170059ff0f595c34157b",
  "fields": {
    "user": 11,
    "created": "2022-03-17T07:22:55.921Z"
  }
},
{
  "model": "sites.site",
  "pk": 1,
  "fields": {
    "domain": "example.com",
    "name": "example.com"
  }
},
{
  "model": "organizations.organization",
  "pk": 1,
  "fields": {
    "slug": "org1",
    "name": "organization #1",
    "description": "",
    "created_date": "2021-12-14T18:45:40.172Z",
    "updated_date": "2021-12-14T18:45:40.172Z",
    "contact": {
      "email": "org1@cvat.org"
    },
    "owner": 2
  }
},
{
  "model": "organizations.organization",
  "pk": 2,
  "fields": {
    "slug": "org2",
    "name": "Organization #2",
    "description": "",
    "created_date": "2021-12-14T19:51:38.667Z",
    "updated_date": "2021-12-14T19:51:38.667Z",
    "contact": {
      "email": "org2@cvat.org"
    },
    "owner": 10
  }
},
{
  "model": "organizations.membership",
  "pk": 1,
  "fields": {
    "user": 2,
    "organization": 1,
    "is_active": true,
    "joined_date": "2021-12-14T18:45:40.172Z",
    "role": "owner"
  }
},
{
  "model": "organizations.membership",
  "pk": 2,
  "fields": {
    "user": 6,
    "organization": 1,
    "is_active": true,
    "joined_date": "2021-12-14T18:47:39.935Z",
    "role": "worker"
  }
},
{
  "model": "organizations.membership",
  "pk": 3,
  "fields": {
    "user": 7,
    "organization": 1,
    "is_active": true,
    "joined_date": "2021-12-14T18:47:49.322Z",
    "role": "worker"
  }
},
{
  "model": "organizations.membership",
  "pk": 4,
  "fields": {
    "user": 10,
    "organization": 1,
    "is_active": true,
    "joined_date": "2021-12-14T18:48:46.579Z",
    "role": "maintainer"
  }
},
{
  "model": "organizations.membership",
  "pk": 5,
  "fields": {
    "user": 10,
    "organization": 2,
    "is_active": true,
    "joined_date": "2021-12-14T19:51:38.667Z",
    "role": "owner"
  }
},
{
  "model": "organizations.membership",
  "pk": 6,
  "fields": {
    "user": 11,
    "organization": 2,
    "is_active": true,
    "joined_date": "2021-12-14T19:54:33.591Z",
    "role": "maintainer"
  }
},
{
  "model": "organizations.membership",
  "pk": 7,
  "fields": {
    "user": 7,
    "organization": 2,
    "is_active": true,
    "joined_date": "2021-12-14T19:54:46.172Z",
    "role": "worker"
  }
},
{
  "model": "organizations.membership",
  "pk": 8,
  "fields": {
    "user": 8,
    "organization": 2,
    "is_active": true,
    "joined_date": "2021-12-14T19:54:56.431Z",
    "role": "worker"
  }
},
{
  "model": "organizations.membership",
  "pk": 9,
  "fields": {
    "user": 3,
    "organization": 2,
    "is_active": true,
    "joined_date": "2021-12-14T19:55:13.745Z",
    "role": "supervisor"
  }
},
{
  "model": "organizations.membership",
  "pk": 10,
  "fields": {
    "user": 4,
    "organization": 2,
    "is_active": true,
    "joined_date": "2022-01-19T13:54:42.005Z",
    "role": "supervisor"
  }
},
{
  "model": "organizations.membership",
  "pk": 11,
  "fields": {
    "user": 5,
    "organization": 2,
    "is_active": true,
    "joined_date": "2022-01-19T13:54:42.015Z",
    "role": "maintainer"
  }
},
{
  "model": "organizations.membership",
  "pk": 12,
  "fields": {
    "user": 19,
    "organization": 2,
    "is_active": true,
    "joined_date": "2022-02-24T21:29:21.978Z",
    "role": "worker"
  }
},
{
  "model": "organizations.invitation",
  "pk": "5FjIXya6fTGvlRpauFvi2QN1wDOqo1V9REB5rJinDR8FZO9gr0qmtWpghsCte8Y1",
  "fields": {
    "created_date": "2022-01-19T13:54:42.005Z",
    "owner": 10,
    "membership": 10
  }
},
{
  "model": "organizations.invitation",
  "pk": "62HplmGPJuzpTXSyzPWiAlREkq8smCjK30GdtYze3q03J9X5ghQe3oMhlAyQ0WBH",
  "fields": {
    "created_date": "2021-12-14T19:54:46.172Z",
    "owner": 10,
    "membership": 7
  }
},
{
  "model": "organizations.invitation",
  "pk": "BrwoDmMNQQ1v9WXOukp9DwQVuqB3RDPjpUECCEq6QcAuG0Pi8k1IYtQ9uz9jg0Bv",
  "fields": {
    "created_date": "2022-01-19T13:54:42.015Z",
    "owner": 10,
    "membership": 11
  }
},
{
  "model": "organizations.invitation",
  "pk": "Fi3WRUhFxTWpMiVpdwNR2CGyhgcIXSCUYgPCugPq72QUOgHz9NSMOGiKS3PfJ7Ql",
  "fields": {
    "created_date": "2022-02-24T21:29:21.978Z",
    "owner": 1,
    "membership": 12
  }
},
{
  "model": "organizations.invitation",
  "pk": "Lzyzgo161I7Fej1vC5RXPdyUgCBfbuxsEEhHYeYOJqvbeJe5clPDnqCm7pKOC9tr",
  "fields": {
    "created_date": "2021-12-14T18:47:39.935Z",
    "owner": 2,
    "membership": 2
  }
},
{
  "model": "organizations.invitation",
  "pk": "Y1I4FFU27WRqq2rWQLtKjDztMqpvqW7gJgg7q73F7oE4H5kukvXugWjiTLHclPDu",
  "fields": {
    "created_date": "2021-12-14T19:54:33.591Z",
    "owner": 10,
    "membership": 6
  }
},
{
  "model": "organizations.invitation",
  "pk": "aViZkw9TaieLoZaswEnkMy8tTet1yYDRof3eKZDtZaHf1BItgCNNM6y6fnjrkrej",
  "fields": {
    "created_date": "2021-12-14T18:47:49.322Z",
    "owner": 2,
    "membership": 3
  }
},
{
  "model": "organizations.invitation",
  "pk": "cbmm587Z05WQUYvesIZUCtbTl7CEL4thv1Au6Nr51psflITn9X6BsvNFXcNEkoYn",
  "fields": {
    "created_date": "2021-12-14T18:48:46.579Z",
    "owner": 2,
    "membership": 4
  }
},
{
  "model": "organizations.invitation",
  "pk": "h43G28di7vfs4Jv5VrKZ26xvGAfm6Yc2FFv14z9EKhiuIEDQ22pEnzmSCab8MnK1",
  "fields": {
    "created_date": "2021-12-14T19:55:13.745Z",
    "owner": 10,
    "membership": 9
  }
},
{
  "model": "organizations.invitation",
  "pk": "mFpVV2Yh39uUdU8IpigSxvuPegqi8sjxFi6P9Jdy6fBE8Ky9Juzi1KjeGDQsizSS",
  "fields": {
    "created_date": "2021-12-14T19:54:56.431Z",
    "owner": 10,
    "membership": 8
  }
},
{
  "model": "engine.data",
  "pk": 2,
  "fields": {
    "chunk_size": 72,
    "size": 23,
    "image_quality": 70,
    "start_frame": 0,
    "stop_frame": 22,
    "frame_filter": "",
    "compressed_chunk_type": "imageset",
    "original_chunk_type": "imageset",
    "storage_method": "cache",
    "storage": "local",
    "cloud_storage": null,
    "sorting_method": "lexicographical"
  }
},
{
  "model": "engine.data",
  "pk": 5,
  "fields": {
    "chunk_size": 72,
    "size": 25,
    "image_quality": 70,
    "start_frame": 0,
    "stop_frame": 24,
    "frame_filter": "",
    "compressed_chunk_type": "imageset",
    "original_chunk_type": "video",
    "storage_method": "cache",
    "storage": "local",
    "cloud_storage": null,
    "sorting_method": "lexicographical"
  }
},
{
  "model": "engine.data",
  "pk": 6,
  "fields": {
    "chunk_size": 72,
    "size": 1,
    "image_quality": 70,
    "start_frame": 0,
    "stop_frame": 0,
    "frame_filter": "",
    "compressed_chunk_type": "imageset",
    "original_chunk_type": "imageset",
    "storage_method": "cache",
    "storage": "local",
    "cloud_storage": null,
    "sorting_method": "lexicographical"
  }
},
{
  "model": "engine.data",
  "pk": 7,
  "fields": {
    "chunk_size": 72,
    "size": 11,
    "image_quality": 70,
    "start_frame": 0,
    "stop_frame": 10,
    "frame_filter": "",
    "compressed_chunk_type": "imageset",
    "original_chunk_type": "imageset",
    "storage_method": "cache",
    "storage": "local",
    "cloud_storage": null,
    "sorting_method": "lexicographical"
  }
},
{
  "model": "engine.data",
  "pk": 8,
  "fields": {
    "chunk_size": 72,
    "size": 14,
    "image_quality": 70,
    "start_frame": 0,
    "stop_frame": 13,
    "frame_filter": "",
    "compressed_chunk_type": "imageset",
    "original_chunk_type": "imageset",
    "storage_method": "cache",
    "storage": "local",
    "cloud_storage": null,
    "sorting_method": "lexicographical"
  }
},
{
  "model": "engine.data",
  "pk": 9,
  "fields": {
    "chunk_size": 72,
    "size": 20,
    "image_quality": 70,
    "start_frame": 0,
    "stop_frame": 19,
    "frame_filter": "",
    "compressed_chunk_type": "imageset",
    "original_chunk_type": "imageset",
    "storage_method": "cache",
    "storage": "local",
    "cloud_storage": null,
    "sorting_method": "lexicographical"
  }
},
{
  "model": "engine.data",
  "pk": 11,
  "fields": {
    "chunk_size": 72,
    "size": 11,
    "image_quality": 70,
    "start_frame": 0,
    "stop_frame": 10,
    "frame_filter": "",
    "compressed_chunk_type": "imageset",
    "original_chunk_type": "imageset",
    "storage_method": "cache",
    "storage": "local",
    "cloud_storage": null,
    "sorting_method": "lexicographical"
  }
},
{
  "model": "engine.video",
  "pk": 1,
  "fields": {
    "data": 5,
    "path": "test_video_1.mp4",
    "width": 1280,
    "height": 720
  }
},
{
  "model": "engine.image",
  "pk": 131,
  "fields": {
    "data": 2,
    "path": "118.png",
    "frame": 0,
    "width": 940,
    "height": 805
  }
},
{
  "model": "engine.image",
  "pk": 132,
  "fields": {
    "data": 2,
    "path": "119.png",
    "frame": 1,
    "width": 693,
    "height": 357
  }
},
{
  "model": "engine.image",
  "pk": 133,
  "fields": {
    "data": 2,
    "path": "120.png",
    "frame": 2,
    "width": 254,
    "height": 301
  }
},
{
  "model": "engine.image",
  "pk": 134,
  "fields": {
    "data": 2,
    "path": "121.png",
    "frame": 3,
    "width": 918,
    "height": 334
  }
},
{
  "model": "engine.image",
  "pk": 135,
  "fields": {
    "data": 2,
    "path": "122.png",
    "frame": 4,
    "width": 619,
    "height": 115
  }
},
{
  "model": "engine.image",
  "pk": 136,
  "fields": {
    "data": 2,
    "path": "123.png",
    "frame": 5,
    "width": 599,
    "height": 738
  }
},
{
  "model": "engine.image",
  "pk": 137,
  "fields": {
    "data": 2,
    "path": "124.png",
    "frame": 6,
    "width": 306,
    "height": 355
  }
},
{
  "model": "engine.image",
  "pk": 138,
  "fields": {
    "data": 2,
    "path": "125.png",
    "frame": 7,
    "width": 838,
    "height": 507
  }
},
{
  "model": "engine.image",
  "pk": 139,
  "fields": {
    "data": 2,
    "path": "126.png",
    "frame": 8,
    "width": 885,
    "height": 211
  }
},
{
  "model": "engine.image",
  "pk": 140,
  "fields": {
    "data": 2,
    "path": "127.png",
    "frame": 9,
    "width": 553,
    "height": 522
  }
},
{
  "model": "engine.image",
  "pk": 141,
  "fields": {
    "data": 2,
    "path": "128.png",
    "frame": 10,
    "width": 424,
    "height": 826
  }
},
{
  "model": "engine.image",
  "pk": 142,
  "fields": {
    "data": 2,
    "path": "129.png",
    "frame": 11,
    "width": 264,
    "height": 984
  }
},
{
  "model": "engine.image",
  "pk": 143,
  "fields": {
    "data": 2,
    "path": "130.png",
    "frame": 12,
    "width": 698,
    "height": 387
  }
},
{
  "model": "engine.image",
  "pk": 144,
  "fields": {
    "data": 2,
    "path": "131.png",
    "frame": 13,
    "width": 781,
    "height": 901
  }
},
{
  "model": "engine.image",
  "pk": 145,
  "fields": {
    "data": 2,
    "path": "132.png",
    "frame": 14,
    "width": 144,
    "height": 149
  }
},
{
  "model": "engine.image",
  "pk": 146,
  "fields": {
    "data": 2,
    "path": "133.png",
    "frame": 15,
    "width": 989,
    "height": 131
  }
},
{
  "model": "engine.image",
  "pk": 147,
  "fields": {
    "data": 2,
    "path": "134.png",
    "frame": 16,
    "width": 661,
    "height": 328
  }
},
{
  "model": "engine.image",
  "pk": 148,
  "fields": {
    "data": 2,
    "path": "135.png",
    "frame": 17,
    "width": 333,
    "height": 811
  }
},
{
  "model": "engine.image",
  "pk": 149,
  "fields": {
    "data": 2,
    "path": "136.png",
    "frame": 18,
    "width": 292,
    "height": 497
  }
},
{
  "model": "engine.image",
  "pk": 150,
  "fields": {
    "data": 2,
    "path": "137.png",
    "frame": 19,
    "width": 886,
    "height": 238
  }
},
{
  "model": "engine.image",
  "pk": 151,
  "fields": {
    "data": 2,
    "path": "138.png",
    "frame": 20,
    "width": 759,
    "height": 179
  }
},
{
  "model": "engine.image",
  "pk": 152,
  "fields": {
    "data": 2,
    "path": "139.png",
    "frame": 21,
    "width": 769,
    "height": 746
  }
},
{
  "model": "engine.image",
  "pk": 153,
  "fields": {
    "data": 2,
    "path": "140.png",
    "frame": 22,
    "width": 749,
    "height": 833
  }
},
{
  "model": "engine.image",
  "pk": 360,
  "fields": {
    "data": 6,
    "path": "test_pointcloud_pcd/pointcloud/000001.pcd",
    "frame": 0,
    "width": 100,
    "height": 1
  }
},
{
  "model": "engine.image",
  "pk": 361,
  "fields": {
    "data": 7,
    "path": "0.png",
    "frame": 0,
    "width": 827,
    "height": 983
  }
},
{
  "model": "engine.image",
  "pk": 362,
  "fields": {
    "data": 7,
    "path": "1.png",
    "frame": 1,
    "width": 467,
    "height": 547
  }
},
{
  "model": "engine.image",
  "pk": 363,
  "fields": {
    "data": 7,
    "path": "10.png",
    "frame": 2,
    "width": 598,
    "height": 202
  }
},
{
  "model": "engine.image",
  "pk": 364,
  "fields": {
    "data": 7,
    "path": "2.png",
    "frame": 3,
    "width": 449,
    "height": 276
  }
},
{
  "model": "engine.image",
  "pk": 365,
  "fields": {
    "data": 7,
    "path": "3.png",
    "frame": 4,
    "width": 170,
    "height": 999
  }
},
{
  "model": "engine.image",
  "pk": 366,
  "fields": {
    "data": 7,
    "path": "4.png",
    "frame": 5,
    "width": 473,
    "height": 471
  }
},
{
  "model": "engine.image",
  "pk": 367,
  "fields": {
    "data": 7,
    "path": "5.png",
    "frame": 6,
    "width": 607,
    "height": 745
  }
},
{
  "model": "engine.image",
  "pk": 368,
  "fields": {
    "data": 7,
    "path": "6.png",
    "frame": 7,
    "width": 853,
    "height": 578
  }
},
{
  "model": "engine.image",
  "pk": 369,
  "fields": {
    "data": 7,
    "path": "7.png",
    "frame": 8,
    "width": 823,
    "height": 270
  }
},
{
  "model": "engine.image",
  "pk": 370,
  "fields": {
    "data": 7,
    "path": "8.png",
    "frame": 9,
    "width": 545,
    "height": 179
  }
},
{
  "model": "engine.image",
  "pk": 371,
  "fields": {
    "data": 7,
    "path": "9.png",
    "frame": 10,
    "width": 827,
    "height": 932
  }
},
{
  "model": "engine.image",
  "pk": 372,
  "fields": {
    "data": 8,
    "path": "0.png",
    "frame": 0,
    "width": 836,
    "height": 636
  }
},
{
  "model": "engine.image",
  "pk": 373,
  "fields": {
    "data": 8,
    "path": "1.png",
    "frame": 1,
    "width": 396,
    "height": 350
  }
},
{
  "model": "engine.image",
  "pk": 374,
  "fields": {
    "data": 8,
    "path": "10.png",
    "frame": 2,
    "width": 177,
    "height": 862
  }
},
{
  "model": "engine.image",
  "pk": 375,
  "fields": {
    "data": 8,
    "path": "11.png",
    "frame": 3,
    "width": 318,
    "height": 925
  }
},
{
  "model": "engine.image",
  "pk": 376,
  "fields": {
    "data": 8,
    "path": "12.png",
    "frame": 4,
    "width": 734,
    "height": 832
  }
},
{
  "model": "engine.image",
  "pk": 377,
  "fields": {
    "data": 8,
    "path": "13.png",
    "frame": 5,
    "width": 925,
    "height": 934
  }
},
{
  "model": "engine.image",
  "pk": 378,
  "fields": {
    "data": 8,
    "path": "14.png",
    "frame": 6,
    "width": 851,
    "height": 270
  }
},
{
  "model": "engine.image",
  "pk": 379,
  "fields": {
    "data": 8,
    "path": "2.png",
    "frame": 7,
    "width": 776,
    "height": 610
  }
},
{
  "model": "engine.image",
  "pk": 380,
  "fields": {
    "data": 8,
    "path": "3.png",
    "frame": 8,
    "width": 293,
    "height": 265
  }
},
{
  "model": "engine.image",
  "pk": 381,
  "fields": {
    "data": 8,
    "path": "4.png",
    "frame": 9,
    "width": 333,
    "height": 805
  }
},
{
  "model": "engine.image",
  "pk": 382,
  "fields": {
    "data": 8,
    "path": "6.png",
    "frame": 10,
    "width": 403,
    "height": 478
  }
},
{
  "model": "engine.image",
  "pk": 383,
  "fields": {
    "data": 8,
    "path": "7.png",
    "frame": 11,
    "width": 585,
    "height": 721
  }
},
{
  "model": "engine.image",
  "pk": 384,
  "fields": {
    "data": 8,
    "path": "8.png",
    "frame": 12,
    "width": 639,
    "height": 570
  }
},
{
  "model": "engine.image",
  "pk": 385,
  "fields": {
    "data": 8,
    "path": "9.png",
    "frame": 13,
    "width": 894,
    "height": 278
  }
},
{
  "model": "engine.image",
  "pk": 386,
  "fields": {
    "data": 9,
    "path": "52.png",
    "frame": 0,
    "width": 220,
    "height": 596
  }
},
{
  "model": "engine.image",
  "pk": 387,
  "fields": {
    "data": 9,
    "path": "53.png",
    "frame": 1,
    "width": 749,
    "height": 967
  }
},
{
  "model": "engine.image",
  "pk": 388,
  "fields": {
    "data": 9,
    "path": "54.png",
    "frame": 2,
    "width": 961,
    "height": 670
  }
},
{
  "model": "engine.image",
  "pk": 389,
  "fields": {
    "data": 9,
    "path": "55.png",
    "frame": 3,
    "width": 393,
    "height": 736
  }
},
{
  "model": "engine.image",
  "pk": 390,
  "fields": {
    "data": 9,
    "path": "56.png",
    "frame": 4,
    "width": 650,
    "height": 140
  }
},
{
  "model": "engine.image",
  "pk": 391,
  "fields": {
    "data": 9,
    "path": "57.png",
    "frame": 5,
    "width": 199,
    "height": 710
  }
},
{
  "model": "engine.image",
  "pk": 392,
  "fields": {
    "data": 9,
    "path": "58.png",
    "frame": 6,
    "width": 948,
    "height": 659
  }
},
{
  "model": "engine.image",
  "pk": 393,
  "fields": {
    "data": 9,
    "path": "59.png",
    "frame": 7,
    "width": 837,
    "height": 367
  }
},
{
  "model": "engine.image",
  "pk": 394,
  "fields": {
    "data": 9,
    "path": "60.png",
    "frame": 8,
    "width": 257,
    "height": 265
  }
},
{
  "model": "engine.image",
  "pk": 395,
  "fields": {
    "data": 9,
    "path": "61.png",
    "frame": 9,
    "width": 104,
    "height": 811
  }
},
{
  "model": "engine.image",
  "pk": 396,
  "fields": {
    "data": 9,
    "path": "62.png",
    "frame": 10,
    "width": 665,
    "height": 512
  }
},
{
  "model": "engine.image",
  "pk": 397,
  "fields": {
    "data": 9,
    "path": "63.png",
    "frame": 11,
    "width": 234,
    "height": 975
  }
},
{
  "model": "engine.image",
  "pk": 398,
  "fields": {
    "data": 9,
    "path": "64.png",
    "frame": 12,
    "width": 809,
    "height": 350
  }
},
{
  "model": "engine.image",
  "pk": 399,
  "fields": {
    "data": 9,
    "path": "65.png",
    "frame": 13,
    "width": 359,
    "height": 943
  }
},
{
  "model": "engine.image",
  "pk": 400,
  "fields": {
    "data": 9,
    "path": "66.png",
    "frame": 14,
    "width": 782,
    "height": 383
  }
},
{
  "model": "engine.image",
  "pk": 401,
  "fields": {
    "data": 9,
    "path": "67.png",
    "frame": 15,
    "width": 571,
    "height": 945
  }
},
{
  "model": "engine.image",
  "pk": 402,
  "fields": {
    "data": 9,
    "path": "68.png",
    "frame": 16,
    "width": 414,
    "height": 212
  }
},
{
  "model": "engine.image",
  "pk": 403,
  "fields": {
    "data": 9,
    "path": "69.png",
    "frame": 17,
    "width": 680,
    "height": 583
  }
},
{
  "model": "engine.image",
  "pk": 404,
  "fields": {
    "data": 9,
    "path": "70.png",
    "frame": 18,
    "width": 779,
    "height": 877
  }
},
{
  "model": "engine.image",
  "pk": 405,
  "fields": {
    "data": 9,
    "path": "71.png",
    "frame": 19,
    "width": 411,
    "height": 672
  }
},
{
  "model": "engine.image",
  "pk": 417,
  "fields": {
    "data": 11,
    "path": "30.png",
    "frame": 0,
    "width": 810,
    "height": 399
  }
},
{
  "model": "engine.image",
  "pk": 418,
  "fields": {
    "data": 11,
    "path": "31.png",
    "frame": 1,
    "width": 916,
    "height": 158
  }
},
{
  "model": "engine.image",
  "pk": 419,
  "fields": {
    "data": 11,
    "path": "32.png",
    "frame": 2,
    "width": 936,
    "height": 182
  }
},
{
  "model": "engine.image",
  "pk": 420,
  "fields": {
    "data": 11,
    "path": "33.png",
    "frame": 3,
    "width": 783,
    "height": 433
  }
},
{
  "model": "engine.image",
  "pk": 421,
  "fields": {
    "data": 11,
    "path": "34.png",
    "frame": 4,
    "width": 231,
    "height": 121
  }
},
{
  "model": "engine.image",
  "pk": 422,
  "fields": {
    "data": 11,
    "path": "35.png",
    "frame": 5,
    "width": 721,
    "height": 705
  }
},
{
  "model": "engine.image",
  "pk": 423,
  "fields": {
    "data": 11,
    "path": "36.png",
    "frame": 6,
    "width": 631,
    "height": 225
  }
},
{
  "model": "engine.image",
  "pk": 424,
  "fields": {
    "data": 11,
    "path": "37.png",
    "frame": 7,
    "width": 540,
    "height": 167
  }
},
{
  "model": "engine.image",
  "pk": 425,
  "fields": {
    "data": 11,
    "path": "38.png",
    "frame": 8,
    "width": 203,
    "height": 211
  }
},
{
  "model": "engine.image",
  "pk": 426,
  "fields": {
    "data": 11,
    "path": "39.png",
    "frame": 9,
    "width": 677,
    "height": 144
  }
},
{
  "model": "engine.image",
  "pk": 427,
  "fields": {
    "data": 11,
    "path": "40.png",
    "frame": 10,
    "width": 697,
    "height": 954
  }
},
{
  "model": "engine.project",
  "pk": 1,
  "fields": {
    "name": "project1",
    "owner": 10,
    "assignee": 20,
    "bug_tracker": "",
    "created_date": "2021-12-14T19:46:37.969Z",
    "updated_date": "2022-03-05T09:47:49.679Z",
    "status": "annotation",
    "organization": null
  }
},
{
  "model": "engine.project",
  "pk": 2,
  "fields": {
    "name": "project2",
    "owner": 10,
    "assignee": 3,
    "bug_tracker": "",
    "created_date": "2021-12-14T19:52:37.278Z",
    "updated_date": "2022-03-05T10:32:23.813Z",
    "status": "annotation",
    "organization": 2
  }
},
{
  "model": "engine.task",
  "pk": 2,
  "fields": {
    "project": null,
    "name": "task2",
    "mode": "annotation",
    "owner": 2,
    "assignee": 7,
    "bug_tracker": "",
    "created_date": "2021-12-14T18:50:29.458Z",
    "updated_date": "2021-12-22T07:14:15.234Z",
    "overlap": 0,
    "segment_size": 23,
    "status": "annotation",
    "data": 2,
    "dimension": "2d",
    "subset": "",
    "organization": 1
  }
},
{
  "model": "engine.task",
  "pk": 5,
  "fields": {
    "project": null,
    "name": "task2",
    "mode": "interpolation",
    "owner": 2,
    "assignee": 15,
    "bug_tracker": "",
    "created_date": "2022-02-16T06:25:48.168Z",
    "updated_date": "2022-02-21T10:40:21.257Z",
    "overlap": 5,
    "segment_size": 25,
    "status": "annotation",
    "data": 5,
    "dimension": "2d",
    "subset": "",
    "organization": null
  }
},
{
  "model": "engine.task",
  "pk": 6,
  "fields": {
    "project": null,
    "name": "task3",
    "mode": "annotation",
    "owner": 2,
    "assignee": null,
    "bug_tracker": "",
    "created_date": "2022-02-16T06:26:54.631Z",
    "updated_date": "2022-02-16T06:26:54.836Z",
    "overlap": 0,
    "segment_size": 1,
    "status": "annotation",
    "data": 6,
    "dimension": "3d",
    "subset": "",
    "organization": null
  }
},
{
  "model": "engine.task",
  "pk": 7,
  "fields": {
    "project": null,
    "name": "task_2_org2",
    "mode": "annotation",
    "owner": 11,
    "assignee": 7,
    "bug_tracker": "",
    "created_date": "2022-02-21T10:31:52.429Z",
    "updated_date": "2022-02-21T10:41:38.540Z",
    "overlap": 0,
    "segment_size": 11,
    "status": "annotation",
    "data": 7,
    "dimension": "2d",
    "subset": "",
    "organization": 2
  }
},
{
  "model": "engine.task",
  "pk": 8,
  "fields": {
    "project": null,
    "name": "task1",
    "mode": "annotation",
    "owner": 2,
    "assignee": 9,
    "bug_tracker": "",
    "created_date": "2022-03-05T08:30:48.612Z",
    "updated_date": "2022-03-05T08:52:34.908Z",
    "overlap": 0,
    "segment_size": 14,
    "status": "annotation",
    "data": 8,
    "dimension": "2d",
    "subset": "",
    "organization": null
  }
},
{
  "model": "engine.task",
  "pk": 9,
  "fields": {
    "project": 1,
    "name": "task1_in_project1",
    "mode": "annotation",
    "owner": 10,
    "assignee": 1,
    "bug_tracker": "",
    "created_date": "2022-03-05T09:33:10.420Z",
    "updated_date": "2022-03-05T09:47:49.667Z",
    "overlap": 0,
    "segment_size": 5,
    "status": "annotation",
    "data": 9,
    "dimension": "2d",
    "subset": "",
    "organization": null
  }
},
{
  "model": "engine.task",
  "pk": 11,
  "fields": {
    "project": 2,
    "name": "task1_in_project2",
    "mode": "annotation",
    "owner": 10,
    "assignee": 19,
    "bug_tracker": "",
    "created_date": "2022-03-05T10:32:19.149Z",
    "updated_date": "2022-03-05T10:32:35.568Z",
    "overlap": 0,
    "segment_size": 11,
    "status": "annotation",
    "data": 11,
    "dimension": "2d",
    "subset": "Train",
    "organization": 2
  }
},
{
  "model": "engine.task",
  "pk": 12,
  "fields": {
    "project": null,
    "name": "task_without_data",
    "mode": "",
    "owner": 1,
    "assignee": null,
    "bug_tracker": "",
    "created_date": "2022-03-14T13:24:05.852Z",
    "updated_date": "2022-03-14T13:24:05.861Z",
    "overlap": null,
    "segment_size": 0,
    "status": "annotation",
    "data": null,
    "dimension": "2d",
    "subset": "",
    "organization": null
  }
},
{
  "model": "engine.clientfile",
  "pk": 131,
  "fields": {
    "data": 2,
    "file": "/home/django/data/data/2/raw/120.png"
  }
},
{
  "model": "engine.clientfile",
  "pk": 132,
  "fields": {
    "data": 2,
    "file": "/home/django/data/data/2/raw/127.png"
  }
},
{
  "model": "engine.clientfile",
  "pk": 133,
  "fields": {
    "data": 2,
    "file": "/home/django/data/data/2/raw/124.png"
  }
},
{
  "model": "engine.clientfile",
  "pk": 134,
  "fields": {
    "data": 2,
    "file": "/home/django/data/data/2/raw/133.png"
  }
},
{
  "model": "engine.clientfile",
  "pk": 135,
  "fields": {
    "data": 2,
    "file": "/home/django/data/data/2/raw/131.png"
  }
},
{
  "model": "engine.clientfile",
  "pk": 136,
  "fields": {
    "data": 2,
    "file": "/home/django/data/data/2/raw/125.png"
  }
},
{
  "model": "engine.clientfile",
  "pk": 137,
  "fields": {
    "data": 2,
    "file": "/home/django/data/data/2/raw/121.png"
  }
},
{
  "model": "engine.clientfile",
  "pk": 138,
  "fields": {
    "data": 2,
    "file": "/home/django/data/data/2/raw/122.png"
  }
},
{
  "model": "engine.clientfile",
  "pk": 139,
  "fields": {
    "data": 2,
    "file": "/home/django/data/data/2/raw/126.png"
  }
},
{
  "model": "engine.clientfile",
  "pk": 140,
  "fields": {
    "data": 2,
    "file": "/home/django/data/data/2/raw/130.png"
  }
},
{
  "model": "engine.clientfile",
  "pk": 141,
  "fields": {
    "data": 2,
    "file": "/home/django/data/data/2/raw/123.png"
  }
},
{
  "model": "engine.clientfile",
  "pk": 142,
  "fields": {
    "data": 2,
    "file": "/home/django/data/data/2/raw/132.png"
  }
},
{
  "model": "engine.clientfile",
  "pk": 143,
  "fields": {
    "data": 2,
    "file": "/home/django/data/data/2/raw/119.png"
  }
},
{
  "model": "engine.clientfile",
  "pk": 144,
  "fields": {
    "data": 2,
    "file": "/home/django/data/data/2/raw/137.png"
  }
},
{
  "model": "engine.clientfile",
  "pk": 145,
  "fields": {
    "data": 2,
    "file": "/home/django/data/data/2/raw/129.png"
  }
},
{
  "model": "engine.clientfile",
  "pk": 146,
  "fields": {
    "data": 2,
    "file": "/home/django/data/data/2/raw/118.png"
  }
},
{
  "model": "engine.clientfile",
  "pk": 147,
  "fields": {
    "data": 2,
    "file": "/home/django/data/data/2/raw/135.png"
  }
},
{
  "model": "engine.clientfile",
  "pk": 148,
  "fields": {
    "data": 2,
    "file": "/home/django/data/data/2/raw/140.png"
  }
},
{
  "model": "engine.clientfile",
  "pk": 149,
  "fields": {
    "data": 2,
    "file": "/home/django/data/data/2/raw/139.png"
  }
},
{
  "model": "engine.clientfile",
  "pk": 150,
  "fields": {
    "data": 2,
    "file": "/home/django/data/data/2/raw/136.png"
  }
},
{
  "model": "engine.clientfile",
  "pk": 151,
  "fields": {
    "data": 2,
    "file": "/home/django/data/data/2/raw/128.png"
  }
},
{
  "model": "engine.clientfile",
  "pk": 152,
  "fields": {
    "data": 2,
    "file": "/home/django/data/data/2/raw/138.png"
  }
},
{
  "model": "engine.clientfile",
  "pk": 153,
  "fields": {
    "data": 2,
    "file": "/home/django/data/data/2/raw/134.png"
  }
},
{
  "model": "engine.clientfile",
  "pk": 360,
  "fields": {
    "data": 5,
    "file": "/home/django/data/data/5/raw/test_video_1.mp4"
  }
},
{
  "model": "engine.clientfile",
  "pk": 361,
  "fields": {
    "data": 6,
    "file": "/home/django/data/data/6/raw/test_pointcloud_pcd.zip"
  }
},
{
  "model": "engine.clientfile",
  "pk": 362,
  "fields": {
    "data": 7,
    "file": "/home/django/data/data/7/raw/10.png"
  }
},
{
  "model": "engine.clientfile",
  "pk": 363,
  "fields": {
    "data": 7,
    "file": "/home/django/data/data/7/raw/3.png"
  }
},
{
  "model": "engine.clientfile",
  "pk": 364,
  "fields": {
    "data": 7,
    "file": "/home/django/data/data/7/raw/9.png"
  }
},
{
  "model": "engine.clientfile",
  "pk": 365,
  "fields": {
    "data": 7,
    "file": "/home/django/data/data/7/raw/6.png"
  }
},
{
  "model": "engine.clientfile",
  "pk": 366,
  "fields": {
    "data": 7,
    "file": "/home/django/data/data/7/raw/0.png"
  }
},
{
  "model": "engine.clientfile",
  "pk": 367,
  "fields": {
    "data": 7,
    "file": "/home/django/data/data/7/raw/8.png"
  }
},
{
  "model": "engine.clientfile",
  "pk": 368,
  "fields": {
    "data": 7,
    "file": "/home/django/data/data/7/raw/2.png"
  }
},
{
  "model": "engine.clientfile",
  "pk": 369,
  "fields": {
    "data": 7,
    "file": "/home/django/data/data/7/raw/7.png"
  }
},
{
  "model": "engine.clientfile",
  "pk": 370,
  "fields": {
    "data": 7,
    "file": "/home/django/data/data/7/raw/5.png"
  }
},
{
  "model": "engine.clientfile",
  "pk": 371,
  "fields": {
    "data": 7,
    "file": "/home/django/data/data/7/raw/1.png"
  }
},
{
  "model": "engine.clientfile",
  "pk": 372,
  "fields": {
    "data": 7,
    "file": "/home/django/data/data/7/raw/4.png"
  }
},
{
  "model": "engine.clientfile",
  "pk": 373,
  "fields": {
    "data": 8,
    "file": "/home/django/data/data/8/raw/10.png"
  }
},
{
  "model": "engine.clientfile",
  "pk": 374,
  "fields": {
    "data": 8,
    "file": "/home/django/data/data/8/raw/3.png"
  }
},
{
  "model": "engine.clientfile",
  "pk": 375,
  "fields": {
    "data": 8,
    "file": "/home/django/data/data/8/raw/9.png"
  }
},
{
  "model": "engine.clientfile",
  "pk": 376,
  "fields": {
    "data": 8,
    "file": "/home/django/data/data/8/raw/6.png"
  }
},
{
  "model": "engine.clientfile",
  "pk": 377,
  "fields": {
    "data": 8,
    "file": "/home/django/data/data/8/raw/13.png"
  }
},
{
  "model": "engine.clientfile",
  "pk": 378,
  "fields": {
    "data": 8,
    "file": "/home/django/data/data/8/raw/0.png"
  }
},
{
  "model": "engine.clientfile",
  "pk": 379,
  "fields": {
    "data": 8,
    "file": "/home/django/data/data/8/raw/12.png"
  }
},
{
  "model": "engine.clientfile",
  "pk": 380,
  "fields": {
    "data": 8,
    "file": "/home/django/data/data/8/raw/8.png"
  }
},
{
  "model": "engine.clientfile",
  "pk": 381,
  "fields": {
    "data": 8,
    "file": "/home/django/data/data/8/raw/2.png"
  }
},
{
  "model": "engine.clientfile",
  "pk": 382,
  "fields": {
    "data": 8,
    "file": "/home/django/data/data/8/raw/7.png"
  }
},
{
  "model": "engine.clientfile",
  "pk": 383,
  "fields": {
    "data": 8,
    "file": "/home/django/data/data/8/raw/1.png"
  }
},
{
  "model": "engine.clientfile",
  "pk": 384,
  "fields": {
    "data": 8,
    "file": "/home/django/data/data/8/raw/4.png"
  }
},
{
  "model": "engine.clientfile",
  "pk": 385,
  "fields": {
    "data": 8,
    "file": "/home/django/data/data/8/raw/11.png"
  }
},
{
  "model": "engine.clientfile",
  "pk": 386,
  "fields": {
    "data": 8,
    "file": "/home/django/data/data/8/raw/14.png"
  }
},
{
  "model": "engine.clientfile",
  "pk": 387,
  "fields": {
    "data": 9,
    "file": "/home/django/data/data/9/raw/53.png"
  }
},
{
  "model": "engine.clientfile",
  "pk": 388,
  "fields": {
    "data": 9,
    "file": "/home/django/data/data/9/raw/52.png"
  }
},
{
  "model": "engine.clientfile",
  "pk": 389,
  "fields": {
    "data": 9,
    "file": "/home/django/data/data/9/raw/59.png"
  }
},
{
  "model": "engine.clientfile",
  "pk": 390,
  "fields": {
    "data": 9,
    "file": "/home/django/data/data/9/raw/65.png"
  }
},
{
  "model": "engine.clientfile",
  "pk": 391,
  "fields": {
    "data": 9,
    "file": "/home/django/data/data/9/raw/57.png"
  }
},
{
  "model": "engine.clientfile",
  "pk": 392,
  "fields": {
    "data": 9,
    "file": "/home/django/data/data/9/raw/71.png"
  }
},
{
  "model": "engine.clientfile",
  "pk": 393,
  "fields": {
    "data": 9,
    "file": "/home/django/data/data/9/raw/61.png"
  }
},
{
  "model": "engine.clientfile",
  "pk": 394,
  "fields": {
    "data": 9,
    "file": "/home/django/data/data/9/raw/58.png"
  }
},
{
  "model": "engine.clientfile",
  "pk": 395,
  "fields": {
    "data": 9,
    "file": "/home/django/data/data/9/raw/68.png"
  }
},
{
  "model": "engine.clientfile",
  "pk": 396,
  "fields": {
    "data": 9,
    "file": "/home/django/data/data/9/raw/70.png"
  }
},
{
  "model": "engine.clientfile",
  "pk": 397,
  "fields": {
    "data": 9,
    "file": "/home/django/data/data/9/raw/55.png"
  }
},
{
  "model": "engine.clientfile",
  "pk": 398,
  "fields": {
    "data": 9,
    "file": "/home/django/data/data/9/raw/62.png"
  }
},
{
  "model": "engine.clientfile",
  "pk": 399,
  "fields": {
    "data": 9,
    "file": "/home/django/data/data/9/raw/67.png"
  }
},
{
  "model": "engine.clientfile",
  "pk": 400,
  "fields": {
    "data": 9,
    "file": "/home/django/data/data/9/raw/63.png"
  }
},
{
  "model": "engine.clientfile",
  "pk": 401,
  "fields": {
    "data": 9,
    "file": "/home/django/data/data/9/raw/64.png"
  }
},
{
  "model": "engine.clientfile",
  "pk": 402,
  "fields": {
    "data": 9,
    "file": "/home/django/data/data/9/raw/69.png"
  }
},
{
  "model": "engine.clientfile",
  "pk": 403,
  "fields": {
    "data": 9,
    "file": "/home/django/data/data/9/raw/56.png"
  }
},
{
  "model": "engine.clientfile",
  "pk": 404,
  "fields": {
    "data": 9,
    "file": "/home/django/data/data/9/raw/66.png"
  }
},
{
  "model": "engine.clientfile",
  "pk": 405,
  "fields": {
    "data": 9,
    "file": "/home/django/data/data/9/raw/54.png"
  }
},
{
  "model": "engine.clientfile",
  "pk": 406,
  "fields": {
    "data": 9,
    "file": "/home/django/data/data/9/raw/60.png"
  }
},
{
  "model": "engine.clientfile",
  "pk": 418,
  "fields": {
    "data": 11,
    "file": "/home/django/data/data/11/raw/30.png"
  }
},
{
  "model": "engine.clientfile",
  "pk": 419,
  "fields": {
    "data": 11,
    "file": "/home/django/data/data/11/raw/36.png"
  }
},
{
  "model": "engine.clientfile",
  "pk": 420,
  "fields": {
    "data": 11,
    "file": "/home/django/data/data/11/raw/40.png"
  }
},
{
  "model": "engine.clientfile",
  "pk": 421,
  "fields": {
    "data": 11,
    "file": "/home/django/data/data/11/raw/34.png"
  }
},
{
  "model": "engine.clientfile",
  "pk": 422,
  "fields": {
    "data": 11,
    "file": "/home/django/data/data/11/raw/31.png"
  }
},
{
  "model": "engine.clientfile",
  "pk": 423,
  "fields": {
    "data": 11,
    "file": "/home/django/data/data/11/raw/38.png"
  }
},
{
  "model": "engine.clientfile",
  "pk": 424,
  "fields": {
    "data": 11,
    "file": "/home/django/data/data/11/raw/39.png"
  }
},
{
  "model": "engine.clientfile",
  "pk": 425,
  "fields": {
    "data": 11,
    "file": "/home/django/data/data/11/raw/33.png"
  }
},
{
  "model": "engine.clientfile",
  "pk": 426,
  "fields": {
    "data": 11,
    "file": "/home/django/data/data/11/raw/35.png"
  }
},
{
  "model": "engine.clientfile",
  "pk": 427,
  "fields": {
    "data": 11,
    "file": "/home/django/data/data/11/raw/32.png"
  }
},
{
  "model": "engine.clientfile",
  "pk": 428,
  "fields": {
    "data": 11,
    "file": "/home/django/data/data/11/raw/37.png"
  }
},
{
  "model": "engine.relatedfile",
  "pk": 1,
  "fields": {
    "data": 6,
    "path": "/home/django/data/data/6/raw/test_pointcloud_pcd/related_images/000001_pcd/000001.png",
    "primary_image": 360
  }
},
{
  "model": "engine.segment",
  "pk": 2,
  "fields": {
    "task": 2,
    "start_frame": 0,
    "stop_frame": 22
  }
},
{
  "model": "engine.segment",
  "pk": 7,
  "fields": {
    "task": 5,
    "start_frame": 0,
    "stop_frame": 24
  }
},
{
  "model": "engine.segment",
  "pk": 8,
  "fields": {
    "task": 6,
    "start_frame": 0,
    "stop_frame": 0
  }
},
{
  "model": "engine.segment",
  "pk": 9,
  "fields": {
    "task": 7,
    "start_frame": 0,
    "stop_frame": 10
  }
},
{
  "model": "engine.segment",
  "pk": 10,
  "fields": {
    "task": 8,
    "start_frame": 0,
    "stop_frame": 13
  }
},
{
  "model": "engine.segment",
  "pk": 11,
  "fields": {
    "task": 9,
    "start_frame": 0,
    "stop_frame": 4
  }
},
{
  "model": "engine.segment",
  "pk": 12,
  "fields": {
    "task": 9,
    "start_frame": 5,
    "stop_frame": 9
  }
},
{
  "model": "engine.segment",
  "pk": 13,
  "fields": {
    "task": 9,
    "start_frame": 10,
    "stop_frame": 14
  }
},
{
  "model": "engine.segment",
  "pk": 14,
  "fields": {
    "task": 9,
    "start_frame": 15,
    "stop_frame": 19
  }
},
{
  "model": "engine.segment",
  "pk": 16,
  "fields": {
    "task": 11,
    "start_frame": 0,
    "stop_frame": 10
  }
},
{
  "model": "engine.job",
  "pk": 2,
  "fields": {
    "segment": 2,
    "assignee": 6,
    "status": "annotation",
    "stage": "annotation",
    "state": "new"
  }
},
{
  "model": "engine.job",
  "pk": 7,
  "fields": {
    "segment": 7,
    "assignee": 9,
    "status": "annotation",
    "stage": "annotation",
    "state": "in progress"
  }
},
{
  "model": "engine.job",
  "pk": 8,
  "fields": {
    "segment": 8,
    "assignee": null,
    "status": "annotation",
    "stage": "annotation",
    "state": "new"
  }
},
{
  "model": "engine.job",
  "pk": 9,
  "fields": {
    "segment": 9,
    "assignee": null,
    "status": "annotation",
    "stage": "annotation",
    "state": "in progress"
  }
},
{
  "model": "engine.job",
  "pk": 10,
  "fields": {
    "segment": 10,
    "assignee": 1,
    "status": "annotation",
    "stage": "annotation",
    "state": "in progress"
  }
},
{
  "model": "engine.job",
  "pk": 11,
  "fields": {
    "segment": 11,
    "assignee": 9,
    "status": "annotation",
    "stage": "annotation",
    "state": "in progress"
  }
},
{
  "model": "engine.job",
  "pk": 12,
  "fields": {
    "segment": 12,
    "assignee": null,
    "status": "validation",
    "stage": "validation",
    "state": "new"
  }
},
{
  "model": "engine.job",
  "pk": 13,
  "fields": {
    "segment": 13,
    "assignee": null,
    "status": "validation",
    "stage": "acceptance",
    "state": "new"
  }
},
{
  "model": "engine.job",
  "pk": 14,
  "fields": {
    "segment": 14,
    "assignee": null,
    "status": "annotation",
    "stage": "annotation",
    "state": "new"
  }
},
{
  "model": "engine.job",
  "pk": 16,
  "fields": {
    "segment": 16,
    "assignee": 7,
    "status": "annotation",
    "stage": "annotation",
    "state": "in progress"
  }
},
{
  "model": "engine.label",
  "pk": 3,
  "fields": {
    "task": 2,
    "project": null,
    "name": "car",
    "color": "#2080c0"
  }
},
{
  "model": "engine.label",
  "pk": 4,
  "fields": {
    "task": 2,
    "project": null,
    "name": "person",
    "color": "#c06060"
  }
},
{
  "model": "engine.label",
  "pk": 5,
  "fields": {
    "task": null,
    "project": 1,
    "name": "car",
    "color": "#2080c0"
  }
},
{
  "model": "engine.label",
  "pk": 6,
  "fields": {
    "task": null,
    "project": 1,
    "name": "person",
    "color": "#c06060"
  }
},
{
  "model": "engine.label",
  "pk": 7,
  "fields": {
    "task": null,
    "project": 2,
    "name": "cat",
    "color": "#6080c0"
  }
},
{
  "model": "engine.label",
  "pk": 8,
  "fields": {
    "task": null,
    "project": 2,
    "name": "dog",
    "color": "#406040"
  }
},
{
  "model": "engine.label",
  "pk": 9,
  "fields": {
    "task": 5,
    "project": null,
    "name": "car",
    "color": "#2080c0"
  }
},
{
  "model": "engine.label",
  "pk": 10,
  "fields": {
    "task": 6,
    "project": null,
    "name": "car",
    "color": "#2080c0"
  }
},
{
  "model": "engine.label",
  "pk": 11,
  "fields": {
    "task": 7,
    "project": null,
    "name": "cat",
    "color": "#6080c0"
  }
},
{
  "model": "engine.label",
  "pk": 12,
  "fields": {
    "task": 7,
    "project": null,
    "name": "dog",
    "color": "#406040"
  }
},
{
  "model": "engine.label",
  "pk": 13,
  "fields": {
    "task": 8,
    "project": null,
    "name": "cat",
    "color": "#6080c0"
  }
},
{
  "model": "engine.label",
  "pk": 14,
  "fields": {
    "task": 8,
    "project": null,
    "name": "dog",
    "color": "#406040"
  }
},
{
  "model": "engine.label",
  "pk": 15,
  "fields": {
    "task": 12,
    "project": null,
    "name": "Car",
    "color": "#2080c0"
  }
},
{
  "model": "engine.attributespec",
  "pk": 1,
  "fields": {
    "label": 5,
    "name": "model",
    "mutable": false,
    "input_type": "select",
    "default_value": "mazda",
    "values": "mazda\nvolvo\nbmw"
  }
},
{
  "model": "engine.jobcommit",
  "pk": 1,
  "fields": {
    "scope": "",
    "owner": null,
    "timestamp": "2021-12-22T07:14:15.237Z",
    "data": {},
    "job": 2
  }
},
{
  "model": "engine.jobcommit",
  "pk": 2,
  "fields": {
    "scope": "",
    "owner": null,
    "timestamp": "2021-12-22T07:14:15.268Z",
    "data": {},
    "job": 2
  }
},
{
  "model": "engine.jobcommit",
  "pk": 3,
  "fields": {
    "scope": "",
    "owner": null,
    "timestamp": "2021-12-22T07:14:15.298Z",
    "data": {},
    "job": 2
  }
},
{
  "model": "engine.jobcommit",
  "pk": 16,
  "fields": {
    "scope": "",
    "owner": null,
    "timestamp": "2022-02-21T10:32:04.068Z",
    "data": {},
    "job": 9
  }
},
{
  "model": "engine.jobcommit",
  "pk": 17,
  "fields": {
    "scope": "",
    "owner": null,
    "timestamp": "2022-02-21T10:32:04.169Z",
    "data": {},
    "job": 9
  }
},
{
  "model": "engine.jobcommit",
  "pk": 18,
  "fields": {
    "scope": "",
    "owner": null,
    "timestamp": "2022-02-21T10:32:04.256Z",
    "data": {},
    "job": 9
  }
},
{
  "model": "engine.jobcommit",
  "pk": 25,
  "fields": {
    "scope": "",
    "owner": null,
    "timestamp": "2022-02-21T10:40:21.267Z",
    "data": {},
    "job": 7
  }
},
{
  "model": "engine.jobcommit",
  "pk": 26,
  "fields": {
    "scope": "",
    "owner": null,
    "timestamp": "2022-02-21T10:40:21.354Z",
    "data": {},
    "job": 7
  }
},
{
  "model": "engine.jobcommit",
  "pk": 27,
  "fields": {
    "scope": "",
    "owner": null,
    "timestamp": "2022-02-21T10:40:21.435Z",
    "data": {},
    "job": 7
  }
},
{
  "model": "engine.jobcommit",
  "pk": 28,
  "fields": {
    "scope": "create",
    "owner": 2,
    "timestamp": "2022-03-05T08:30:49.330Z",
    "data": {
      "stage": "annotation",
      "state": "new",
      "assignee": null
    },
    "job": 10
  }
},
{
  "model": "engine.jobcommit",
  "pk": 29,
  "fields": {
    "scope": "create",
    "owner": 2,
    "timestamp": "2022-03-05T08:32:06.104Z",
    "data": {
      "stage": "annotation",
      "state": "new",
      "assignee": {
        "user": {
          "id": 1,
          "username": "admin1"
        }
      }
    },
    "job": 10
  }
},
{
  "model": "engine.jobcommit",
  "pk": 30,
  "fields": {
    "scope": "update",
    "owner": 1,
    "timestamp": "2022-03-05T08:32:06.111Z",
    "data": {
      "assignee": {
        "user": {
          "id": 1,
          "username": "admin1"
        }
      }
    },
    "job": 10
  }
},
{
  "model": "engine.jobcommit",
  "pk": 31,
  "fields": {
    "scope": "create",
    "owner": 2,
    "timestamp": "2022-03-05T08:32:06.133Z",
    "data": {
      "stage": "annotation",
      "state": "new",
      "assignee": {
        "user": {
          "id": 1,
          "username": "admin1"
        }
      }
    },
    "job": 10
  }
},
{
  "model": "engine.jobcommit",
  "pk": 32,
  "fields": {
    "scope": "update",
    "owner": 1,
    "timestamp": "2022-03-05T08:32:06.141Z",
    "data": {
      "assignee": {
        "user": {
          "id": 1,
          "username": "admin1"
        }
      }
    },
    "job": 10
  }
},
{
  "model": "engine.jobcommit",
  "pk": 33,
  "fields": {
    "scope": "create",
    "owner": 2,
    "timestamp": "2022-03-05T08:52:34.922Z",
    "data": {
      "stage": "annotation",
      "state": "new",
      "assignee": {
        "user": {
          "id": 1,
          "username": "admin1"
        }
      }
    },
    "job": 10
  }
},
{
  "model": "engine.jobcommit",
  "pk": 34,
  "fields": {
    "scope": "create",
    "owner": 2,
    "timestamp": "2022-03-05T08:52:35.283Z",
    "data": {
      "stage": "annotation",
      "state": "in progress",
      "assignee": {
        "user": {
          "id": 1,
          "username": "admin1"
        }
      }
    },
    "job": 10
  }
},
{
  "model": "engine.jobcommit",
  "pk": 35,
  "fields": {
    "scope": "update",
    "owner": 2,
    "timestamp": "2022-03-05T08:52:35.288Z",
    "data": {
      "state": "in progress"
    },
    "job": 10
  }
},
{
  "model": "engine.jobcommit",
  "pk": 36,
  "fields": {
    "scope": "create",
    "owner": 10,
    "timestamp": "2022-03-05T09:33:11.291Z",
    "data": {
      "stage": "annotation",
      "state": "new",
      "assignee": null
    },
    "job": 11
  }
},
{
  "model": "engine.jobcommit",
  "pk": 37,
  "fields": {
    "scope": "create",
    "owner": 10,
    "timestamp": "2022-03-05T09:33:11.301Z",
    "data": {
      "stage": "annotation",
      "state": "new",
      "assignee": null
    },
    "job": 12
  }
},
{
  "model": "engine.jobcommit",
  "pk": 38,
  "fields": {
    "scope": "create",
    "owner": 10,
    "timestamp": "2022-03-05T09:33:11.308Z",
    "data": {
      "stage": "annotation",
      "state": "new",
      "assignee": null
    },
    "job": 13
  }
},
{
  "model": "engine.jobcommit",
  "pk": 39,
  "fields": {
    "scope": "create",
    "owner": 10,
    "timestamp": "2022-03-05T09:33:11.315Z",
    "data": {
      "stage": "annotation",
      "state": "new",
      "assignee": null
    },
    "job": 14
  }
},
{
  "model": "engine.jobcommit",
  "pk": 40,
  "fields": {
    "scope": "create",
    "owner": 10,
    "timestamp": "2022-03-05T09:34:22.149Z",
    "data": {
      "stage": "annotation",
      "state": "new",
      "assignee": null
    },
    "job": 11
  }
},
{
  "model": "engine.jobcommit",
  "pk": 41,
  "fields": {
    "scope": "create",
    "owner": 10,
    "timestamp": "2022-03-05T09:34:22.501Z",
    "data": {
      "stage": "annotation",
      "state": "in progress",
      "assignee": null
    },
    "job": 11
  }
},
{
  "model": "engine.jobcommit",
  "pk": 42,
  "fields": {
    "scope": "update",
    "owner": 10,
    "timestamp": "2022-03-05T09:34:22.507Z",
    "data": {
      "state": "in progress"
    },
    "job": 11
  }
},
{
  "model": "engine.jobcommit",
  "pk": 43,
  "fields": {
    "scope": "create",
    "owner": 10,
    "timestamp": "2022-03-05T09:36:18.526Z",
    "data": {
      "stage": "validation",
      "state": "new",
      "assignee": null
    },
    "job": 12
  }
},
{
  "model": "engine.jobcommit",
  "pk": 44,
  "fields": {
    "scope": "update",
    "owner": 1,
    "timestamp": "2022-03-05T09:36:18.533Z",
    "data": {
      "stage": "validation",
      "state": "new",
      "status": "validation"
    },
    "job": 12
  }
},
{
  "model": "engine.jobcommit",
  "pk": 45,
  "fields": {
    "scope": "create",
    "owner": 10,
    "timestamp": "2022-03-05T09:36:21.656Z",
    "data": {
      "stage": "acceptance",
      "state": "new",
      "assignee": null
    },
    "job": 13
  }
},
{
  "model": "engine.jobcommit",
  "pk": 46,
  "fields": {
    "scope": "update",
    "owner": 1,
    "timestamp": "2022-03-05T09:36:21.662Z",
    "data": {
      "stage": "acceptance",
      "state": "new",
      "status": "validation"
    },
    "job": 13
  }
},
{
  "model": "engine.jobcommit",
  "pk": 55,
  "fields": {
    "scope": "create",
    "owner": 10,
    "timestamp": "2022-03-05T10:32:19.701Z",
    "data": {
      "stage": "annotation",
      "state": "new",
      "assignee": null
    },
    "job": 16
  }
},
{
  "model": "engine.jobcommit",
  "pk": 56,
  "fields": {
    "scope": "create",
    "owner": 10,
    "timestamp": "2022-03-05T10:32:26.246Z",
    "data": {
      "stage": "annotation",
      "state": "new",
      "assignee": {
        "user": {
          "id": 7,
          "username": "worker2"
        }
      }
    },
    "job": 16
  }
},
{
  "model": "engine.jobcommit",
  "pk": 57,
  "fields": {
    "scope": "update",
    "owner": 10,
    "timestamp": "2022-03-05T10:32:26.260Z",
    "data": {
      "assignee": {
        "user": {
          "id": 7,
          "username": "worker2"
        }
      }
    },
    "job": 16
  }
},
{
  "model": "engine.jobcommit",
  "pk": 58,
  "fields": {
    "scope": "create",
    "owner": 10,
    "timestamp": "2022-03-05T10:32:26.300Z",
    "data": {
      "stage": "annotation",
      "state": "new",
      "assignee": {
        "user": {
          "id": 7,
          "username": "worker2"
        }
      }
    },
    "job": 16
  }
},
{
  "model": "engine.jobcommit",
  "pk": 59,
  "fields": {
    "scope": "update",
    "owner": 10,
    "timestamp": "2022-03-05T10:32:26.328Z",
    "data": {
      "assignee": {
        "user": {
          "id": 7,
          "username": "worker2"
        }
      }
    },
    "job": 16
  }
},
{
  "model": "engine.jobcommit",
  "pk": 60,
  "fields": {
    "scope": "create",
    "owner": 10,
    "timestamp": "2022-03-05T10:32:35.577Z",
    "data": {
      "stage": "annotation",
      "state": "new",
      "assignee": {
        "user": {
          "id": 7,
          "username": "worker2"
        }
      }
    },
    "job": 16
  }
},
{
  "model": "engine.jobcommit",
  "pk": 61,
  "fields": {
    "scope": "create",
    "owner": 10,
    "timestamp": "2022-03-05T10:32:35.938Z",
    "data": {
      "stage": "annotation",
      "state": "in progress",
      "assignee": {
        "user": {
          "id": 7,
          "username": "worker2"
        }
      }
    },
    "job": 16
  }
},
{
  "model": "engine.jobcommit",
  "pk": 62,
  "fields": {
    "scope": "update",
    "owner": 10,
    "timestamp": "2022-03-05T10:32:35.943Z",
    "data": {
      "state": "in progress"
    },
    "job": 16
  }
},
{
  "model": "engine.labeledshape",
  "pk": 1,
  "fields": {
    "job": 2,
    "label": 3,
    "frame": 0,
    "group": 0,
    "source": "manual",
    "type": "rectangle",
    "occluded": false,
    "z_order": 0,
    "points": "[223.39453125, 226.0751953125, 513.7663269042969, 377.9619903564453]",
    "rotation": 0.0
  }
},
{
  "model": "engine.labeledshape",
  "pk": 2,
  "fields": {
    "job": 2,
    "label": 3,
    "frame": 1,
    "group": 0,
    "source": "manual",
    "type": "polygon",
    "occluded": false,
    "z_order": 0,
    "points": "[63.0791015625, 139.75390625, 132.19337349397574, 112.3867469879533, 189.71144578313397, 159.23614457831354, 191.1030120481937, 246.9048192771097, 86.73554216867524, 335.5012048192784, 32.00060240964012, 250.15180722891637]",
    "rotation": 0.0
  }
},
{
  "model": "engine.labeledshape",
  "pk": 3,
  "fields": {
    "job": 2,
    "label": 4,
    "frame": 1,
    "group": 0,
    "source": "manual",
    "type": "polygon",
    "occluded": false,
    "z_order": 0,
    "points": "[83.0244140625, 216.75390625, 112.24759036144678, 162.48313253012202, 167.44638554216908, 183.35662650602535, 149.35602409638705, 252.0072289156633, 84.41626506024113, 292.8265060240974, 72.81987951807241, 258.9650602409638]",
    "rotation": 0.0
  }
},
{
  "model": "engine.labeledshape",
  "pk": 4,
  "fields": {
    "job": 2,
    "label": 3,
    "frame": 2,
    "group": 0,
    "source": "manual",
    "type": "polyline",
    "occluded": false,
    "z_order": 0,
    "points": "[24.443359375, 107.2275390625, 84.91109877913368, 61.125083240844106, 169.4316315205324, 75.1561598224198, 226.5581576026634, 113.90865704772477, 240.5892341842391, 205.77880133185317, 210.52264150943483, 270.9230854605994]",
    "rotation": 0.0
  }
},
{
  "model": "engine.labeledshape",
  "pk": 5,
  "fields": {
    "job": 2,
    "label": 3,
    "frame": 22,
    "group": 0,
    "source": "manual",
    "type": "points",
    "occluded": false,
    "z_order": 0,
    "points": "[148.94921875, 285.6865234375, 313.515094339622, 400.32830188679145, 217.36415094339463, 585.2339622641503, 64.81698113207494, 499.25283018867776]",
    "rotation": 0.0
  }
},
{
  "model": "engine.labeledshape",
  "pk": 27,
  "fields": {
    "job": 9,
    "label": 11,
    "frame": 0,
    "group": 0,
    "source": "manual",
    "type": "polygon",
    "occluded": false,
    "z_order": 0,
    "points": "[448.3779296875, 356.4892578125, 438.2558352402775, 761.3861556064112, 744.1780320366161, 319.37356979405195, 446.1288329519466, 163.03832951945333]",
    "rotation": 0.0
  }
},
{
  "model": "engine.labeledshape",
  "pk": 29,
  "fields": {
    "job": 7,
    "label": 9,
    "frame": 0,
    "group": 0,
    "source": "manual",
    "type": "polygon",
    "occluded": false,
    "z_order": 0,
    "points": "[364.0361328125, 528.87890625, 609.5286041189956, 586.544622425632, 835.2494279176244, 360.0000000000018, 543.6247139588122, 175.4691075514893, 326.9656750572103, 192.76887871853796, 244.58581235698148, 319.63386727689067]",
    "rotation": 0.0
  }
},
{
  "model": "engine.labeledshape",
  "pk": 30,
  "fields": {
    "job": 10,
    "label": 13,
    "frame": 0,
    "group": 0,
    "source": "manual",
    "type": "polygon",
    "occluded": false,
    "z_order": 0,
    "points": "[440.0439453125, 84.0791015625, 71.83311938382576, 249.81514762516053, 380.4441591784325, 526.585365853658, 677.6251604621302, 260.42875481386363, 629.4557124518615, 127.35044929396645]",
    "rotation": 0.0
  }
},
{
  "model": "engine.labeledshape",
  "pk": 31,
  "fields": {
    "job": 11,
    "label": 6,
    "frame": 0,
    "group": 0,
    "source": "manual",
    "type": "rectangle",
    "occluded": false,
    "z_order": 0,
    "points": "[65.6189987163034, 100.96585365853753, 142.12734274711147, 362.6243902439037]",
    "rotation": 0.0
  }
},
{
  "model": "engine.labeledshape",
  "pk": 33,
  "fields": {
    "job": 16,
    "label": 7,
    "frame": 0,
    "group": 0,
    "source": "manual",
    "type": "polyline",
    "occluded": false,
    "z_order": 0,
    "points": "[100.14453125, 246.03515625, 408.8692551505537, 327.5483359746413, 588.5839936608554, 289.0380348652925, 623.8851030110927, 183.77654516640177, 329.2812995245622, 71.45483359746322]",
    "rotation": 0.0
  }
},
{
  "model": "engine.profile",
  "pk": 1,
  "fields": {
    "user": 1,
    "rating": 0.0
  }
},
{
  "model": "engine.profile",
  "pk": 2,
  "fields": {
    "user": 2,
    "rating": 0.0
  }
},
{
  "model": "engine.profile",
  "pk": 3,
  "fields": {
    "user": 3,
    "rating": 0.0
  }
},
{
  "model": "engine.profile",
  "pk": 4,
  "fields": {
    "user": 4,
    "rating": 0.0
  }
},
{
  "model": "engine.profile",
  "pk": 5,
  "fields": {
    "user": 5,
    "rating": 0.0
  }
},
{
  "model": "engine.profile",
  "pk": 6,
  "fields": {
    "user": 6,
    "rating": 0.0
  }
},
{
  "model": "engine.profile",
  "pk": 7,
  "fields": {
    "user": 7,
    "rating": 0.0
  }
},
{
  "model": "engine.profile",
  "pk": 8,
  "fields": {
    "user": 8,
    "rating": 0.0
  }
},
{
  "model": "engine.profile",
  "pk": 9,
  "fields": {
    "user": 9,
    "rating": 0.0
  }
},
{
  "model": "engine.profile",
  "pk": 10,
  "fields": {
    "user": 10,
    "rating": 0.0
  }
},
{
  "model": "engine.profile",
  "pk": 11,
  "fields": {
    "user": 11,
    "rating": 0.0
  }
},
{
  "model": "engine.profile",
  "pk": 12,
  "fields": {
    "user": 12,
    "rating": 0.0
  }
},
{
  "model": "engine.profile",
  "pk": 13,
  "fields": {
    "user": 13,
    "rating": 0.0
  }
},
{
  "model": "engine.profile",
  "pk": 14,
  "fields": {
    "user": 14,
    "rating": 0.0
  }
},
{
  "model": "engine.profile",
  "pk": 15,
  "fields": {
    "user": 15,
    "rating": 0.0
  }
},
{
  "model": "engine.profile",
  "pk": 16,
  "fields": {
    "user": 16,
    "rating": 0.0
  }
},
{
  "model": "engine.profile",
  "pk": 17,
  "fields": {
    "user": 17,
    "rating": 0.0
  }
},
{
  "model": "engine.profile",
  "pk": 18,
  "fields": {
    "user": 18,
    "rating": 0.0
  }
},
{
  "model": "engine.profile",
  "pk": 19,
  "fields": {
    "user": 19,
    "rating": 0.0
  }
},
{
  "model": "engine.profile",
  "pk": 20,
  "fields": {
    "user": 20,
    "rating": 0.0
  }
},
{
<<<<<<< HEAD
  "model": "engine.manifest",
  "pk": 1,
  "fields": {
    "filename": "manifest.jsonl",
    "cloud_storage": 1
  }
},
{
  "model": "engine.manifest",
  "pk": 2,
  "fields": {
    "filename": "manifest.jsonl",
    "cloud_storage": 2
  }
},
{
  "model": "engine.cloudstorage",
  "pk": 1,
  "fields": {
    "provider_type": "AWS_S3_BUCKET",
    "resource": "public",
    "display_name": "Bucket 1",
    "owner": 2,
    "created_date": "2022-03-17T07:22:49.519Z",
    "updated_date": "2022-03-17T07:22:49.529Z",
    "credentials": "",
    "credentials_type": "ANONYMOUS_ACCESS",
    "specific_attributes": "endpoint_url=http%3A%2F%2Fminio%3A9000",
    "description": "",
    "organization": null
  }
},
{
  "model": "engine.cloudstorage",
  "pk": 2,
  "fields": {
    "provider_type": "AWS_S3_BUCKET",
    "resource": "private",
    "display_name": "Bucket 2",
    "owner": 11,
    "created_date": "2022-03-17T07:23:59.305Z",
    "updated_date": "2022-03-17T07:23:59.309Z",
    "credentials": "minio_access_key minio_secret_key",
    "credentials_type": "KEY_SECRET_KEY_PAIR",
    "specific_attributes": "endpoint_url=http%3A%2F%2Fminio%3A9000",
    "description": "",
    "organization": 2
=======
  "model": "engine.issue",
  "pk": 1,
  "fields": {
    "frame": 0,
    "position": "[244.58581235698148, 319.63386727689067, 326.9656750572103, 192.76887871853796, 543.6247139588122, 175.4691075514893, 835.2494279176244, 360.0000000000018, 609.5286041189956, 586.544622425632, 364.0361328125, 528.87890625, 244.58581235698148, 319.63386727689067]",
    "job": 7,
    "owner": 2,
    "assignee": null,
    "created_date": "2022-03-16T11:04:39.444Z",
    "updated_date": null,
    "resolved": false
  }
},
{
  "model": "engine.issue",
  "pk": 2,
  "fields": {
    "frame": 0,
    "position": "[98.48046875, 696.72265625, 326.1220703125, 841.5859375]",
    "job": 9,
    "owner": 11,
    "assignee": null,
    "created_date": "2022-03-16T11:07:22.170Z",
    "updated_date": null,
    "resolved": false
  }
},
{
  "model": "engine.issue",
  "pk": 3,
  "fields": {
    "frame": 5,
    "position": "[108.1845703125, 235.0, 720.0087890625, 703.3505859375]",
    "job": 16,
    "owner": 11,
    "assignee": null,
    "created_date": "2022-03-16T11:08:18.367Z",
    "updated_date": null,
    "resolved": false
  }
},
{
  "model": "engine.issue",
  "pk": 4,
  "fields": {
    "frame": 5,
    "position": "[295.36328125, 243.6044921875, 932.23046875, 561.4921875]",
    "job": 10,
    "owner": 2,
    "assignee": null,
    "created_date": "2022-03-16T12:40:00.764Z",
    "updated_date": null,
    "resolved": false
  }
},
{
  "model": "engine.issue",
  "pk": 5,
  "fields": {
    "frame": 0,
    "position": "[65.6189987163034, 100.96585365853753, 142.12734274711147, 362.6243902439037]",
    "job": 11,
    "owner": 20,
    "assignee": null,
    "created_date": "2022-03-16T12:49:29.369Z",
    "updated_date": null,
    "resolved": false
  }
},
{
  "model": "engine.comment",
  "pk": 1,
  "fields": {
    "issue": 1,
    "owner": 2,
    "message": "Why are we still here?",
    "created_date": "2022-03-16T11:04:39.447Z",
    "updated_date": "2022-03-16T11:04:39.447Z"
  }
},
{
  "model": "engine.comment",
  "pk": 2,
  "fields": {
    "issue": 1,
    "owner": 2,
    "message": "Just to suffer?",
    "created_date": "2022-03-16T11:04:49.821Z",
    "updated_date": "2022-03-16T11:04:49.821Z"
  }
},
{
  "model": "engine.comment",
  "pk": 3,
  "fields": {
    "issue": 2,
    "owner": 11,
    "message": "Something should be here",
    "created_date": "2022-03-16T11:07:22.173Z",
    "updated_date": "2022-03-16T11:07:22.173Z"
  }
},
{
  "model": "engine.comment",
  "pk": 4,
  "fields": {
    "issue": 3,
    "owner": 11,
    "message": "Another one issue",
    "created_date": "2022-03-16T11:08:18.370Z",
    "updated_date": "2022-03-16T11:08:18.370Z"
  }
},
{
  "model": "engine.comment",
  "pk": 5,
  "fields": {
    "issue": 4,
    "owner": 2,
    "message": "Issue with empty frame",
    "created_date": "2022-03-16T12:40:00.767Z",
    "updated_date": "2022-03-16T12:40:00.767Z"
  }
},
{
  "model": "engine.comment",
  "pk": 6,
  "fields": {
    "issue": 5,
    "owner": 20,
    "message": "Wrong position",
    "created_date": "2022-03-16T12:49:29.372Z",
    "updated_date": "2022-03-16T12:49:29.372Z"
>>>>>>> dd60b2d8
  }
}
]<|MERGE_RESOLUTION|>--- conflicted
+++ resolved
@@ -5646,7 +5646,6 @@
   }
 },
 {
-<<<<<<< HEAD
   "model": "engine.manifest",
   "pk": 1,
   "fields": {
@@ -5694,7 +5693,9 @@
     "specific_attributes": "endpoint_url=http%3A%2F%2Fminio%3A9000",
     "description": "",
     "organization": 2
-=======
+  }
+},
+{
   "model": "engine.issue",
   "pk": 1,
   "fields": {
@@ -5828,7 +5829,6 @@
     "message": "Wrong position",
     "created_date": "2022-03-16T12:49:29.372Z",
     "updated_date": "2022-03-16T12:49:29.372Z"
->>>>>>> dd60b2d8
   }
 }
 ]