version: '3.3'

services:
  cvat_worker_default:
    volumes:
<<<<<<< HEAD
      - ./tests/cypress/integration/share:/home/django/share:rw
  cvat_server:
    volumes:
      - ./tests/cypress/integration/share:/home/django/share:rw
=======
      - ./tests/mounted_file_share:/home/django/share:rw
  cvat_server:
    volumes:
      - ./tests/mounted_file_share:/home/django/share:rw
>>>>>>> b029bc9d
<|MERGE_RESOLUTION|>--- conflicted
+++ resolved
@@ -3,14 +3,7 @@
 services:
   cvat_worker_default:
     volumes:
-<<<<<<< HEAD
-      - ./tests/cypress/integration/share:/home/django/share:rw
-  cvat_server:
-    volumes:
-      - ./tests/cypress/integration/share:/home/django/share:rw
-=======
       - ./tests/mounted_file_share:/home/django/share:rw
   cvat_server:
     volumes:
-      - ./tests/mounted_file_share:/home/django/share:rw
->>>>>>> b029bc9d
+      - ./tests/mounted_file_share:/home/django/share:rw