--- conflicted
+++ resolved
@@ -420,10 +420,6 @@
   shards: 1
   replicaCount: 1
   extraEnvVarsSecret: cvat-analytics-secret
-<<<<<<< HEAD
-  startdbScriptsSecret: cvat-clickhouse-start
-=======
->>>>>>> f9155193
   auth:
     username: user
     existingSecret: cvat-analytics-secret
