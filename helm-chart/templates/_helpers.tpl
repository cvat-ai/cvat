{{/*
Expand the name of the chart.
*/}}
{{- define "cvat.name" -}}
{{- default .Chart.Name .Values.nameOverride | trunc 63 | trimSuffix "-" }}
{{- end }}

{{/*
Create a default fully qualified app name.
We truncate at 63 chars because some Kubernetes name fields are limited to this (by the DNS naming spec).
If release name contains chart name it will be used as a full name.
*/}}
{{- define "cvat.fullname" -}}
{{- if .Values.fullnameOverride }}
{{- .Values.fullnameOverride | trunc 63 | trimSuffix "-" }}
{{- else }}
{{- $name := default .Chart.Name .Values.nameOverride }}
{{- if contains $name .Release.Name }}
{{- .Release.Name | trunc 63 | trimSuffix "-" }}
{{- else }}
{{- printf "%s-%s" .Release.Name $name | trunc 63 | trimSuffix "-" }}
{{- end }}
{{- end }}
{{- end }}

{{/*
Create chart name and version as used by the chart label.
*/}}
{{- define "cvat.chart" -}}
{{- printf "%s" .Chart.Name | replace "+" "_" | trunc 63 | trimSuffix "-" }}
{{- end }}

{{/*
Common labels
*/}}
{{- define "cvat.labels" -}}
helm.sh/chart: {{ include "cvat.chart" . }}
{{ include "cvat.selectorLabels" . }}
{{- if .Chart.AppVersion }}
app.kubernetes.io/version: {{ .Chart.AppVersion | quote }}
{{- end }}
app.kubernetes.io/managed-by: {{ .Release.Service }}
{{- end }}

{{/*
Selector labels
*/}}
{{- define "cvat.selectorLabels" -}}
app.kubernetes.io/name: {{ include "cvat.name" . }}
app.kubernetes.io/instance: {{ .Release.Name }}
{{- end }}

{{/*
The name of the service account to use for backend pods
*/}}
{{- define "cvat.backend.serviceAccountName" -}}
{{- default "default" .Values.cvat.backend.serviceAccount.name }}
{{- end }}

{{- define "cvat.sharedBackendEnv" }}
{{- if .Values.redis.enabled }}
- name: CVAT_REDIS_INMEM_HOST
  value: "{{ .Release.Name }}-redis-master"
{{- else }}
- name: CVAT_REDIS_INMEM_HOST
  value: "{{ .Values.redis.external.host }}"
{{- end }}
- name: CVAT_REDIS_INMEM_PORT
  value: "6379"
- name: CVAT_REDIS_INMEM_PASSWORD
  valueFrom:
    secretKeyRef:
      name: "{{ tpl (.Values.redis.secret.name) . }}"
      key: password

{{- if .Values.cvat.kvrocks.enabled }}
- name: CVAT_REDIS_ONDISK_HOST
  value: "{{ .Release.Name }}-kvrocks"
{{- else }}
- name: CVAT_REDIS_ONDISK_HOST
  value: "{{ .Values.cvat.kvrocks.external.host }}"
{{- end }}
- name: CVAT_REDIS_ONDISK_PORT
  value: "6666"
- name: CVAT_REDIS_ONDISK_PASSWORD
  valueFrom:
    secretKeyRef:
      name: "{{ tpl (.Values.cvat.kvrocks.secret.name) . }}"
      key: password

{{- if .Values.postgresql.enabled }}
- name: CVAT_POSTGRES_HOST
  value: "{{ .Release.Name }}-postgresql"
- name: CVAT_POSTGRES_PORT
  value: "{{ .Values.postgresql.service.ports.postgresql }}"
{{- else }}
{{- if .Values.postgresql.external.host }}
- name: CVAT_POSTGRES_HOST
  value: "{{ .Values.postgresql.external.host }}"
{{- end }}
{{- if .Values.postgresql.external.port }}
- name: CVAT_POSTGRES_PORT
  value: "{{ .Values.postgresql.external.port }}"
{{- end}}
{{- end }}
- name: CVAT_POSTGRES_USER
  valueFrom:
    secretKeyRef:
      name: "{{ tpl (.Values.postgresql.secret.name) . }}"
      key: username
- name: CVAT_POSTGRES_DBNAME
  valueFrom:
    secretKeyRef:
      name: "{{ tpl (.Values.postgresql.secret.name) . }}"
      key: database
- name: CVAT_POSTGRES_PASSWORD
  valueFrom:
    secretKeyRef:
      name: "{{ tpl (.Values.postgresql.secret.name) . }}"
      key: password

{{- if .Values.analytics.enabled}}
- name: CVAT_ANALYTICS
  value: "1"
- name: DJANGO_LOG_SERVER_HOST
  value: "{{ .Release.Name }}-vector"
- name: DJANGO_LOG_SERVER_PORT
  value: "80"
{{- end }}

- name: SMOKESCREEN_OPTS
  value: {{ .Values.smokescreen.opts | toJson }}
{{- if .Values.nuclio.enabled }}
- name: CVAT_SERVERLESS
  value: "1"
- name: CVAT_NUCLIO_HOST
  value: "{{ .Release.Name }}-nuclio-dashboard"
- name: CVAT_NUCLIO_FUNCTION_NAMESPACE
  value: "{{ .Release.Namespace }}"
{{- end }}
{{- end }}

<<<<<<< HEAD
{{- define "cvat.backend.initContainers" -}}
{{- $localValues := .Values.cvat.backend.server }}
{{- if .Values.cvat.backend.permissionFix.enabled -}}
- name: user-data-permission-fix
  image: busybox
  command: ["/bin/sh", "-c"]
  args:
  {{- if not .Values.cvat.backend.permissionFix.commandOverride -}}
  {{- with join " " .Values.cvat.backend.permissionFix.paths }}
    - "chmod -R 777 {{ . }}"
  {{- end -}}
  {{ else }}
  {{- toYaml .Values.cvat.backend.permissionFix.commandOverride | nindent 3 }}
  {{- end }}
  {{- with merge $localValues.resources .Values.cvat.backend.resources }}
  resources:
  {{- toYaml . | nindent 3 }}
  {{- end }}
  volumeMounts:
  {{- if .Values.cvat.backend.defaultStorage.enabled -}}
  {{- if not .Values.cvat.backend.disableDistinctCachePerService -}}
    - mountPath: /home/django/data/cache
      name: cvat-backend-per-service-cache
  {{- end }}
    - mountPath: /home/django/data
      name: cvat-backend-data
      subPath: data
    - mountPath: /home/django/keys
      name: cvat-backend-data
      subPath: keys
    - mountPath: /home/django/logs
      name: cvat-backend-data
      subPath: logs
    - mountPath: /home/django/models
      name: cvat-backend-data
      subPath: models
  {{- end }}
  {{- with concat .Values.cvat.backend.additionalVolumeMounts $localValues.additionalVolumeMounts }}
  {{- toYaml . | nindent 4 }}
  {{- end }}
=======
{{- define "cvat.sharedClickhouseEnv" }}
{{- if .Values.analytics.enabled }}
- name: CLICKHOUSE_HOST
  valueFrom:
    secretKeyRef:
      name: cvat-analytics-secret
      key: CLICKHOUSE_HOST
- name: CLICKHOUSE_PORT
  valueFrom:
    secretKeyRef:
      name: cvat-analytics-secret
      key: CLICKHOUSE_PORT
- name: CLICKHOUSE_DB
  valueFrom:
    secretKeyRef:
      name: cvat-analytics-secret
      key: CLICKHOUSE_DB
- name: CLICKHOUSE_USER
  valueFrom:
    secretKeyRef:
      name: cvat-analytics-secret
      key: CLICKHOUSE_USER
- name: CLICKHOUSE_PASSWORD
  valueFrom:
    secretKeyRef:
      name: cvat-analytics-secret
      key: CLICKHOUSE_PASSWORD
>>>>>>> 6fea78cd
{{- end }}
{{- end }}<|MERGE_RESOLUTION|>--- conflicted
+++ resolved
@@ -126,6 +126,8 @@
   value: "{{ .Release.Name }}-vector"
 - name: DJANGO_LOG_SERVER_PORT
   value: "80"
+- name: CLICKHOUSE_HOST
+  value: "{{ .Release.Name }}-clickhouse"
 {{- end }}
 
 - name: SMOKESCREEN_OPTS
@@ -140,7 +142,6 @@
 {{- end }}
 {{- end }}
 
-<<<<<<< HEAD
 {{- define "cvat.backend.initContainers" -}}
 {{- $localValues := .Values.cvat.backend.server }}
 {{- if .Values.cvat.backend.permissionFix.enabled -}}
@@ -181,7 +182,9 @@
   {{- with concat .Values.cvat.backend.additionalVolumeMounts $localValues.additionalVolumeMounts }}
   {{- toYaml . | nindent 4 }}
   {{- end }}
-=======
+{{- end }}
+{{- end }}
+
 {{- define "cvat.sharedClickhouseEnv" }}
 {{- if .Values.analytics.enabled }}
 - name: CLICKHOUSE_HOST
@@ -209,6 +212,5 @@
     secretKeyRef:
       name: cvat-analytics-secret
       key: CLICKHOUSE_PASSWORD
->>>>>>> 6fea78cd
 {{- end }}
 {{- end }}