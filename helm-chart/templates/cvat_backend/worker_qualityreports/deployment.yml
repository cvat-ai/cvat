--- conflicted
+++ resolved
@@ -53,48 +53,7 @@
           {{- end }}
           args: ["run", "worker.quality_reports"]
           env:
-<<<<<<< HEAD
-          {{- if .Values.keydb.enabled }}
-          - name: CVAT_REDIS_HOST
-            value: "{{ .Release.Name }}-keydb"
-          {{- else }}
-          - name: CVAT_REDIS_HOST
-            value: "{{ .Values.keydb.external.host }}"
-          {{- end }}
-          - name: CVAT_REDIS_PASSWORD
-            valueFrom:
-              secretKeyRef:
-                name: "{{ tpl (.Values.keydb.secret.name) . }}"
-                key: password
-          {{- if .Values.postgresql.enabled }}
-          - name: CVAT_POSTGRES_HOST
-            value: "{{ .Release.Name }}-postgresql"
-          - name: CVAT_POSTGRES_PORT
-            value: "{{ .Values.postgresql.service.ports.postgresql }}"
-          {{- else }}
-          - name: CVAT_POSTGRES_HOST
-            value: "{{ .Values.postgresql.external.host }}"
-          - name: CVAT_POSTGRES_PORT
-            value: "{{ .Values.postgresql.external.port }}"
-          {{- end }}
-          - name: CVAT_POSTGRES_USER
-            valueFrom:
-              secretKeyRef:
-                name: "{{ tpl (.Values.postgresql.secret.name) . }}"
-                key: username
-          - name: CVAT_POSTGRES_DBNAME
-            valueFrom:
-              secretKeyRef:
-                name: "{{ tpl (.Values.postgresql.secret.name) . }}"
-                key: database
-          - name: CVAT_POSTGRES_PASSWORD
-            valueFrom:
-              secretKeyRef:
-                name: "{{ tpl (.Values.postgresql.secret.name) . }}"
-                key: password
-=======
           {{ include "cvat.sharedBackendEnv" . | indent 10 }}
->>>>>>> 3deaddaa
           {{- with .Values.cvat.backend.worker.qualityreports.additionalEnv }}
           {{- toYaml . | nindent 10 }}
           {{- end }}
