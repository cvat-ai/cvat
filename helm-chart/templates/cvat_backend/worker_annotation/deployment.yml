--- conflicted
+++ resolved
@@ -64,14 +64,6 @@
           {{- $probeConfig := dict "args" $probeArgs "livenessProbe" $.Values.cvat.backend.worker.livenessProbe -}}
           {{ include "cvat.backend.worker.livenessProbe" $probeConfig | indent 10 }}
           volumeMounts:
-<<<<<<< HEAD
-          {{- if .Values.cvat.backend.defaultStorage.enabled }}
-          {{- if not .Values.cvat.backend.disableDistinctCachePerService }}
-          - mountPath: /home/django/data/cache
-            name: cvat-backend-per-service-cache
-          {{- end }}
-=======
->>>>>>> 950f9b62
           - mountPath: /home/django/data
             name: cvat-backend-data
             subPath: data
