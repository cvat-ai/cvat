--- conflicted
+++ resolved
@@ -80,11 +80,8 @@
                 name: "{{ .Release.Name }}-{{ .Values.cvat.backend.server.secret.name }}"
                 key:  googleClientSecret
           {{- end }}
-<<<<<<< HEAD
-=======
           - name: IAM_OPA_BUNDLE
             value: "1"
->>>>>>> 0a5b7112
           {{- if .Values.redis.enabled }}
           - name: CVAT_REDIS_HOST
             value: "{{ .Release.Name }}-redis-master"
