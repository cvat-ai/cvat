--- conflicted
+++ resolved
@@ -101,11 +101,6 @@
         socks_proxy:
       dockerfile: Dockerfile.ui
 
-<<<<<<< HEAD
-  # cvat_opa:
-  #   ports:
-  #     - '8181:8181'
-=======
   cvat_clickhouse:
     ports:
       - '8123:8123'
@@ -113,22 +108,15 @@
   cvat_opa:
     ports:
       - '8181:8181'
->>>>>>> ab8674c0
 
   # cvat_redis_inmem:
   #   ports:
   #     - '6379:6379'
 
-<<<<<<< HEAD
-  # cvat_redis_ondisk:
-  #   ports:
-  #     - '6479:6379'
-=======
   cvat_redis_ondisk:
     ports:
       - '6666:6666'
 
   cvat_vector:
     ports:
-      - '8282:80'
->>>>>>> ab8674c0
+      - '8282:80'