--- conflicted
+++ resolved
@@ -187,8 +187,6 @@
             include_polygons=True)
         compare_datasets(self, DstExtractor(), actual)
 
-<<<<<<< HEAD
-=======
     def test_map_subsets(self):
         class SrcExtractor(Extractor):
             def __iter__(self):
@@ -246,7 +244,6 @@
         actual = transforms.ShapesToBoxes(SrcExtractor())
         compare_datasets(self, DstExtractor(), actual)
 
->>>>>>> c3cfae05
     def test_id_from_image(self):
         class SrcExtractor(Extractor):
             def __iter__(self):
