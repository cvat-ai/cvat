--- conflicted
+++ resolved
@@ -91,15 +91,10 @@
         })
 
         with TestDir() as test_dir:
-<<<<<<< HEAD
             self._test_save_and_load(
-                source_dataset, LabelMeConverter(save_images=True),
+                source_dataset, 
+                partial(LabelMeConverter.convert, save_images=True),
                 test_dir, target_dataset=target_dataset)
-=======
-            self._test_save_and_load(SrcExtractor(),
-                partial(LabelMeConverter.convert, save_images=True),
-                test_dir, target_dataset=DstExtractor())
->>>>>>> b025acea
 
     def test_cant_save_dataset_with_relative_paths(self):
         expected_dataset = Dataset.from_iterable([
@@ -110,14 +105,8 @@
 
         with self.assertRaisesRegex(Exception, r'only supports flat'):
             with TestDir() as test_dir:
-<<<<<<< HEAD
                 self._test_save_and_load(expected_dataset,
-                    LabelMeConverter(save_images=True), test_dir)
-=======
-                self._test_save_and_load(SrcExtractor(),
-                    partial(LabelMeConverter.convert, save_images=True),
-                    test_dir)
->>>>>>> b025acea
+                    LabelMeConverter.convert, test_dir)
 
 
 DUMMY_DATASET_DIR = osp.join(osp.dirname(__file__), 'assets', 'labelme_dataset')
