from functools import partial
import numpy as np
import os.path as osp

from unittest import TestCase
from datumaro.components.project import Dataset
from datumaro.components.extractor import (Extractor, DatasetItem,
    AnnotationType, Points, Polygon, PolyLine, Bbox, Label,
    LabelCategories,
)
from datumaro.plugins.cvat_format.importer import CvatImporter
from datumaro.plugins.cvat_format.converter import CvatConverter
from datumaro.util.image import Image
from datumaro.util.test_utils import TestDir, compare_datasets


DUMMY_IMAGE_DATASET_DIR = osp.join(osp.dirname(__file__),
    'assets', 'cvat_dataset', 'for_images')

DUMMY_VIDEO_DATASET_DIR = osp.join(osp.dirname(__file__),
    'assets', 'cvat_dataset', 'for_video')

class CvatImporterTest(TestCase):
    def test_can_detect_image(self):
        self.assertTrue(CvatImporter.detect(DUMMY_IMAGE_DATASET_DIR))

    def test_can_detect_video(self):
        self.assertTrue(CvatImporter.detect(DUMMY_VIDEO_DATASET_DIR))

    def test_can_load_image(self):
        expected_dataset = Dataset.from_iterable([
            DatasetItem(id='img0', subset='train',
                image=np.ones((8, 8, 3)),
                annotations=[
                    Bbox(0, 2, 4, 2, label=0, z_order=1,
                        attributes={
                            'occluded': True,
                            'a1': True, 'a2': 'v3'
                        }),
                    PolyLine([1, 2, 3, 4, 5, 6, 7, 8],
                        attributes={'occluded': False}),
                ], attributes={'frame': 0}),
            DatasetItem(id='img1', subset='train',
                image=np.ones((10, 10, 3)),
                annotations=[
                    Polygon([1, 2, 3, 4, 6, 5], z_order=1,
                        attributes={'occluded': False}),
                    Points([1, 2, 3, 4, 5, 6], label=1, z_order=2,
                        attributes={'occluded': False}),
                ], attributes={'frame': 1}),
        ], categories={
            AnnotationType.label: LabelCategories.from_iterable([
                ['label1', '', {'a1', 'a2'}],
                ['label2'],
            ])
        })

        parsed_dataset = CvatImporter()(DUMMY_IMAGE_DATASET_DIR).make_dataset()

        compare_datasets(self, expected_dataset, parsed_dataset)

    def test_can_load_video(self):
        expected_dataset = Dataset.from_iterable([
            DatasetItem(id='frame_000010', subset='annotations',
                image=np.ones((20, 25, 3)),
                annotations=[
                    Bbox(3, 4, 7, 1, label=2,
                        id=0,
                        attributes={
                            'occluded': True,
                            'outside': False, 'keyframe': True,
                            'track_id': 0
                        }),
                    Points([21.95, 8.00, 2.55, 15.09, 2.23, 3.16],
                        label=0,
                        id=1,
                        attributes={
                            'occluded': False,
                            'outside': False, 'keyframe': True,
                            'track_id': 1, 'hgl': 'hgkf',
                        }),
                ], attributes={'frame': 10}),
            DatasetItem(id='frame_000013', subset='annotations',
                image=np.ones((20, 25, 3)),
                annotations=[
                    Bbox(7, 6, 7, 2, label=2,
                        id=0,
                        attributes={
                            'occluded': False,
                            'outside': True, 'keyframe': True,
                            'track_id': 0
                        }),
                    Points([21.95, 8.00, 9.55, 15.09, 5.23, 1.16],
                        label=0,
                        id=1,
                        attributes={
                            'occluded': False,
                            'outside': True, 'keyframe': True,
                            'track_id': 1, 'hgl': 'jk',
                        }),
                    PolyLine([7.85, 13.88, 3.50, 6.67, 15.90, 2.00, 13.31, 7.21],
                        label=2,
                        id=2,
                        attributes={
                            'occluded': False,
                            'outside': False, 'keyframe': True,
                            'track_id': 2,
                        }),
                ], attributes={'frame': 13}),
            DatasetItem(id='frame_000016', subset='annotations',
                image=Image(path='frame_0000016.png', size=(20, 25)),
                annotations=[
                    Bbox(8, 7, 6, 10, label=2,
                        id=0,
                        attributes={
                            'occluded': False,
                            'outside': True, 'keyframe': True,
                            'track_id': 0
                        }),
                    PolyLine([7.85, 13.88, 3.50, 6.67, 15.90, 2.00, 13.31, 7.21],
                        label=2,
                        id=2,
                        attributes={
                            'occluded': False,
                            'outside': True, 'keyframe': True,
                            'track_id': 2,
                        }),
                ], attributes={'frame': 16}),
        ], categories={
            AnnotationType.label: LabelCategories.from_iterable([
                ['klhg', '', {'hgl'}],
                ['z U k'],
                ['II']
            ]),
        })

        parsed_dataset = CvatImporter()(DUMMY_VIDEO_DATASET_DIR).make_dataset()

        compare_datasets(self, expected_dataset, parsed_dataset)

class CvatConverterTest(TestCase):
    def _test_save_and_load(self, source_dataset, converter, test_dir,
            target_dataset=None, importer_args=None):
        converter(source_dataset, test_dir)

        if importer_args is None:
            importer_args = {}
        parsed_dataset = CvatImporter()(test_dir, **importer_args).make_dataset()

        if target_dataset is None:
            target_dataset = source_dataset

        compare_datasets(self, expected=target_dataset, actual=parsed_dataset)

    def test_can_save_and_load(self):
        label_categories = LabelCategories()
        for i in range(10):
            label_categories.add(str(i))
        label_categories.items[2].attributes.update(['a1', 'a2'])
        label_categories.attributes.update(['occluded'])

        source_dataset = Dataset.from_iterable([
            DatasetItem(id=0, subset='s1', image=np.zeros((5, 10, 3)),
                annotations=[
                    Polygon([0, 0, 4, 0, 4, 4],
                        label=1, group=4,
                        attributes={ 'occluded': True }),
                    Points([1, 1, 3, 2, 2, 3],
                        label=2,
                        attributes={ 'a1': 'x', 'a2': 42,
                            'unknown': 'bar' }),
                    Label(1),
                    Label(2, attributes={ 'a1': 'y', 'a2': 44 }),
                ]
            ),
            DatasetItem(id=1, subset='s1',
                annotations=[
                    PolyLine([0, 0, 4, 0, 4, 4],
                        label=3, id=4, group=4),
                    Bbox(5, 0, 1, 9,
                        label=3, id=4, group=4),
                ]
            ),

            DatasetItem(id=2, subset='s2', image=np.ones((5, 10, 3)),
                annotations=[
                    Polygon([0, 0, 4, 0, 4, 4], z_order=1,
                        label=3, group=4,
                        attributes={ 'occluded': False }),
                    PolyLine([5, 0, 9, 0, 5, 5]), # will be skipped as no label
                ]
            ),

            DatasetItem(id=3, subset='s3', image=Image(
                path='3.jpg', size=(2, 4))),
        ], categories={
            AnnotationType.label: label_categories,
        })

        target_dataset = Dataset.from_iterable([
            DatasetItem(id=0, subset='s1', image=np.zeros((5, 10, 3)),
                annotations=[
                    Polygon([0, 0, 4, 0, 4, 4],
                        label=1, group=4,
                        attributes={ 'occluded': True }),
                    Points([1, 1, 3, 2, 2, 3],
                        label=2,
                        attributes={ 'occluded': False,
                            'a1': 'x', 'a2': 42 }),
                    Label(1),
                    Label(2, attributes={ 'a1': 'y', 'a2': 44 }),
                ], attributes={'frame': 0}
            ),
            DatasetItem(id=1, subset='s1',
                annotations=[
                    PolyLine([0, 0, 4, 0, 4, 4],
                        label=3, group=4,
                        attributes={ 'occluded': False }),
                    Bbox(5, 0, 1, 9,
                        label=3, group=4,
                        attributes={ 'occluded': False }),
                ], attributes={'frame': 1}
            ),

            DatasetItem(id=2, subset='s2', image=np.ones((5, 10, 3)),
                annotations=[
                    Polygon([0, 0, 4, 0, 4, 4], z_order=1,
                        label=3, group=4,
                        attributes={ 'occluded': False }),
                ], attributes={'frame': 0}
            ),

            DatasetItem(id=3, subset='s3', image=Image(
                    path='3.jpg', size=(2, 4)),
                attributes={'frame': 0}),
        ], categories={
            AnnotationType.label: label_categories,
        })

        with TestDir() as test_dir:
<<<<<<< HEAD
            self._test_save_and_load(source_dataset,
                CvatConverter(save_images=True), test_dir,
                target_dataset=target_dataset)
=======
            self._test_save_and_load(SrcExtractor(),
                partial(CvatConverter.convert, save_images=True), test_dir,
                target_dataset=DstExtractor())
>>>>>>> b025acea

    def test_relative_paths(self):
        source_dataset = Dataset.from_iterable([
            DatasetItem(id='1', image=np.ones((4, 2, 3))),
            DatasetItem(id='subdir1/1', image=np.ones((2, 6, 3))),
            DatasetItem(id='subdir2/1', image=np.ones((5, 4, 3))),
        ], categories={ AnnotationType.label: LabelCategories() })

        target_dataset = Dataset.from_iterable([
            DatasetItem(id='1', image=np.ones((4, 2, 3)),
                attributes={'frame': 0}),
            DatasetItem(id='subdir1/1', image=np.ones((2, 6, 3)),
                attributes={'frame': 1}),
            DatasetItem(id='subdir2/1', image=np.ones((5, 4, 3)),
                attributes={'frame': 2}),
        ], categories={
            AnnotationType.label: LabelCategories()
        })

        with TestDir() as test_dir:
<<<<<<< HEAD
            self._test_save_and_load(source_dataset,
                CvatConverter(save_images=True), test_dir,
                target_dataset=target_dataset)
=======
            self._test_save_and_load(SrcExtractor(),
                partial(CvatConverter.convert, save_images=True), test_dir,
                target_dataset=DstExtractor())
>>>>>>> b025acea

    def test_preserve_frame_ids(self):
        expected_dataset = Dataset.from_iterable([
            DatasetItem(id='some/name1', image=np.ones((4, 2, 3)),
                attributes={'frame': 40}),
        ], categories={
            AnnotationType.label: LabelCategories()
        })

        with TestDir() as test_dir:
<<<<<<< HEAD
            self._test_save_and_load(expected_dataset,
                CvatConverter(save_images=True), test_dir)
=======
            self._test_save_and_load(TestExtractor(),
                CvatConverter.convert, test_dir)
>>>>>>> b025acea
<|MERGE_RESOLUTION|>--- conflicted
+++ resolved
@@ -238,15 +238,9 @@
         })
 
         with TestDir() as test_dir:
-<<<<<<< HEAD
             self._test_save_and_load(source_dataset,
-                CvatConverter(save_images=True), test_dir,
+                partial(CvatConverter.convert, save_images=True), test_dir,
                 target_dataset=target_dataset)
-=======
-            self._test_save_and_load(SrcExtractor(),
-                partial(CvatConverter.convert, save_images=True), test_dir,
-                target_dataset=DstExtractor())
->>>>>>> b025acea
 
     def test_relative_paths(self):
         source_dataset = Dataset.from_iterable([
@@ -267,15 +261,9 @@
         })
 
         with TestDir() as test_dir:
-<<<<<<< HEAD
             self._test_save_and_load(source_dataset,
-                CvatConverter(save_images=True), test_dir,
+                partial(CvatConverter.convert, save_images=True), test_dir,
                 target_dataset=target_dataset)
-=======
-            self._test_save_and_load(SrcExtractor(),
-                partial(CvatConverter.convert, save_images=True), test_dir,
-                target_dataset=DstExtractor())
->>>>>>> b025acea
 
     def test_preserve_frame_ids(self):
         expected_dataset = Dataset.from_iterable([
@@ -286,10 +274,5 @@
         })
 
         with TestDir() as test_dir:
-<<<<<<< HEAD
             self._test_save_and_load(expected_dataset,
-                CvatConverter(save_images=True), test_dir)
-=======
-            self._test_save_and_load(TestExtractor(),
-                CvatConverter.convert, test_dir)
->>>>>>> b025acea
+                CvatConverter.convert, test_dir)