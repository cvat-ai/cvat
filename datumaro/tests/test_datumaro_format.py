--- conflicted
+++ resolved
@@ -85,21 +85,12 @@
 
     def test_can_save_and_load(self):
         with TestDir() as test_dir:
-<<<<<<< HEAD
             self._test_save_and_load(self.expected_dataset,
-                DatumaroConverter(save_images=True), test_dir)
-
-    def test_can_detect(self):
-        with TestDir() as test_dir:
-            DatumaroConverter()(self.expected_dataset, save_dir=test_dir)
-=======
-            self._test_save_and_load(self.TestExtractor(),
                 partial(DatumaroConverter.convert, save_images=True), test_dir)
 
     def test_can_detect(self):
         with TestDir() as test_dir:
             DatumaroConverter.convert(self.TestExtractor(), save_dir=test_dir)
->>>>>>> b025acea
 
             self.assertTrue(DatumaroImporter.detect(test_dir))
 
@@ -111,10 +102,5 @@
         ])
 
         with TestDir() as test_dir:
-<<<<<<< HEAD
             self._test_save_and_load(expected_dataset,
-                DatumaroConverter(save_images=True), test_dir)
-=======
-            self._test_save_and_load(TestExtractor(),
-                partial(DatumaroConverter.convert, save_images=True), test_dir)
->>>>>>> b025acea
+                partial(DatumaroConverter.convert, save_images=True), test_dir)