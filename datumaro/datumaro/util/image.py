--- conflicted
+++ resolved
@@ -54,12 +54,7 @@
         if create_dir:
             os.makedirs(dst_dir, exist_ok=True)
         elif not osp.isdir(dst_dir):
-<<<<<<< HEAD
-            raise NotADirectoryError(
-                "Directory does not exist: '%s'" % dst_dir)
-=======
             raise FileNotFoundError("Directory does not exist: '%s'" % dst_dir)
->>>>>>> 0053411f
 
     if not kwargs:
         kwargs = {}
