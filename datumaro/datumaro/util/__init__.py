--- conflicted
+++ resolved
@@ -62,16 +62,6 @@
             name.append(char)
     return ''.join(name)
 
-<<<<<<< HEAD
-def str_to_bool(s):
-    t = s.lower()
-    if t in {'true', '1', 'ok', 'yes', 'y'}:
-        return True
-    elif t in {'false', '0', 'no', 'n'}:
-        return False
-    else:
-        raise ValueError("Can't convert value '%s' to bool" % s)
-=======
 def take_by(iterable, count):
     """
     Returns elements from the input iterable by batches of N items.
@@ -85,4 +75,12 @@
             break
 
         yield batch
->>>>>>> 39d3c93c
+
+def str_to_bool(s):
+    t = s.lower()
+    if t in {'true', '1', 'ok', 'yes', 'y'}:
+        return True
+    elif t in {'false', '0', 'no', 'n'}:
+        return False
+    else:
+        raise ValueError("Can't convert value '%s' to bool" % s)