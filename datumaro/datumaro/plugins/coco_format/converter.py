
# Copyright (C) 2019 Intel Corporation
#
# SPDX-License-Identifier: MIT

from enum import Enum
from itertools import groupby
import json
import logging as log
import os
import os.path as osp

import pycocotools.mask as mask_utils

from datumaro.components.converter import Converter
from datumaro.components.extractor import (DEFAULT_SUBSET_NAME,
    AnnotationType, Points, Mask
)
from datumaro.components.cli_plugin import CliPlugin
from datumaro.util import find
from datumaro.util.image import save_image
import datumaro.util.mask_tools as mask_tools

from .format import CocoTask, CocoPath


def _cast(value, type_conv, default=None):
    if value is None:
        return default
    try:
        return type_conv(value)
    except Exception:
        return default


SegmentationMode = Enum('SegmentationMode', ['guess', 'polygons', 'mask'])

class _TaskConverter:
    def __init__(self, context):
        self._min_ann_id = 1
        self._context = context

        data = {
            'licenses': [],
            'info': {},
            'categories': [],
            'images': [],
            'annotations': []
            }

        data['licenses'].append({
            'name': '',
            'id': 0,
            'url': ''
        })

        data['info'] = {
            'contributor': '',
            'date_created': '',
            'description': '',
            'url': '',
            'version': '',
            'year': ''
        }
        self._data = data

    def is_empty(self):
        return len(self._data['annotations']) == 0

    def _get_image_id(self, item):
        return self._context._get_image_id(item)

    def save_image_info(self, item, filename):
        if item.has_image:
            h, w = item.image.size
        else:
            h = 0
            w = 0

        self._data['images'].append({
            'id': self._get_image_id(item),
            'width': int(w),
            'height': int(h),
            'file_name': _cast(filename, str, ''),
            'license': 0,
            'flickr_url': '',
            'coco_url': '',
            'date_captured': 0,
        })

    def save_categories(self, dataset):
        raise NotImplementedError()

    def save_annotations(self, item):
        raise NotImplementedError()

    def write(self, path):
        next_id = self._min_ann_id
        for ann in self.annotations:
            if ann['id'] is None:
                ann['id'] = next_id
                next_id += 1

        with open(path, 'w') as outfile:
            json.dump(self._data, outfile)

    @property
    def annotations(self):
        return self._data['annotations']

    @property
    def categories(self):
        return self._data['categories']

    def _get_ann_id(self, annotation):
        ann_id = annotation.id
        if ann_id:
            self._min_ann_id = max(ann_id, self._min_ann_id)
        return ann_id

class _ImageInfoConverter(_TaskConverter):
    def is_empty(self):
        return len(self._data['images']) == 0

    def save_categories(self, dataset):
        pass

    def save_annotations(self, item):
        pass

class _CaptionsConverter(_TaskConverter):
    def save_categories(self, dataset):
        pass

    def save_annotations(self, item):
        for ann_idx, ann in enumerate(item.annotations):
            if ann.type != AnnotationType.caption:
                continue

            elem = {
                'id': self._get_ann_id(ann),
                'image_id': self._get_image_id(item),
                'category_id': 0, # NOTE: workaround for a bug in cocoapi
                'caption': ann.caption,
            }
            if 'score' in ann.attributes:
                try:
                    elem['score'] = float(ann.attributes['score'])
                except Exception as e:
                    log.warning("Item '%s', ann #%s: failed to convert "
                        "attribute 'score': %e" % (item.id, ann_idx, e))

            self.annotations.append(elem)

class _InstancesConverter(_TaskConverter):
    def save_categories(self, dataset):
        label_categories = dataset.categories().get(AnnotationType.label)
        if label_categories is None:
            return

        for idx, cat in enumerate(label_categories.items):
            self.categories.append({
                'id': 1 + idx,
                'name': _cast(cat.name, str, ''),
                'supercategory': _cast(cat.parent, str, ''),
            })

    @classmethod
    def crop_segments(cls, instances, img_width, img_height):
        instances = sorted(instances, key=lambda x: x[0].z_order)

        segment_map = []
        segments = []
        for inst_idx, (_, polygons, mask, _) in enumerate(instances):
            if polygons:
                segment_map.extend(inst_idx for p in polygons)
                segments.extend(polygons)
            elif mask is not None:
                segment_map.append(inst_idx)
                segments.append(mask)

        segments = mask_tools.crop_covered_segments(
            segments, img_width, img_height)

        for inst_idx, inst in enumerate(instances):
            new_segments = [s for si_id, s in zip(segment_map, segments)
                if si_id == inst_idx]

            if not new_segments:
                inst[1] = []
                inst[2] = None
                continue

            if inst[1]:
                inst[1] = sum(new_segments, [])
            else:
                mask = cls.merge_masks(new_segments)
                inst[2] = mask_tools.mask_to_rle(mask)

        return instances

    def find_instance_parts(self, group, img_width, img_height):
        boxes = [a for a in group if a.type == AnnotationType.bbox]
        polygons = [a for a in group if a.type == AnnotationType.polygon]
        masks = [a for a in group if a.type == AnnotationType.mask]

        anns = boxes + polygons + masks
        leader = self.find_group_leader(anns)
        bbox = self.compute_bbox(anns)
        mask = None
        polygons = [p.points for p in polygons]

        if self._context._segmentation_mode == SegmentationMode.guess:
            use_masks = True == leader.attributes.get('is_crowd',
                find(masks, lambda x: x.label == leader.label) is not None)
        elif self._context._segmentation_mode == SegmentationMode.polygons:
            use_masks = False
        elif self._context._segmentation_mode == SegmentationMode.mask:
            use_masks = True
        else:
            raise NotImplementedError("Unexpected segmentation mode '%s'" % \
                self._context._segmentation_mode)

        if use_masks:
            if polygons:
                mask = mask_tools.rles_to_mask(polygons, img_width, img_height)

            if masks:
                if mask is not None:
                    masks += [mask]
                mask = self.merge_masks(masks)

            if mask is not None:
                mask = mask_tools.mask_to_rle(mask)
            polygons = []
        else:
            if masks:
                mask = self.merge_masks(masks)
                polygons += mask_tools.mask_to_polygons(mask)
            mask = None

        return [leader, polygons, mask, bbox]

    @staticmethod
    def find_group_leader(group):
        return max(group, key=lambda x: x.get_area())

    @staticmethod
    def merge_masks(masks):
        if not masks:
            return None

        def get_mask(m):
            if isinstance(m, Mask):
                return m.image
            else:
                return m

        binary_mask = get_mask(masks[0])
        for m in masks[1:]:
            binary_mask |= get_mask(m)

        return binary_mask

    @staticmethod
    def compute_bbox(annotations):
        boxes = [ann.get_bbox() for ann in annotations]
        x0 = min((b[0] for b in boxes), default=0)
        y0 = min((b[1] for b in boxes), default=0)
        x1 = max((b[0] + b[2] for b in boxes), default=0)
        y1 = max((b[1] + b[3] for b in boxes), default=0)
        return [x0, y0, x1 - x0, y1 - y0]

    @staticmethod
    def find_instance_anns(annotations):
        return [a for a in annotations
            if a.type in { AnnotationType.bbox, AnnotationType.polygon } or \
                a.type == AnnotationType.mask and a.label is not None
        ]

    @classmethod
    def find_instances(cls, annotations):
        instance_anns = cls.find_instance_anns(annotations)

        ann_groups = []
        for g_id, group in groupby(instance_anns, lambda a: a.group):
            if not g_id:
                ann_groups.extend(([a] for a in group))
            else:
                ann_groups.append(list(group))

        return ann_groups

    def save_annotations(self, item):
        instances = self.find_instances(item.annotations)
        if not instances:
            return

        if not item.has_image:
            log.warn("Item '%s': skipping writing instances "
                "since no image info available" % item.id)
            return
        h, w = item.image.size
        instances = [self.find_instance_parts(i, w, h) for i in instances]

        if self._context._crop_covered:
            instances = self.crop_segments(instances, w, h)

        for instance in instances:
            elem = self.convert_instance(instance, item)
            if elem:
                self.annotations.append(elem)

    def convert_instance(self, instance, item):
        ann, polygons, mask, bbox = instance

        is_crowd = mask is not None
        if is_crowd:
            segmentation = mask
        else:
            segmentation = [list(map(float, p)) for p in polygons]

        area = 0
        if segmentation:
            if item.has_image:
                h, w = item.image.size
            else:
                # NOTE: here we can guess the image size as
                # it is only needed for the area computation
                w = bbox[0] + bbox[2]
                h = bbox[1] + bbox[3]

            rles = mask_utils.frPyObjects(segmentation, h, w)
            if is_crowd:
                rles = [rles]
            else:
                rles = mask_utils.merge(rles)
            area = mask_utils.area(rles)
        else:
            x, y, w, h = bbox
            segmentation = [[x, y, x + w, y, x + w, y + h, x, y + h]]
            area = w * h

        elem = {
            'id': self._get_ann_id(ann),
            'image_id': self._get_image_id(item),
            'category_id': _cast(ann.label, int, -1) + 1,
            'segmentation': segmentation,
            'area': float(area),
            'bbox': list(map(float, bbox)),
            'iscrowd': int(is_crowd),
        }
        if 'score' in ann.attributes:
            try:
                elem['score'] = float(ann.attributes['score'])
            except Exception as e:
                log.warning("Item '%s': failed to convert attribute "
                    "'score': %e" % (item.id, e))

        return elem

class _KeypointsConverter(_InstancesConverter):
    def save_categories(self, dataset):
        label_categories = dataset.categories().get(AnnotationType.label)
        if label_categories is None:
            return
        points_categories = dataset.categories().get(AnnotationType.points)
        if points_categories is None:
            return

        for idx, kp_cat in points_categories.items.items():
            label_cat = label_categories.items[idx]

            cat = {
                'id': 1 + idx,
                'name': _cast(label_cat.name, str, ''),
                'supercategory': _cast(label_cat.parent, str, ''),
                'keypoints': [str(l) for l in kp_cat.labels],
                'skeleton': [int(i) for i in kp_cat.adjacent],
            }
            self.categories.append(cat)

    def save_annotations(self, item):
        point_annotations = [a for a in item.annotations
            if a.type == AnnotationType.points]
        if not point_annotations:
            return

        # Create annotations for solitary keypoints annotations
        for points in self.find_solitary_points(item.annotations):
            instance = [points, [], None, points.get_bbox()]
            elem = super().convert_instance(instance, item)
            elem.update(self.convert_points_object(points))
            if elem:
                self.annotations.append(elem)

        # Create annotations for complete instance + keypoints annotations
        super().save_annotations(item)

    @classmethod
    def find_solitary_points(cls, annotations):
        solitary_points = []

        for g_id, group in groupby(annotations, lambda a: a.group):
            if g_id and not cls.find_instance_anns(group):
                group = [a for a in group if a.type == AnnotationType.points]
            solitary_points.extend(group)

        return solitary_points

    @staticmethod
    def convert_points_object(ann):
        keypoints = []
        points = ann.points
        visibility = ann.visibility
        for index in range(0, len(points), 2):
            kp = points[index : index + 2]
            state = visibility[index // 2].value
            keypoints.extend([*kp, state])

        num_annotated = len([v for v in visibility \
            if v != Points.Visibility.absent])

        return {
            'keypoints': keypoints,
            'num_keypoints': num_annotated,
        }

    def convert_instance(self, instance, item):
        points_ann = find(item.annotations, lambda x: \
            x.type == AnnotationType.points and x.group == instance[0].group)
        if not points_ann:
            return None

        elem = super().convert_instance(instance, item)
        elem.update(self.convert_points_object(points_ann))

        return elem

class _LabelsConverter(_TaskConverter):
    def save_categories(self, dataset):
        label_categories = dataset.categories().get(AnnotationType.label)
        if label_categories is None:
            return

        for idx, cat in enumerate(label_categories.items):
            self.categories.append({
                'id': 1 + idx,
                'name': _cast(cat.name, str, ''),
                'supercategory': _cast(cat.parent, str, ''),
            })

    def save_annotations(self, item):
        for ann in item.annotations:
            if ann.type != AnnotationType.label:
                continue

            elem = {
                'id': self._get_ann_id(ann),
                'image_id': self._get_image_id(item),
                'category_id': int(ann.label) + 1,
            }
            if 'score' in ann.attributes:
                try:
                    elem['score'] = float(ann.attributes['score'])
                except Exception as e:
                    log.warning("Item '%s': failed to convert attribute "
                        "'score': %e" % (item.id, e))

            self.annotations.append(elem)

class _Converter:
    _TASK_CONVERTER = {
        CocoTask.image_info: _ImageInfoConverter,
        CocoTask.instances: _InstancesConverter,
        CocoTask.person_keypoints: _KeypointsConverter,
        CocoTask.captions: _CaptionsConverter,
        CocoTask.labels: _LabelsConverter,
    }

    def __init__(self, extractor, save_dir,
            tasks=None, save_images=False, segmentation_mode=None,
            crop_covered=False):
        assert tasks is None or isinstance(tasks, (CocoTask, list))
        if tasks is None:
            tasks = list(self._TASK_CONVERTER)
        elif isinstance(tasks, CocoTask):
            tasks = [tasks]
        else:
            for t in tasks:
                assert t in CocoTask
        self._tasks = tasks

        self._extractor = extractor
        self._save_dir = save_dir

        self._save_images = save_images

        assert segmentation_mode is None or \
            segmentation_mode in SegmentationMode or \
            isinstance(segmentation_mode, str)
        if segmentation_mode is None:
            segmentation_mode = SegmentationMode.guess
        if isinstance(segmentation_mode, str):
            segmentation_mode = SegmentationMode[segmentation_mode]
        self._segmentation_mode = segmentation_mode

        self._crop_covered = crop_covered

        self._image_ids = {}

    def _make_dirs(self):
        self._images_dir = osp.join(self._save_dir, CocoPath.IMAGES_DIR)
        os.makedirs(self._images_dir, exist_ok=True)

        self._ann_dir = osp.join(self._save_dir, CocoPath.ANNOTATIONS_DIR)
        os.makedirs(self._ann_dir, exist_ok=True)

    def _make_task_converter(self, task):
        if task not in self._TASK_CONVERTER:
            raise NotImplementedError()
        return self._TASK_CONVERTER[task](self)

    def _make_task_converters(self):
        return {
            task: self._make_task_converter(task) for task in self._tasks
        }

    def _get_image_id(self, item):
        image_id = self._image_ids.get(item.id)
        if image_id is None:
            image_id = _cast(item.id, int, len(self._image_ids) + 1)
            self._image_ids[item.id] = image_id
        return image_id

    def _save_image(self, item):
        image = item.image.data
        if image is None:
            log.warning("Item '%s' has no image" % item.id)
            return ''

        filename = item.image.filename
        if filename:
            filename = osp.splitext(filename)[0]
        else:
            filename = item.id
        filename += CocoPath.IMAGE_EXT
        path = osp.join(self._images_dir, filename)
        save_image(path, image)
<<<<<<< HEAD
        return path
=======
        return filename
>>>>>>> f208cfea

    def convert(self):
        self._make_dirs()

        subsets = self._extractor.subsets()
        if len(subsets) == 0:
            subsets = [ None ]

        for subset_name in subsets:
            if subset_name:
                subset = self._extractor.get_subset(subset_name)
            else:
                subset_name = DEFAULT_SUBSET_NAME
                subset = self._extractor

            task_converters = self._make_task_converters()
            for task_conv in task_converters.values():
                task_conv.save_categories(subset)
            for item in subset:
                filename = ''
                if item.has_image:
                    filename = item.image.filename
                if self._save_images:
                    if item.has_image:
                        filename = self._save_image(item)
                    else:
                        log.debug("Item '%s' has no image info" % item.id)
                for task_conv in task_converters.values():
                    task_conv.save_image_info(item, filename)
                    task_conv.save_annotations(item)

            for task, task_conv in task_converters.items():
                if not task_conv.is_empty():
                    task_conv.write(osp.join(self._ann_dir,
                        '%s_%s.json' % (task.name, subset_name)))

class CocoConverter(Converter, CliPlugin):
    @staticmethod
    def _split_tasks_string(s):
        return [CocoTask[i.strip()] for i in s.split(',')]

    @classmethod
    def build_cmdline_parser(cls, **kwargs):
        parser = super().build_cmdline_parser(**kwargs)
        parser.add_argument('--save-images', action='store_true',
            help="Save images (default: %(default)s)")
        parser.add_argument('--segmentation-mode',
            choices=[m.name for m in SegmentationMode],
            default=SegmentationMode.guess.name,
            help="""
                Save mode for instance segmentation:|n
                - '{sm.guess.name}': guess the mode for each instance,|n
                |s|suse 'is_crowd' attribute as hint|n
                - '{sm.polygons.name}': save polygons,|n
                |s|smerge and convert masks, prefer polygons|n
                - '{sm.mask.name}': save masks,|n
                |s|smerge and convert polygons, prefer masks|n
                Default: %(default)s.
                """.format(sm=SegmentationMode))
        parser.add_argument('--crop-covered', action='store_true',
            help="Crop covered segments so that background objects' "
                "segmentation was more accurate (default: %(default)s)")
        parser.add_argument('--tasks', type=cls._split_tasks_string,
            default=None,
            help="COCO task filter, comma-separated list of {%s} "
                "(default: all)" % ', '.join([t.name for t in CocoTask]))
        return parser

    def __init__(self,
            tasks=None, save_images=False, segmentation_mode=None,
            crop_covered=False):
        super().__init__()

        self._options = {
            'tasks': tasks,
            'save_images': save_images,
            'segmentation_mode': segmentation_mode,
            'crop_covered': crop_covered,
        }

    def __call__(self, extractor, save_dir):
        converter = _Converter(extractor, save_dir, **self._options)
        converter.convert()

class CocoInstancesConverter(CocoConverter):
    def __init__(self, **kwargs):
        kwargs['tasks'] = CocoTask.instances
        super().__init__(**kwargs)

class CocoImageInfoConverter(CocoConverter):
    def __init__(self, **kwargs):
        kwargs['tasks'] = CocoTask.image_info
        super().__init__(**kwargs)

class CocoPersonKeypointsConverter(CocoConverter):
    def __init__(self, **kwargs):
        kwargs['tasks'] = CocoTask.person_keypoints
        super().__init__(**kwargs)

class CocoCaptionsConverter(CocoConverter):
    def __init__(self, **kwargs):
        kwargs['tasks'] = CocoTask.captions
        super().__init__(**kwargs)

class CocoLabelsConverter(CocoConverter):
    def __init__(self, **kwargs):
        kwargs['tasks'] = CocoTask.labels
        super().__init__(**kwargs)<|MERGE_RESOLUTION|>--- conflicted
+++ resolved
@@ -547,11 +547,7 @@
         filename += CocoPath.IMAGE_EXT
         path = osp.join(self._images_dir, filename)
         save_image(path, image)
-<<<<<<< HEAD
-        return path
-=======
         return filename
->>>>>>> f208cfea
 
     def convert(self):
         self._make_dirs()
