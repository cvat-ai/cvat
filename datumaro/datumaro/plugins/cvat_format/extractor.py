
# Copyright (C) 2019 Intel Corporation
#
# SPDX-License-Identifier: MIT

from collections import OrderedDict
import os.path as osp
from defusedxml import ElementTree

from datumaro.components.extractor import (SourceExtractor, DatasetItem,
    AnnotationType, Points, Polygon, PolyLine, Bbox, Label,
    LabelCategories
)
from datumaro.util.image import Image

from .format import CvatPath


class CvatExtractor(SourceExtractor):
    _SUPPORTED_SHAPES = ('box', 'polygon', 'polyline', 'points')

    def __init__(self, path):
        assert osp.isfile(path), path
        rootpath = osp.dirname(path)
        images_dir = ''
        if osp.isdir(osp.join(rootpath, CvatPath.IMAGES_DIR)):
            images_dir = osp.join(rootpath, CvatPath.IMAGES_DIR)
        self._images_dir = images_dir
        self._path = path

        super().__init__(subset=osp.splitext(osp.basename(path))[0])

        items, categories = self._parse(path)
        self._items = self._load_items(items)
        self._categories = categories

    def categories(self):
        return self._categories

    def __iter__(self):
        for item in self._items.values():
            yield item

    def __len__(self):
        return len(self._items)

    @classmethod
    def _parse(cls, path):
        context = ElementTree.iterparse(path, events=("start", "end"))
        context = iter(context)

        categories, frame_size = cls._parse_meta(context)

        items = OrderedDict()

        track = None
        shape = None
        tag = None
        attributes = None
        image = None
        for ev, el in context:
            if ev == 'start':
                if el.tag == 'track':
                    track = {
                        'id': el.attrib['id'],
                        'label': el.attrib.get('label'),
                        'group': int(el.attrib.get('group_id', 0)),
                        'height': frame_size[0],
                        'width': frame_size[1],
                    }
                elif el.tag == 'image':
                    image = {
                        'name': el.attrib.get('name'),
                        'frame': el.attrib['id'],
                        'width': el.attrib.get('width'),
                        'height': el.attrib.get('height'),
                    }
                elif el.tag in cls._SUPPORTED_SHAPES and (track or image):
                    attributes = {}
                    shape = {
                        'type': None,
                        'attributes': attributes,
                    }
                    if track:
                        shape.update(track)
                        shape['track_id'] = int(track['id'])
                    if image:
                        shape.update(image)
                elif el.tag == 'tag' and image:
                    attributes = {}
                    tag = {
                        'frame': image['frame'],
                        'attributes': attributes,
                        'group': int(el.attrib.get('group_id', 0)),
                        'label': el.attrib['label'],
                    }
            elif ev == 'end':
                if el.tag == 'attribute' and attributes is not None:
                    attr_value = el.text
                    if el.text in ['true', 'false']:
                        attr_value = attr_value == 'true'
                    else:
                        try:
                            attr_value = float(attr_value)
                        except Exception:
                            pass
                    attributes[el.attrib['name']] = attr_value
                elif el.tag in cls._SUPPORTED_SHAPES:
                    if track is not None:
                        shape['frame'] = el.attrib['frame']
                        shape['outside'] = (el.attrib.get('outside') == '1')
                        shape['keyframe'] = (el.attrib.get('keyframe') == '1')
                    if image is not None:
                        shape['label'] = el.attrib.get('label')
                        shape['group'] = int(el.attrib.get('group_id', 0))

                    shape['type'] = el.tag
                    shape['occluded'] = (el.attrib.get('occluded') == '1')
                    shape['z_order'] = int(el.attrib.get('z_order', 0))

                    if el.tag == 'box':
                        shape['points'] = list(map(float, [
                            el.attrib['xtl'], el.attrib['ytl'],
                            el.attrib['xbr'], el.attrib['ybr'],
                        ]))
                    else:
                        shape['points'] = []
                        for pair in el.attrib['points'].split(';'):
                            shape['points'].extend(map(float, pair.split(',')))

                    frame_desc = items.get(shape['frame'], {'annotations': []})
                    frame_desc['annotations'].append(
                        cls._parse_shape_ann(shape, categories))
                    items[shape['frame']] = frame_desc
                    shape = None

                elif el.tag == 'tag':
                    frame_desc = items.get(tag['frame'], {'annotations': []})
                    frame_desc['annotations'].append(
                        cls._parse_tag_ann(tag, categories))
                    items[tag['frame']] = frame_desc
                    tag = None
                elif el.tag == 'track':
                    track = None
                elif el.tag == 'image':
                    frame_desc = items.get(image['frame'], {'annotations': []})
                    frame_desc.update({
                        'name': image.get('name'),
                        'height': image.get('height'),
                        'width': image.get('width'),
                    })
                    items[image['frame']] = frame_desc
                    image = None
                el.clear()

        return items, categories

    @staticmethod
    def _parse_meta(context):
        ev, el = next(context)
        if not (ev == 'start' and el.tag == 'annotations'):
            raise Exception("Unexpected token ")

        categories = {}

        frame_size = None
        mode = None
        labels = OrderedDict()
        label = None

        # Recursive descent parser
        el = None
        states = ['annotations']
        def accepted(expected_state, tag, next_state=None):
            state = states[-1]
            if state == expected_state and el is not None and el.tag == tag:
                if not next_state:
                    next_state = tag
                states.append(next_state)
                return True
            return False
        def consumed(expected_state, tag):
            state = states[-1]
            if state == expected_state and el is not None and el.tag == tag:
                states.pop()
                return True
            return False

        for ev, el in context:
            if ev == 'start':
                if accepted('annotations', 'meta'): pass
                elif accepted('meta', 'task'): pass
                elif accepted('task', 'mode'): pass
                elif accepted('task', 'original_size'):
                    frame_size = [None, None]
                elif accepted('original_size', 'height', next_state='frame_height'): pass
                elif accepted('original_size', 'width', next_state='frame_width'): pass
                elif accepted('task', 'labels'): pass
                elif accepted('labels', 'label'):
                    label = { 'name': None, 'attributes': set() }
                elif accepted('label', 'name', next_state='label_name'): pass
                elif accepted('label', 'attributes'): pass
                elif accepted('attributes', 'attribute'): pass
                elif accepted('attribute', 'name', next_state='attr_name'): pass
                elif accepted('annotations', 'image') or \
                     accepted('annotations', 'track') or \
                     accepted('annotations', 'tag'):
                    break
                else:
                    pass
            elif ev == 'end':
                if consumed('meta', 'meta'):
                    break
                elif consumed('task', 'task'): pass
                elif consumed('mode', 'mode'):
                    mode = el.text
                elif consumed('original_size', 'original_size'): pass
                elif consumed('frame_height', 'height'):
                    frame_size[0] = int(el.text)
                elif consumed('frame_width', 'width'):
                    frame_size[1] = int(el.text)
                elif consumed('label_name', 'name'):
                    label['name'] = el.text
                elif consumed('attr_name', 'name'):
                    label['attributes'].add(el.text)
                elif consumed('attribute', 'attribute'): pass
                elif consumed('attributes', 'attributes'): pass
                elif consumed('label', 'label'):
                    labels[label['name']] = label['attributes']
                    label = None
                elif consumed('labels', 'labels'): pass
                else:
                    pass

        assert len(states) == 1 and states[0] == 'annotations', \
            "Expected 'meta' section in the annotation file, path: %s" % states

        common_attrs = ['occluded']
        if mode == 'interpolation':
            common_attrs.append('keyframe')
            common_attrs.append('outside')
            common_attrs.append('track_id')

        label_cat = LabelCategories(attributes=common_attrs)
        for label, attrs in labels.items():
            label_cat.add(label, attributes=attrs)

        categories[AnnotationType.label] = label_cat

        return categories, frame_size

    @classmethod
    def _parse_shape_ann(cls, ann, categories):
        ann_id = ann.get('id')
        ann_type = ann['type']

        attributes = ann.get('attributes') or {}
        if 'occluded' in categories[AnnotationType.label].attributes:
            attributes['occluded'] = ann.get('occluded', False)
<<<<<<< HEAD
        if 'outside' in categories[AnnotationType.label].attributes:
            attributes['outside'] = ann.get('outside', False)
        if 'keyframe' in categories[AnnotationType.label].attributes:
            attributes['keyframe'] = ann.get('keyframe', False)
        if 'track_id' in categories[AnnotationType.label].attributes:
            attributes['track_id'] = ann.get('track_id', 0)
=======
        if 'outside' in ann:
            attributes['outside'] = ann['outside']
        if 'keyframe' in ann:
            attributes['keyframe'] = ann['keyframe']
        if 'track_id' in ann:
            attributes['track_id'] = ann['track_id']
>>>>>>> 0053411f

        group = ann.get('group')

        label = ann.get('label')
        label_id = categories[AnnotationType.label].find(label)[0]

        z_order = ann.get('z_order', 0)
        points = ann.get('points', [])

        if ann_type == 'polyline':
            return PolyLine(points, label=label_id, z_order=z_order,
                id=ann_id, attributes=attributes, group=group)

        elif ann_type == 'polygon':
            return Polygon(points, label=label_id, z_order=z_order,
                id=ann_id, attributes=attributes, group=group)

        elif ann_type == 'points':
            return Points(points, label=label_id, z_order=z_order,
                id=ann_id, attributes=attributes, group=group)

        elif ann_type == 'box':
            x, y = points[0], points[1]
            w, h = points[2] - x, points[3] - y
            return Bbox(x, y, w, h, label=label_id, z_order=z_order,
                id=ann_id, attributes=attributes, group=group)

        else:
            raise NotImplementedError("Unknown annotation type '%s'" % ann_type)

    @classmethod
    def _parse_tag_ann(cls, ann, categories):
        label = ann.get('label')
        label_id = categories[AnnotationType.label].find(label)[0]
        group = ann.get('group')
        attributes = ann.get('attributes')
        return Label(label_id, attributes=attributes, group=group)

    def _load_items(self, parsed):
        for frame_id, item_desc in parsed.items():
            path = item_desc.get('name', 'frame_%06d.png' % int(frame_id))
            image_size = (item_desc.get('height'), item_desc.get('width'))
            if all(image_size):
                image_size = (int(image_size[0]), int(image_size[1]))
            else:
                image_size = None
<<<<<<< HEAD
            image = Image(path=osp.join(self._images_dir, path),
                size=image_size)

            parsed[frame_id] = DatasetItem(id=osp.splitext(path)[0],
                subset=self._subset, image=image,
                annotations=item_desc.get('annotations'),
                attributes={'frame': int(frame_id)})
=======
            image = None
            if path:
                image = Image(path=osp.join(self._images_dir, path),
                    size=image_size)

            parsed[frame_id] = DatasetItem(id=frame_id, subset=self._subset,
                image=image, annotations=item_desc.get('annotations'))
>>>>>>> 0053411f
        return parsed<|MERGE_RESOLUTION|>--- conflicted
+++ resolved
@@ -257,21 +257,12 @@
         attributes = ann.get('attributes') or {}
         if 'occluded' in categories[AnnotationType.label].attributes:
             attributes['occluded'] = ann.get('occluded', False)
-<<<<<<< HEAD
-        if 'outside' in categories[AnnotationType.label].attributes:
-            attributes['outside'] = ann.get('outside', False)
-        if 'keyframe' in categories[AnnotationType.label].attributes:
-            attributes['keyframe'] = ann.get('keyframe', False)
-        if 'track_id' in categories[AnnotationType.label].attributes:
-            attributes['track_id'] = ann.get('track_id', 0)
-=======
         if 'outside' in ann:
             attributes['outside'] = ann['outside']
         if 'keyframe' in ann:
             attributes['keyframe'] = ann['keyframe']
         if 'track_id' in ann:
             attributes['track_id'] = ann['track_id']
->>>>>>> 0053411f
 
         group = ann.get('group')
 
@@ -312,27 +303,14 @@
 
     def _load_items(self, parsed):
         for frame_id, item_desc in parsed.items():
-            path = item_desc.get('name', 'frame_%06d.png' % int(frame_id))
+            name = item_desc.get('name', 'frame_%06d.png' % int(frame_id))
+            image = osp.join(self._images_dir, name)
             image_size = (item_desc.get('height'), item_desc.get('width'))
             if all(image_size):
-                image_size = (int(image_size[0]), int(image_size[1]))
-            else:
-                image_size = None
-<<<<<<< HEAD
-            image = Image(path=osp.join(self._images_dir, path),
-                size=image_size)
-
-            parsed[frame_id] = DatasetItem(id=osp.splitext(path)[0],
+                image = Image(path=image, size=tuple(map(int, image_size)))
+
+            parsed[frame_id] = DatasetItem(id=osp.splitext(name)[0],
                 subset=self._subset, image=image,
                 annotations=item_desc.get('annotations'),
                 attributes={'frame': int(frame_id)})
-=======
-            image = None
-            if path:
-                image = Image(path=osp.join(self._images_dir, path),
-                    size=image_size)
-
-            parsed[frame_id] = DatasetItem(id=frame_id, subset=self._subset,
-                image=image, annotations=item_desc.get('annotations'))
->>>>>>> 0053411f
         return parsed