--- conflicted
+++ resolved
@@ -73,16 +73,5 @@
 
         for item in extractor:
             if item.has_image and item.image.has_data:
-<<<<<<< HEAD
                 save_image(osp.join(save_dir, item.id + '.jpg'),
-                    item.image.data, create_dir=True)
-=======
-                filename = item.image.filename
-                if filename:
-                    filename = osp.splitext(filename)[0]
-                else:
-                    filename = item.id
-                filename += '.jpg'
-                save_image(osp.join(save_dir, filename), item.image.data,
-                    create_dir=True)
->>>>>>> 0053411f
+                    item.image.data, create_dir=True)