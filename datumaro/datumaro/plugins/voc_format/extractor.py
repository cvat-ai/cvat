--- conflicted
+++ resolved
@@ -54,43 +54,9 @@
         return None
 
     def get_subset(self, name):
-<<<<<<< HEAD
-        return self._subsets[name]
-
-    def categories(self):
-        return self._categories
-
-    def __iter__(self):
-        for subset in self._subsets.values():
-            for item in subset:
-                yield item
-
-    def _get(self, item_id, subset_name):
-        image = osp.join(self._path, VocPath.IMAGES_DIR,
-            item_id + VocPath.IMAGE_EXT)
-        det_annotations = self._annotations.get(VocTask.detection)
-        if det_annotations is not None:
-            det_annotations = det_annotations.get(item_id)
-        if det_annotations is not None:
-            root_elem = ElementTree.fromstring(det_annotations)
-            height = root_elem.find('size/height')
-            if height is not None:
-                height = int(height.text)
-            width = root_elem.find('size/width')
-            if width is not None:
-                width = int(width.text)
-            if height and width:
-                image = Image(path=image, size=(height, width))
-
-        annotations = self._get_annotations(item_id)
-
-        return DatasetItem(annotations=annotations,
-            id=item_id, subset=subset_name, image=image)
-=======
         if name != self._subset:
             return None
         return self
->>>>>>> 2ebca5bb
 
     def _get_label_id(self, label):
         label_id, _ = self._categories[AnnotationType.label].find(label)
@@ -173,79 +139,10 @@
     def _parse_annotations(self, root_elem):
         item_annotations = []
 
-<<<<<<< HEAD
-        if self._task is VocTask.segmentation:
-            class_mask = None
-            segm_path = osp.join(self._path, VocPath.SEGMENTATION_DIR,
-                item_id + VocPath.SEGM_EXT)
-            if osp.isfile(segm_path):
-                inverse_cls_colormap = \
-                    self._categories[AnnotationType.mask].inverse_colormap
-                class_mask = lazy_mask(segm_path, inverse_cls_colormap)
-
-            instances_mask = None
-            inst_path = osp.join(self._path, VocPath.INSTANCES_DIR,
-                item_id + VocPath.SEGM_EXT)
-            if osp.isfile(inst_path):
-                instances_mask = lazy_mask(inst_path, _inverse_inst_colormap)
-
-            if instances_mask is not None:
-                compiled_mask = CompiledMask(class_mask, instances_mask)
-
-                if class_mask is not None:
-                    label_cat = self._categories[AnnotationType.label]
-                    instance_labels = compiled_mask.get_instance_labels(
-                        class_count=len(label_cat.items))
-                else:
-                    instance_labels = {i: None
-                        for i in range(compiled_mask.instance_count)}
-
-                for instance_id, label_id in instance_labels.items():
-                    image = compiled_mask.lazy_extract(instance_id)
-
-                    attributes = dict()
-                    if label_id is not None:
-                        actions = {a: False
-                            for a in label_cat.items[label_id].attributes
-                        }
-                        attributes.update(actions)
-
-                    item_annotations.append(Mask(
-                        image=image, label=label_id,
-                        attributes=attributes, group=instance_id
-                    ))
-            elif class_mask is not None:
-                log.warn("item '%s': has only class segmentation, "
-                    "instance masks will not be available" % item_id)
-                classes = class_mask.image.unique()
-                for label_id in classes:
-                    image = self._lazy_extract_mask(class_mask, label_id)
-                    item_annotations.append(Mask(image=image, label=label_id))
-
-        cls_annotations = self._annotations.get(VocTask.classification)
-        if cls_annotations is not None and \
-                self._task is VocTask.classification:
-            item_labels = cls_annotations.get(item_id)
-            if item_labels is not None:
-                for label_id in item_labels:
-                    item_annotations.append(Label(label_id))
-
-        det_annotations = self._annotations.get(VocTask.detection)
-        if det_annotations is not None:
-            det_annotations = det_annotations.get(item_id)
-        if det_annotations is not None:
-            root_elem = ElementTree.fromstring(det_annotations)
-
-            for obj_id, object_elem in enumerate(root_elem.findall('object')):
-                obj_id += 1
-                attributes = {}
-                group = obj_id
-=======
         for obj_id, object_elem in enumerate(root_elem.findall('object')):
             obj_id += 1
             attributes = {}
             group = obj_id
->>>>>>> 2ebca5bb
 
             obj_label_id = None
             label_elem = object_elem.find('name')
@@ -379,91 +276,10 @@
             for instance_id, label_id in instance_labels.items():
                 image = compiled_mask.lazy_extract(instance_id)
 
-<<<<<<< HEAD
-            layouts = {}
-            root = ElementTree.parse(osp.join(task_dir, ann_file + ann_ext))
-            root_elem = root.getroot()
-            for layout_elem in root_elem.findall('layout'):
-                item = layout_elem.find('image').text
-                obj_id = int(layout_elem.find('object').text)
-                conf = float(layout_elem.find('confidence').text)
-                parts = []
-                for part_elem in layout_elem.findall('part'):
-                    label_id = self._get_label_id(part_elem.find('class').text)
-                    bbox_elem = part_elem.find('bndbox')
-                    xmin = float(bbox_elem.find('xmin').text)
-                    xmax = float(bbox_elem.find('xmax').text)
-                    ymin = float(bbox_elem.find('ymin').text)
-                    ymax = float(bbox_elem.find('ymax').text)
-                    bbox = [xmin, ymin, xmax - xmin, ymax - ymin]
-                    parts.append((label_id, bbox))
-                layouts[item] = [obj_id, conf, parts]
-
-            subset = VocResultsExtractor.Subset(subset_name, self)
-            subset.items = list(layouts)
-
-            subsets[subset_name] = subset
-            annotations[subset_name] = layouts
-
-        self._subsets = subsets
-        self._annotations = dict(annotations)
-
-    def _get_annotations(self, item, subset_name):
-        annotations = []
-
-        layout_ann = self._annotations[subset_name].get(item)
-        if layout_ann is not None:
-            for desc in layout_ann:
-                obj_id, conf, parts = desc
-                attributes = {
-                    'score': conf,
-                    'object_id': obj_id,
-                }
-
-                for part in parts:
-                    label_id, bbox = part
-                    annotations.append(Bbox(
-                        *bbox, label=label_id,
-                        attributes=attributes))
-
-        return annotations
-
-class VocComp_9_10_Extractor(VocResultsExtractor):
-    def __init__(self, path):
-        super().__init__(path)
-
-        subsets = {}
-        annotations = defaultdict(dict)
-
-        self._parse_action(path, subsets, annotations)
-
-        self._subsets = subsets
-        self._annotations = dict(annotations)
-
-    def _load_categories(self):
-        from collections import OrderedDict
-        from .format import VocAction
-        label_map = OrderedDict((a.name, [[], [], []]) for a in VocAction)
-        self._categories = make_voc_categories(label_map)
-
-    def _get_annotations(self, item, subset_name):
-        annotations = []
-
-        action_ann = self._annotations[subset_name].get(item)
-        if action_ann is not None:
-            for desc in action_ann:
-                action_id, obj_id, conf = desc
-                annotations.append(Label(
-                    action_id,
-                    attributes={
-                        'score': conf,
-                        'object_id': int(obj_id),
-=======
                 attributes = {}
                 if label_id is not None:
                     actions = {a: False
                         for a in label_cat.items[label_id].attributes
->>>>>>> 2ebca5bb
                     }
                     attributes.update(actions)
 
