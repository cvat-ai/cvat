--- conflicted
+++ resolved
@@ -19,7 +19,7 @@
 from datumaro.util.image import save_image
 from datumaro.util.mask_tools import paint_mask, remap_mask
 
-from .format import (VocInstColormap, VocPath, VocPose, VocTask,
+from .format import (VocInstColormap, VocPath, VocTask,
     make_voc_categories, make_voc_label_map, parse_label_map,
     write_label_map)
 
@@ -76,6 +76,9 @@
         parser.add_argument('--label-map', type=cls._get_labelmap, default=None,
             help="Labelmap file path or one of %s" % \
                 ', '.join(t.name for t in LabelmapType))
+        parser.add_argument('--allow-attributes',
+            type=str_to_bool, default=True,
+            help="Allow export of attributes (default: %(default)s)")
         parser.add_argument('--tasks', type=cls._split_tasks_string,
             help="VOC task filter, comma-separated list of {%s} "
                 "(default: all)" % ', '.join(t.name for t in VocTask))
@@ -83,14 +86,10 @@
         return parser
 
     def __init__(self, extractor, save_dir,
-<<<<<<< HEAD
-            tasks=None, apply_colormap=True, label_map=None, **kwargs):
+            tasks=None, apply_colormap=True, label_map=None,
+            allow_attributes=True, **kwargs):
         super().__init__(extractor, save_dir, **kwargs)
 
-=======
-            tasks=None, apply_colormap=True, save_images=False, label_map=None,
-            allow_attributes=True):
->>>>>>> db29291d
         assert tasks is None or isinstance(tasks, (VocTask, list, set))
         if tasks is None:
             tasks = set(VocTask)
@@ -101,11 +100,7 @@
         self._tasks = tasks
 
         self._apply_colormap = apply_colormap
-<<<<<<< HEAD
-=======
         self._allow_attributes = allow_attributes
-        self._save_images = save_images
->>>>>>> db29291d
 
         self._load_categories(label_map)
 
@@ -286,9 +281,6 @@
                         if len(actions_elem) != 0:
                             obj_elem.append(actions_elem)
 
-<<<<<<< HEAD
-                    if self._tasks & {VocTask.detection, VocTask.person_layout,
-=======
                         if self._allow_attributes:
                             native_attrs = {'difficult', 'pose',
                                 'truncated', 'occluded' }
@@ -304,10 +296,7 @@
                             if len(attrs_elem):
                                 obj_elem.append(attrs_elem)
 
-                    if self._tasks & {None,
-                            VocTask.detection,
-                            VocTask.person_layout,
->>>>>>> db29291d
+                    if self._tasks & {VocTask.detection, VocTask.person_layout,
                             VocTask.action_classification}:
                         ann_path = osp.join(self._ann_dir, item.id + '.xml')
                         os.makedirs(osp.dirname(ann_path), exist_ok=True)
@@ -588,61 +577,6 @@
     def _remap_mask(self, mask):
         return remap_mask(mask, self._label_id_mapping)
 
-<<<<<<< HEAD
-=======
-class VocConverter(Converter, CliPlugin):
-    @staticmethod
-    def _split_tasks_string(s):
-        return [VocTask[i.strip()] for i in s.split(',')]
-
-    @staticmethod
-    def _get_labelmap(s):
-        if osp.isfile(s):
-            return s
-        try:
-            return LabelmapType[s].name
-        except KeyError:
-            import argparse
-            raise argparse.ArgumentTypeError()
-
-    @classmethod
-    def build_cmdline_parser(cls, **kwargs):
-        parser = super().build_cmdline_parser(**kwargs)
-
-        parser.add_argument('--save-images', action='store_true',
-            help="Save images (default: %(default)s)")
-        parser.add_argument('--apply-colormap', type=str_to_bool, default=True,
-            help="Use colormap for class and instance masks "
-                "(default: %(default)s)")
-        parser.add_argument('--label-map', type=cls._get_labelmap, default=None,
-            help="Labelmap file path or one of %s" % \
-                ', '.join(t.name for t in LabelmapType))
-        parser.add_argument('--allow-attributes',
-            type=str_to_bool, default=True,
-            help="Allow export of attributes (default: %(default)s)")
-        parser.add_argument('--tasks', type=cls._split_tasks_string,
-            help="VOC task filter, comma-separated list of {%s} "
-                "(default: all)" % ', '.join(t.name for t in VocTask))
-
-        return parser
-
-    def __init__(self, tasks=None, save_images=False,
-            apply_colormap=False, label_map=None, allow_attributes=True):
-        super().__init__()
-
-        self._options = {
-            'tasks': tasks,
-            'save_images': save_images,
-            'apply_colormap': apply_colormap,
-            'label_map': label_map,
-            'allow_attributes': allow_attributes,
-        }
-
-    def __call__(self, extractor, save_dir):
-        converter = _Converter(extractor, save_dir, **self._options)
-        converter.convert()
-
->>>>>>> db29291d
 class VocClassificationConverter(VocConverter):
     def __init__(self, *args, **kwargs):
         kwargs['tasks'] = VocTask.classification
