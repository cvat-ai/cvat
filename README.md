# Computer Vision Annotation Tool (CVAT)

[![Build Status](https://travis-ci.org/opencv/cvat.svg?branch=develop)](https://travis-ci.org/opencv/cvat)
[![Codacy Badge](https://api.codacy.com/project/badge/Grade/840351da141e4eaeac6476fd19ec0a33)](https://app.codacy.com/app/cvat/cvat?utm_source=github.com&utm_medium=referral&utm_content=opencv/cvat&utm_campaign=Badge_Grade_Dashboard)
[![Gitter chat](https://badges.gitter.im/opencv-cvat/gitter.png)](https://gitter.im/opencv-cvat)
[![Coverage Status](https://coveralls.io/repos/github/opencv/cvat/badge.svg?branch=)](https://coveralls.io/github/opencv/cvat?branch=develop)
[![codebeat badge](https://codebeat.co/badges/53cd0d16-fddc-46f8-903c-f43ed9abb6dd)](https://codebeat.co/projects/github-com-opencv-cvat-develop)
[![DOI](https://zenodo.org/badge/139156354.svg)](https://zenodo.org/badge/latestdoi/139156354)

CVAT is free, online, interactive video and image annotation
tool for computer vision. It is being used by our team to
annotate million of objects with different properties. Many UI
and UX decisions are based on feedbacks from professional data annotation team.

![CVAT screenshot](cvat/apps/documentation/static/documentation/images/cvat.jpg)

## Documentation

- [Installation guide](cvat/apps/documentation/installation.md)
- [User's guide](cvat/apps/documentation/user_guide.md)
- [Django REST API documentation](#rest-api)
- [Datumaro dataset framework](datumaro/README.md)
- [Command line interface](utils/cli/)
- [XML annotation format](cvat/apps/documentation/xml_format.md)
- [AWS Deployment Guide](cvat/apps/documentation/AWS-Deployment-Guide.md)
- [Questions](#questions)

## Screencasts

- [Introduction](https://youtu.be/L9_IvUIHGwM)
- [Annotation mode](https://youtu.be/6h7HxGL6Ct4)
- [Interpolation mode](https://youtu.be/U3MYDhESHo4)
- [Attribute mode](https://youtu.be/UPNfWl8Egd8)
- [Segmentation mode](https://youtu.be/Fh8oKuSUIPs)
- [Tutorial for polygons](https://www.youtube.com/watch?v=XTwfXDh4clI)
- [Semi-automatic segmentation](https://www.youtube.com/watch?v=vnqXZ-Z-VTQ)

## Supported annotation formats

Format selection is possible after clicking on the Upload annotation
and Dump annotation buttons. [Datumaro](datumaro/README.md) dataset
framework allows additional dataset transformations
via its command line tool and Python library.

| Annotation format                                                                          | Import | Export |
| ------------------------------------------------------------------------------------------ | ------ | ------ |
| [CVAT for images](cvat/apps/documentation/xml_format.md#annotation)                        | X      | X      |
| [CVAT for a video](cvat/apps/documentation/xml_format.md#interpolation)                    | X      | X      |
| [Datumaro](datumaro/README.md)                                                             |        | X      |
| [PASCAL VOC](http://host.robots.ox.ac.uk/pascal/VOC/)                                      | X      | X      |
| Segmentation masks from [PASCAL VOC](http://host.robots.ox.ac.uk/pascal/VOC/)              | X      | X      |
| [YOLO](https://pjreddie.com/darknet/yolo/)                                                 | X      | X      |
| [MS COCO Object Detection](http://cocodataset.org/#format-data)                            | X      | X      |
| [TFrecord](https://www.tensorflow.org/tutorials/load_data/tf_records)                      | X      | X      |
| [MOT](https://motchallenge.net/)                                                           | X      | X      |
| [LabelMe 3.0](http://labelme.csail.mit.edu/Release3.0)                                     | X      | X      |

## Links
- [Intel AI blog: New Computer Vision Tool Accelerates Annotation of Digital Images and Video](https://www.intel.ai/introducing-cvat)
- [Intel Software: Computer Vision Annotation Tool: A Universal Approach to Data Annotation](https://software.intel.com/en-us/articles/computer-vision-annotation-tool-a-universal-approach-to-data-annotation)
- [VentureBeat: Intel open-sources CVAT, a toolkit for data labeling](https://venturebeat.com/2019/03/05/intel-open-sources-cvat-a-toolkit-for-data-labeling/)

## Online Demo

[Onepanel](https://www.onepanel.io/) has added CVAT as an environment
into their platform and a running demo of CVAT can be accessed at
[CVAT Public Demo](https://c.onepanel.io/onepanel-demo/projects/cvat-public-demo/workspaces?utm_source=cvat).

If you have any questions, please contact Onepanel directly at
support@onepanel.io. If you are in the Onepanel application, you can also
use the chat icon in the bottom right corner.

## REST API

Automatically generated Swagger documentation for Django REST API is
available on ``<cvat_origin>/api/swagger``
(default: ``localhost:8080/api/swagger``).
<<<<<<< HEAD
=======

Swagger documentation is visiable on allowed hostes, Update environement variable in docker-compose.yml file with cvat hosted machine IP or domain name. Example - ``ALLOWED_HOSTS: 'localhost, 127.0.0.1'``)
>>>>>>> ccd2fbdf

## LICENSE

Code released under the [MIT License](https://opensource.org/licenses/MIT).

## Questions

CVAT usage related questions or unclear concepts can be posted in our
[Gitter chat](https://gitter.im/opencv-cvat) for **quick replies** from
contributors and other users.

However, if you have a feature request or a bug report that can reproduced,
feel free to open an issue (with steps to reproduce the bug if it's a bug
report) on [GitHub* issues](https://github.com/opencv/cvat/issues).

If you are not sure or just want to browse other users common questions,
[Gitter chat](https://gitter.im/opencv-cvat) is the way to go.

Other ways to ask questions and get our support:
* [\#cvat](https://stackoverflow.com/search?q=%23cvat) tag on StackOverflow*
* [Forum on Intel Developer Zone](https://software.intel.com/en-us/forums/computer-vision)<|MERGE_RESOLUTION|>--- conflicted
+++ resolved
@@ -75,11 +75,8 @@
 Automatically generated Swagger documentation for Django REST API is
 available on ``<cvat_origin>/api/swagger``
 (default: ``localhost:8080/api/swagger``).
-<<<<<<< HEAD
-=======
 
 Swagger documentation is visiable on allowed hostes, Update environement variable in docker-compose.yml file with cvat hosted machine IP or domain name. Example - ``ALLOWED_HOSTS: 'localhost, 127.0.0.1'``)
->>>>>>> ccd2fbdf
 
 ## LICENSE
 
