![CVAT logo](site/content/en/images/cvat_poster_with_name.png)
# Computer Vision Annotation Tool (CVAT)

<a href="https://www.producthunt.com/posts/cvat-computer-vision-annotation-tool?utm_source=badge-featured&utm_medium=badge&utm_souce=badge-cvat&#0045;computer&#0045;vision&#0045;annotation&#0045;tool" target="_blank"><img src="https://api.producthunt.com/widgets/embed-image/v1/featured.svg?post_id=353415&theme=light" alt="CVAT&#0032;–&#0032;Computer&#0032;Vision&#0032;Annotation&#0032;Tool - The&#0032;open&#0032;data&#0032;annotation&#0032;platform&#0032;for&#0032;AI | Product Hunt" style="width: 250px; height: 54px;" width="250" height="54" /></a>

[![CI][ci-img]][ci-url]
[![Gitter chat][gitter-img]][gitter-url]
[![Discord][discord-img]][discord-url]
[![Coverage Status][coverage-img]][coverage-url]
[![server pulls][docker-server-pulls-img]][docker-server-image-url]
[![ui pulls][docker-ui-pulls-img]][docker-ui-image-url]
[![DOI][doi-img]][doi-url]

CVAT is an interactive video and image annotation
tool for computer vision. It is used by tens of thousands of users and
companies around the world. CVAT is free and open-source.

CVAT.ai is a new startup from the CVAT core team. Our mission is to help developers,
companies and organizations around the world to solve real problems using
the Data-centric AI approach. Start using CVAT online for free: [cvat.ai](https://cvat.ai).
Or set it up as a self-hosted solution:
[read here](https://cvat-ai.github.io/cvat/docs/administration/basics/installation/).

<<<<<<< HEAD
![CVAT screencast](site/content/en/images/cvat-ai-screencast.gif)

## Quick start ⚡

- [Installation guide](https://cvat-ai.github.io/cvat/docs/administration/basics/installation/)
- [Manual](https://cvat-ai.github.io/cvat/docs/manual/)
- [Contributing](https://cvat-ai.github.io/cvat/docs/contributing/)
- [Django REST API documentation](https://cvat-ai.github.io/cvat/docs/administration/basics/rest_api_guide/)
- [Datumaro dataset framework](https://github.com/cvat-ai/datumaro/blob/develop/README.md)
- [Command line interface](https://cvat-ai.github.io/cvat/docs/manual/advanced/cli/)
- [XML annotation format](https://cvat-ai.github.io/cvat/docs/manual/advanced/xml_format/)
- [AWS Deployment Guide](https://cvat-ai.github.io/cvat/docs/administration/basics/aws-deployment-guide/)
- [Frequently asked questions](https://cvat-ai.github.io/cvat/docs/faq/)
- [Where to ask questions](#where-to-ask-questions)

## Partners ❤️

CVAT is used by teams all over the world. If you use us, please drop us a line at
[contact@cvat.ai](mailto:contact+github@cvat.ai) - and we'll add you to this list.

- [ATLANTIS](https://github.com/smhassanerfani/atlantis), an open-source dataset for semantic segmentation
  of waterbody images, depeloped by [iWERS](http://ce.sc.edu/iwers/) group in the
  Department of Civil and Environmental Engineering at University of South Carolina, is using CVAT.
  For developing a semantic segmentation dataset using CVAT, please check
  [ATLANTIS published article](https://www.sciencedirect.com/science/article/pii/S1364815222000391),
  [ATLANTIS Development Kit](https://github.com/smhassanerfani/atlantis/tree/master/adk)
  and [annotation tutorial videos](https://www.youtube.com/playlist?list=PLIfLGY-zZChS5trt7Lc3MfNhab7OWl2BR).
- [Onepanel](https://github.com/onepanelio/core) is an open-source
  vision AI platform that fully integrates CVAT with scalable data processing
  and parallelized training pipelines.
- [DataIsKey](https://dataiskey.eu/annotation-tool/) uses CVAT as their prime data labeling tool
  to offer annotation services for projects of any size.
- [Human Protocol](https://hmt.ai) uses CVAT as a way of adding annotation service to the Human Protocol.
- [Cogito Tech LLC](https://bit.ly/3klT0h6), a Human-in-the-Loop Workforce Solutions Provider, used CVAT
  in annotation of about 5,000 images for a brand operating in the fashion segment.
- [FiftyOne](https://fiftyone.ai) is an open-source dataset curation and model analysis
tool for visualizing, exploring, and improving computer vision datasets and models that is
[tightly integrated](https://voxel51.com/docs/fiftyone/integrations/cvat.html) with CVAT
for annotation and label refinement.

## CVAT online: [cvat.ai](https://cvat.ai)

This is an online version of CVAT. It's free, efficient, and easy to use.

[cvat.ai](https://cvat.ai) runs the latest version of the tool. You can create up
to 10 tasks there and upload up to 500Mb of data to annotate. It will only be
visible to you or people you assign to it.

For now, it does not have [analytics features](https://cvat-ai.github.io/cvat/docs/administration/advanced/analytics/)
like management and monitoring the data annotation team.

We plan to enhance [cvat.ai](https://cvat.ai) with new powerful features. Stay tuned!

## Prebuilt Docker images 🐳

Prebuilt docker images are the easiest way to start using CVAT locally. They are available on Docker Hub:

- [cvat/server](https://hub.docker.com/r/cvat/server)
- [cvat/ui](https://hub.docker.com/r/cvat/ui)

The images have been downloaded more than 1M times so far.

## REST API

CVAT has a REST API: [documentation](https://cvat-ai.github.io/cvat/docs/administration/basics/rest_api_guide/).
Its current version is `2.0-alpha`. We focus on its improvement, and the API may be changed in the next releases.

## Screencasts 🎦

Here are some screencasts showing how to use CVAT.

- [Introduction](https://youtu.be/JERohTFp-NI)
- [Annotation mode](https://youtu.be/vH_639N67HI)
- [Interpolation of bounding boxes](https://youtu.be/Hc3oudNuDsY)
- [Interpolation of polygons](https://youtu.be/K4nis9lk92s)
- [Tag annotation video](https://youtu.be/62bI4mF-Xfk)
- [Attribute mode](https://youtu.be/iIkJsOkDzVA)
- [Segmentation mode](https://youtu.be/9Fe_GzMLo3E)
- [Tutorial for polygons](https://youtu.be/C7-r9lZbjBw)
- [Semi-automatic segmentation](https://youtu.be/9HszWP_qsRQ)

## Supported annotation formats

CVAT supports multiple annotation formats. You can select the format after clicking the "Upload annotation" and "Dump
annotation" buttons. [Datumaro](https://github.com/cvat-ai/datumaro)
dataset framework allows additional dataset transformations via its command
line tool and Python library.

For more information about the supported formats, look at the
[documentation](https://cvat-ai.github.io/cvat/docs/manual/advanced/formats/).

<!--lint disable maximum-line-length-->

| Annotation format                                                                                         | Import | Export |
| --------------------------------------------------------------------------------------------------------- | ------ | ------ |
| [CVAT for images](https://cvat-ai.github.io/cvat/docs/manual/advanced/xml_format/#annotation)     |   ✔️    |   ✔️    |
| [CVAT for a video](https://cvat-ai.github.io/cvat/docs/manual/advanced/xml_format/#interpolation) |   ✔️    |   ✔️    |
| [Datumaro](https://github.com/cvat-ai/datumaro)                                                   |        |   ✔️    |
| [PASCAL VOC](http://host.robots.ox.ac.uk/pascal/VOC/)                                                     |   ✔️    |   ✔️    |
| Segmentation masks from [PASCAL VOC](http://host.robots.ox.ac.uk/pascal/VOC/)                             |   ✔️    |   ✔️    |
| [YOLO](https://pjreddie.com/darknet/yolo/)                                                                |   ✔️    |   ✔️    |
| [MS COCO Object Detection](http://cocodataset.org/#format-data)                                           |   ✔️    |   ✔️    |
| [TFrecord](https://www.tensorflow.org/tutorials/load_data/tfrecord)                                       |   ✔️    |   ✔️    |
| [MOT](https://motchallenge.net/)                                                                          |   ✔️    |   ✔️    |
| [LabelMe 3.0](http://labelme.csail.mit.edu/Release3.0)                                                    |   ✔️    |   ✔️    |
| [ImageNet](http://www.image-net.org)                                                                      |   ✔️    |   ✔️    |
| [CamVid](http://mi.eng.cam.ac.uk/research/projects/VideoRec/CamVid/)                                      |   ✔️    |   ✔️    |
| [WIDER Face](http://shuoyang1213.me/WIDERFACE/)                                                           |   ✔️    |   ✔️    |
| [VGGFace2](https://github.com/ox-vgg/vgg_face2)                                                           |   ✔️    |   ✔️    |
| [Market-1501](https://www.aitribune.com/dataset/2018051063)                                               |   ✔️    |   ✔️    |
| [ICDAR13/15](https://rrc.cvc.uab.es/?ch=2)                                                                |   ✔️    |   ✔️    |
| [Open Images V6](https://storage.googleapis.com/openimages/web/index.html)                                |   ✔️    |   ✔️    |
| [Cityscapes](https://www.cityscapes-dataset.com/login/)                                                   |   ✔️    |   ✔️    |
| [KITTI](http://www.cvlibs.net/datasets/kitti/)                                                            |   ✔️    |   ✔️    |
| [LFW](http://vis-www.cs.umass.edu/lfw/)                                                                   |   ✔️    |   ✔️    |

<!--lint enable maximum-line-length-->

## Deep learning serverless functions for automatic labeling

CVAT supports automatic labelling. It can speed up the annotation process
up to 10x. Here is a list of the algorithms we support, and the platforms they
can be ran on:

<!--lint disable maximum-line-length-->

| Name                                                                                                    | Type       | Framework  | CPU | GPU |
| ------------------------------------------------------------------------------------------------------- | ---------- | ---------- | --- | --- |
| [Deep Extreme Cut](/serverless/openvino/dextr/nuclio)                                                   | interactor | OpenVINO   |  ✔️  |     |
| [Faster RCNN](/serverless/openvino/omz/public/faster_rcnn_inception_v2_coco/nuclio)                     | detector   | OpenVINO   |  ✔️  |     |
| [Mask RCNN](/serverless/openvino/omz/public/mask_rcnn_inception_resnet_v2_atrous_coco/nuclio)           | detector   | OpenVINO   |  ✔️  |     |
| [YOLO v3](/serverless/openvino/omz/public/yolo-v3-tf/nuclio)                                            | detector   | OpenVINO   |  ✔️  |     |
| [Object reidentification](/serverless/openvino/omz/intel/person-reidentification-retail-300/nuclio)     | reid       | OpenVINO   |  ✔️  |     |
| [Semantic segmentation for ADAS](/serverless/openvino/omz/intel/semantic-segmentation-adas-0001/nuclio) | detector   | OpenVINO   |  ✔️  |     |
| [Text detection v4](/serverless/openvino/omz/intel/text-detection-0004/nuclio)                          | detector   | OpenVINO   |  ✔️  |     |
| [YOLO v5](/serverless/pytorch/ultralytics/yolov5/nuclio)                                                | detector   | PyTorch    |  ✔️  |     |
| [SiamMask](/serverless/pytorch/foolwood/siammask/nuclio)                                                | tracker    | PyTorch    |  ✔️  |  ✔️ |
| [TransT](/serverless/pytorch/dschoerk/transt/nuclio)                                                    | tracker    | PyTorch    |  ✔️  |  ✔️ |
| [f-BRS](/serverless/pytorch/saic-vul/fbrs/nuclio)                                                       | interactor | PyTorch    |  ✔️  |     |
| [HRNet](/serverless/pytorch/saic-vul/hrnet/nuclio)                                                      | interactor | PyTorch    |      |  ✔️  |
| [Inside-Outside Guidance](/serverless/pytorch/shiyinzhang/iog/nuclio)                                   | interactor | PyTorch    |  ✔️  |     |
| [Faster RCNN](/serverless/tensorflow/faster_rcnn_inception_v2_coco/nuclio)                              | detector   | TensorFlow |  ✔️  |  ✔️  |
| [Mask RCNN](/serverless/tensorflow/matterport/mask_rcnn/nuclio)                                         | detector   | TensorFlow |  ✔️  |  ✔️  |
| [RetinaNet](serverless/pytorch/facebookresearch/detectron2/retinanet/nuclio)                            | detector   | PyTorch    |  ✔️  |  ✔️  |
| [Face Detection](/serverless/openvino/omz/intel/face-detection-0205/nuclio)                             | detector   | OpenVINO   |  ✔️  |     |

<!--lint enable maximum-line-length-->

## License

The code is released under the [MIT License](https://opensource.org/licenses/MIT).

This software uses LGPL licensed libraries from the [FFmpeg](https://www.ffmpeg.org) project.
The exact steps on how FFmpeg was configured and compiled can be found in the [Dockerfile](Dockerfile).
=======
>>>>>>> f70aa2e8

# A new repo
The active development of CVAT is located in
**the main repository here: https://github.com/opencv/cvat**.
This repository is a temporary fork for the transition period. To avoid splitting
the community, this repository is frozen, and we encourage you to
visit [the main repository](https://github.com/opencv/cvat).

## Links

- [CVAT has a new home](https://opencv.org/opencv-and-cvat-computer-vision-annotation-tool-intel)
- [Ecosystem overview: CVAT is coming](https://www.humanprotocol.org/blog/ecosystem-overview-cvat-is-coming)
- [CVAT.ai home page](https://www.cvat.ai)

  <!-- prettier-ignore-start -->
  <!-- Badges -->

[docker-server-pulls-img]: https://img.shields.io/docker/pulls/cvat/server.svg?style=flat-square&label=server%20pulls
[docker-server-image-url]: https://hub.docker.com/r/cvat/server

[docker-ui-pulls-img]: https://img.shields.io/docker/pulls/cvat/ui.svg?style=flat-square&label=UI%20pulls
[docker-ui-image-url]: https://hub.docker.com/r/cvat/ui

[ci-img]: https://github.com/cvat-ai/cvat/workflows/CI/badge.svg?branch=develop
[ci-url]: https://github.com/cvat-ai/cvat/actions

[gitter-img]: https://img.shields.io/gitter/room/opencv-cvat/public?style=flat
[gitter-url]: https://gitter.im/opencv-cvat

[coverage-img]: https://coveralls.io/repos/github/cvat-ai/cvat/badge.svg?branch=develop
[coverage-url]: https://coveralls.io/github/cvat-ai/cvat?branch=develop

[doi-img]: https://zenodo.org/badge/139156354.svg
[doi-url]: https://zenodo.org/badge/latestdoi/139156354

[discord-img]: https://img.shields.io/discord/1000789942802337834?label=discord
[discord-url]: https://discord.gg/fNR3eXfk6C<|MERGE_RESOLUTION|>--- conflicted
+++ resolved
@@ -20,164 +20,6 @@
 the Data-centric AI approach. Start using CVAT online for free: [cvat.ai](https://cvat.ai).
 Or set it up as a self-hosted solution:
 [read here](https://cvat-ai.github.io/cvat/docs/administration/basics/installation/).
-
-<<<<<<< HEAD
-![CVAT screencast](site/content/en/images/cvat-ai-screencast.gif)
-
-## Quick start ⚡
-
-- [Installation guide](https://cvat-ai.github.io/cvat/docs/administration/basics/installation/)
-- [Manual](https://cvat-ai.github.io/cvat/docs/manual/)
-- [Contributing](https://cvat-ai.github.io/cvat/docs/contributing/)
-- [Django REST API documentation](https://cvat-ai.github.io/cvat/docs/administration/basics/rest_api_guide/)
-- [Datumaro dataset framework](https://github.com/cvat-ai/datumaro/blob/develop/README.md)
-- [Command line interface](https://cvat-ai.github.io/cvat/docs/manual/advanced/cli/)
-- [XML annotation format](https://cvat-ai.github.io/cvat/docs/manual/advanced/xml_format/)
-- [AWS Deployment Guide](https://cvat-ai.github.io/cvat/docs/administration/basics/aws-deployment-guide/)
-- [Frequently asked questions](https://cvat-ai.github.io/cvat/docs/faq/)
-- [Where to ask questions](#where-to-ask-questions)
-
-## Partners ❤️
-
-CVAT is used by teams all over the world. If you use us, please drop us a line at
-[contact@cvat.ai](mailto:contact+github@cvat.ai) - and we'll add you to this list.
-
-- [ATLANTIS](https://github.com/smhassanerfani/atlantis), an open-source dataset for semantic segmentation
-  of waterbody images, depeloped by [iWERS](http://ce.sc.edu/iwers/) group in the
-  Department of Civil and Environmental Engineering at University of South Carolina, is using CVAT.
-  For developing a semantic segmentation dataset using CVAT, please check
-  [ATLANTIS published article](https://www.sciencedirect.com/science/article/pii/S1364815222000391),
-  [ATLANTIS Development Kit](https://github.com/smhassanerfani/atlantis/tree/master/adk)
-  and [annotation tutorial videos](https://www.youtube.com/playlist?list=PLIfLGY-zZChS5trt7Lc3MfNhab7OWl2BR).
-- [Onepanel](https://github.com/onepanelio/core) is an open-source
-  vision AI platform that fully integrates CVAT with scalable data processing
-  and parallelized training pipelines.
-- [DataIsKey](https://dataiskey.eu/annotation-tool/) uses CVAT as their prime data labeling tool
-  to offer annotation services for projects of any size.
-- [Human Protocol](https://hmt.ai) uses CVAT as a way of adding annotation service to the Human Protocol.
-- [Cogito Tech LLC](https://bit.ly/3klT0h6), a Human-in-the-Loop Workforce Solutions Provider, used CVAT
-  in annotation of about 5,000 images for a brand operating in the fashion segment.
-- [FiftyOne](https://fiftyone.ai) is an open-source dataset curation and model analysis
-tool for visualizing, exploring, and improving computer vision datasets and models that is
-[tightly integrated](https://voxel51.com/docs/fiftyone/integrations/cvat.html) with CVAT
-for annotation and label refinement.
-
-## CVAT online: [cvat.ai](https://cvat.ai)
-
-This is an online version of CVAT. It's free, efficient, and easy to use.
-
-[cvat.ai](https://cvat.ai) runs the latest version of the tool. You can create up
-to 10 tasks there and upload up to 500Mb of data to annotate. It will only be
-visible to you or people you assign to it.
-
-For now, it does not have [analytics features](https://cvat-ai.github.io/cvat/docs/administration/advanced/analytics/)
-like management and monitoring the data annotation team.
-
-We plan to enhance [cvat.ai](https://cvat.ai) with new powerful features. Stay tuned!
-
-## Prebuilt Docker images 🐳
-
-Prebuilt docker images are the easiest way to start using CVAT locally. They are available on Docker Hub:
-
-- [cvat/server](https://hub.docker.com/r/cvat/server)
-- [cvat/ui](https://hub.docker.com/r/cvat/ui)
-
-The images have been downloaded more than 1M times so far.
-
-## REST API
-
-CVAT has a REST API: [documentation](https://cvat-ai.github.io/cvat/docs/administration/basics/rest_api_guide/).
-Its current version is `2.0-alpha`. We focus on its improvement, and the API may be changed in the next releases.
-
-## Screencasts 🎦
-
-Here are some screencasts showing how to use CVAT.
-
-- [Introduction](https://youtu.be/JERohTFp-NI)
-- [Annotation mode](https://youtu.be/vH_639N67HI)
-- [Interpolation of bounding boxes](https://youtu.be/Hc3oudNuDsY)
-- [Interpolation of polygons](https://youtu.be/K4nis9lk92s)
-- [Tag annotation video](https://youtu.be/62bI4mF-Xfk)
-- [Attribute mode](https://youtu.be/iIkJsOkDzVA)
-- [Segmentation mode](https://youtu.be/9Fe_GzMLo3E)
-- [Tutorial for polygons](https://youtu.be/C7-r9lZbjBw)
-- [Semi-automatic segmentation](https://youtu.be/9HszWP_qsRQ)
-
-## Supported annotation formats
-
-CVAT supports multiple annotation formats. You can select the format after clicking the "Upload annotation" and "Dump
-annotation" buttons. [Datumaro](https://github.com/cvat-ai/datumaro)
-dataset framework allows additional dataset transformations via its command
-line tool and Python library.
-
-For more information about the supported formats, look at the
-[documentation](https://cvat-ai.github.io/cvat/docs/manual/advanced/formats/).
-
-<!--lint disable maximum-line-length-->
-
-| Annotation format                                                                                         | Import | Export |
-| --------------------------------------------------------------------------------------------------------- | ------ | ------ |
-| [CVAT for images](https://cvat-ai.github.io/cvat/docs/manual/advanced/xml_format/#annotation)     |   ✔️    |   ✔️    |
-| [CVAT for a video](https://cvat-ai.github.io/cvat/docs/manual/advanced/xml_format/#interpolation) |   ✔️    |   ✔️    |
-| [Datumaro](https://github.com/cvat-ai/datumaro)                                                   |        |   ✔️    |
-| [PASCAL VOC](http://host.robots.ox.ac.uk/pascal/VOC/)                                                     |   ✔️    |   ✔️    |
-| Segmentation masks from [PASCAL VOC](http://host.robots.ox.ac.uk/pascal/VOC/)                             |   ✔️    |   ✔️    |
-| [YOLO](https://pjreddie.com/darknet/yolo/)                                                                |   ✔️    |   ✔️    |
-| [MS COCO Object Detection](http://cocodataset.org/#format-data)                                           |   ✔️    |   ✔️    |
-| [TFrecord](https://www.tensorflow.org/tutorials/load_data/tfrecord)                                       |   ✔️    |   ✔️    |
-| [MOT](https://motchallenge.net/)                                                                          |   ✔️    |   ✔️    |
-| [LabelMe 3.0](http://labelme.csail.mit.edu/Release3.0)                                                    |   ✔️    |   ✔️    |
-| [ImageNet](http://www.image-net.org)                                                                      |   ✔️    |   ✔️    |
-| [CamVid](http://mi.eng.cam.ac.uk/research/projects/VideoRec/CamVid/)                                      |   ✔️    |   ✔️    |
-| [WIDER Face](http://shuoyang1213.me/WIDERFACE/)                                                           |   ✔️    |   ✔️    |
-| [VGGFace2](https://github.com/ox-vgg/vgg_face2)                                                           |   ✔️    |   ✔️    |
-| [Market-1501](https://www.aitribune.com/dataset/2018051063)                                               |   ✔️    |   ✔️    |
-| [ICDAR13/15](https://rrc.cvc.uab.es/?ch=2)                                                                |   ✔️    |   ✔️    |
-| [Open Images V6](https://storage.googleapis.com/openimages/web/index.html)                                |   ✔️    |   ✔️    |
-| [Cityscapes](https://www.cityscapes-dataset.com/login/)                                                   |   ✔️    |   ✔️    |
-| [KITTI](http://www.cvlibs.net/datasets/kitti/)                                                            |   ✔️    |   ✔️    |
-| [LFW](http://vis-www.cs.umass.edu/lfw/)                                                                   |   ✔️    |   ✔️    |
-
-<!--lint enable maximum-line-length-->
-
-## Deep learning serverless functions for automatic labeling
-
-CVAT supports automatic labelling. It can speed up the annotation process
-up to 10x. Here is a list of the algorithms we support, and the platforms they
-can be ran on:
-
-<!--lint disable maximum-line-length-->
-
-| Name                                                                                                    | Type       | Framework  | CPU | GPU |
-| ------------------------------------------------------------------------------------------------------- | ---------- | ---------- | --- | --- |
-| [Deep Extreme Cut](/serverless/openvino/dextr/nuclio)                                                   | interactor | OpenVINO   |  ✔️  |     |
-| [Faster RCNN](/serverless/openvino/omz/public/faster_rcnn_inception_v2_coco/nuclio)                     | detector   | OpenVINO   |  ✔️  |     |
-| [Mask RCNN](/serverless/openvino/omz/public/mask_rcnn_inception_resnet_v2_atrous_coco/nuclio)           | detector   | OpenVINO   |  ✔️  |     |
-| [YOLO v3](/serverless/openvino/omz/public/yolo-v3-tf/nuclio)                                            | detector   | OpenVINO   |  ✔️  |     |
-| [Object reidentification](/serverless/openvino/omz/intel/person-reidentification-retail-300/nuclio)     | reid       | OpenVINO   |  ✔️  |     |
-| [Semantic segmentation for ADAS](/serverless/openvino/omz/intel/semantic-segmentation-adas-0001/nuclio) | detector   | OpenVINO   |  ✔️  |     |
-| [Text detection v4](/serverless/openvino/omz/intel/text-detection-0004/nuclio)                          | detector   | OpenVINO   |  ✔️  |     |
-| [YOLO v5](/serverless/pytorch/ultralytics/yolov5/nuclio)                                                | detector   | PyTorch    |  ✔️  |     |
-| [SiamMask](/serverless/pytorch/foolwood/siammask/nuclio)                                                | tracker    | PyTorch    |  ✔️  |  ✔️ |
-| [TransT](/serverless/pytorch/dschoerk/transt/nuclio)                                                    | tracker    | PyTorch    |  ✔️  |  ✔️ |
-| [f-BRS](/serverless/pytorch/saic-vul/fbrs/nuclio)                                                       | interactor | PyTorch    |  ✔️  |     |
-| [HRNet](/serverless/pytorch/saic-vul/hrnet/nuclio)                                                      | interactor | PyTorch    |      |  ✔️  |
-| [Inside-Outside Guidance](/serverless/pytorch/shiyinzhang/iog/nuclio)                                   | interactor | PyTorch    |  ✔️  |     |
-| [Faster RCNN](/serverless/tensorflow/faster_rcnn_inception_v2_coco/nuclio)                              | detector   | TensorFlow |  ✔️  |  ✔️  |
-| [Mask RCNN](/serverless/tensorflow/matterport/mask_rcnn/nuclio)                                         | detector   | TensorFlow |  ✔️  |  ✔️  |
-| [RetinaNet](serverless/pytorch/facebookresearch/detectron2/retinanet/nuclio)                            | detector   | PyTorch    |  ✔️  |  ✔️  |
-| [Face Detection](/serverless/openvino/omz/intel/face-detection-0205/nuclio)                             | detector   | OpenVINO   |  ✔️  |     |
-
-<!--lint enable maximum-line-length-->
-
-## License
-
-The code is released under the [MIT License](https://opensource.org/licenses/MIT).
-
-This software uses LGPL licensed libraries from the [FFmpeg](https://www.ffmpeg.org) project.
-The exact steps on how FFmpeg was configured and compiled can be found in the [Dockerfile](Dockerfile).
-=======
->>>>>>> f70aa2e8
 
 # A new repo
 The active development of CVAT is located in
