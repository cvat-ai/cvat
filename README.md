--- conflicted
+++ resolved
@@ -23,14 +23,11 @@
 -   [Attribute mode](https://youtu.be/UPNfWl8Egd8)
 -   [Segmentation mode](https://youtu.be/Fh8oKuSUIPs)
 -   [Tutorial for polygons](https://www.youtube.com/watch?v=XTwfXDh4clI)
-<<<<<<< HEAD
-=======
 
 ## Links
 -   [Intel AI blog: New Computer Vision Tool Accelerates Annotation of Digital Images and Video](https://www.intel.ai/introducing-cvat)
 -   [Intel Software: Computer Vision Annotation Tool: A Universal Approach to Data Annotation](https://software.intel.com/en-us/articles/computer-vision-annotation-tool-a-universal-approach-to-data-annotation)
 -   [VentureBeat: Intel open-sources CVAT, a toolkit for data labeling](https://venturebeat.com/2019/03/05/intel-open-sources-cvat-a-toolkit-for-data-labeling/)
->>>>>>> 344bfb17
 
 ## Online Demo
 
@@ -81,18 +78,11 @@
 
 ### Additional optional components
 
-<<<<<<< HEAD
--   [Support for Intel OpenVINO: auto annotation](components/openvino/README.md)
+-   [Auto annotation using DL models in OpenVINO toolkit format](cvat/apps/auto_annotation/README.md)
 -   [Analytics: management and monitoring of data annotation team](components/analytics/README.md)
 -   [TF Object Detection API: auto annotation](components/tf_annotation/README.md)
 -   [Support for NVIDIA GPUs](components/cuda/README.md)
 -   [Semi-automatic segmentation with Deep Extreme Cut](cvat/apps/dextr_segmentation/README.md)
-=======
--   [Auto annotation using DL models in OpenVINO toolkit format](cvat/apps/auto_annotation/README.md)
--   [Analytics: management and monitoring of data annotation team](components/analytics/README.md)
--   [TF Object Detection API: auto annotation](components/tf_annotation/README.md)
--   [Support for NVIDIA GPUs](components/cuda/README.md)
->>>>>>> 344bfb17
 
 ### Create superuser account
 
