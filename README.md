# Computer Vision Annotation Tool (CVAT)

[![CI](https://github.com/openvinotoolkit/cvat/workflows/CI/badge.svg?branch=develop)](https://github.com/openvinotoolkit/cvat/actions)
[![Codacy Badge](https://api.codacy.com/project/badge/Grade/b9899c72f2764df0b5d26390cb872e21)](https://app.codacy.com/gh/openvinotoolkit/cvat?utm_source=github.com&utm_medium=referral&utm_content=openvinotoolkit/cvat&utm_campaign=Badge_Grade_Dashboard)
[![Gitter chat](https://badges.gitter.im/opencv-cvat/gitter.png)](https://gitter.im/opencv-cvat)
[![Coverage Status](https://coveralls.io/repos/github/openvinotoolkit/cvat/badge.svg?branch=develop)](https://coveralls.io/github/openvinotoolkit/cvat?branch=develop)
[![DOI](https://zenodo.org/badge/139156354.svg)](https://zenodo.org/badge/latestdoi/139156354)

CVAT is free, online, interactive video and image annotation
tool for computer vision. It is being used by our team to
annotate million of objects with different properties. Many UI
and UX decisions are based on feedbacks from professional data
annotation team. Try it online [cvat.org](https://cvat.org).

![CVAT screenshot](cvat/apps/documentation/static/documentation/images/cvat.jpg)

## Documentation

- [Installation guide](cvat/apps/documentation/installation.md)
- [User's guide](cvat/apps/documentation/user_guide.md)
- [Django REST API documentation](#rest-api)
- [Datumaro dataset framework](https://github.com/openvinotoolkit/datumaro/blob/develop/README.md)
- [Command line interface](utils/cli/)
- [XML annotation format](cvat/apps/documentation/xml_format.md)
- [AWS Deployment Guide](cvat/apps/documentation/AWS-Deployment-Guide.md)
- [Frequently asked questions](cvat/apps/documentation/faq.md)
- [Questions](#questions)

## Screencasts

- [Introduction](https://youtu.be/JERohTFp-NI)
- [Annotation mode](https://youtu.be/vH_639N67HI)
- [Interpolation of bounding boxes](https://youtu.be/Hc3oudNuDsY)
- [Interpolation of polygons](https://youtu.be/K4nis9lk92s)
- [Tag annotation video](https://youtu.be/62bI4mF-Xfk)
- [Attribute mode](https://youtu.be/iIkJsOkDzVA)
- [Segmentation mode](https://youtu.be/9Fe_GzMLo3E)
- [Tutorial for polygons](https://youtu.be/C7-r9lZbjBw)
- [Semi-automatic segmentation](https://youtu.be/9HszWP_qsRQ)

## Supported annotation formats

Format selection is possible after clicking on the Upload annotation and Dump
annotation buttons. [Datumaro](https://github.com/openvinotoolkit/datumaro)
dataset framework allows additional dataset transformations via its command
line tool and Python library.

For more information about supported formats look at the
[documentation](cvat/apps/dataset_manager/formats/README.md#formats).

| Annotation format                                                             | Import | Export |
| ----------------------------------------------------------------------------- | ------ | ------ |
| [CVAT for images](cvat/apps/documentation/xml_format.md#annotation)           | X      | X      |
| [CVAT for a video](cvat/apps/documentation/xml_format.md#interpolation)       | X      | X      |
| [Datumaro](https://github.com/openvinotoolkit/datumaro)                       |        | X      |
| [PASCAL VOC](http://host.robots.ox.ac.uk/pascal/VOC/)                         | X      | X      |
| Segmentation masks from [PASCAL VOC](http://host.robots.ox.ac.uk/pascal/VOC/) | X      | X      |
| [YOLO](https://pjreddie.com/darknet/yolo/)                                    | X      | X      |
| [MS COCO Object Detection](http://cocodataset.org/#format-data)               | X      | X      |
| [TFrecord](https://www.tensorflow.org/tutorials/load_data/tf_records)         | X      | X      |
| [MOT](https://motchallenge.net/)                                              | X      | X      |
| [LabelMe 3.0](http://labelme.csail.mit.edu/Release3.0)                        | X      | X      |
| [ImageNet](http://www.image-net.org)                                          | X      | X      |
| [CamVid](http://mi.eng.cam.ac.uk/research/projects/VideoRec/CamVid/)          | X      | X      |

## Deep learning serverless functions for automatic labeling

<!--lint disable maximum-line-length-->

| Name                                                                                                    | Type       | Framework  | CPU | GPU |
| ------------------------------------------------------------------------------------------------------- | ---------- | ---------- | --- | --- |
| [Deep Extreme Cut](/serverless/openvino/dextr/nuclio)                                                   | interactor | OpenVINO   | X   |     |
| [Faster RCNN](/serverless/openvino/omz/public/faster_rcnn_inception_v2_coco/nuclio)                     | detector   | OpenVINO   | X   |     |
| [Mask RCNN](/serverless/openvino/omz/public/mask_rcnn_inception_resnet_v2_atrous_coco/nuclio)           | detector   | OpenVINO   | X   |     |
| [YOLO v3](/serverless/openvino/omz/public/yolo-v3-tf/nuclio)                                            | detector   | OpenVINO   | X   |     |
| [Object reidentification](/serverless/openvino/omz/intel/person-reidentification-retail-300/nuclio)     | reid       | OpenVINO   | X   |     |
| [Semantic segmentation for ADAS](/serverless/openvino/omz/intel/semantic-segmentation-adas-0001/nuclio) | detector   | OpenVINO   | X   |     |
| [Text detection v4](/serverless/openvino/omz/intel/text-detection-0004/nuclio)                          | detector   | OpenVINO   | X   |     |
| [SiamMask](/serverless/pytorch/foolwood/siammask/nuclio)                                                | tracker    | PyTorch    | X   |     |
| [f-BRS](/serverless/pytorch/saic-vul/fbrs/nuclio)                                                       | interactor | PyTorch    | X   |     |
| [Inside-Outside Guidance](/serverless/pytorch/shiyinzhang/iog/nuclio)                                   | interactor | PyTorch    | X   |     |
| [Faster RCNN](/serverless/tensorflow/faster_rcnn_inception_v2_coco/nuclio)                              | detector   | TensorFlow | X   | X   |
<<<<<<< HEAD
| [Mask RCNN](/serverless/openvino/omz/public/mask_rcnn_inception_resnet_v2_atrous_coco/nuclio)           | detector   | OpenVINO   | X   |
| [YOLO v3](/serverless/openvino/omz/public/yolo-v3-tf/nuclio)                                            | detector   | OpenVINO   | X   |
| [Text detection v4](/serverless/openvino/omz/intel/text-detection-0004/nuclio)                          | detector   | OpenVINO   | X   |
| [Semantic segmentation for ADAS](/serverless/openvino/omz/intel/semantic-segmentation-adas-0001/nuclio) | detector   | OpenVINO   | X   |
| [Mask RCNN](/serverless/tensorflow/matterport/mask_rcnn/nuclio)                                         | detector   | TensorFlow | X   | X   |
| [Object reidentification](/serverless/openvino/omz/intel/person-reidentification-retail-300/nuclio)     | reid       | OpenVINO   | X   |
=======
| [Mask RCNN](/serverless/tensorflow/matterport/mask_rcnn/nuclio)                                         | detector   | TensorFlow | X   |     |

<!--lint enable maximum-line-length-->
>>>>>>> 897267cf

## Online demo: [cvat.org](https://cvat.org)

This is an online demo with the latest version of the annotation tool.
Try it online without local installation. Only own or assigned tasks
are visible to users.

Disabled features:

- [Analytics: management and monitoring of data annotation team](/components/analytics/README.md)

Limitations:

- No more than 10 tasks per user
- Uploaded data is limited to 500Mb

## Prebuilt Docker images

Prebuilt docker images for CVAT releases are available on Docker Hub:

- [cvat_server](https://hub.docker.com/r/openvino/cvat_server)
- [cvat_ui](https://hub.docker.com/r/openvino/cvat_ui)

## REST API

Automatically generated Swagger documentation for Django REST API is available
on `<cvat_origin>/api/swagger`(default: `localhost:8080/api/swagger`).

Swagger documentation is visiable on allowed hostes, Update environement
variable in docker-compose.yml file with cvat hosted machine IP or domain
name. Example - `ALLOWED_HOSTS: 'localhost, 127.0.0.1'`.

## LICENSE

Code released under the [MIT License](https://opensource.org/licenses/MIT).

This software uses LGPL licensed libraries from the [FFmpeg](https://www.ffmpeg.org) project.
The exact steps on how FFmpeg was configured and compiled can be found in the [Dockerfile](Dockerfile).

FFmpeg is an open source framework licensed under LGPL and GPL.
See [https://www.ffmpeg.org/legal.html](https://www.ffmpeg.org/legal.html). You are solely responsible
for determining if your use of FFmpeg requires any
additional licenses. Intel is not responsible for obtaining any
such licenses, nor liable for any licensing fees due in
connection with your use of FFmpeg.

## Questions

CVAT usage related questions or unclear concepts can be posted in our
[Gitter chat](https://gitter.im/opencv-cvat) for **quick replies** from
contributors and other users.

However, if you have a feature request or a bug report that can reproduced,
feel free to open an issue (with steps to reproduce the bug if it's a bug
report) on [GitHub\* issues](https://github.com/opencv/cvat/issues).

If you are not sure or just want to browse other users common questions,
[Gitter chat](https://gitter.im/opencv-cvat) is the way to go.

Other ways to ask questions and get our support:

- [\#cvat](https://stackoverflow.com/search?q=%23cvat) tag on StackOverflow\*
- [Forum on Intel Developer Zone](https://software.intel.com/en-us/forums/computer-vision)

## Links

- [Intel AI blog: New Computer Vision Tool Accelerates Annotation of Digital Images and Video](https://www.intel.ai/introducing-cvat)
- [Intel Software: Computer Vision Annotation Tool: A Universal Approach to Data Annotation](https://software.intel.com/en-us/articles/computer-vision-annotation-tool-a-universal-approach-to-data-annotation)
- [VentureBeat: Intel open-sources CVAT, a toolkit for data labeling](https://venturebeat.com/2019/03/05/intel-open-sources-cvat-a-toolkit-for-data-labeling/)

## Projects using CVAT

- [Onepanel](https://github.com/onepanelio/core) - Onepanel is an open source
  vision AI platform that fully integrates CVAT with scalable data processing
  and parallelized training pipelines.<|MERGE_RESOLUTION|>--- conflicted
+++ resolved
@@ -80,18 +80,9 @@
 | [f-BRS](/serverless/pytorch/saic-vul/fbrs/nuclio)                                                       | interactor | PyTorch    | X   |     |
 | [Inside-Outside Guidance](/serverless/pytorch/shiyinzhang/iog/nuclio)                                   | interactor | PyTorch    | X   |     |
 | [Faster RCNN](/serverless/tensorflow/faster_rcnn_inception_v2_coco/nuclio)                              | detector   | TensorFlow | X   | X   |
-<<<<<<< HEAD
-| [Mask RCNN](/serverless/openvino/omz/public/mask_rcnn_inception_resnet_v2_atrous_coco/nuclio)           | detector   | OpenVINO   | X   |
-| [YOLO v3](/serverless/openvino/omz/public/yolo-v3-tf/nuclio)                                            | detector   | OpenVINO   | X   |
-| [Text detection v4](/serverless/openvino/omz/intel/text-detection-0004/nuclio)                          | detector   | OpenVINO   | X   |
-| [Semantic segmentation for ADAS](/serverless/openvino/omz/intel/semantic-segmentation-adas-0001/nuclio) | detector   | OpenVINO   | X   |
 | [Mask RCNN](/serverless/tensorflow/matterport/mask_rcnn/nuclio)                                         | detector   | TensorFlow | X   | X   |
-| [Object reidentification](/serverless/openvino/omz/intel/person-reidentification-retail-300/nuclio)     | reid       | OpenVINO   | X   |
-=======
-| [Mask RCNN](/serverless/tensorflow/matterport/mask_rcnn/nuclio)                                         | detector   | TensorFlow | X   |     |
 
 <!--lint enable maximum-line-length-->
->>>>>>> 897267cf
 
 ## Online demo: [cvat.org](https://cvat.org)
 
