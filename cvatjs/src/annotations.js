/*
* Copyright (C) 2018 Intel Corporation
* SPDX-License-Identifier: MIT
*/

/* global
    require:false
*/

(() => {
    const serverProxy = require('./server-proxy');
    const ObjectState = require('./object-state');

    class Annotation {
        constructor(data, clientID, injection) {
            this.clientID = clientID;
            this.serverID = data.id;
            this.labelID = data.label_id;
            this.frame = data.frame;
            this.removed = false;
            this.lock = false;
            this.attributes = data.attributes.reduce((attributeAccumulator, attr) => {
                attributeAccumulator[attr.spec_id] = attr.value;
                return attributeAccumulator;
            }, {});
            this.taskLabels = injection.labels;
            this.appendDefaultAttributes();
        }

        appendDefaultAttributes() {
            const labelAttributes = this.taskLabels[this.labelID].attributes;
            for (const attribute of labelAttributes) {
                if (!(attribute.id in this.attributes)) {
                    this.attributes[attribute.id] = attribute.defaultValue;
                }
            }
        }
    }

    class Shape extends Annotation {
        constructor(data, clientID, color, injection) {
            super(data, clientID, injection);
            this.points = data.points;
            this.occluded = data.occluded;
            this.zOrder = data.z_order;
            this.group = data.group;
            this.color = color;
            this.shape = null;
        }

        // Method used to export data to the server
        toJSON() {
            return {
                occluded: this.occluded,
                z_order: this.zOrder,
                points: [...this.points],
                attributes: Object.keys(this.attributes).reduce((attributeAccumulator, attrId) => {
                    attributeAccumulator.push({
                        spec_id: attrId,
                        value: this.attributes[attrId],
                    });

                    return attributeAccumulator;
                }, []),
                id: this.serverID,
                frame: this.frame,
                label_id: this.labelID,
                group: this.group,
            };
        }

        // Method used for ObjectStates creating
        get(frame) {
            if (frame !== this.frame) {
                throw new window.cvat.exceptions.ScriptingError(
                    'Got frame is not equal to the frame of the shape',
                );
            }

            return {
                type: window.cvat.enums.ObjectType.SHAPE,
                shape: this.shape,
                clientID: this.clientID,
                occluded: this.occluded,
                lock: this.lock,
                zOrder: this.zOrder,
                points: [...this.points],
                attributes: Object.assign({}, this.attributes),
                label: this.taskLabels[this.labelID],
                group: this.group,
            };
        }

        save(frame, data) {
            if (frame !== this.frame) {
                throw new window.cvat.exceptions.ScriptingError(
                    'Got frame is not equal to the frame of the shape',
                );
            }

            const savedLabelID = this.labelID;
            const savedAttributes = this.attributes;
            const savedPoints = this.points;
            const savedOccluded = this.occluded;
            const savedZOrder = this.zOrder;
            const savedGroup = this.group;
            const savedColor = this.color;

            try {
                if (this.labelID !== data.labelID) {
                    if (!(data.label instanceof window.cvat.classes.Label)) {
                        throw new window.cvat.exceptions.ArgumentError(
                            `Expected Label instance, but got "${typeof (data.label.constructor.name)}"`,
                        );
                    }

                    this.labelID = data.label.id;
                    this.attributes = {};
                    this.appendDefaultAttributes();
                }

                if (JSON.stringify(this.attributes) !== JSON.stringify(data.attributes)) {
                    const labelAttributes = this.taskLabels[this.labelID]
                        .attributes.map(attr => `${attr.id}`);

                    for (const attrID of Object.keys(data.attributes)) {
                        if (labelAttributes.includes(attrID)) {
                            this.attributes[attrID] = data.attributes[attrID];
                        }
                    }
                }

                if (JSON.stringify(this.points) !== JSON.stringify(data.points)) {
                    const points = [];
                    if (!Array.isArray(data.points)) {
                        throw new window.cvat.exceptions.ArgumentError(
                            `Got invalid points type "${typeof (data.points.constructor.name)}". Array is expected`,
                        );
                    }

                    for (const coordinate of data.points) {
                        if (typeof (coordinate) !== 'number') {
                            throw new window.cvat.exceptions.ArgumentError(
                                `Got invalid point coordinate: "${coordinate}"`,
                            );
                        }

                        points.push(coordinate);
                    }

                    // truncate in frame size if it is need
                    this.points = points;
                }

                if (this.occluded !== data.occluded) {
                    if (typeof (data.occluded) !== 'boolean') {
                        throw new window.cvat.exceptions.ArgumentError(
                            `Expected boolean, but got ${data.occluded.constructor.name}`,
                        );
                    }

                    this.occluded = data.occluded;
                }

                if (this.zOrder !== data.zOrder) {
                    if (!Number.isInteger(data.zOrder)) {
                        throw new window.cvat.exceptions.ArgumentError(
                            `Expected integer, but got ${data.zOrder.constructor.name}`,
                        );
                    }

                    this.zOrder = data.zOrder;
                }

                if (this.group !== data.group) {
                    if (!Number.isInteger(data.group)) {
                        throw new window.cvat.exceptions.ArgumentError(
                            `Expected integer, but got ${data.group.constructor.name}`,
                        );
                    }

                    this.group = data.group;
                }

                if (this.color !== data.color) {
                    if (typeof (data.color) !== 'string') {
                        throw new window.cvat.exceptions.ArgumentError(
                            `Expected color represented by a string, but got ${data.color.constructor.name}`,
                        );
                    }

                    if (/^#[0-9A-F]{6}$/i.test(data.color)) {
                        throw new window.cvat.exceptions.ArgumentError(
                            `Got invalid color value: "${data.color}"`,
                        );
                    }

                    this.color = data.color;
                }

                data.label = this.taskLabels[this.labelID];
                data.points = [...this.points];
                data.occluded = this.occluded;
                data.zOrder = this.zOrder;
                data.group = this.group;
                data.color = this.color;
                data.lock = this.lock;

                if (this.removed) {
                    return null;
                }

                return data;
            } catch (exception) {
                // reverse all changes if any error
                this.labelID = savedLabelID;
                this.attributes = savedAttributes;
                this.points = savedPoints;
                this.occluded = savedOccluded;
                this.zOrder = savedZOrder;
                this.group = savedGroup;
                this.color = savedColor;

                throw exception;
            }
        }

        delete() {
            this.removed = true;
        }
    }

    class Track extends Annotation {
        constructor(data, clientID, color, injection) {
            super(data, clientID, injection);
            this.shapes = data.shapes.reduce((shapeAccumulator, value) => {
                shapeAccumulator[value.frame] = {
                    serverID: value.id,
                    occluded: value.occluded,
                    zOrder: value.z_order,
                    points: value.points,
                    id: value.id,
                    frame: value.frame,
                    outside: value.outside,
                    attributes: value.attributes.reduce((attributeAccumulator, attr) => {
                        attributeAccumulator[attr.spec_id] = attr.value;
                        return attributeAccumulator;
                    }, {}),
                };

                return shapeAccumulator;
            }, {});

            this.group = data.group;
            this.attributes = data.attributes.reduce((attributeAccumulator, attr) => {
                attributeAccumulator[attr.spec_id] = attr.value;
                return attributeAccumulator;
            }, {});
            this.color = color;
            this.shape = null;
        }

        // Method used to export data to the server
        toJSON() {
            return {
                occluded: this.occluded,
                z_order: this.zOrder,
                points: [...this.points],
                attributes: Object.keys(this.attributes).reduce((attributeAccumulator, attrId) => {
                    attributeAccumulator.push({
                        spec_id: attrId,
                        value: this.attributes[attrId],
                    });

                    return attributeAccumulator;
                }, []),

                id: this.serverID,
                frame: this.frame,
                label_id: this.labelID,
                group: this.group,
                shapes: Object.keys(this.shapes).reduce((shapesAccumulator, frame) => {
                    shapesAccumulator.push({
                        type: this.type,
                        occluded: this.shapes[frame].occluded,
                        z_order: this.shapes[frame].zOrder,
                        points: [...this.shapes[frame].points],
                        outside: [...this.shapes[frame].outside],
                        attributes: Object.keys(...this.shapes[frame].attributes)
                            .reduce((attributeAccumulator, attrId) => {
                                attributeAccumulator.push({
                                    spec_id: attrId,
                                    value: this.shapes[frame].attributes[attrId],
                                });

                                return attributeAccumulator;
                            }, []),
                        id: this.shapes[frame].serverID,
                        frame: +frame,
                    });

                    return shapesAccumulator;
                }, []),
            };
        }

        // Method used for ObjectStates creating
        get(targetFrame) {
            return Object.assign(
                {}, this.getPosition(targetFrame),
                {
                    attributes: this.getAttributes(targetFrame),
                    label: this.taskLabels[this.labelID],
                    group: this.group,
                    type: window.cvat.enums.ObjectType.TRACK,
                    shape: this.shape,
                    clientID: this.clientID,
                    lock: this.lock,
                },
            );
        }

        neighborsFrames(targetFrame) {
            const frames = Object.keys(this.shapes).map(frame => +frame);
            let lDiff = Number.MAX_SAFE_INTEGER;
            let rDiff = Number.MAX_SAFE_INTEGER;

            for (const frame of frames) {
                const diff = Math.abs(targetFrame - frame);
                if (frame <= targetFrame && diff < lDiff) {
                    lDiff = diff;
                } else if (diff < rDiff) {
                    rDiff = diff;
                }
            }

            const leftFrame = lDiff === Number.MAX_SAFE_INTEGER ? null : targetFrame - lDiff;
            const rightFrame = rDiff === Number.MAX_SAFE_INTEGER ? null : targetFrame + rDiff;

            return {
                leftFrame,
                rightFrame,
            };
        }

        getAttributes(targetFrame) {
            const result = {};

            // First of all copy all unmutable attributes
            for (const attrID in this.attributes) {
                if (Object.prototype.hasOwnProperty.call(this.attributes, attrID)) {
                    result[attrID] = this.attributes[attrID];
                }
            }

            // Secondly get latest mutable attributes up to target frame
            const frames = Object.keys(this.shapes).sort((a, b) => +a - +b);
            for (const frame of frames) {
                if (frame <= targetFrame) {
                    const { attributes } = this.shapes[frame];

                    for (const attrID in attributes) {
                        if (Object.prototype.hasOwnProperty.call(attributes, attrID)) {
                            result[attrID] = attributes[attrID];
                        }
                    }
                }
            }

            // Finally fill up remained attributes if they exist
            const labelAttributes = this.taskLabels[this.labelID].attributes;
            const defValuesByID = labelAttributes.reduce((accumulator, attr) => {
                accumulator[attr.id] = attr.defaultValue;
                return accumulator;
            }, {});

            for (const attrID of Object.keys(defValuesByID)) {
                if (!(attrID in result)) {
                    result[attrID] = defValuesByID[attrID];
                }
            }

            return result;
        }

<<<<<<< HEAD
        save(frame, data) {


            if (this.removed) {
                return null;
            }

            return data;
        }

        delete() {
            this.removed = true;
=======
        getPosition(targetFrame) {
            const {
                leftFrame,
                rightFrame,
            } = this.neighborsFrames(targetFrame);

            const rightPosition = Number.isInteger(rightFrame) ? this.shapes[rightFrame] : null;
            const leftPosition = Number.isInteger(leftFrame) ? this.shapes[leftFrame] : null;

            if (leftPosition && leftFrame === targetFrame) {
                return {
                    points: [...leftPosition.points],
                    occluded: leftPosition.occluded,
                    outside: leftPosition.outside,
                    zOrder: leftPosition.zOrder,
                };
            }

            if (rightPosition && leftPosition) {
                return this.interpolatePosition(
                    leftPosition,
                    rightPosition,
                    targetFrame,
                );
            }

            if (rightPosition) {
                return {
                    points: [...rightPosition.points],
                    occluded: rightPosition.occluded,
                    outside: true,
                    zOrder: 0,
                };
            }

            if (leftPosition) {
                return {
                    points: [...leftPosition.points],
                    occluded: leftPosition.occluded,
                    outside: leftPosition.outside,
                    zOrder: 0,
                };
            }

            throw new window.cvat.exceptions.ScriptingError(
                `No one neightbour frame found for the track with client ID: "${this.id}"`,
            );
>>>>>>> d15de7bc
        }
    }

    class Tag extends Annotation {
        constructor(data, clientID, injection) {
            super(data, clientID, injection);
        }

        // Method used to export data to the server
        toJSON() {
            // TODO: Tags support
            return {};
        }

        // Method used for ObjectStates creating
        get(frame) {
            if (frame !== this.frame) {
                throw new window.cvat.exceptions.ScriptingError(
                    'Got frame is not equal to the frame of the shape',
                );
            }

            // TODO: Tags support
        }

        save(frame, objectState) {

        }

        delete() {
            this.removed = true;
        }
    }

    class RectangleShape extends Shape {
        constructor(data, clientID, color, injection) {
            super(data, clientID, color, injection);
            this.shape = window.cvat.enums.ObjectShape.RECTANGLE;
        }
    }

    class PolyShape extends Shape {
        constructor(data, clientID, color, injection) {
            super(data, clientID, color, injection);
        }
    }

    class PolygonShape extends PolyShape {
        constructor(data, clientID, color, injection) {
            super(data, clientID, color, injection);
            this.shape = window.cvat.enums.ObjectShape.POLYGON;
        }
    }

    class PolylineShape extends PolyShape {
        constructor(data, clientID, color, injection) {
            super(data, clientID, color, injection);
            this.shape = window.cvat.enums.ObjectShape.POLYLINE;
        }
    }

    class PointsShape extends PolyShape {
        constructor(data, clientID, color, injection) {
            super(data, clientID, color, injection);
            this.shape = window.cvat.enums.ObjectShape.POINTS;
        }
    }

    class RectangleTrack extends Track {
        constructor(data, clientID, color, injection) {
            super(data, clientID, color, injection);
            this.shape = window.cvat.enums.ObjectShape.RECTANGLE;
        }

        interpolatePosition(leftPosition, rightPosition, targetFrame) {
            const offset = (targetFrame - leftPosition.frame) / (
                rightPosition.frame - leftPosition.frame);
            const positionOffset = [
                rightPosition.points[0] - leftPosition.points[0],
                rightPosition.points[1] - leftPosition.points[1],
                rightPosition.points[2] - leftPosition.points[2],
                rightPosition.points[3] - leftPosition.points[3],
            ];

            return { // xtl, ytl, xbr, ybr
                points: [
                    leftPosition.points[0] + positionOffset[0] * offset,
                    leftPosition.points[1] + positionOffset[1] * offset,
                    leftPosition.points[2] + positionOffset[2] * offset,
                    leftPosition.points[3] + positionOffset[3] * offset,
                ],
                occluded: leftPosition.occluded,
                outside: leftPosition.outside,
                zOrder: leftPosition.zOrder,
            };
        }
    }

    class PolyTrack extends Track {
        constructor(data, clientID, color, injection) {
            super(data, clientID, color, injection);
        }

        interpolatePosition(leftPosition, rightPosition, targetFrame) {
            function findBox(points) {
                let xmin = Number.MAX_SAFE_INTEGER;
                let ymin = Number.MAX_SAFE_INTEGER;
                let xmax = Number.MIN_SAFE_INTEGER;
                let ymax = Number.MIN_SAFE_INTEGER;

                for (let i = 0; i < points.length; i += 2) {
                    if (points[i] < xmin) xmin = points[i];
                    if (points[i + 1] < ymin) ymin = points[i + 1];
                    if (points[i] > xmax) xmax = points[i];
                    if (points[i + 1] > ymax) ymax = points[i + 1];
                }

                return {
                    xmin,
                    ymin,
                    xmax,
                    ymax,
                };
            }

            function normalize(points, box) {
                const normalized = [];
                const width = box.xmax - box.xmin;
                const height = box.ymax - box.ymin;

                for (let i = 0; i < points.length; i += 2) {
                    normalized.push(
                        (points[i] - box.xmin) / width,
                        (points[i + 1] - box.ymin) / height,
                    );
                }

                return normalized;
            }

            function denormalize(points, box) {
                const denormalized = [];
                const width = box.xmax - box.xmin;
                const height = box.ymax - box.ymin;

                for (let i = 0; i < points.length; i += 2) {
                    denormalized.push(
                        points[i] * width + box.xmin,
                        points[i + 1] * height + box.ymin,
                    );
                }

                return denormalized;
            }

            function toPoints(array) {
                const points = [];
                for (let i = 0; i < array.length; i += 2) {
                    points.push({
                        x: array[i],
                        y: array[i + 1],
                    });
                }

                return points;
            }

            function toArray(points) {
                const array = [];
                for (const point of points) {
                    array.push(point.x, point.y);
                }

                return array;
            }

            function computeDistances(source, target) {
                const distances = {};
                for (let i = 0; i < source.length; i++) {
                    distances[i] = distances[i] || {};
                    for (let j = 0; j < target.length; j++) {
                        const dx = source[i].x - target[j].x;
                        const dy = source[i].y - target[j].y;

                        distances[i][j] = Math.sqrt(Math.pow(dx, 2) + Math.pow(dy, 2));
                    }
                }

                return distances;
            }

            function truncateByThreshold(mapping, threshold) {
                for (const key of Object.keys(mapping)) {
                    if (mapping[key].distance > threshold) {
                        delete mapping[key];
                    }
                }
            }

            // https://en.wikipedia.org/wiki/Stable_marriage_problem
            // TODO: One of important part of the algorithm is to correctly match
            // "corner" points. Thus it is possible for each of such point calculate
            // a descriptor (d) and use (x, y, d) to calculate the distance. One more
            // idea is to be sure that order or matched points is preserved. For example,
            // if p1 matches q1 and p2 matches q2 and between p1 and p2 we don't have any
            // points thus we should not have points between q1 and q2 as well.
            function stableMarriageProblem(men, women, distances) {
                const menPreferences = {};
                for (const man of men) {
                    menPreferences[man] = women.concat()
                        .sort((w1, w2) => distances[man][w1] - distances[man][w2]);
                }

                // Start alghoritm with max N^2 complexity
                const womenMaybe = {}; // id woman:id man,distance
                const menBusy = {}; // id man:boolean
                let prefIndex = 0;

                // While there is at least one free man
                while (Object.values(menBusy).length !== men.length) {
                    // Every man makes offer to the best woman
                    for (const man of men) {
                        // The man have already found a woman
                        if (menBusy[man]) {
                            continue;
                        }

                        const woman = menPreferences[man][prefIndex];
                        const distance = distances[man][woman];

                        // A women chooses the best offer and says "maybe"
                        if (woman in womenMaybe && womenMaybe[woman].distance > distance) {
                            // A woman got better offer
                            const prevChoice = womenMaybe[woman].value;
                            delete womenMaybe[woman];
                            delete menBusy[prevChoice];
                        }

                        if (!(woman in womenMaybe)) {
                            womenMaybe[woman] = {
                                value: man,
                                distance,
                            };

                            menBusy[man] = true;
                        }
                    }

                    prefIndex++;
                }

                const result = {};
                for (const woman of Object.keys(womenMaybe)) {
                    result[womenMaybe[woman].value] = {
                        value: woman,
                        distance: womenMaybe[woman].distance,
                    };
                }

                return result;
            }

            function getMapping(source, target) {
                function sumEdges(points) {
                    let result = 0;
                    for (let i = 1; i < points.length; i += 2) {
                        const distance = Math.sqrt(Math.pow(points[i].x - points[i - 1].x, 2)
                            + Math.pow(points[i].y - points[i - 1].y, 2));
                        result += distance;
                    }

                    // Corner case when work with one point
                    // Mapping in this case can't be wrong
                    if (!result) {
                        return Number.MAX_SAFE_INTEGER;
                    }

                    return result;
                }

                function computeDeviation(points, average) {
                    let result = 0;
                    for (let i = 1; i < points.length; i += 2) {
                        const distance = Math.sqrt(Math.pow(points[i].x - points[i - 1].x, 2)
                            + Math.pow(points[i].y - points[i - 1].y, 2));
                        result += Math.pow(distance - average, 2);
                    }

                    return result;
                }

                const processedSource = [];
                const processedTarget = [];

                const distances = computeDistances(source, target);
                const mapping = stableMarriageProblem(Array.from(source.keys()),
                    Array.from(target.keys()), distances);

                const average = (sumEdges(target)
                    + sumEdges(source)) / (target.length + source.length);
                const meanSquareDeviation = Math.sqrt((computeDeviation(source, average)
                    + computeDeviation(target, average)) / (source.length + target.length));
                const threshold = average + 3 * meanSquareDeviation; // 3 sigma rule
                truncateByThreshold(mapping, threshold);
                for (const key of Object.keys(mapping)) {
                    mapping[key] = mapping[key].value;
                }

                // const receivingOrder = Object.keys(mapping).map(x => +x).sort((a,b) => a - b);
                const receivingOrder = this.appendMapping(mapping, source, target);

                for (const pointIdx of receivingOrder) {
                    processedSource.push(source[pointIdx]);
                    processedTarget.push(target[mapping[pointIdx]]);
                }

                return [processedSource, processedTarget];
            }

            let leftBox = findBox(leftPosition.points);
            let rightBox = findBox(rightPosition.points);

            // Sometimes (if shape has one point or shape is line),
            // We can get box with zero area
            // Next computation will be with NaN in this case
            // We have to prevent it
            const delta = 1;
            if (leftBox.xmax - leftBox.xmin < delta || rightBox.ymax - rightBox.ymin < delta) {
                leftBox = {
                    xmin: 0,
                    xmax: 1024, // TODO: Get actual image size
                    ymin: 0,
                    ymax: 768,
                };

                rightBox = leftBox;
            }

            const leftPoints = toPoints(normalize(leftPosition.points, leftBox));
            const rightPoints = toPoints(normalize(rightPosition.points, rightBox));

            let newLeftPoints = [];
            let newRightPoints = [];
            if (leftPoints.length > rightPoints.length) {
                const [
                    processedRight,
                    processedLeft,
                ] = getMapping.call(this, rightPoints, leftPoints);
                newLeftPoints = processedLeft;
                newRightPoints = processedRight;
            } else {
                const [
                    processedLeft,
                    processedRight,
                ] = getMapping.call(this, leftPoints, rightPoints);
                newLeftPoints = processedLeft;
                newRightPoints = processedRight;
            }

            const absoluteLeftPoints = denormalize(toArray(newLeftPoints), leftBox);
            const absoluteRightPoints = denormalize(toArray(newRightPoints), rightBox);

            const offset = (targetFrame - leftPosition.frame) / (
                rightPosition.frame - leftPosition.frame);

            const interpolation = [];
            for (let i = 0; i < absoluteLeftPoints.length; i++) {
                interpolation.push(absoluteLeftPoints[i] + (
                    absoluteRightPoints[i] - absoluteLeftPoints[i]) * offset);
            }

            return {
                points: interpolation,
                occluded: leftPosition.occluded,
                outside: leftPosition.outside,
                zOrder: leftPosition.zOrder,
            };
        }

        // mapping is predicted order of points sourse_idx:target_idx
        // some points from source and target can absent in mapping
        // source, target - arrays of points. Target array size >= sourse array size
        appendMapping(mapping, source, target) {
            const targetMatched = Object.values(mapping).map(x => +x);
            const sourceMatched = Object.keys(mapping).map(x => +x);
            const orderForReceive = [];

            function findNeighbors(point) {
                let prev = point;
                let next = point;

                if (!targetMatched.length) {
                    // Prevent infinity loop
                    throw window.cvat.exceptions.ScriptingError('Interpolation mapping is empty');
                }

                while (!targetMatched.includes(prev)) {
                    prev--;
                    if (prev < 0) {
                        prev = target.length - 1;
                    }
                }

                while (!targetMatched.includes(next)) {
                    next++;
                    if (next >= target.length) {
                        next = 0;
                    }
                }

                return [prev, next];
            }

            function computeOffset(point, prev, next) {
                const pathPoints = [];

                while (prev !== next) {
                    pathPoints.push(target[prev]);
                    prev++;
                    if (prev >= target.length) {
                        prev = 0;
                    }
                }
                pathPoints.push(target[next]);

                let curveLength = 0;
                let offset = 0;
                let iCrossed = false;
                for (let k = 1; k < pathPoints.length; k++) {
                    const p1 = pathPoints[k];
                    const p2 = pathPoints[k - 1];
                    const distance = Math.sqrt(Math.pow(p1.x - p2.x, 2) + Math.pow(p1.y - p2.y, 2));

                    if (!iCrossed) {
                        offset += distance;
                    }
                    curveLength += distance;
                    if (target[point] === pathPoints[k]) {
                        iCrossed = true;
                    }
                }

                if (!curveLength) {
                    return 0;
                }

                return offset / curveLength;
            }

            for (let i = 0; i < target.length; i++) {
                const index = targetMatched.indexOf(i);
                if (index === -1) {
                    // We have to find a neighbours which have been mapped
                    const [prev, next] = findNeighbors(i);

                    // Now compute edge offset
                    const offset = computeOffset(i, prev, next);

                    // Get point between two neighbors points
                    const prevPoint = target[prev];
                    const nextPoint = target[next];
                    const autoPoint = {
                        x: prevPoint.x + (nextPoint.x - prevPoint.x) * offset,
                        y: prevPoint.y + (nextPoint.y - prevPoint.y) * offset,
                    };

                    // Put it into matched
                    source.push(autoPoint);
                    mapping[source.length - 1] = i;
                    orderForReceive.push(source.length - 1);
                } else {
                    orderForReceive.push(sourceMatched[index]);
                }
            }

            return orderForReceive;
        }
    }

    class PolygonTrack extends PolyTrack {
        constructor(data, clientID, color, injection) {
            super(data, clientID, color, injection);
            this.shape = window.cvat.enums.ObjectShape.POLYGON;
        }
    }

    class PolylineTrack extends PolyTrack {
        constructor(data, clientID, color, injection) {
            super(data, clientID, color, injection);
            this.shape = window.cvat.enums.ObjectShape.POLYLINE;
        }

        appendMapping(leftRightMapping, leftPoints, rightPoints) {
            // TODO after checking how it works with polygons
        }
    }

    class PointsTrack extends PolyTrack {
        constructor(data, clientID, color, injection) {
            super(data, clientID, color, injection);
            this.shape = window.cvat.enums.ObjectShape.POINTS;
        }
    }

    const colors = [
        '#0066FF', '#AF593E', '#01A368', '#FF861F', '#ED0A3F', '#FF3F34', '#76D7EA',
        '#8359A3', '#FBE870', '#C5E17A', '#03BB85', '#FFDF00', '#8B8680', '#0A6B0D',
        '#8FD8D8', '#A36F40', '#F653A6', '#CA3435', '#FFCBA4', '#FF99CC', '#FA9D5A',
        '#FFAE42', '#A78B00', '#788193', '#514E49', '#1164B4', '#F4FA9F', '#FED8B1',
        '#C32148', '#01796F', '#E90067', '#FF91A4', '#404E5A', '#6CDAE7', '#FFC1CC',
        '#006A93', '#867200', '#E2B631', '#6EEB6E', '#FFC800', '#CC99BA', '#FF007C',
        '#BC6CAC', '#DCCCD7', '#EBE1C2', '#A6AAAE', '#B99685', '#0086A7', '#5E4330',
        '#C8A2C8', '#708EB3', '#BC8777', '#B2592D', '#497E48', '#6A2963', '#E6335F',
        '#00755E', '#B5A895', '#0048ba', '#EED9C4', '#C88A65', '#FF6E4A', '#87421F',
        '#B2BEB5', '#926F5B', '#00B9FB', '#6456B7', '#DB5079', '#C62D42', '#FA9C44',
        '#DA8A67', '#FD7C6E', '#93CCEA', '#FCF686', '#503E32', '#FF5470', '#9DE093',
        '#FF7A00', '#4F69C6', '#A50B5E', '#F0E68C', '#FDFF00', '#F091A9', '#FFFF66',
        '#6F9940', '#FC74FD', '#652DC1', '#D6AEDD', '#EE34D2', '#BB3385', '#6B3FA0',
        '#33CC99', '#FFDB00', '#87FF2A', '#6EEB6E', '#FFC800', '#CC99BA', '#7A89B8',
        '#006A93', '#867200', '#E2B631', '#D9D6CF',
    ];


    class Collection {
        constructor(labels) {
            this.labels = labels.reduce((labelAccumulator, label) => {
                labelAccumulator[label.id] = label;
                return labelAccumulator;
            }, {});

            this.empty();
        }

        import(data) {
            this.empty();
            const injection = {
                labels: this.labels,
            };

            function shapeFactory(shapeData, clientID) {
                const { type } = shapeData;
                const color = colors[clientID % colors.length];
                let shapeModel = null;
                switch (type) {
                case 'rectangle':
                    shapeModel = new RectangleShape(shapeData, clientID, color, injection);
                    break;
                case 'polygon':
                    shapeModel = new PolygonShape(shapeData, clientID, color, injection);
                    break;
                case 'polyline':
                    shapeModel = new PolylineShape(shapeData, clientID, color, injection);
                    break;
                case 'points':
                    shapeModel = new PointsShape(shapeData, clientID, color, injection);
                    break;
                default:
                    throw new window.cvat.exceptions.DataError(
                        `An unexpected type of shape "${type}"`,
                    );
                }

                return shapeModel;
            }


            function trackFactory(trackData, clientID) {
                if (trackData.shapes.length) {
                    const { type } = trackData.shapes[0];
                    const color = colors[clientID % colors.length];


                    let trackModel = null;
                    switch (type) {
                    case 'rectangle':
                        trackModel = new RectangleTrack(trackData, clientID, color, injection);
                        break;
                    case 'polygon':
                        trackModel = new PolygonTrack(trackData, clientID, color, injection);
                        break;
                    case 'polyline':
                        trackModel = new PolylineTrack(trackData, clientID, color, injection);
                        break;
                    case 'points':
                        trackModel = new PointsTrack(trackData, clientID, color, injection);
                        break;
                    default:
                        throw new window.cvat.exceptions.DataError(
                            `An unexpected type of track "${type}"`,
                        );
                    }

                    return trackModel;
                }

                console.warn('The track without any shapes had been found. It was ignored.');
                return null;
            }

            for (const tag of data.tags) {
                const clientID = ++this.count;
                const tagModel = new Tag(tag, clientID, injection);
                this.tags[tagModel.frame] = this.tags[tagModel.frame] || [];
                this.tags[tagModel.frame].push(tagModel);
                this.objects[clientID] = tagModel;
            }

            for (const shape of data.shapes) {
                const clientID = ++this.count;
                const shapeModel = shapeFactory(shape, clientID);
                this.shapes[shapeModel.frame] = this.shapes[shapeModel.frame] || [];
                this.shapes[shapeModel.frame].push(shapeModel);
                this.objects[clientID] = shapeModel;
            }

            for (const track of data.tracks) {
                const clientID = ++this.count;
                const trackModel = trackFactory(track, clientID);
                // The function can return null if track doesn't have any shapes.
                // In this case a corresponded message will be sent to the console
                if (trackModel) {
                    this.tracks.push(trackModel);
                    this.objects[clientID] = trackModel;
                }
            }
        }

        export() {
            const data = {
                tracks: Object.values(this.tracks).reduce((accumulator, value) => {
                    accumulator.push(...value);
                    return accumulator;
                }, []).map(track => track.toJSON()),
                shapes: this.shapes.map(shape => shape.toJSON()),
                tags: this.shapes.map(tag => tag.toJSON()),
            };

            return data;
        }

        empty() {
            this.shapes = {};
            this.tags = {};
            this.tracks = [];
            this.objects = {}; // by id
            this.count = 0;
        }

        get(frame) {
            const { tracks } = this;
            const shapes = this.shapes[frame] || [];
            const tags = this.tags[frame] || [];

            const objects = tracks.concat(shapes).concat(tags).filter(object => !object.removed);
            const states = objects.map(object => object.get(frame));

            // filtering here

            const objectStates = [];
            for (let i = 0; i < objects.length; i++) {
                const state = states[i];
                const object = objects[i];
                const objectState = new ObjectState(state);

                // Rewrite default implementations of save/delete
                objectState.save.implementation = object.save.bind(object, frame, objectState);
                objectState.delete.implementation = object.delete.bind(object);

                objectStates.push(objectState);
            }

            return objectStates;
        }
    }

    const jobCache = {};
    const taskCache = {};

    async function getJobAnnotations(job, frame, filter) {
        if (!(job.id in jobCache)) {
            const rawAnnotations = await serverProxy.annotations.getJobAnnotations(job.id);
            jobCache[job.id] = new Collection(job.task.labels);
            jobCache[job.id].import(rawAnnotations);
        }

        return jobCache[job.id].get(frame, filter);
    }

    async function getTaskAnnotations(task, frame, filter) {
        if (!(task.id in jobCache)) {
            const rawAnnotations = await serverProxy.annotations.getTaskAnnotations(task.id);
            taskCache[task.id] = new Collection(task.labels);
            taskCache[task.id].import(rawAnnotations);
        }

        return taskCache[task.id].get(frame, filter);
    }

    module.exports = {
        getJobAnnotations,
        getTaskAnnotations,
    };
})();<|MERGE_RESOLUTION|>--- conflicted
+++ resolved
@@ -383,7 +383,6 @@
             return result;
         }
 
-<<<<<<< HEAD
         save(frame, data) {
 
 
@@ -396,7 +395,8 @@
 
         delete() {
             this.removed = true;
-=======
+        }
+
         getPosition(targetFrame) {
             const {
                 leftFrame,
@@ -444,7 +444,6 @@
             throw new window.cvat.exceptions.ScriptingError(
                 `No one neightbour frame found for the track with client ID: "${this.id}"`,
             );
->>>>>>> d15de7bc
         }
     }
 
