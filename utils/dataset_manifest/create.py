--- conflicted
+++ resolved
@@ -14,19 +14,12 @@
 from tqdm import tqdm
 
 if __name__ == "__main__":
-<<<<<<< HEAD
+    # fix types.py import
     base_dir = os.path.dirname(os.path.dirname(os.path.abspath(__file__)))
     sys.path.append(base_dir)
 
 from dataset_manifest.core import ImageManifestManager, VideoManifestManager
 from dataset_manifest.utils import SortingMethod, find_related_images, is_image, is_video
-=======
-    # fix types.py import
-    base_dir = os.path.dirname(os.path.dirname(os.path.abspath(__file__)))
-    sys.path.append(base_dir)
-
-from dataset_manifest.utils import SortingMethod, detect_related_images, is_image, is_video
->>>>>>> 0e789ecc
 
 
 def get_args():
