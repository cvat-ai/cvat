# Copyright (C) 2021 Intel Corporation
#
# SPDX-License-Identifier: MIT

import av
import json
import os
from abc import ABC, abstractmethod, abstractproperty
from collections import OrderedDict
from contextlib import closing
from PIL import Image
from .utils import md5_hash, rotate_image

class VideoStreamReader:
    def __init__(self, source_path):
        self.source_path = source_path
        self._key_frames = OrderedDict()
        self.frames = 0

        with closing(av.open(self.source_path, mode='r')) as container:
            self.width, self.height = self._get_frame_size(container)

    @staticmethod
    def _get_video_stream(container):
        video_stream = next(stream for stream in container.streams if stream.type == 'video')
        video_stream.thread_type = 'AUTO'
        return video_stream

    @staticmethod
    def _get_frame_size(container):
        video_stream = VideoStreamReader._get_video_stream(container)
        for packet in container.demux(video_stream):
            for frame in packet.decode():
                if video_stream.metadata.get('rotate'):
                    frame = av.VideoFrame().from_ndarray(
                        rotate_image(
                            frame.to_ndarray(format='bgr24'),
                            360 - int(container.streams.video[0].metadata.get('rotate')),
                        ),
                        format ='bgr24',
                    )
                return frame.width, frame.height

    def check_type_first_frame(self):
        with closing(av.open(self.source_path, mode='r')) as container:
            video_stream = self._get_video_stream(container)

            for packet in container.demux(video_stream):
                for frame in packet.decode():
                    if not frame.pict_type.name == 'I':
                        raise Exception('First frame is not key frame')
                    return

    def check_video_timestamps_sequences(self):
        with closing(av.open(self.source_path, mode='r')) as container:
            video_stream = self._get_video_stream(container)

            frame_pts = -1
            frame_dts = -1
            for packet in container.demux(video_stream):
                for frame in packet.decode():

                    if None not in {frame.pts, frame_pts} and frame.pts <= frame_pts:
                        raise Exception('Invalid pts sequences')

                    if None not in {frame.dts, frame_dts} and frame.dts <= frame_dts:
                        raise Exception('Invalid dts sequences')

                    frame_pts, frame_dts = frame.pts, frame.dts

    def rough_estimate_frames_ratio(self, upper_bound):
        analyzed_frames_number, key_frames_number = 0, 0
        _processing_end = False

        with closing(av.open(self.source_path, mode='r')) as container:
            video_stream = self._get_video_stream(container)
            for packet in container.demux(video_stream):
                for frame in packet.decode():
                    if frame.key_frame:
                        key_frames_number += 1
                    analyzed_frames_number += 1
                    if upper_bound == analyzed_frames_number:
                        _processing_end = True
                        break
                if _processing_end:
                    break
        # In our case no videos with non-key first frame, so 1 key frame is guaranteed
        return analyzed_frames_number // key_frames_number

    def validate_frames_ratio(self, chunk_size):
        upper_bound = 3 * chunk_size
        ratio = self.rough_estimate_frames_ratio(upper_bound + 1)
        assert ratio < upper_bound, 'Too few keyframes'

    def get_size(self):
        return self.frames

    @property
    def frame_sizes(self):
        return (self.width, self.height)

    def validate_key_frame(self, container, video_stream, key_frame):
        for packet in container.demux(video_stream):
            for frame in packet.decode():
                if md5_hash(frame) != key_frame[1]['md5'] or frame.pts != key_frame[1]['pts']:
                    self._key_frames.pop(key_frame[0])
                return

    def validate_seek_key_frames(self):
        with closing(av.open(self.source_path, mode='r')) as container:
            video_stream = self._get_video_stream(container)

            key_frames_copy = self._key_frames.copy()

            for key_frame in key_frames_copy.items():
                container.seek(offset=key_frame[1]['pts'], stream=video_stream)
                self.validate_key_frame(container, video_stream, key_frame)

    def save_key_frames(self):
        with closing(av.open(self.source_path, mode='r')) as container:
            video_stream = self._get_video_stream(container)
            frame_number = 0

            for packet in container.demux(video_stream):
                for frame in packet.decode():
                    if frame.key_frame:
                        self._key_frames[frame_number] = {
                            'pts': frame.pts,
                            'md5': md5_hash(frame),
                        }
                    frame_number += 1
            self.frames = frame_number

    @property
    def key_frames(self):
        return self._key_frames

    def __len__(self):
        return len(self._key_frames)

    #TODO: need to change it in future
    def __iter__(self):
        for idx, key_frame in self._key_frames.items():
            yield (idx, key_frame['pts'], key_frame['md5'])


class DatasetImagesReader:
    def __init__(self, sources, meta=None, is_sorted=True, use_image_hash=False, *args, **kwargs):
        self._sources = sources if is_sorted else sorted(sources)
        self._meta = meta
        self._content = []
        self._data_dir = kwargs.get('data_dir', None)
        self._use_image_hash = use_image_hash

    def __iter__(self):
        for image in self._sources:
            img = Image.open(image, mode='r')
            img_name = os.path.relpath(image, self._data_dir) if self._data_dir \
                else os.path.basename(image)
            name, extension = os.path.splitext(img_name)
            image_properties = {
                'name': name,
                'extension': extension,
                'width': img.width,
                'height': img.height,
            }
            if self._meta and img_name in self._meta:
                image_properties['meta'] = self._meta[img_name]
            if self._use_image_hash:
                image_properties['checksum'] = md5_hash(img)
            yield image_properties

    def create(self):
        for item in self:
            self._content.append(item)

    @property
    def content(self):
        return self._content

class _Manifest:
    FILE_NAME = 'manifest.jsonl'
    VERSION = '1.1'

    def __init__(self, path, is_created=False):
        assert path, 'A path to manifest file not found'
        self._path = os.path.join(path, self.FILE_NAME) if os.path.isdir(path) else path
        self._is_created = is_created

    @property
    def path(self):
        return self._path

    @property
    def is_created(self):
        return self._is_created

    @is_created.setter
    def is_created(self, value):
        assert isinstance(value, bool)
        self._is_created = value

# Needed for faster iteration over the manifest file, will be generated to work inside CVAT
# and will not be generated when manually creating a manifest
class _Index:
    FILE_NAME = 'index.json'

    def __init__(self, path):
        assert path and os.path.isdir(path), 'No index directory path'
        self._path = os.path.join(path, self.FILE_NAME)
        self._index = {}

    @property
    def path(self):
        return self._path

    def dump(self):
        with open(self._path, 'w') as index_file:
            json.dump(self._index, index_file,  separators=(',', ':'))

    def load(self):
        with open(self._path, 'r') as index_file:
            self._index = json.load(index_file,
                object_hook=lambda d: {int(k): v for k, v in d.items()})

    def remove(self):
        os.remove(self._path)

    def create(self, manifest, skip):
        assert os.path.exists(manifest), 'A manifest file not exists, index cannot be created'
        with open(manifest, 'r+') as manifest_file:
            while skip:
                manifest_file.readline()
                skip -= 1
            image_number = 0
            position = manifest_file.tell()
            line = manifest_file.readline()
            while line:
                if line.strip():
                    self._index[image_number] = position
                    image_number += 1
                    position = manifest_file.tell()
                line = manifest_file.readline()

    def partial_update(self, manifest, number):
        assert os.path.exists(manifest), 'A manifest file not exists, index cannot be updated'
        with open(manifest, 'r+') as manifest_file:
            manifest_file.seek(self._index[number])
            line = manifest_file.readline()
            while line:
                if line.strip():
                    self._index[number] = manifest_file.tell()
                    number += 1
                line = manifest_file.readline()

    def __getitem__(self, number):
        assert 0 <= number < len(self), \
            'A invalid index number: {}\nMax: {}'.format(number, len(self))
        return self._index[number]

    def __len__(self):
        return len(self._index)

class _ManifestManager(ABC):
    BASE_INFORMATION = {
        'version' : 1,
        'type': 2,
    }
    def __init__(self, path, *args, **kwargs):
        self._manifest = _Manifest(path)
        self._index = _Index(os.path.dirname(self._manifest.path))

    def _parse_line(self, line):
        """ Getting a random line from the manifest file """
        with open(self._manifest.path, 'r') as manifest_file:
            if isinstance(line, str):
                assert line in self.BASE_INFORMATION.keys(), \
                    'An attempt to get non-existent information from the manifest'
                for _ in range(self.BASE_INFORMATION[line]):
                    fline = manifest_file.readline()
                return json.loads(fline)[line]
            else:
                assert self._index, 'No prepared index'
                offset = self._index[line]
                manifest_file.seek(offset)
                properties = manifest_file.readline()
                return json.loads(properties)

    def init_index(self):
        if os.path.exists(self._index.path):
            self._index.load()
        else:
            self._index.create(self._manifest.path, 3 if self._manifest.TYPE == 'video' else 2)
            self._index.dump()

    def reset_index(self):
<<<<<<< HEAD
        self._index = _Index(os.path.dirname(self._manifest.path))
        if os.path.exists(self._index.path):
            self._index.remove()

=======
        if os.path.exists(self._index.path):
            self._index.remove()

    def set_index(self):
        self.reset_index()
        self.init_index()

>>>>>>> dd32ee71
    @abstractmethod
    def create(self, content, **kwargs):
        pass

    @abstractmethod
    def partial_update(self, number, properties):
        pass

    def __iter__(self):
        with open(self._manifest.path, 'r') as manifest_file:
            manifest_file.seek(self._index[0])
            image_number = 0
            line = manifest_file.readline()
            while line:
                if not line.strip():
                    continue
                yield (image_number, json.loads(line))
                image_number += 1
                line = manifest_file.readline()

    @property
    def manifest(self):
        return self._manifest

    def __len__(self):
        if hasattr(self, '_index'):
            return len(self._index)
        else:
            return None

    def __getitem__(self, item):
        return self._parse_line(item)

    @property
    def index(self):
        return self._index

    @abstractproperty
    def data(self):
        pass

    @abstractmethod
    def get_subset(self, subset_names):
        pass

class VideoManifestManager(_ManifestManager):
    def __init__(self, manifest_path):
        super().__init__(manifest_path)
        setattr(self._manifest, 'TYPE', 'video')
        self.BASE_INFORMATION['properties'] = 3

    def create(self, content, **kwargs):
        """ Creating and saving a manifest file """
        with open(self._manifest.path, 'w') as manifest_file:
            base_info = {
                'version': self._manifest.VERSION,
                'type': self._manifest.TYPE,
                'properties': {
                    'name': os.path.basename(content.source_path),
                    'resolution': content.frame_sizes,
                    'length': content.get_size(),
                },
            }
            for key, value in base_info.items():
                json_item = json.dumps({key: value}, separators=(',', ':'))
                manifest_file.write(f'{json_item}\n')

            for item in content:
                json_item = json.dumps({
                    'number': item[0],
                    'pts': item[1],
                    'checksum': item[2]
                }, separators=(',', ':'))
                manifest_file.write(f"{json_item}\n")
        self._manifest.is_created = True

    def partial_update(self, number, properties):
        pass

    @staticmethod
    def prepare_meta(media_file, upload_dir=None, chunk_size=36, force=False):
        source_path = os.path.join(upload_dir, media_file) if upload_dir else media_file
        meta_info = VideoStreamReader(source_path=source_path)
        meta_info.check_type_first_frame()
        try:
            meta_info.validate_frames_ratio(chunk_size)
        except AssertionError:
            if not force:
                raise
        meta_info.check_video_timestamps_sequences()
        meta_info.save_key_frames()
        meta_info.validate_seek_key_frames()
        return meta_info

    @property
    def video_name(self):
        return self['properties']['name']

    @property
    def video_resolution(self):
        return self['properties']['resolution']

    @property
    def video_length(self):
        return self['properties']['length']

    @property
    def data(self):
        return (self.video_name)

    def get_subset(self, subset_names):
        raise NotImplementedError()

#TODO: add generic manifest structure file validation
class ManifestValidator:
    def validate_base_info(self):
        with open(self._manifest.path, 'r') as manifest_file:
            assert self._manifest.VERSION != json.loads(manifest_file.readline())['version']
            assert self._manifest.TYPE != json.loads(manifest_file.readline())['type']

class VideoManifestValidator(VideoManifestManager):
    def __init__(self, source_path, manifest_path):
        self.source_path = source_path
        super().__init__(manifest_path)

    @staticmethod
    def _get_video_stream(container):
        video_stream = next(stream for stream in container.streams if stream.type == 'video')
        video_stream.thread_type = 'AUTO'
        return video_stream

    def validate_key_frame(self, container, video_stream, key_frame):
        for packet in container.demux(video_stream):
            for frame in packet.decode():
                assert frame.pts == key_frame['pts'], "The uploaded manifest does not match the video"
                return

    def validate_seek_key_frames(self):
        with closing(av.open(self.source_path, mode='r')) as container:
            video_stream = self._get_video_stream(container)
            last_key_frame = None

            for _, key_frame in self:
                # check that key frames sequence sorted
                if last_key_frame and last_key_frame['number'] >= key_frame['number']:
                    raise AssertionError('Invalid saved key frames sequence in manifest file')
                container.seek(offset=key_frame['pts'], stream=video_stream)
                self.validate_key_frame(container, video_stream, key_frame)
                last_key_frame = key_frame

    def validate_frame_numbers(self):
        with closing(av.open(self.source_path, mode='r')) as container:
            video_stream = self._get_video_stream(container)
            # not all videos contain information about numbers of frames
            frames = video_stream.frames
            if frames:
                assert frames == self.video_length, "The uploaded manifest does not match the video"
                return

class ImageManifestManager(_ManifestManager):
    def __init__(self, manifest_path):
        super().__init__(manifest_path)
        setattr(self._manifest, 'TYPE', 'images')

    def create(self, content, **kwargs):
        """ Creating and saving a manifest file"""
        with open(self._manifest.path, 'w') as manifest_file:
            base_info = {
                'version': self._manifest.VERSION,
                'type': self._manifest.TYPE,
            }
            for key, value in base_info.items():
                json_item = json.dumps({key: value}, separators=(',', ':'))
                manifest_file.write(f'{json_item}\n')

            for item in content:
                json_item = json.dumps({
                    key: value for key, value in item.items()
                }, separators=(',', ':'))
                manifest_file.write(f"{json_item}\n")
        self._manifest.is_created = True

    def partial_update(self, number, properties):
        pass

    @staticmethod
    def prepare_meta(sources, **kwargs):
        meta_info = DatasetImagesReader(sources=sources, **kwargs)
        meta_info.create()
        return meta_info

    @property
    def data(self):
        return (f"{image['name']}{image['extension']}" for _, image in self)

    def get_subset(self, subset_names):
        return ({
            'name': f"{image['name']}",
            'extension': f"{image['extension']}",
            'width': image['width'],
            'height': image['height'],
            'meta': image['meta'],
            'checksum': f"{image['checksum']}"
        } for _, image in self if f"{image['name']}{image['extension']}" in subset_names)<|MERGE_RESOLUTION|>--- conflicted
+++ resolved
@@ -294,12 +294,6 @@
             self._index.dump()
 
     def reset_index(self):
-<<<<<<< HEAD
-        self._index = _Index(os.path.dirname(self._manifest.path))
-        if os.path.exists(self._index.path):
-            self._index.remove()
-
-=======
         if os.path.exists(self._index.path):
             self._index.remove()
 
@@ -307,7 +301,6 @@
         self.reset_index()
         self.init_index()
 
->>>>>>> dd32ee71
     @abstractmethod
     def create(self, content, **kwargs):
         pass
