# SPDX-License-Identifier: MIT
import csv
import json
import logging
import os
import requests
from io import BytesIO
import mimetypes

from PIL import Image
<<<<<<< HEAD
from time import sleep
=======

>>>>>>> d68d8810
from .definition import ResourceType
log = logging.getLogger(__name__)


class CLI():

    def __init__(self, session, api):
        self.api = api
        self.session = session

    def tasks_data(self, task_id, resource_type, resources):
        """ Add local, remote, or shared files to an existing task. """
        url = self.api.tasks_id_data(task_id)
        data = {}
        files = None
        if resource_type == ResourceType.LOCAL:
            files = {'client_files[{}]'.format(i): open(f, 'rb') for i, f in enumerate(resources)}
        elif resource_type == ResourceType.REMOTE:
            data = {'remote_files[{}]'.format(i): f for i, f in enumerate(resources)}
        elif resource_type == ResourceType.SHARE:
            data = {'server_files[{}]'.format(i): f for i, f in enumerate(resources)}
        data['image_quality'] = 50
        response = self.session.post(url, data=data, files=files)
        response.raise_for_status()

    def tasks_list(self, use_json_output, **kwargs):
        """ List all tasks in either basic or JSON format. """
        url = self.api.tasks
        response = self.session.get(url)
        response.raise_for_status()
        page = 1
        while True:
            response_json = response.json()
            for r in response_json['results']:
                if use_json_output:
                    log.info(json.dumps(r, indent=4))
                else:
                    log.info('{id},{name},{status}'.format(**r))
            if not response_json['next']:
                return
            page += 1
            url = self.api.tasks_page(page)
            response = self.session.get(url)
            response.raise_for_status()

    def tasks_create(self, name, labels, bug, resource_type, resources,
                     annotation_path, annotation_format, cooldown_period_in_secs, **kwargs):
        """ Create a new task with the given name and labels JSON and
        add the files to it. """
        url = self.api.tasks
        data = {'name': name,
                'labels': labels,
                'bug_tracker': bug,
        }
        response = self.session.post(url, json=data)
        response.raise_for_status()
        response_json = response.json()
        log.info('Created task ID: {id} NAME: {name}'.format(**response_json))
        self.tasks_data(response_json['id'], resource_type, resources)
        if annotation_path != '':
            log.info('Waiting {} seconds for job to complete...'.format(cooldown_period_in_secs))
            sleep(cooldown_period_in_secs)
            # We have to wait for the job to be created to upload the annotations 
            self.tasks_upload(
                response_json['id'], annotation_format, annotation_path, **kwargs)

    def tasks_delete(self, task_ids, **kwargs):
        """ Delete a list of tasks, ignoring those which don't exist. """
        for task_id in task_ids:
            url = self.api.tasks_id(task_id)
            response = self.session.delete(url)
            try:
                response.raise_for_status()
                log.info('Task ID {} deleted'.format(task_id))
            except requests.exceptions.HTTPError as e:
                if response.status_code == 404:
                    log.info('Task ID {} not found'.format(task_id))
                else:
                    raise e

    def tasks_frame(self, task_id, frame_ids, outdir='', quality='original', **kwargs):
        """ Download the requested frame numbers for a task and save images as
        task_<ID>_frame_<FRAME>.jpg."""
        for frame_id in frame_ids:
            url = self.api.tasks_id_frame_id(task_id, frame_id, quality)
            response = self.session.get(url)
            response.raise_for_status()
            im = Image.open(BytesIO(response.content))
            mime_type = im.get_format_mimetype() or 'image/jpg'
            im_ext = mimetypes.guess_extension(mime_type)
            # FIXME It is better to use meta information from the server
            # to determine the extension
            # replace '.jpe' or '.jpeg' with a more used '.jpg'
            if im_ext == '.jpe' or '.jpeg' or None:
                im_ext = '.jpg'

            outfile = 'task_{}_frame_{:06d}{}'.format(task_id, frame_id, im_ext)
            im.save(os.path.join(outdir, outfile))

    def tasks_dump(self, task_id, fileformat, filename, **kwargs):
        """ Download annotations for a task in the specified format
        (e.g. 'YOLO ZIP 1.0')."""
        url = self.api.tasks_id(task_id)
        response = self.session.get(url)
        response.raise_for_status()
        response_json = response.json()

        url = self.api.tasks_id_annotations_filename(task_id,
                                                     response_json['name'],
                                                     fileformat)
        while True:
            response = self.session.get(url)
            response.raise_for_status()
            log.info('STATUS {}'.format(response.status_code))
            if response.status_code == 201:
                break

        response = self.session.get(url + '&action=download')
        response.raise_for_status()

        with open(filename, 'wb') as fp:
            fp.write(response.content)

    def tasks_upload(self, task_id, fileformat, filename, **kwargs):
        """ Upload annotations for a task in the specified format
        (e.g. 'YOLO ZIP 1.0')."""
        url = self.api.tasks_id_annotations_format(task_id, fileformat)
        while True:
            response = self.session.put(
                url,
                files={'annotation_file':open(filename, 'rb')}
                )
            response.raise_for_status()
            if response.status_code == 201:
                break

        logger_string = "Upload job for Task ID {} ".format(task_id) +\
            "with annotation file {} finished".format(filename)
        log.info(logger_string)
    
    def tasks_bulk_create(self, csv_path, labels, annotation_format, cooldown_period_in_secs, **kwargs):
        with open(csv_path, 'r') as f:
            reader = csv.DictReader(f)
            tasks = [dict(row) for row in reader]
            for task in tasks:
                self.tasks_create(task['name'], labels, '', 'local', [task['images_path']],
                     task['annotation_path'], annotation_format, cooldown_period_in_secs, **kwargs)


class CVAT_API_V1():
    """ Build parameterized API URLs """

    def __init__(self, host, port):
        self.base = 'http://{}:{}/api/v1/'.format(host, port)

    @property
    def tasks(self):
        return self.base + 'tasks'

    def tasks_page(self, page_id):
        return self.tasks + '?page={}'.format(page_id)

    def tasks_id(self, task_id):
        return self.tasks + '/{}'.format(task_id)

    def tasks_id_data(self, task_id):
        return self.tasks_id(task_id) + '/data'

    def tasks_id_frame_id(self, task_id, frame_id, quality):
        return self.tasks_id(task_id) + '/data?type=frame&number={}&quality={}'.format(frame_id, quality)

    def tasks_id_annotations_format(self, task_id, fileformat):
        return self.tasks_id(task_id) + '/annotations?format={}' \
            .format(fileformat)

    def tasks_id_annotations_filename(self, task_id, name, fileformat):
        return self.tasks_id(task_id) + '/annotations/{}?format={}' \
            .format(name, fileformat)<|MERGE_RESOLUTION|>--- conflicted
+++ resolved
@@ -8,11 +8,8 @@
 import mimetypes
 
 from PIL import Image
-<<<<<<< HEAD
 from time import sleep
-=======
 
->>>>>>> d68d8810
 from .definition import ResourceType
 log = logging.getLogger(__name__)
 
