# Copyright (C) 2020 Intel Corporation
#
# SPDX-License-Identifier: MIT

import json
import logging
import os
import requests
from io import BytesIO
import mimetypes

from PIL import Image

from .definition import ResourceType
log = logging.getLogger(__name__)


class CLI():

    def __init__(self, session, api, credentials):
        self.api = api
        self.session = session
        self.login(credentials)

    def tasks_data(self, task_id, resource_type, resources):
        """ Add local, remote, or shared files to an existing task. """
        url = self.api.tasks_id_data(task_id)
        data = {}
        files = None
        if resource_type == ResourceType.LOCAL:
            files = {'client_files[{}]'.format(i): open(f, 'rb') for i, f in enumerate(resources)}
        elif resource_type == ResourceType.REMOTE:
            data = {'remote_files[{}]'.format(i): f for i, f in enumerate(resources)}
        elif resource_type == ResourceType.SHARE:
            data = {'server_files[{}]'.format(i): f for i, f in enumerate(resources)}
        data['image_quality'] = 50
        response = self.session.post(url, data=data, files=files)
        response.raise_for_status()

    def tasks_list(self, use_json_output, **kwargs):
        """ List all tasks in either basic or JSON format. """
        url = self.api.tasks
        response = self.session.get(url)
        response.raise_for_status()
        page = 1
        while True:
            response_json = response.json()
            for r in response_json['results']:
                if use_json_output:
                    log.info(json.dumps(r, indent=4))
                else:
                    log.info('{id},{name},{status}'.format(**r))
            if not response_json['next']:
                return
            page += 1
            url = self.api.tasks_page(page)
            response = self.session.get(url)
            response.raise_for_status()

    def tasks_create(self, name, labels, bug, resource_type, resources, **kwargs):
        """ Create a new task with the given name and labels JSON and
        add the files to it. """
        url = self.api.tasks
        data = {'name': name,
                'labels': labels,
                'bug_tracker': bug,
        }
        response = self.session.post(url, json=data)
        response.raise_for_status()
        response_json = response.json()
        log.info('Created task ID: {id} NAME: {name}'.format(**response_json))
        self.tasks_data(response_json['id'], resource_type, resources)

    def tasks_delete(self, task_ids, **kwargs):
        """ Delete a list of tasks, ignoring those which don't exist. """
        for task_id in task_ids:
            url = self.api.tasks_id(task_id)
            response = self.session.delete(url)
            try:
                response.raise_for_status()
                log.info('Task ID {} deleted'.format(task_id))
            except requests.exceptions.HTTPError as e:
                if response.status_code == 404:
                    log.info('Task ID {} not found'.format(task_id))
                else:
                    raise e

    def tasks_frame(self, task_id, frame_ids, outdir='', quality='original', **kwargs):
        """ Download the requested frame numbers for a task and save images as
        task_<ID>_frame_<FRAME>.jpg."""
        for frame_id in frame_ids:
            url = self.api.tasks_id_frame_id(task_id, frame_id, quality)
            response = self.session.get(url)
            response.raise_for_status()
            im = Image.open(BytesIO(response.content))
            mime_type = im.get_format_mimetype() or 'image/jpg'
            im_ext = mimetypes.guess_extension(mime_type)
            # FIXME It is better to use meta information from the server
            # to determine the extension
            # replace '.jpe' or '.jpeg' with a more used '.jpg'
            if im_ext == '.jpe' or '.jpeg' or None:
                im_ext = '.jpg'

            outfile = 'task_{}_frame_{:06d}{}'.format(task_id, frame_id, im_ext)
            im.save(os.path.join(outdir, outfile))

    def tasks_dump(self, task_id, fileformat, filename, **kwargs):
        """ Download annotations for a task in the specified format
        (e.g. 'YOLO ZIP 1.0')."""
        url = self.api.tasks_id(task_id)
        response = self.session.get(url)
        response.raise_for_status()
        response_json = response.json()

        url = self.api.tasks_id_annotations_filename(task_id,
                                                     response_json['name'],
                                                     fileformat)
        while True:
            response = self.session.get(url)
            response.raise_for_status()
            log.info('STATUS {}'.format(response.status_code))
            if response.status_code == 201:
                break

        response = self.session.get(url + '&action=download')
        response.raise_for_status()

        with open(filename, 'wb') as fp:
            fp.write(response.content)

    def tasks_upload(self, task_id, fileformat, filename, **kwargs):
        """ Upload annotations for a task in the specified format
        (e.g. 'YOLO ZIP 1.0')."""
        url = self.api.tasks_id_annotations_format(task_id, fileformat)
        while True:
            response = self.session.put(
                url,
                files={'annotation_file':open(filename, 'rb')}
                )
            response.raise_for_status()
            if response.status_code == 201:
                break

        logger_string = "Upload job for Task ID {} ".format(task_id) +\
            "with annotation file {} finished".format(filename)
        log.info(logger_string)

    def login(self, credentials):
        url = self.api.login
        auth = {'username': credentials[0], 'password': credentials[1]}
        response = self.session.post(url, auth)
        response.raise_for_status()
        if 'csrftoken' in response.cookies:
            self.session.headers['X-CSRFToken'] = response.cookies['csrftoken']


class CVAT_API_V1():
    """ Build parameterized API URLs """

    def __init__(self, host):
        self.base = 'http://{}/api/v1/'.format(host)

    @property
    def tasks(self):
        return self.base + 'tasks'

    def tasks_page(self, page_id):
        return self.tasks + '?page={}'.format(page_id)

    def tasks_id(self, task_id):
        return self.tasks + '/{}'.format(task_id)

    def tasks_id_data(self, task_id):
        return self.tasks_id(task_id) + '/data'

    def tasks_id_frame_id(self, task_id, frame_id, quality):
        return self.tasks_id(task_id) + '/data?type=frame&number={}&quality={}'.format(frame_id, quality)

    def tasks_id_annotations_format(self, task_id, fileformat):
        return self.tasks_id(task_id) + '/annotations?format={}' \
            .format(fileformat)

    def tasks_id_annotations_filename(self, task_id, name, fileformat):
<<<<<<< HEAD
        return self.tasks_id(task_id) + '/annotations/{}?format={}' \
            .format(name, fileformat)

    @property
    def login(self):
        return self.base + 'auth/login'
=======
        return self.tasks_id(task_id) + '/annotations?format={}&filename={}' \
            .format(fileformat, name)
>>>>>>> 5ab54995
<|MERGE_RESOLUTION|>--- conflicted
+++ resolved
@@ -181,14 +181,9 @@
             .format(fileformat)
 
     def tasks_id_annotations_filename(self, task_id, name, fileformat):
-<<<<<<< HEAD
-        return self.tasks_id(task_id) + '/annotations/{}?format={}' \
-            .format(name, fileformat)
+        return self.tasks_id(task_id) + '/annotations?format={}&filename={}' \
+            .format(fileformat, name)
 
     @property
     def login(self):
-        return self.base + 'auth/login'
-=======
-        return self.tasks_id(task_id) + '/annotations?format={}&filename={}' \
-            .format(fileformat, name)
->>>>>>> 5ab54995
+        return self.base + 'auth/login'