# Changelog

All notable changes to this project will be documented in this file.

The format is based on [Keep a Changelog](https://keepachangelog.com/en/1.0.0/),
and this project adheres to [Semantic Versioning](https://semver.org/spec/v2.0.0.html).

## \[2.4.0] - Unreleased
### Added
- \[SDK\] An arg to wait for data processing in the task data uploading function
  (<https://github.com/opencv/cvat/pull/5502>)
- Filename pattern to simplify uploading cloud storage data for a task (<https://github.com/opencv/cvat/pull/5498>, <https://github.com/opencv/cvat/pull/5525>)
- \[SDK\] Configuration setting to change the dataset cache directory
  (<https://github.com/opencv/cvat/pull/5535>)
- \[SDK\] Class to represent a project as a PyTorch dataset
  (<https://github.com/opencv/cvat/pull/5523>)
- Grid view and multiple context images supported (<https://github.com/opencv/cvat/pull/5542>)
- Support for custom file to job splits in tasks (server API & SDK only)
  (<https://github.com/opencv/cvat/pull/5536>)
- \[SDK\] A PyTorch adapter setting to disable cache updates
  (<https://github.com/opencv/cvat/pull/5549>)
- YOLO v7 serverless feature added using ONNX backend (<https://github.com/opencv/cvat/pull/5552>)
- Cypress test for social account authentication (<https://github.com/opencv/cvat/pull/5444>)
- Dummy github and google authentication servers (<https://github.com/opencv/cvat/pull/5444>)
- \[Server API\] Simple filters for object collection endpoints
  (<https://github.com/opencv/cvat/pull/5575>)

### Changed
- The Docker Compose files now use the Compose Specification version
  of the format. This version is supported by Docker Compose 1.27.0+
  (<https://github.com/opencv/cvat/pull/5524>).
- \[SDK\] The `resource_type` args now have the default value of `local` in task creation functions.
  The corresponding arguments are keyword-only now.
  (<https://github.com/opencv/cvat/pull/5502>)
- \[Server API\] Added missing pagination or pagination parameters in
  `/project/{id}/tasks`, `/tasks/{id}/jobs`, `/jobs/{id}/issues`,
  `/jobs/{id}/commits`, `/issues/{id}/comments`, `/organizations`
  (<https://github.com/opencv/cvat/pull/5557>)
- Windows Installation Instructions adjusted to work around <https://github.com/nuclio/nuclio/issues/1821>
- The contour detection function for semantic segmentation (<https://github.com/opencv/cvat/pull/4665>)

### Deprecated
- \[Server API\] Endpoints with collections are deprecated in favor of their full variants
  `/project/{id}/tasks`, `/tasks/{id}/jobs`, `/jobs/{id}/issues`, `/issues/{id}/comments`
  (<https://github.com/opencv/cvat/pull/5575>)

### Removed
- TDB

### Fixed
- Helm: Empty password for Redis (<https://github.com/opencv/cvat/pull/5520>)
- Fixed HRNet serverless function runtime error on images with alpha channel (<https://github.com/opencv/cvat/pull/5570>)
- Preview & chunk cache settings are ignored (<https://github.com/opencv/cvat/pull/5569>)
- Export annotations to Azure container (<https://github.com/opencv/cvat/pull/5596>)
<<<<<<< HEAD
- \[Server API\] Various errors in schema (<https://github.com/opencv/cvat/pull/5575>)
=======
- Fix the type of the credentials parameter of make_client from the Python SDK
>>>>>>> a9476cb6

### Security
- Fixed vulnerability with social authentication (<https://github.com/opencv/cvat/pull/5521>)

## \[2.3.0] - 2022-12-22
### Added
- SDK section in docs (<https://github.com/opencv/cvat/pull/4928>)
- An option to enable or disable host certificate checking in CLI (<https://github.com/opencv/cvat/pull/4928>)
- REST API tests with skeletons (<https://github.com/opencv/cvat/pull/4987>)
- Host schema auto-detection in SDK (<https://github.com/opencv/cvat/pull/4910>)
- Server compatibility checks in SDK (<https://github.com/opencv/cvat/pull/4935>)
- Objects sorting option in the sidebar, by z order. Additional visualization when the sorting is applied
(<https://github.com/opencv/cvat/pull/5145>)
- Added YOLOv5 serverless function NVIDIA GPU support (<https://github.com/opencv/cvat/pull/4960>)
- Mask tools are supported now (brush, eraser, polygon-plus, polygon-minus, returning masks
from online detectors & interactors) (<https://github.com/opencv/cvat/pull/4543>)
- Added Webhooks (<https://github.com/opencv/cvat/pull/4863>)
- Authentication with social accounts google & github (<https://github.com/opencv/cvat/pull/5147>, <https://github.com/opencv/cvat/pull/5181>, <https://github.com/opencv/cvat/pull/5295>)
- REST API tests to export job datasets & annotations and validate their structure  (<https://github.com/opencv/cvat/pull/5160>)
- Propagation backward on UI (<https://github.com/opencv/cvat/pull/5355>)
- Keyboard shortcut to delete a frame (Alt + Del) (<https://github.com/opencv/cvat/pull/5369>)
- A PyTorch dataset adapter layer in the SDK
  (<https://github.com/opencv/cvat/pull/5417>)
- A way to debug the server deployed with Docker (<https://github.com/opencv/cvat/issues/5327>)

### Changed
- `api/docs`, `api/swagger`, `api/schema`, `server/about` endpoints now allow unauthorized access (<https://github.com/opencv/cvat/pull/4928>, <https://github.com/opencv/cvat/pull/4935>)
- 3D canvas now can be dragged in IDLE mode (<https://github.com/opencv/cvat/pull/5385>)
- Datumaro version is upgraded to 0.3 (dev) (<https://github.com/opencv/cvat/pull/4984>)
- Allowed trailing slashes in the SDK host address (<https://github.com/opencv/cvat/pull/5057>)
- Adjusted initial camera position, enabled 'Reset zoom' option for 3D canvas (<https://github.com/opencv/cvat/pull/5395>)
- Enabled authentication via email (<https://github.com/opencv/cvat/pull/5037>)
- Unify error handling with the cloud storage (<https://github.com/opencv/cvat/pull/5389>)
- In the SDK, functions taking paths as strings now also accept path-like objects
  (<https://github.com/opencv/cvat/pull/5435>)

### Removed
- The `--https` option of CLI (<https://github.com/opencv/cvat/pull/4910>)

### Fixed
- Significantly optimized access to DB for api/jobs, api/tasks, and api/projects.
- Removed a possibly duplicated encodeURI() calls in `server-proxy.ts` to prevent doubly encoding
non-ascii paths while adding files from "Connected file share" (issue #4428)
- Removed unnecessary volumes defined in docker-compose.serverless.yml
(<https://github.com/openvinotoolkit/cvat/pull/4659>)
- Added support for Image files that use the PIL.Image.mode 'I;16'
- Project import/export with skeletons (<https://github.com/opencv/cvat/pull/4867>,
  <https://github.com/opencv/cvat/pull/5004>)
- Shape color is not changed on canvas after changing a label (<https://github.com/opencv/cvat/pull/5045>)
- Unstable e2e restore tests (<https://github.com/opencv/cvat/pull/5010>)
- IOG and f-BRS serverless function (<https://github.com/opencv/cvat/pull/5039>)
- Invisible label item in label constructor when label color background is white,
 or close to it (<https://github.com/opencv/cvat/pull/5041>)
- Fixed cvat-core ESlint problems (<https://github.com/opencv/cvat/pull/5027>)
- Fixed task creation with non-local files via the SDK/CLI
  (<https://github.com/opencv/cvat/issues/4962>)
- HRNET serverless function (<https://github.com/opencv/cvat/pull/4944>)
- Invalid export of segmentation masks when the `background` label gets nonzero id (<https://github.com/opencv/cvat/pull/5056>)
- A trailing slash in hostname doesn't allow SDK to send some requests
  (<https://github.com/opencv/cvat/pull/5057>)
- Double modal export/backup a task/project (<https://github.com/opencv/cvat/pull/5075>)
- Fixed bug of computing Job's unsolved/resolved issues numbers (<https://github.com/opencv/cvat/pull/5101>)
- Dataset export for job (<https://github.com/opencv/cvat/pull/5052>)
- Angle is not propagated when use ``propagate`` feature (<https://github.com/opencv/cvat/pull/5139>)
- Could not fetch task in a corner case (<https://github.com/opencv/cvat/pull/5163>)
- Restoring CVAT in case of React-renderning fail (<https://github.com/opencv/cvat/pull/5134>)
- Deleted frames become restored if a user deletes frames from another job of the same task
(<https://github.com/opencv/cvat/pull/5138>)
- Wrong issue position when create a quick issue on a rotated shape (<https://github.com/opencv/cvat/pull/5162>)
- Extra rerenders of different pages with each click (<https://github.com/opencv/cvat/pull/5178>)
- Skeleton points exported out of order in the COCO Keypoints format
  (<https://github.com/opencv/cvat/issues/5048>)
- PASCAL VOC 1.1 can't import dataset (<https://github.com/opencv/cvat/pull/4647>)
- Changing an object causes current z layer to be set to the maximum (<https://github.com/opencv/cvat/pull/5145>)
- Job assignee can not resolve an issue (<https://github.com/opencv/cvat/pull/5167>)
- Create manifest with cvat/server docker container command (<https://github.com/opencv/cvat/pull/5172>)
- Cannot assign a resource to a user who has an organization (<https://github.com/opencv/cvat/pull/5218>)
- Logs and annotations are not saved when logout from a job page (<https://github.com/opencv/cvat/pull/5266>)
- Added "type" field for all the labels, allows to reduce number of controls on annotation view (<https://github.com/opencv/cvat/pull/5273>)
- Occluded not applied on canvas instantly for a skeleton elements (<https://github.com/opencv/cvat/pull/5259>)
- Oriented bounding boxes broken with COCO format ss(<https://github.com/opencv/cvat/pull/5219>)
- Can't dump annotations with objects type is track from several jobs (<https://github.com/opencv/cvat/pull/5250>)
- Fixed upload resumption in production environments
  (<https://github.com/opencv/cvat/issues/4839>)
- Fixed job exporting (<https://github.com/opencv/cvat/pull/5282>)
- Visibility and ignored information fail to be loaded (MOT dataset format) (<https://github.com/opencv/cvat/pull/5270>)
- Added force logout on CVAT app start if token is missing (<https://github.com/opencv/cvat/pull/5331>)
- Drawing issues on 3D canvas (<https://github.com/opencv/cvat/pull/5410>)
- Missed token with using social account authentication (<https://github.com/opencv/cvat/pull/5344>)
- The same object on 3D scene or `null` selected each click (PERFORMANCE) (<https://github.com/opencv/cvat/pull/5411>)
- An exception when run export for an empty task (<https://github.com/opencv/cvat/pull/5396>)
- Fixed FBRS serverless function runtime error on images with alpha channel (<https://github.com/opencv/cvat/pull/5384>)
- Attaching manifest with custom name (<https://github.com/opencv/cvat/pull/5377>)
- Uploading non-zip annotation files (<https://github.com/opencv/cvat/pull/5386>)
- Loss of rotation in CVAT format (<https://github.com/opencv/cvat/pull/5407>)
- A permission problem with interactive model launches for workers in orgs (<https://github.com/opencv/cvat/issues/4996>)
- Fix chart not being upgradable (<https://github.com/opencv/cvat/pull/5371>)
- Broken helm chart - if using custom release name (<https://github.com/opencv/cvat/pull/5403>)
- Missing source tag in project annotations (<https://github.com/opencv/cvat/pull/5408>)
- Creating a task with a Git repository via the SDK
  (<https://github.com/opencv/cvat/issues/4365>)
- Queries via the low-level API using the `multipart/form-data` Content-Type with string fields
  (<https://github.com/opencv/cvat/pull/5479>)

### Security
- `Project.import_dataset` not waiting for completion correctly
  (<https://github.com/opencv/cvat/pull/5459>)


## \[2.2.0] - 2022-09-12
### Added
- Added ability to delete frames from a job based on (<https://github.com/openvinotoolkit/cvat/pull/4194>)
- Support of attributes returned by serverless functions based on (<https://github.com/openvinotoolkit/cvat/pull/4506>)
- Project/task backups uploading via chunk uploads
- Fixed UX bug when jobs pagination is reset after changing a job
- Progressbars in CLI for file uploading and downloading
- `utils/cli` changed to `cvat-cli` package
- Support custom file name for backup
- Possibility to display tags on frame
- Support source and target storages (server part)
- Tests for import/export annotation, dataset, backup from/to cloud storage
- Added Python SDK package (`cvat-sdk`) (<https://github.com/opencv/cvat/pull/4813>)
- Previews for jobs
- Documentation for LDAP authentication (<https://github.com/cvat-ai/cvat/pull/39>)
- OpenCV.js caching and autoload (<https://github.com/cvat-ai/cvat/pull/30>)
- Publishing dev version of CVAT docker images (<https://github.com/cvat-ai/cvat/pull/53>)
- Support of Human Pose Estimation, Facial Landmarks (and similar) use-cases, new shape type:
Skeleton (<https://github.com/cvat-ai/cvat/pull/1>), (<https://github.com/opencv/cvat/pull/4829>)
- Added helm chart support for serverless functions and analytics (<https://github.com/cvat-ai/cvat/pull/110>)
- Added confirmation when remove a track (<https://github.com/opencv/cvat/pull/4846>)
- [COCO Keypoints](https://cocodataset.org/#keypoints-2020) format support (<https://github.com/opencv/cvat/pull/4821>,
  <https://github.com/opencv/cvat/pull/4908>)
- Support for Oracle OCI Buckets (<https://github.com/opencv/cvat/pull/4876>)
- `cvat-sdk` and `cvat-cli` packages on PyPI (<https://github.com/opencv/cvat/pull/4903>)
- UI part for source and target storages (<https://github.com/opencv/cvat/pull/4842>)
- Backup import/export modals (<https://github.com/opencv/cvat/pull/4842>)
- Annotations import modal (<https://github.com/opencv/cvat/pull/4842>)

### Changed
- Bumped nuclio version to 1.8.14
- Simplified running REST API tests. Extended CI-nightly workflow
- REST API tests are partially moved to Python SDK (`users`, `projects`, `tasks`, `issues`)
- cvat-ui: Improve UI/UX on label, create task and create project forms (<https://github.com/cvat-ai/cvat/pull/7>)
- Removed link to OpenVINO documentation (<https://github.com/cvat-ai/cvat/pull/35>)
- Clarified meaning of chunking for videos

### Fixed
- Task creation progressbar bug
- Removed Python dependency ``open3d`` which brought different issues to the building process
- Analytics not accessible when https is enabled
- Dataset import in an organization
- Updated minimist npm package to v1.2.6
- Request Status Code 500 "StopIteration" when exporting dataset
- Generated OpenAPI schema for several endpoints
- Annotation window might have top offset if try to move a locked object
- Image search in cloud storage (<https://github.com/cvat-ai/cvat/pull/8>)
- Reset password functionality (<https://github.com/cvat-ai/cvat/pull/52>)
- Creating task with cloud storage data (<https://github.com/cvat-ai/cvat/pull/116>)
- Show empty tasks (<https://github.com/cvat-ai/cvat/pull/100>)
- Fixed project filtration (<https://github.com/opencv/cvat/pull/4878>)
- Maximum callstack exceed when create task with 100000+ files from cloud storage (<https://github.com/opencv/cvat/pull/4836>)
- Fixed invocation of serverless functions (<https://github.com/opencv/cvat/pull/4907>)
- Removing label attributes (<https://github.com/opencv/cvat/pull/4927>)
- Notification with a required manifest file (<https://github.com/opencv/cvat/pull/4921>)

## \[2.1.0] - 2022-04-08
### Added
- Task annotations importing via chunk uploads (<https://github.com/openvinotoolkit/cvat/pull/4327>)
- Advanced filtration and sorting for a list of tasks/projects/cloudstorages (<https://github.com/openvinotoolkit/cvat/pull/4403>)
- Project dataset importing via chunk uploads (<https://github.com/openvinotoolkit/cvat/pull/4485>)
- Support paginated list for job commits (<https://github.com/openvinotoolkit/cvat/pull/4482>)

### Changed
- Added missing geos dependency into Dockerfile (<https://github.com/openvinotoolkit/cvat/pull/4451>)
- Improved helm chart readme (<https://github.com/openvinotoolkit/cvat/pull/4366>)
- Added helm chart support for CVAT 2.X and made ingress compatible with Kubernetes >=1.22 (<https://github.com/openvinotoolkit/cvat/pull/4448>)

### Fixed
- Permission error occurred when accessing the JobCommits (<https://github.com/openvinotoolkit/cvat/pull/4435>)
- job assignee can remove or update any issue created by the task owner (<https://github.com/openvinotoolkit/cvat/pull/4436>)
- Bug: Incorrect point deletion with keyboard shortcut (<https://github.com/openvinotoolkit/cvat/pull/4420>)
- some AI Tools were not sending responses properly (<https://github.com/openvinotoolkit/cvat/issues/4432>)
- Unable to upload annotations (<https://github.com/openvinotoolkit/cvat/pull/4513>)
- Fix build dependencies for Siammask (<https://github.com/openvinotoolkit/cvat/pull/4486>)
- Bug: Exif orientation information handled incorrectly (<https://github.com/openvinotoolkit/cvat/pull/4529>)
- Fixed build of retinanet function image (<https://github.com/cvat-ai/cvat/pull/54>)
- Dataset import for Datumaro, KITTI and VGGFace2 formats (<https://github.com/opencv/cvat/pull/4544>)
- Bug: Import dataset of Imagenet format fail (<https://github.com/opencv/cvat/issues/4850>)

## \[2.0.0] - 2022-03-04
### Added
- Handle attributes coming from nuclio detectors (<https://github.com/openvinotoolkit/cvat/pull/3917>)
- Add additional environment variables for Nuclio configuration (<https://github.com/openvinotoolkit/cvat/pull/3894>)
- Add KITTI segmentation and detection format (<https://github.com/openvinotoolkit/cvat/pull/3757>)
- Add LFW format (<https://github.com/openvinotoolkit/cvat/pull/3770>)
- Add Cityscapes format (<https://github.com/openvinotoolkit/cvat/pull/3758>)
- Add Open Images V6 format (<https://github.com/openvinotoolkit/cvat/pull/3679>)
- Rotated bounding boxes (<https://github.com/openvinotoolkit/cvat/pull/3832>)
- Player option: Smooth image when zoom-in, enabled by default (<https://github.com/openvinotoolkit/cvat/pull/3933>)
- Google Cloud Storage support in UI (<https://github.com/openvinotoolkit/cvat/pull/3919>)
- Add project tasks pagination (<https://github.com/openvinotoolkit/cvat/pull/3910>)
- Add remove issue button (<https://github.com/openvinotoolkit/cvat/pull/3952>)
- Data sorting option (<https://github.com/openvinotoolkit/cvat/pull/3937>)
- Options to change font size & position of text labels on the canvas (<https://github.com/openvinotoolkit/cvat/pull/3972>)
- Add "tag" return type for automatic annotation in Nuclio (<https://github.com/openvinotoolkit/cvat/pull/3896>)
- Helm chart: Make user-data-permission-fix optional (<https://github.com/openvinotoolkit/cvat/pull/3994>)
- Advanced identity access management system, using open policy agent (<https://github.com/openvinotoolkit/cvat/pull/3788>)
- Organizations to create "shared space" for different groups of users (<https://github.com/openvinotoolkit/cvat/pull/3788>)
- Dataset importing to a project (<https://github.com/openvinotoolkit/cvat/pull/3790>)
- User is able to customize information that text labels show (<https://github.com/openvinotoolkit/cvat/pull/4029>)
- Support for uploading manifest with any name (<https://github.com/openvinotoolkit/cvat/pull/4041>)
- Added information about OpenVINO toolkit to login page (<https://github.com/openvinotoolkit/cvat/pull/4077>)
- Support for working with ellipses (<https://github.com/openvinotoolkit/cvat/pull/4062>)
- Add several flags to task creation CLI (<https://github.com/openvinotoolkit/cvat/pull/4119>)
- Add YOLOv5 serverless function for automatic annotation (<https://github.com/openvinotoolkit/cvat/pull/4178>)
- Add possibility to change git repository and git export format from already created task (<https://github.com/openvinotoolkit/cvat/pull/3886>)
- Basic page with jobs list, basic filtration to this list (<https://github.com/openvinotoolkit/cvat/pull/4258>)
- Added OpenCV.js TrackerMIL as tracking tool (<https://github.com/openvinotoolkit/cvat/pull/4200>)
- Ability to continue working from the latest frame where an annotator was before (<https://github.com/openvinotoolkit/cvat/pull/4297>)
- `GET /api/jobs/<id>/commits` was implemented (<https://github.com/openvinotoolkit/cvat/pull/4368>)
- Advanced filtration and sorting for a list of jobs (<https://github.com/openvinotoolkit/cvat/pull/4319>)

### Changed
- Users don't have access to a task object anymore if they are assigned only on some jobs of the task (<https://github.com/openvinotoolkit/cvat/pull/3788>)
- Different resources (tasks, projects) are not visible anymore for all CVAT instance users by default (<https://github.com/openvinotoolkit/cvat/pull/3788>)
- API versioning scheme: using accept header versioning instead of namespace versioning (<https://github.com/openvinotoolkit/cvat/pull/4239>)
- Replaced 'django_sendfile' with 'django_sendfile2' (<https://github.com/openvinotoolkit/cvat/pull/4267>)
- Use drf-spectacular instead of drf-yasg for swagger documentation (<https://github.com/openvinotoolkit/cvat/pull/4210>)
- Update development-environment manual to work under MacOS, supported Mac with Apple Silicon (<https://github.com/openvinotoolkit/cvat/pull/4414>)

### Deprecated
- Job field "status" is not used in UI anymore, but it has not been removed from the database yet (<https://github.com/openvinotoolkit/cvat/pull/3788>)

### Removed
- Review rating, reviewer field from the job instance (use assignee field together with stage field instead) (<https://github.com/openvinotoolkit/cvat/pull/3788>)
- Training django app (<https://github.com/openvinotoolkit/cvat/pull/4330>)
- v1 api version support (<https://github.com/openvinotoolkit/cvat/pull/4332>)

### Fixed
- Fixed Interaction handler keyboard handlers (<https://github.com/openvinotoolkit/cvat/pull/3881>)
- Points of invisible shapes are visible in autobordering (<https://github.com/openvinotoolkit/cvat/pull/3931>)
- Order of the label attributes in the object item details(<https://github.com/openvinotoolkit/cvat/pull/3945>)
- Order of labels in tasks and projects (<https://github.com/openvinotoolkit/cvat/pull/3987>)
- Fixed task creating with large files via webpage (<https://github.com/openvinotoolkit/cvat/pull/3692>)
- Added information to export CVAT_HOST when performing local installation for accessing over network (<https://github.com/openvinotoolkit/cvat/pull/4014>)
- Fixed possible color collisions in the generated colormap (<https://github.com/openvinotoolkit/cvat/pull/4007>)
- Original pdf file is deleted when using share (<https://github.com/openvinotoolkit/cvat/pull/3967>)
- Order in an annotation file(<https://github.com/openvinotoolkit/cvat/pull/4087>)
- Fixed task data upload progressbar (<https://github.com/openvinotoolkit/cvat/pull/4134>)
- Email in org invitations is case sensitive (<https://github.com/openvinotoolkit/cvat/pull/4153>)
- Caching for tasks and jobs can lead to an exception if its assignee user is removed (<https://github.com/openvinotoolkit/cvat/pull/4165>)
- Added intelligent function when paste labels to another task (<https://github.com/openvinotoolkit/cvat/pull/4161>)
- Uncaught TypeError: this.el.node.getScreenCTM() is null in Firefox (<https://github.com/openvinotoolkit/cvat/pull/4175>)
- Bug: canvas is busy when start playing, start resizing a shape and do not release the mouse cursor (<https://github.com/openvinotoolkit/cvat/pull/4151>)
- Bug: could not receive frame N. TypeError: Cannot read properties of undefined (reding "filename") (<https://github.com/openvinotoolkit/cvat/pull/4187>)
- Cannot choose a dataset format for a linked repository if a task type is annotation (<https://github.com/openvinotoolkit/cvat/pull/4203>)
- Fixed tus upload error over https (<https://github.com/openvinotoolkit/cvat/pull/4154>)
- Issues disappear when rescale a browser (<https://github.com/openvinotoolkit/cvat/pull/4189>)
- Auth token key is not returned when registering without email verification (<https://github.com/openvinotoolkit/cvat/pull/4092>)
- Error in create project from backup for standard 3D annotation (<https://github.com/openvinotoolkit/cvat/pull/4160>)
- Annotations search does not work correctly in some corner cases (when use complex properties with width, height) (<https://github.com/openvinotoolkit/cvat/pull/4198>)
- Kibana requests are not proxied due to django-revproxy incompatibility with Django >3.2.x (<https://github.com/openvinotoolkit/cvat/issues/4085>)
- Content type for getting frame with tasks/{id}/data/ endpoint (<https://github.com/openvinotoolkit/cvat/pull/4333>)
- Bug: Permission error occurred when accessing the comments of a specific issue (<https://github.com/openvinotoolkit/cvat/issues/4416>)


### Security
- Updated ELK to 6.8.23 which uses log4j 2.17.1 (<https://github.com/openvinotoolkit/cvat/pull/4206>)
- Added validation for URLs which used as remote data source (<https://github.com/openvinotoolkit/cvat/pull/4387>)

## \[1.7.0] - 2021-11-15

### Added

- cvat-ui: support cloud storages (<https://github.com/openvinotoolkit/cvat/pull/3372>)
- interactor: add HRNet interactive segmentation serverless function (<https://github.com/openvinotoolkit/cvat/pull/3740>)
- Added GPU implementation for SiamMask, reworked tracking approach (<https://github.com/openvinotoolkit/cvat/pull/3571>)
- Progress bar for manifest creating (<https://github.com/openvinotoolkit/cvat/pull/3712>)
- IAM: Open Policy Agent integration (<https://github.com/openvinotoolkit/cvat/pull/3788>)
- Add a tutorial on attaching cloud storage AWS-S3 (<https://github.com/openvinotoolkit/cvat/pull/3745>)
  and Azure Blob Container (<https://github.com/openvinotoolkit/cvat/pull/3778>)
- The feature to remove annotations in a specified range of frames (<https://github.com/openvinotoolkit/cvat/pull/3617>)
- Project backup/restore (<https://github.com/openvinotoolkit/cvat/pull/3852>)

### Changed

- UI tracking has been reworked (<https://github.com/openvinotoolkit/cvat/pull/3571>)
- Updated Django till 3.2.7 (automatic AppConfig discovery)
- Manifest generation: Reduce creating time (<https://github.com/openvinotoolkit/cvat/pull/3712>)
- Migration from NPM 6 to NPM 7 (<https://github.com/openvinotoolkit/cvat/pull/3773>)
- Update Datumaro dependency to 0.2.0 (<https://github.com/openvinotoolkit/cvat/pull/3813>)

### Fixed

- Fixed JSON transform issues in network requests (<https://github.com/openvinotoolkit/cvat/pull/3706>)
- Display a more user-friendly exception message (<https://github.com/openvinotoolkit/cvat/pull/3721>)
- Exception `DataCloneError: The object could not be cloned` (<https://github.com/openvinotoolkit/cvat/pull/3733>)
- Fixed extension comparison in task frames CLI (<https://github.com/openvinotoolkit/cvat/pull/3674>)
- Incorrect work when copy job list with "Copy" button (<https://github.com/openvinotoolkit/cvat/pull/3749>)
- Iterating over manifest (<https://github.com/openvinotoolkit/cvat/pull/3792>)
- Manifest removing (<https://github.com/openvinotoolkit/cvat/pull/3791>)
- Fixed project updated date (<https://github.com/openvinotoolkit/cvat/pull/3814>)
- Fixed dextr deployment (<https://github.com/openvinotoolkit/cvat/pull/3820>)
- Migration of `dataset_repo` application (<https://github.com/openvinotoolkit/cvat/pull/3827>)
- Helm settings for external psql database were unused by backend (<https://github.com/openvinotoolkit/cvat/pull/3779>)
- Updated WSL setup for development (<https://github.com/openvinotoolkit/cvat/pull/3828>)
- Helm chart config (<https://github.com/openvinotoolkit/cvat/pull/3784>)

### Security

- Fix security issues on the documentation website unsafe use of target blank
  and potential clickjacking on legacy browsers (<https://github.com/openvinotoolkit/cvat/pull/3789>)

## \[1.6.0] - 2021-09-17

### Added

- Added ability to import data from share with cli without copying the data (<https://github.com/openvinotoolkit/cvat/issues/2862>)
- Notification if the browser does not support necessary API
- Added ability to export project as a dataset (<https://github.com/openvinotoolkit/cvat/pull/3365>)
  and project with 3D tasks (<https://github.com/openvinotoolkit/cvat/pull/3502>)
- Additional inline tips in interactors with demo gifs (<https://github.com/openvinotoolkit/cvat/pull/3473>)
- Added intelligent scissors blocking feature (<https://github.com/openvinotoolkit/cvat/pull/3510>)
- Support cloud storage status (<https://github.com/openvinotoolkit/cvat/pull/3386>)
- Support cloud storage preview (<https://github.com/openvinotoolkit/cvat/pull/3386>)
- cvat-core: support cloud storages (<https://github.com/openvinotoolkit/cvat/pull/3313>)

### Changed

- Non-blocking UI when using interactors (<https://github.com/openvinotoolkit/cvat/pull/3473>)
- "Selected opacity" slider now defines opacity level for shapes being drawnSelected opacity (<https://github.com/openvinotoolkit/cvat/pull/3473>)
- Cloud storage creating and updating (<https://github.com/openvinotoolkit/cvat/pull/3386>)
- Way of working with cloud storage content (<https://github.com/openvinotoolkit/cvat/pull/3386>)

### Removed

- Support TEMP_KEY_SECRET_KEY_TOKEN_SET for AWS S3 cloud storage (<https://github.com/openvinotoolkit/cvat/pull/3386>)

### Fixed

- Fixed multiple tasks moving (<https://github.com/openvinotoolkit/cvat/pull/3517>)
- Fixed task creating CLI parameter (<https://github.com/openvinotoolkit/cvat/pull/3519>)
- Fixed import for MOTS format (<https://github.com/openvinotoolkit/cvat/pull/3612>)

## \[1.5.0] - 2021-08-02

### Added

- Support of context images for 2D image tasks (<https://github.com/openvinotoolkit/cvat/pull/3122>)
- Support of cloud storage without copying data into CVAT: server part (<https://github.com/openvinotoolkit/cvat/pull/2620>)
- Filter `is_active` for user list (<https://github.com/openvinotoolkit/cvat/pull/3235>)
- Ability to export/import tasks (<https://github.com/openvinotoolkit/cvat/pull/3056>)
- Add a tutorial for semi-automatic/automatic annotation (<https://github.com/openvinotoolkit/cvat/pull/3124>)
- Explicit "Done" button when drawing any polyshapes (<https://github.com/openvinotoolkit/cvat/pull/3417>)
- Histogram equalization with OpenCV javascript (<https://github.com/openvinotoolkit/cvat/pull/3447>)
- Client-side polyshapes approximation when using semi-automatic interactors & scissors (<https://github.com/openvinotoolkit/cvat/pull/3450>)
- Support of Google Cloud Storage for cloud storage (<https://github.com/openvinotoolkit/cvat/pull/3561>)

### Changed

- Updated manifest format, added meta with related images (<https://github.com/openvinotoolkit/cvat/pull/3122>)
- Update of COCO format documentation (<https://github.com/openvinotoolkit/cvat/pull/3197>)
- Updated Webpack Dev Server config to add proxy (<https://github.com/openvinotoolkit/cvat/pull/3368>)
- Update to Django 3.1.12 (<https://github.com/openvinotoolkit/cvat/pull/3378>)
- Updated visibility for removable points in AI tools (<https://github.com/openvinotoolkit/cvat/pull/3417>)
- Updated UI handling for IOG serverless function (<https://github.com/openvinotoolkit/cvat/pull/3417>)
- Changed Nginx proxy to Traefik in `docker-compose.yml` (<https://github.com/openvinotoolkit/cvat/pull/3409>)
- Simplify the process of deploying CVAT with HTTPS (<https://github.com/openvinotoolkit/cvat/pull/3409>)

### Fixed

- Project page requests took a long time and did many DB queries (<https://github.com/openvinotoolkit/cvat/pull/3223>)
- Fixed Python 3.6 support (<https://github.com/openvinotoolkit/cvat/pull/3258>)
- Incorrect attribute import in tracks (<https://github.com/openvinotoolkit/cvat/pull/3229>)
- Issue "is not a constructor" when create object, save, undo, save, redo save (<https://github.com/openvinotoolkit/cvat/pull/3292>)
- Fix CLI create an infinite loop if git repository responds with failure (<https://github.com/openvinotoolkit/cvat/pull/3267>)
- Bug with sidebar & fullscreen (<https://github.com/openvinotoolkit/cvat/pull/3289>)
- 504 Gateway Time-out on `data/meta` requests (<https://github.com/openvinotoolkit/cvat/pull/3269>)
- TypeError: Cannot read property 'clientX' of undefined when draw cuboids with hotkeys (<https://github.com/openvinotoolkit/cvat/pull/3308>)
- Duplication of the cuboids when redraw them (<https://github.com/openvinotoolkit/cvat/pull/3308>)
- Some code issues in Deep Extreme Cut handler code (<https://github.com/openvinotoolkit/cvat/pull/3325>)
- UI fails when inactive user is assigned to a task/job (<https://github.com/openvinotoolkit/cvat/pull/3343>)
- Calculate precise progress of decoding a video file (<https://github.com/openvinotoolkit/cvat/pull/3381>)
- Falsely successful `cvat_ui` image build in case of OOM error that leads to the default nginx welcome page
  (<https://github.com/openvinotoolkit/cvat/pull/3379>)
- Fixed issue when save filtered object in AAM (<https://github.com/openvinotoolkit/cvat/pull/3401>)
- Context image disappears after undo/redo (<https://github.com/openvinotoolkit/cvat/pull/3416>)
- Using combined data sources (directory and image) when create a task (<https://github.com/openvinotoolkit/cvat/pull/3424>)
- Creating task with labels in project (<https://github.com/openvinotoolkit/cvat/pull/3454>)
- Move task and autoannotation modals were invisible from project page (<https://github.com/openvinotoolkit/cvat/pull/3475>)

## \[1.4.0] - 2021-05-18

### Added

- Documentation on mask annotation (<https://github.com/openvinotoolkit/cvat/pull/3044>)
- Hotkeys to switch a label of existing object or to change default label (for objects created with N) (<https://github.com/openvinotoolkit/cvat/pull/3070>)
- A script to convert some kinds of DICOM files to regular images (<https://github.com/openvinotoolkit/cvat/pull/3095>)
- Helm chart prototype (<https://github.com/openvinotoolkit/cvat/pull/3102>)
- Initial implementation of moving tasks between projects (<https://github.com/openvinotoolkit/cvat/pull/3164>)

### Changed

- Place of migration logger initialization (<https://github.com/openvinotoolkit/cvat/pull/3170>)

### Removed

- Kubernetes templates from (<https://github.com/openvinotoolkit/cvat/pull/1962>) due to helm charts (<https://github.com/openvinotoolkit/cvat/pull/3171>)

### Fixed

- Export of instance masks with holes (<https://github.com/openvinotoolkit/cvat/pull/3044>)
- Changing a label on canvas does not work when 'Show object details' enabled (<https://github.com/openvinotoolkit/cvat/pull/3084>)
- Make sure frame unzip web worker correctly terminates after unzipping all images in a requested chunk (<https://github.com/openvinotoolkit/cvat/pull/3096>)
- Reset password link was unavailable before login (<https://github.com/openvinotoolkit/cvat/pull/3140>)
- Manifest: migration (<https://github.com/openvinotoolkit/cvat/pull/3146>)
- Fixed cropping polygon in some corner cases (<https://github.com/openvinotoolkit/cvat/pull/3184>)

## \[1.3.0] - 3/31/2021

### Added

- CLI: Add support for saving annotations in a git repository when creating a task.
- CVAT-3D: support lidar data on the server side (<https://github.com/openvinotoolkit/cvat/pull/2534>)
- GPU support for Mask-RCNN and improvement in its deployment time (<https://github.com/openvinotoolkit/cvat/pull/2714>)
- CVAT-3D: Load all frames corresponding to the job instance
  (<https://github.com/openvinotoolkit/cvat/pull/2645>)
- Intelligent scissors with OpenCV javascript (<https://github.com/openvinotoolkit/cvat/pull/2689>)
- CVAT-3D: Visualize 3D point cloud spaces in 3D View, Top View Side View and Front View (<https://github.com/openvinotoolkit/cvat/pull/2768>)
- [Inside Outside Guidance](https://github.com/shiyinzhang/Inside-Outside-Guidance) serverless
  function for interactive segmentation
- Pre-built [cvat_server](https://hub.docker.com/r/openvino/cvat_server) and
  [cvat_ui](https://hub.docker.com/r/openvino/cvat_ui) images were published on DockerHub (<https://github.com/openvinotoolkit/cvat/pull/2766>)
- Project task subsets (<https://github.com/openvinotoolkit/cvat/pull/2774>)
- Kubernetes templates and guide for their deployment (<https://github.com/openvinotoolkit/cvat/pull/1962>)
- [WiderFace](http://shuoyang1213.me/WIDERFACE/) format support (<https://github.com/openvinotoolkit/cvat/pull/2864>)
- [VGGFace2](https://github.com/ox-vgg/vgg_face2) format support (<https://github.com/openvinotoolkit/cvat/pull/2865>)
- [Backup/Restore guide](cvat/apps/documentation/backup_guide.md) (<https://github.com/openvinotoolkit/cvat/pull/2964>)
- Label deletion from tasks and projects (<https://github.com/openvinotoolkit/cvat/pull/2881>)
- CVAT-3D: Implemented initial cuboid placement in 3D View and select cuboid in Top, Side and Front views
  (<https://github.com/openvinotoolkit/cvat/pull/2891>)
- [Market-1501](https://www.aitribune.com/dataset/2018051063) format support (<https://github.com/openvinotoolkit/cvat/pull/2869>)
- Ability of upload manifest for dataset with images (<https://github.com/openvinotoolkit/cvat/pull/2763>)
- Annotations filters UI using react-awesome-query-builder (<https://github.com/openvinotoolkit/cvat/issues/1418>)
- Storing settings in local storage to keep them between browser sessions (<https://github.com/openvinotoolkit/cvat/pull/3017>)
- [ICDAR](https://rrc.cvc.uab.es/?ch=2) format support (<https://github.com/openvinotoolkit/cvat/pull/2866>)
- Added switcher to maintain polygon crop behavior (<https://github.com/openvinotoolkit/cvat/pull/3021>
- Filters and sorting options for job list, added tooltip for tasks filters (<https://github.com/openvinotoolkit/cvat/pull/3030>)

### Changed

- CLI - task list now returns a list of current tasks. (<https://github.com/openvinotoolkit/cvat/pull/2863>)
- Updated HTTPS install README section (cleanup and described more robust deploy)
- Logstash is improved for using with configurable elasticsearch outputs (<https://github.com/openvinotoolkit/cvat/pull/2531>)
- Bumped nuclio version to 1.5.16 (<https://github.com/openvinotoolkit/cvat/pull/2578>)
- All methods for interactive segmentation accept negative points as well
- Persistent queue added to logstash (<https://github.com/openvinotoolkit/cvat/pull/2744>)
- Improved maintenance of popups visibility (<https://github.com/openvinotoolkit/cvat/pull/2809>)
- Image visualizations settings on canvas for faster access (<https://github.com/openvinotoolkit/cvat/pull/2872>)
- Better scale management of left panel when screen is too small (<https://github.com/openvinotoolkit/cvat/pull/2880>)
- Improved error messages for annotation import (<https://github.com/openvinotoolkit/cvat/pull/2935>)
- Using manifest support instead video meta information and dummy chunks (<https://github.com/openvinotoolkit/cvat/pull/2763>)

### Fixed

- More robust execution of nuclio GPU functions by limiting the GPU memory consumption per worker (<https://github.com/openvinotoolkit/cvat/pull/2714>)
- Kibana startup initialization (<https://github.com/openvinotoolkit/cvat/pull/2659>)
- The cursor jumps to the end of the line when renaming a task (<https://github.com/openvinotoolkit/cvat/pull/2669>)
- SSLCertVerificationError when remote source is used (<https://github.com/openvinotoolkit/cvat/pull/2683>)
- Fixed filters select overflow (<https://github.com/openvinotoolkit/cvat/pull/2614>)
- Fixed tasks in project auto annotation (<https://github.com/openvinotoolkit/cvat/pull/2725>)
- Cuboids are missed in annotations statistics (<https://github.com/openvinotoolkit/cvat/pull/2704>)
- The list of files attached to the task is not displayed (<https://github.com/openvinotoolkit/cvat/pull/2706>)
- A couple of css-related issues (top bar disappear, wrong arrow position on collapse elements) (<https://github.com/openvinotoolkit/cvat/pull/2736>)
- Issue with point region doesn't work in Firefox (<https://github.com/openvinotoolkit/cvat/pull/2727>)
- Fixed cuboid perspective change (<https://github.com/openvinotoolkit/cvat/pull/2733>)
- Annotation page popups (ai tools, drawing) reset state after detecting, tracking, drawing (<https://github.com/openvinotoolkit/cvat/pull/2780>)
- Polygon editing using trailing point (<https://github.com/openvinotoolkit/cvat/pull/2808>)
- Updated the path to python for DL models inside automatic annotation documentation (<https://github.com/openvinotoolkit/cvat/pull/2847>)
- Fixed of receiving function variable (<https://github.com/openvinotoolkit/cvat/pull/2860>)
- Shortcuts with CAPSLOCK enabled and with non-US languages activated (<https://github.com/openvinotoolkit/cvat/pull/2872>)
- Prevented creating several issues for the same object (<https://github.com/openvinotoolkit/cvat/pull/2868>)
- Fixed label editor name field validator (<https://github.com/openvinotoolkit/cvat/pull/2879>)
- An error about track shapes outside of the task frames during export (<https://github.com/openvinotoolkit/cvat/pull/2890>)
- Fixed project search field updating (<https://github.com/openvinotoolkit/cvat/pull/2901>)
- Fixed export error when invalid polygons are present in overlapping frames (<https://github.com/openvinotoolkit/cvat/pull/2852>)
- Fixed image quality option for tasks created from images (<https://github.com/openvinotoolkit/cvat/pull/2963>)
- Incorrect text on the warning when specifying an incorrect link to the issue tracker (<https://github.com/openvinotoolkit/cvat/pull/2971>)
- Updating label attributes when label contains number attributes (<https://github.com/openvinotoolkit/cvat/pull/2969>)
- Crop a polygon if its points are outside the bounds of the image (<https://github.com/openvinotoolkit/cvat/pull/3025>)

## \[1.2.0] - 2021-01-08

### Fixed

- Memory consumption for the task creation process (<https://github.com/openvinotoolkit/cvat/pull/2582>)
- Frame preloading (<https://github.com/openvinotoolkit/cvat/pull/2608>)
- Project cannot be removed from the project page (<https://github.com/openvinotoolkit/cvat/pull/2626>)

## \[1.2.0-beta] - 2020-12-15

### Added

- GPU support and improved documentation for auto annotation (<https://github.com/openvinotoolkit/cvat/pull/2546>)
- Manual review pipeline: issues/comments/workspace (<https://github.com/openvinotoolkit/cvat/pull/2357>)
- Basic projects implementation (<https://github.com/openvinotoolkit/cvat/pull/2255>)
- Documentation on how to mount cloud starage(AWS S3 bucket, Azure container, Google Drive) as FUSE (<https://github.com/openvinotoolkit/cvat/pull/2377>)
- Ability to work with share files without copying inside (<https://github.com/openvinotoolkit/cvat/pull/2377>)
- Tooltips in label selectors (<https://github.com/openvinotoolkit/cvat/pull/2509>)
- Page redirect after login using `next` query parameter (<https://github.com/openvinotoolkit/cvat/pull/2527>)
- [ImageNet](http://www.image-net.org) format support (<https://github.com/openvinotoolkit/cvat/pull/2376>)
- [CamVid](http://mi.eng.cam.ac.uk/research/projects/VideoRec/CamVid/) format support (<https://github.com/openvinotoolkit/cvat/pull/2559>)

### Changed

- PATCH requests from cvat-core submit only changed fields (<https://github.com/openvinotoolkit/cvat/pull/2445>)
- deploy.sh in serverless folder is separated into deploy_cpu.sh and deploy_gpu.sh (<https://github.com/openvinotoolkit/cvat/pull/2546>)
- Bumped nuclio version to 1.5.8
- Migrated to Antd 4.9 (<https://github.com/openvinotoolkit/cvat/pull/2536>)

### Fixed

- Fixed FastRCNN inference bug for images with 4 channels i.e. png (<https://github.com/openvinotoolkit/cvat/pull/2546>)
- Django templates for email and user guide (<https://github.com/openvinotoolkit/cvat/pull/2412>)
- Saving relative paths in dummy chunks instead of absolute (<https://github.com/openvinotoolkit/cvat/pull/2424>)
- Objects with a specific label cannot be displayed if at least one tag with the label exist (<https://github.com/openvinotoolkit/cvat/pull/2435>)
- Wrong attribute can be removed in labels editor (<https://github.com/openvinotoolkit/cvat/pull/2436>)
- UI fails with the error "Cannot read property 'label' of undefined" (<https://github.com/openvinotoolkit/cvat/pull/2442>)
- Exception: "Value must be a user instance" (<https://github.com/openvinotoolkit/cvat/pull/2441>)
- Reset zoom option doesn't work in tag annotation mode (<https://github.com/openvinotoolkit/cvat/pull/2443>)
- Canvas is busy error (<https://github.com/openvinotoolkit/cvat/pull/2437>)
- Projects view layout fix (<https://github.com/openvinotoolkit/cvat/pull/2503>)
- Fixed the tasks view (infinite loading) when it is impossible to get a preview of the task (<https://github.com/openvinotoolkit/cvat/pull/2504>)
- Empty frames navigation (<https://github.com/openvinotoolkit/cvat/pull/2505>)
- TypeError: Cannot read property 'toString' of undefined (<https://github.com/openvinotoolkit/cvat/pull/2517>)
- Extra shapes are drawn after Esc, or G pressed while drawing a region in grouping (<https://github.com/openvinotoolkit/cvat/pull/2507>)
- Reset state (reviews, issues) after logout or changing a job (<https://github.com/openvinotoolkit/cvat/pull/2525>)
- TypeError: Cannot read property 'id' of undefined when updating a task (<https://github.com/openvinotoolkit/cvat/pull/2544>)

## \[1.2.0-alpha] - 2020-11-09

### Added

- Ability to login into CVAT-UI with token from api/v1/auth/login (<https://github.com/openvinotoolkit/cvat/pull/2234>)
- Added layout grids toggling ('ctrl + alt + Enter')
- Added password reset functionality (<https://github.com/opencv/cvat/pull/2058>)
- Ability to work with data on the fly (<https://github.com/opencv/cvat/pull/2007>)
- Annotation in process outline color wheel (<https://github.com/opencv/cvat/pull/2084>)
- On the fly annotation using DL detectors (<https://github.com/opencv/cvat/pull/2102>)
- Displaying automatic annotation progress on a task view (<https://github.com/opencv/cvat/pull/2148>)
- Automatic tracking of bounding boxes using serverless functions (<https://github.com/opencv/cvat/pull/2136>)
- \[Datumaro] CLI command for dataset equality comparison (<https://github.com/opencv/cvat/pull/1989>)
- \[Datumaro] Merging of datasets with different labels (<https://github.com/opencv/cvat/pull/2098>)
- Add FBRS interactive segmentation serverless function (<https://github.com/openvinotoolkit/cvat/pull/2094>)
- Ability to change default behaviour of previous/next buttons of a player.
  It supports regular navigation, searching a frame according to annotations
  filters and searching the nearest frame without any annotations (<https://github.com/openvinotoolkit/cvat/pull/2221>)
- MacOS users notes in CONTRIBUTING.md
- Ability to prepare meta information manually (<https://github.com/openvinotoolkit/cvat/pull/2217>)
- Ability to upload prepared meta information along with a video when creating a task (<https://github.com/openvinotoolkit/cvat/pull/2217>)
- Optional chaining plugin for cvat-canvas and cvat-ui (<https://github.com/openvinotoolkit/cvat/pull/2249>)
- MOTS png mask format support (<https://github.com/openvinotoolkit/cvat/pull/2198>)
- Ability to correct upload video with a rotation record in the metadata (<https://github.com/openvinotoolkit/cvat/pull/2218>)
- User search field for assignee fields (<https://github.com/openvinotoolkit/cvat/pull/2370>)
- Support of mxf videos (<https://github.com/openvinotoolkit/cvat/pull/2514>)

### Changed

- UI models (like DEXTR) were redesigned to be more interactive (<https://github.com/opencv/cvat/pull/2054>)
- Used Ubuntu:20.04 as a base image for CVAT Dockerfile (<https://github.com/opencv/cvat/pull/2101>)
- Right colors of label tags in label mapping when a user runs automatic detection (<https://github.com/openvinotoolkit/cvat/pull/2162>)
- Nuclio became an optional component of CVAT (<https://github.com/openvinotoolkit/cvat/pull/2192>)
- A key to remove a point from a polyshape (Ctrl => Alt) (<https://github.com/openvinotoolkit/cvat/pull/2204>)
- Updated `docker-compose` file version from `2.3` to `3.3`(<https://github.com/openvinotoolkit/cvat/pull/2235>)
- Added auto inference of url schema from host in CLI, if provided (<https://github.com/openvinotoolkit/cvat/pull/2240>)
- Track frames in skips between annotation is presented in MOT and MOTS formats are marked `outside` (<https://github.com/openvinotoolkit/cvat/pull/2198>)
- UI packages installation with `npm ci` instead of `npm install` (<https://github.com/openvinotoolkit/cvat/pull/2350>)

### Removed

- Removed Z-Order flag from task creation process

### Fixed

- Fixed multiple errors which arises when polygon is of length 5 or less (<https://github.com/opencv/cvat/pull/2100>)
- Fixed task creation from PDF (<https://github.com/opencv/cvat/pull/2141>)
- Fixed CVAT format import for frame stepped tasks (<https://github.com/openvinotoolkit/cvat/pull/2151>)
- Fixed the reading problem with large PDFs (<https://github.com/openvinotoolkit/cvat/pull/2154>)
- Fixed unnecessary pyhash dependency (<https://github.com/openvinotoolkit/cvat/pull/2170>)
- Fixed Data is not getting cleared, even after deleting the Task from Django Admin App(<https://github.com/openvinotoolkit/cvat/issues/1925>)
- Fixed blinking message: "Some tasks have not been showed because they do not have any data" (<https://github.com/openvinotoolkit/cvat/pull/2200>)
- Fixed case when a task with 0 jobs is shown as "Completed" in UI (<https://github.com/openvinotoolkit/cvat/pull/2200>)
- Fixed use case when UI throws exception: Cannot read property 'objectType' of undefined #2053 (<https://github.com/openvinotoolkit/cvat/pull/2203>)
- Fixed use case when logs could be saved twice or more times #2202 (<https://github.com/openvinotoolkit/cvat/pull/2203>)
- Fixed issues from #2112 (<https://github.com/openvinotoolkit/cvat/pull/2217>)
- Git application name (renamed to dataset_repo) (<https://github.com/openvinotoolkit/cvat/pull/2243>)
- A problem in exporting of tracks, where tracks could be truncated (<https://github.com/openvinotoolkit/cvat/issues/2129>)
- Fixed CVAT startup process if the user has `umask 077` in .bashrc file (<https://github.com/openvinotoolkit/cvat/pull/2293>)
- Exception: Cannot read property "each" of undefined after drawing a single point (<https://github.com/openvinotoolkit/cvat/pull/2307>)
- Cannot read property 'label' of undefined (Fixed?) (<https://github.com/openvinotoolkit/cvat/pull/2311>)
- Excluded track frames marked `outside` in `CVAT for Images` export (<https://github.com/openvinotoolkit/cvat/pull/2345>)
- 'List of tasks' Kibana visualization (<https://github.com/openvinotoolkit/cvat/pull/2361>)
- An error on exporting not `jpg` or `png` images in TF Detection API format (<https://github.com/openvinotoolkit/datumaro/issues/35>)

## \[1.1.0] - 2020-08-31

### Added

- Siammask tracker as DL serverless function (<https://github.com/opencv/cvat/pull/1988>)
- \[Datumaro] Added model info and source info commands (<https://github.com/opencv/cvat/pull/1973>)
- \[Datumaro] Dataset statistics (<https://github.com/opencv/cvat/pull/1668>)
- Ability to change label color in tasks and predefined labels (<https://github.com/opencv/cvat/pull/2014>)
- \[Datumaro] Multi-dataset merge (<https://github.com/opencv/cvat/pull/1695>)
- Ability to configure email verification for new users (<https://github.com/opencv/cvat/pull/1929>)
- Link to django admin page from UI (<https://github.com/opencv/cvat/pull/2068>)
- Notification message when users use wrong browser (<https://github.com/opencv/cvat/pull/2070>)

### Changed

- Shape coordinates are rounded to 2 digits in dumped annotations (<https://github.com/opencv/cvat/pull/1970>)
- COCO format does not produce polygon points for bbox annotations (<https://github.com/opencv/cvat/pull/1953>)

### Fixed

- Issue loading openvino models for semi-automatic and automatic annotation (<https://github.com/opencv/cvat/pull/1996>)
- Basic functions of CVAT works without activated nuclio dashboard
- Fixed a case in which exported masks could have wrong color order (<https://github.com/opencv/cvat/issues/2032>)
- Fixed error with creating task with labels with the same name (<https://github.com/opencv/cvat/pull/2031>)
- Django RQ dashboard view (<https://github.com/opencv/cvat/pull/2069>)
- Object's details menu settings (<https://github.com/opencv/cvat/pull/2084>)

## \[1.1.0-beta] - 2020-08-03

### Added

- DL models as serverless functions (<https://github.com/opencv/cvat/pull/1767>)
- Source type support for tags, shapes and tracks (<https://github.com/opencv/cvat/pull/1192>)
- Source type support for CVAT Dumper/Loader (<https://github.com/opencv/cvat/pull/1192>)
- Intelligent polygon editing (<https://github.com/opencv/cvat/pull/1921>)
- Support creating multiple jobs for each task through python cli (<https://github.com/opencv/cvat/pull/1950>)
- python cli over https (<https://github.com/opencv/cvat/pull/1942>)
- Error message when plugins weren't able to initialize instead of infinite loading (<https://github.com/opencv/cvat/pull/1966>)
- Ability to change user password (<https://github.com/opencv/cvat/pull/1954>)

### Changed

- Smaller object details (<https://github.com/opencv/cvat/pull/1877>)
- `COCO` format does not convert bboxes to polygons on export (<https://github.com/opencv/cvat/pull/1953>)
- It is impossible to submit a DL model in OpenVINO format using UI.
  Now you can deploy new models on the server using serverless functions
  (<https://github.com/opencv/cvat/pull/1767>)
- Files and folders under share path are now alphabetically sorted

### Removed

- Removed OpenVINO and CUDA components because they are not necessary anymore (<https://github.com/opencv/cvat/pull/1767>)
- Removed the old UI code (<https://github.com/opencv/cvat/pull/1964>)

### Fixed

- Some objects aren't shown on canvas sometimes. For example after propagation on of objects is invisible (<https://github.com/opencv/cvat/pull/1834>)
- CVAT doesn't offer to restore state after an error (<https://github.com/opencv/cvat/pull/1874>)
- Cannot read property 'shapeType' of undefined because of zOrder related issues (<https://github.com/opencv/cvat/pull/1874>)
- Cannot read property 'pinned' of undefined because of zOrder related issues (<https://github.com/opencv/cvat/pull/1874>)
- Do not iterate over hidden objects in aam (which are invisible because of zOrder) (<https://github.com/opencv/cvat/pull/1874>)
- Cursor position is reset after changing a text field (<https://github.com/opencv/cvat/pull/1874>)
- Hidden points and cuboids can be selected to be grouped (<https://github.com/opencv/cvat/pull/1874>)
- `outside` annotations should not be in exported images (<https://github.com/opencv/cvat/issues/1620>)
- `CVAT for video format` import error with interpolation (<https://github.com/opencv/cvat/issues/1893>)
- `Image compression` definition mismatch (<https://github.com/opencv/cvat/issues/1900>)
- Points are duplicated during polygon interpolation sometimes (<https://github.com/opencv/cvat/pull/1892>)
- When redraw a shape with activated autobordering, previous points are visible (<https://github.com/opencv/cvat/pull/1892>)
- No mapping between side object element and context menu in some attributes (<https://github.com/opencv/cvat/pull/1923>)
- Interpolated shapes exported as `keyframe = True` (<https://github.com/opencv/cvat/pull/1937>)
- Stylelint filetype scans (<https://github.com/opencv/cvat/pull/1952>)
- Fixed toolip closing issue (<https://github.com/opencv/cvat/pull/1955>)
- Clearing frame cache when close a task (<https://github.com/opencv/cvat/pull/1966>)
- Increase rate of throttling policy for unauthenticated users (<https://github.com/opencv/cvat/pull/1969>)

## \[1.1.0-alpha] - 2020-06-30

### Added

- Throttling policy for unauthenticated users (<https://github.com/opencv/cvat/pull/1531>)
- Added default label color table for mask export (<https://github.com/opencv/cvat/pull/1549>)
- Added environment variables for Redis and Postgres hosts for Kubernetes deployment support (<https://github.com/opencv/cvat/pull/1641>)
- Added visual identification for unavailable formats (<https://github.com/opencv/cvat/pull/1567>)
- Shortcut to change color of an activated shape in new UI (Enter) (<https://github.com/opencv/cvat/pull/1683>)
- Shortcut to switch split mode (<https://github.com/opencv/cvat/pull/1683>)
- Built-in search for labels when create an object or change a label (<https://github.com/opencv/cvat/pull/1683>)
- Better validation of labels and attributes in raw viewer (<https://github.com/opencv/cvat/pull/1727>)
- ClamAV antivirus integration (<https://github.com/opencv/cvat/pull/1712>)
- Added canvas background color selector (<https://github.com/opencv/cvat/pull/1705>)
- SCSS files linting with Stylelint tool (<https://github.com/opencv/cvat/pull/1766>)
- Supported import and export or single boxes in MOT format (<https://github.com/opencv/cvat/pull/1764>)
- \[Datumaro] Added `stats` command, which shows some dataset statistics
  like image mean and std (<https://github.com/opencv/cvat/pull/1734>)
- Add option to upload annotations upon task creation on CLI
- Polygon and polylines interpolation (<https://github.com/opencv/cvat/pull/1571>)
- Ability to redraw shape from scratch (Shift + N) for an activated shape (<https://github.com/opencv/cvat/pull/1571>)
- Highlights for the first point of a polygon/polyline and direction (<https://github.com/opencv/cvat/pull/1571>)
- Ability to change orientation for poylgons/polylines in context menu (<https://github.com/opencv/cvat/pull/1571>)
- Ability to set the first point for polygons in points context menu (<https://github.com/opencv/cvat/pull/1571>)
- Added new tag annotation workspace (<https://github.com/opencv/cvat/pull/1570>)
- Appearance block in attribute annotation mode (<https://github.com/opencv/cvat/pull/1820>)
- Keyframe navigations and some switchers in attribute annotation mode (<https://github.com/opencv/cvat/pull/1820>)
- \[Datumaro] Added `convert` command to convert datasets directly (<https://github.com/opencv/cvat/pull/1837>)
- \[Datumaro] Added an option to specify image extension when exporting datasets (<https://github.com/opencv/cvat/pull/1799>)
- \[Datumaro] Added image copying when exporting datasets, if possible (<https://github.com/opencv/cvat/pull/1799>)

### Changed

- Removed information about e-mail from the basic user information (<https://github.com/opencv/cvat/pull/1627>)
- Update https install manual. Makes it easier and more robust.
  Includes automatic renewing of lets encrypt certificates.
- Settings page move to the modal. (<https://github.com/opencv/cvat/pull/1705>)
- Implemented import and export of annotations with relative image paths (<https://github.com/opencv/cvat/pull/1463>)
- Using only single click to start editing or remove a point (<https://github.com/opencv/cvat/pull/1571>)
- Added support for attributes in VOC XML format (<https://github.com/opencv/cvat/pull/1792>)
- Added annotation attributes in COCO format (<https://github.com/opencv/cvat/pull/1782>)
- Colorized object items in the side panel (<https://github.com/opencv/cvat/pull/1753>)
- \[Datumaro] Annotation-less files are not generated anymore in COCO format, unless tasks explicitly requested (<https://github.com/opencv/cvat/pull/1799>)

### Fixed

- Problem with exported frame stepped image task (<https://github.com/opencv/cvat/issues/1613>)
- Fixed dataset filter item representation for imageless dataset items (<https://github.com/opencv/cvat/pull/1593>)
- Fixed interpreter crash when trying to import `tensorflow` with no AVX instructions available (<https://github.com/opencv/cvat/pull/1567>)
- Kibana wrong working time calculation with new annotation UI use (<https://github.com/opencv/cvat/pull/1654>)
- Wrong rexex for account name validation (<https://github.com/opencv/cvat/pull/1667>)
- Wrong description on register view for the username field (<https://github.com/opencv/cvat/pull/1667>)
- Wrong resolution for resizing a shape (<https://github.com/opencv/cvat/pull/1667>)
- React warning because of not unique keys in labels viewer (<https://github.com/opencv/cvat/pull/1727>)
- Fixed issue tracker (<https://github.com/opencv/cvat/pull/1705>)
- Fixed canvas fit after sidebar open/close event (<https://github.com/opencv/cvat/pull/1705>)
- A couple of exceptions in AAM related with early object activation (<https://github.com/opencv/cvat/pull/1755>)
- Propagation from the latest frame (<https://github.com/opencv/cvat/pull/1800>)
- Number attribute value validation (didn't work well with floats) (<https://github.com/opencv/cvat/pull/1800>)
- Logout doesn't work (<https://github.com/opencv/cvat/pull/1812>)
- Annotations aren't updated after reopening a task (<https://github.com/opencv/cvat/pull/1753>)
- Labels aren't updated after reopening a task (<https://github.com/opencv/cvat/pull/1753>)
- Canvas isn't fitted after collapsing side panel in attribute annotation mode (<https://github.com/opencv/cvat/pull/1753>)
- Error when interpolating polygons (<https://github.com/opencv/cvat/pull/1878>)

### Security

- SQL injection in Django `CVE-2020-9402` (<https://github.com/opencv/cvat/pull/1657>)

## \[1.0.0] - 2020-05-29

### Added

- cvat-ui: cookie policy drawer for login page (<https://github.com/opencv/cvat/pull/1511>)
- `datumaro_project` export format (<https://github.com/opencv/cvat/pull/1352>)
- Ability to configure user agreements for the user registration form (<https://github.com/opencv/cvat/pull/1464>)
- Cuboid interpolation and cuboid drawing from rectangles (<https://github.com/opencv/cvat/pull/1560>)
- Ability to configure custom pageViewHit, which can be useful for web analytics integration (<https://github.com/opencv/cvat/pull/1566>)
- Ability to configure access to the analytics page based on roles (<https://github.com/opencv/cvat/pull/1592>)

### Changed

- Downloaded file name in annotations export became more informative (<https://github.com/opencv/cvat/pull/1352>)
- Added auto trimming for trailing whitespaces style enforcement (<https://github.com/opencv/cvat/pull/1352>)
- REST API: updated `GET /task/<id>/annotations`: parameters are `format`, `filename`
  (now optional), `action` (optional) (<https://github.com/opencv/cvat/pull/1352>)
- REST API: removed `dataset/formats`, changed format of `annotation/formats` (<https://github.com/opencv/cvat/pull/1352>)
- Exported annotations are stored for N hours instead of indefinitely (<https://github.com/opencv/cvat/pull/1352>)
- Formats: CVAT format now accepts ZIP and XML (<https://github.com/opencv/cvat/pull/1352>)
- Formats: COCO format now accepts ZIP and JSON (<https://github.com/opencv/cvat/pull/1352>)
- Formats: most of formats renamed, no extension in title (<https://github.com/opencv/cvat/pull/1352>)
- Formats: definitions are changed, are not stored in DB anymore (<https://github.com/opencv/cvat/pull/1352>)
- cvat-core: session.annotations.put() now returns ids of added objects (<https://github.com/opencv/cvat/pull/1493>)
- Images without annotations now also included in dataset/annotations export (<https://github.com/opencv/cvat/issues/525>)

### Removed

- `annotation` application is replaced with `dataset_manager` (<https://github.com/opencv/cvat/pull/1352>)
- `_DATUMARO_INIT_LOGLEVEL` env. variable is removed in favor of regular `--loglevel` cli parameter (<https://github.com/opencv/cvat/pull/1583>)

### Fixed

- Categories for empty projects with no sources are taken from own dataset (<https://github.com/opencv/cvat/pull/1352>)
- Added directory removal on error during `extract` command (<https://github.com/opencv/cvat/pull/1352>)
- Added debug error message on incorrect XPath (<https://github.com/opencv/cvat/pull/1352>)
- Exporting frame stepped task
  (<https://github.com/opencv/cvat/issues/1294>, <https://github.com/opencv/cvat/issues/1334>)
- Fixed broken command line interface for `cvat` export format in Datumaro (<https://github.com/opencv/cvat/issues/1494>)
- Updated Rest API document, Swagger document serving instruction issue (<https://github.com/opencv/cvat/issues/1495>)
- Fixed cuboid occluded view (<https://github.com/opencv/cvat/pull/1500>)
- Non-informative lock icon (<https://github.com/opencv/cvat/pull/1434>)
- Sidebar in AAM has no hide/show button (<https://github.com/opencv/cvat/pull/1420>)
- Task/Job buttons has no "Open in new tab" option (<https://github.com/opencv/cvat/pull/1419>)
- Delete point context menu option has no shortcut hint (<https://github.com/opencv/cvat/pull/1416>)
- Fixed issue with unnecessary tag activation in cvat-canvas (<https://github.com/opencv/cvat/issues/1540>)
- Fixed an issue with large number of instances in instance mask (<https://github.com/opencv/cvat/issues/1539>)
- Fixed full COCO dataset import error with conflicting labels in keypoints and detection (<https://github.com/opencv/cvat/pull/1548>)
- Fixed COCO keypoints skeleton parsing and saving (<https://github.com/opencv/cvat/issues/1539>)
- `tf.placeholder() is not compatible with eager execution` exception for auto_segmentation (<https://github.com/opencv/cvat/pull/1562>)
- Canvas cannot be moved with move functionality on left mouse key (<https://github.com/opencv/cvat/pull/1573>)
- Deep extreme cut request is sent when draw any shape with Make AI polygon option enabled (<https://github.com/opencv/cvat/pull/1573>)
- Fixed an error when exporting a task with cuboids to any format except CVAT (<https://github.com/opencv/cvat/pull/1577>)
- Synchronization with remote git repo (<https://github.com/opencv/cvat/pull/1582>)
- A problem with mask to polygons conversion when polygons are too small (<https://github.com/opencv/cvat/pull/1581>)
- Unable to upload video with uneven size (<https://github.com/opencv/cvat/pull/1594>)
- Fixed an issue with `z_order` having no effect on segmentations (<https://github.com/opencv/cvat/pull/1589>)

### Security

- Permission group whitelist check for analytics view (<https://github.com/opencv/cvat/pull/1608>)

## \[1.0.0-beta.2] - 2020-04-30

### Added

- Re-Identification algorithm to merging bounding boxes automatically to the new UI (<https://github.com/opencv/cvat/pull/1406>)
- Methods `import` and `export` to import/export raw annotations for Job and Task in `cvat-core` (<https://github.com/opencv/cvat/pull/1406>)
- Versioning of client packages (`cvat-core`, `cvat-canvas`, `cvat-ui`). Initial versions are set to 1.0.0 (<https://github.com/opencv/cvat/pull/1448>)
- Cuboids feature was migrated from old UI to new one. (<https://github.com/opencv/cvat/pull/1451>)

### Removed

- Annotation conversion utils, currently supported natively via Datumaro framework
  (<https://github.com/opencv/cvat/pull/1477>)

### Fixed

- Auto annotation, TF annotation and Auto segmentation apps (<https://github.com/opencv/cvat/pull/1409>)
- Import works with truncated images now: "OSError:broken data stream" on corrupt images
  (<https://github.com/opencv/cvat/pull/1430>)
- Hide functionality (H) doesn't work (<https://github.com/opencv/cvat/pull/1445>)
- The highlighted attribute doesn't correspond to the chosen attribute in AAM (<https://github.com/opencv/cvat/pull/1445>)
- Inconvinient image shaking while drawing a polygon (hold Alt key during drawing/editing/grouping to drag an image) (<https://github.com/opencv/cvat/pull/1445>)
- Filter property "shape" doesn't work and extra operator in description (<https://github.com/opencv/cvat/pull/1445>)
- Block of text information doesn't disappear after deactivating for locked shapes (<https://github.com/opencv/cvat/pull/1445>)
- Annotation uploading fails in annotation view (<https://github.com/opencv/cvat/pull/1445>)
- UI freezes after canceling pasting with escape (<https://github.com/opencv/cvat/pull/1445>)
- Duplicating keypoints in COCO export (<https://github.com/opencv/cvat/pull/1435>)
- CVAT new UI: add arrows on a mouse cursor (<https://github.com/opencv/cvat/pull/1391>)
- Delete point bug (in new UI) (<https://github.com/opencv/cvat/pull/1440>)
- Fix apache startup after PC restart (<https://github.com/opencv/cvat/pull/1467>)
- Open task button doesn't work (<https://github.com/opencv/cvat/pull/1474>)

## \[1.0.0-beta.1] - 2020-04-15

### Added

- Special behaviour for attribute value `__undefined__` (invisibility, no shortcuts to be set in AAM)
- Dialog window with some helpful information about using filters
- Ability to display a bitmap in the new UI
- Button to reset colors settings (brightness, saturation, contrast) in the new UI
- Option to display shape text always
- Dedicated message with clarifications when share is unmounted (<https://github.com/opencv/cvat/pull/1373>)
- Ability to create one tracked point (<https://github.com/opencv/cvat/pull/1383>)
- Ability to draw/edit polygons and polylines with automatic bordering feature
  (<https://github.com/opencv/cvat/pull/1394>)
- Tutorial: instructions for CVAT over HTTPS
- Deep extreme cut (semi-automatic segmentation) to the new UI (<https://github.com/opencv/cvat/pull/1398>)

### Changed

- Increase preview size of a task till 256, 256 on the server
- Public ssh-keys are displayed in a dedicated window instead of console when create a task with a repository
- React UI is the primary UI

### Fixed

- Cleaned up memory in Auto Annotation to enable long running tasks on videos
- New shape is added when press `esc` when drawing instead of cancellation
- Dextr segmentation doesn't work.
- `FileNotFoundError` during dump after moving format files
- CVAT doesn't append outside shapes when merge polyshapes in old UI
- Layout sometimes shows double scroll bars on create task, dashboard and settings pages
- UI fails after trying to change frame during resizing, dragging, editing
- Hidden points (or outsided) are visible after changing a frame
- Merge is allowed for points, but clicks on points conflict with frame dragging logic
- Removed objects are visible for search
- Add missed task_id and job_id fields into exception logs for the new UI (<https://github.com/opencv/cvat/pull/1372>)
- UI fails when annotations saving occurs during drag/resize/edit (<https://github.com/opencv/cvat/pull/1383>)
- Multiple savings when hold Ctrl+S (a lot of the same copies of events were sent with the same working time)
  (<https://github.com/opencv/cvat/pull/1383>)
- UI doesn't have any reaction when git repos synchronization failed (<https://github.com/opencv/cvat/pull/1383>)
- Bug when annotations cannot be saved after (delete - save - undo - save) (<https://github.com/opencv/cvat/pull/1383>)
- VOC format exports Upper case labels correctly in lower case (<https://github.com/opencv/cvat/pull/1379>)
- Fixed polygon exporting bug in COCO dataset (<https://github.com/opencv/cvat/issues/1387>)
- Task creation from remote files (<https://github.com/opencv/cvat/pull/1392>)
- Job cannot be opened in some cases when the previous job was failed during opening
  (<https://github.com/opencv/cvat/issues/1403>)
- Deactivated shape is still highlighted on the canvas (<https://github.com/opencv/cvat/issues/1403>)
- AttributeError: 'tuple' object has no attribute 'read' in ReID algorithm (<https://github.com/opencv/cvat/issues/1403>)
- Wrong semi-automatic segmentation near edges of an image (<https://github.com/opencv/cvat/issues/1403>)
- Git repos paths (<https://github.com/opencv/cvat/pull/1400>)
- Uploading annotations for tasks with multiple jobs (<https://github.com/opencv/cvat/pull/1396>)

## \[1.0.0-alpha] - 2020-03-31

### Added

- Data streaming using chunks (<https://github.com/opencv/cvat/pull/1007>)
- New UI: showing file names in UI (<https://github.com/opencv/cvat/pull/1311>)
- New UI: delete a point from context menu (<https://github.com/opencv/cvat/pull/1292>)

### Fixed

- Git app cannot clone a repository (<https://github.com/opencv/cvat/pull/1330>)
- New UI: preview position in task details (<https://github.com/opencv/cvat/pull/1312>)
- AWS deployment (<https://github.com/opencv/cvat/pull/1316>)

## \[0.6.1] - 2020-03-21

### Changed

- VOC task export now does not use official label map by default, but takes one
  from the source task to avoid primary-class and class part name
  clashing ([#1275](https://github.com/opencv/cvat/issues/1275))

### Fixed

- File names in LabelMe format export are no longer truncated ([#1259](https://github.com/opencv/cvat/issues/1259))
- `occluded` and `z_order` annotation attributes are now correctly passed to Datumaro ([#1271](https://github.com/opencv/cvat/pull/1271))
- Annotation-less tasks now can be exported as empty datasets in COCO ([#1277](https://github.com/opencv/cvat/issues/1277))
- Frame name matching for video annotations import -
  allowed `frame_XXXXXX[.ext]` format ([#1274](https://github.com/opencv/cvat/pull/1274))

### Security

- Bump acorn from 6.3.0 to 6.4.1 in /cvat-ui ([#1270](https://github.com/opencv/cvat/pull/1270))

## \[0.6.0] - 2020-03-15

### Added

- Server only support for projects. Extend REST API v1 (/api/v1/projects\*)
- Ability to get basic information about users without admin permissions ([#750](https://github.com/opencv/cvat/issues/750))
- Changed REST API: removed PUT and added DELETE methods for /api/v1/users/ID
- Mask-RCNN Auto Annotation Script in OpenVINO format
- Yolo Auto Annotation Script
- Auto segmentation using Mask_RCNN component (Keras+Tensorflow Mask R-CNN Segmentation)
- REST API to export an annotation task (images + annotations)
  [Datumaro](https://github.com/opencv/cvat/tree/develop/datumaro) -
  a framework to build, analyze, debug and visualize datasets
- Text Detection Auto Annotation Script in OpenVINO format for version 4
- Added in OpenVINO Semantic Segmentation for roads
- Ability to visualize labels when using Auto Annotation runner
- MOT CSV format support ([#830](https://github.com/opencv/cvat/pull/830))
- LabelMe format support ([#844](https://github.com/opencv/cvat/pull/844))
- Segmentation MASK format import (as polygons) ([#1163](https://github.com/opencv/cvat/pull/1163))
- Git repositories can be specified with IPv4 address ([#827](https://github.com/opencv/cvat/pull/827))

### Changed

- page_size parameter for all REST API methods
- React & Redux & Antd based dashboard
- Yolov3 interpretation script fix and changes to mapping.json
- YOLO format support ([#1151](https://github.com/opencv/cvat/pull/1151))
- Added support for OpenVINO 2020

### Fixed

- Exception in Git plugin [#826](https://github.com/opencv/cvat/issues/826)
- Label ids in TFrecord format now start from 1 [#866](https://github.com/opencv/cvat/issues/866)
- Mask problem in COCO JSON style [#718](https://github.com/opencv/cvat/issues/718)
- Datasets (or tasks) can be joined and split to subsets with Datumaro [#791](https://github.com/opencv/cvat/issues/791)
- Output labels for VOC format can be specified with Datumaro [#942](https://github.com/opencv/cvat/issues/942)
- Annotations can be filtered before dumping with Datumaro [#994](https://github.com/opencv/cvat/issues/994)

## \[0.5.2] - 2019-12-15

### Fixed

- Frozen version of scikit-image==0.15 in requirements.txt because next releases don't support Python 3.5

## \[0.5.1] - 2019-10-17

### Added

- Integration with Zenodo.org (DOI)

## \[0.5.0] - 2019-09-12

### Added

- A converter to YOLO format
- Installation guide
- Linear interpolation for a single point
- Video frame filter
- Running functional tests for REST API during a build
- Admins are no longer limited to a subset of python commands in the auto annotation application
- Remote data source (list of URLs to create an annotation task)
- Auto annotation using Faster R-CNN with Inception v2 (utils/open_model_zoo)
- Auto annotation using Pixel Link mobilenet v2 - text detection (utils/open_model_zoo)
- Ability to create a custom extractors for unsupported media types
- Added in PDF extractor
- Added in a command line model manager tester
- Ability to dump/load annotations in several formats from UI (CVAT, Pascal VOC, YOLO, MS COCO, png mask, TFRecord)
- Auth for REST API (api/v1/auth/): login, logout, register, ...
- Preview for the new CVAT UI (dashboard only) is available: <http://localhost:9080/>
- Added command line tool for performing common task operations (/utils/cli/)

### Changed

- Outside and keyframe buttons in the side panel for all interpolation shapes (they were only for boxes before)
- Improved error messages on the client side (#511)

### Removed

- "Flip images" has been removed. UI now contains rotation features.

### Fixed

- Incorrect width of shapes borders in some cases
- Annotation parser for tracks with a start frame less than the first segment frame
- Interpolation on the server near outside frames
- Dump for case when task name has a slash
- Auto annotation fail for multijob tasks
- Installation of CVAT with OpenVINO on the Windows platform
- Background color was always black in utils/mask/converter.py
- Exception in attribute annotation mode when a label are switched to a value without any attributes
- Handling of wrong labelamp json file in auto annotation (<https://github.com/opencv/cvat/issues/554>)
- No default attributes in dumped annotation (<https://github.com/opencv/cvat/issues/601>)
- Required field "Frame Filter" on admin page during a task modifying (#666)
- Dump annotation errors for a task with several segments (#610, #500)
- Invalid label parsing during a task creating (#628)
- Button "Open Task" in the annotation view
- Creating a video task with 0 overlap

### Security

- Upgraded Django, djangorestframework, and other packages

## \[0.4.2] - 2019-06-03

### Fixed

- Fixed interaction with the server share in the auto annotation plugin

## \[0.4.1] - 2019-05-14

### Fixed

- JavaScript syntax incompatibility with Google Chrome versions less than 72

## \[0.4.0] - 2019-05-04

### Added

- OpenVINO auto annotation: it is possible to upload a custom model and annotate images automatically.
- Ability to rotate images/video in the client part (Ctrl+R, Shift+Ctrl+R shortcuts) (#305)
- The ReID application for automatic bounding box merging has been added (#299)
- Keyboard shortcuts to switch next/previous default shape type (box, polygon etc) (Alt + <, Alt + >) (#316)
- Converter for VOC now supports interpolation tracks
- REST API (/api/v1/\*, /api/docs)
- Semi-automatic semantic segmentation with the [Deep Extreme Cut](http://www.vision.ee.ethz.ch/~cvlsegmentation/dextr/) work

### Changed

- Propagation setup has been moved from settings to bottom player panel
- Additional events like "Debug Info" or "Fit Image" have been added for analitics
- Optional using LFS for git annotation storages (#314)

### Deprecated

- "Flip images" flag in the create task dialog will be removed.
  Rotation functionality in client part have been added instead.

### Fixed

- Django 2.1.5 (security fix, [CVE-2019-3498](https://nvd.nist.gov/vuln/detail/CVE-2019-3498))
- Several scenarious which cause code 400 after undo/redo/save have been fixed (#315)

## \[0.3.0] - 2018-12-29

### Added

- Ability to copy Object URL and Frame URL via object context menu and player context menu respectively.
- Ability to change opacity for selected shape with help "Selected Fill Opacity" slider.
- Ability to remove polyshapes points by double click.
- Ability to draw/change polyshapes (except for points) by slip method. Just press ENTER and moving a cursor.
- Ability to switch lock/hide properties via label UI element (in right menu) for all objects with same label.
- Shortcuts for outside/keyframe properties
- Support of Intel OpenVINO for accelerated model inference
- Tensorflow annotation now works without CUDA. It can use CPU only. OpenVINO and CUDA are supported optionally.
- Incremental saving of annotations.
- Tutorial for using polygons (screencast)
- Silk profiler to improve development process
- Admin panel can be used to edit labels and attributes for annotation tasks
- Analytics component to manage a data annotation team, monitor exceptions, collect client and server logs
- Changeable job and task statuses (annotation, validation, completed).
  A job status can be changed manually, a task status is computed automatically based on job statuses (#153)
- Backlink to a task from its job annotation view (#156)
- Buttons lock/hide for labels. They work for all objects with the same label on a current frame (#116)

### Changed

- Polyshape editing method has been improved. You can redraw part of shape instead of points cloning.
- Unified shortcut (Esc) for close any mode instead of different shortcuts (Alt+N, Alt+G, Alt+M etc.).
- Dump file contains information about data source (e.g. video name, archive name, ...)
- Update requests library due to [CVE-2018-18074](https://nvd.nist.gov/vuln/detail/CVE-2018-18074)
- Per task/job permissions to create/access/change/delete tasks and annotations
- Documentation was improved
- Timeout for creating tasks was increased (from 1h to 4h) (#136)
- Drawing has become more convenience. Now it is possible to draw outside an image.
  Shapes will be automatically truncated after drawing process (#202)

### Fixed

- Performance bottleneck has been fixed during you create new objects (draw, copy, merge etc).
- Label UI elements aren't updated after changelabel.
- Attribute annotation mode can use invalid shape position after resize or move shapes.
- Labels order is preserved now (#242)
- Uploading large XML files (#123)
- Django vulnerability (#121)
- Grammatical cleanup of README.md (#107)
- Dashboard loading has been accelerated (#156)
- Text drawing outside of a frame in some cases (#202)

## \[0.2.0] - 2018-09-28

### Added

- New annotation shapes: polygons, polylines, points
- Undo/redo feature
- Grid to estimate size of objects
- Context menu for shapes
- A converter to PASCAL VOC format
- A converter to MS COCO format
- A converter to mask format
- License header for most of all files
- .gitattribute to avoid problems with bash scripts inside a container
- CHANGELOG.md itself
- Drawing size of a bounding box during resize
- Color by instance, group, label
- Group objects
- Object propagation on next frames
- Full screen view

### Changed

- Documentation, screencasts, the primary screenshot
- Content-type for save_job request is application/json

### Fixed

- Player navigation if the browser's window is scrolled
- Filter doesn't support dash (-)
- Several memory leaks
- Inconsistent extensions between filenames in an annotation file and real filenames

## \[0.1.2] - 2018-08-07

### Added

- 7z archive support when creating a task
- .vscode/launch.json file for developing with VS code

### Fixed

- #14: docker-compose down command as written in the readme does not remove volumes
- #15: all checkboxes in temporary attributes are checked when reopening job after saving the job
- #18: extend CONTRIBUTING.md
- #19: using the same attribute for label twice -> stuck

### Changed

- More strict verification for labels with attributes

## \[0.1.1] - 2018-07-6

### Added

- Links on a screenshot, documentation, screencasts into README.md
- CONTRIBUTORS.md

### Fixed

- GitHub documentation

## \[0.1.0] - 2018-06-29

### Added

- Initial version

## Template

```
## \[Unreleased]
### Added
- TDB

### Changed
- TDB

### Deprecated
- TDB

### Removed
- TDB

### Fixed
- TDB

### Security
- TDB
```<|MERGE_RESOLUTION|>--- conflicted
+++ resolved
@@ -52,11 +52,8 @@
 - Fixed HRNet serverless function runtime error on images with alpha channel (<https://github.com/opencv/cvat/pull/5570>)
 - Preview & chunk cache settings are ignored (<https://github.com/opencv/cvat/pull/5569>)
 - Export annotations to Azure container (<https://github.com/opencv/cvat/pull/5596>)
-<<<<<<< HEAD
-- \[Server API\] Various errors in schema (<https://github.com/opencv/cvat/pull/5575>)
-=======
 - Fix the type of the credentials parameter of make_client from the Python SDK
->>>>>>> a9476cb6
+- \[Server API\] Various errors in the generated schema (<https://github.com/opencv/cvat/pull/5575>)
 
 ### Security
 - Fixed vulnerability with social authentication (<https://github.com/opencv/cvat/pull/5521>)
