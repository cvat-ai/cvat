# Changelog

All notable changes to this project will be documented in this file.

The format is based on [Keep a Changelog](https://keepachangelog.com/en/1.0.0/),
and this project adheres to [Semantic Versioning](https://semver.org/spec/v2.0.0.html).

## \[Unreleased]
### Added
<<<<<<< HEAD
- Now CVAT supports project/task markdown description with additional assets
(png, jpeg, gif, webp images and pdf files) (<https://github.com/opencv/cvat/pull/6191>)
- \[API\] API Now supports the creation and removal of Ground Truth jobs. (<https://github.com/opencv/cvat/pull/6204>)
- \[API\] We've introduced task quality estimation endpoints. (<https://github.com/opencv/cvat/pull/6204>)
- \[API\] An option to run autoannotation on a job (<https://github.com/opencv/cvat/pull/6276>)

### Changed
=======
>>>>>>> 5d360686
- TDB

### Changed
- TDB

### Deprecated
- TDB

### Removed
- TDB

### Fixed
- The problem with manifest file in tasks restored from backup (<https://github.com/opencv/cvat/issues/5971>)
- The problem with task mode in a task restored from backup (<https://github.com/opencv/cvat/issues/5668>)
- \[API\] Performance of several API endpoints (<https://github.com/opencv/cvat/pull/6340>)
- \[API\] Invalid schema for the owner field in several endpoints (<https://github.com/opencv/cvat/pull/6343>)

### Security
- TDB

## \[2.4.7] - 2023-06-16
### Added
- \[API\] API Now supports the creation and removal of Ground Truth jobs. (<https://github.com/opencv/cvat/pull/6204>)
- \[API\] We've introduced task quality estimation endpoints. (<https://github.com/opencv/cvat/pull/6204>)
- \[CLI\] An option to select the organization. (<https://github.com/opencv/cvat/pull/6317>)

### Fixed
- Issues with running serverless models for EXIF-rotated images. (<https://github.com/opencv/cvat/pull/6275/>)
- File uploading issues when using https configuration. (<https://github.com/opencv/cvat/pull/6308>)
- Dataset export error with `outside` property of tracks. (<https://github.com/opencv/cvat/issues/5971>)
- Broken logging in the TransT serverless function. (<https://github.com/opencv/cvat/pull/6290>)

## \[2.4.6] - 2023-06-09
### Added
- \[Server API\] An option to supply custom file ordering for task data uploads (<https://github.com/opencv/cvat/pull/5083>)
- New option ``semi-auto`` is available as annotations source (<https://github.com/opencv/cvat/pull/6263>)

### Changed
- Allowed to use dataset manifest for the `predefined` sorting method for task data (<https://github.com/opencv/cvat/pull/5083>)

### Changed
- Replaced Apache mod_wsgi with Uvicorn ASGI server for backend use(<https://github.com/opencv/cvat/pull/6195>)

### Fixed
- Incorrect location of temporary file during job annotation import.(<https://github.com/opencv/cvat/pull/5909>)
- Deletion of uploaded file along with annotations/backups when an RQ job
  has been initiated, but no subsequent status check requests have been made.(<https://github.com/opencv/cvat/pull/5909>)
- Deletion of uploaded files, including annotations and backups,
  after they have been uploaded to the server using the TUS protocol  but before an RQ job has been initiated. (<https://github.com/opencv/cvat/pull/5909>)
- Simultaneous creation of tasks or projects with identical names from backups by multiple users.(<https://github.com/opencv/cvat/pull/5909>)
- \[API\] The `predefined` sorting method for task data uploads (<https://github.com/opencv/cvat/pull/5083>)
- Allowed slashes in export filenames. (<https://github.com/opencv/cvat/pull/6265>)

## \[2.4.5] - 2023-06-02
### Added
- Integrated support for sharepoint and cloud storage files, along with
  directories to be omitted during task creation (server) (<https://github.com/opencv/cvat/pull/6074>)
- Enabled task creation with directories from cloud storage or sharepoint  (<https://github.com/opencv/cvat/pull/6074>)
- Enhanced task creation to support any data type supported by the server
   by default, from cloud storage without the necessity for the `use_cache` option (<https://github.com/opencv/cvat/pull/6074>)
- Added capability for task creation with data from cloud storage without the `use_cache` option  (<https://github.com/opencv/cvat/pull/6074>)

### Changed
- User can now access resource links from any organization or sandbox, granted it's available to them (<https://github.com/opencv/cvat/pull/5892>)
- Cloud storage manifest files have been made optional (<https://github.com/opencv/cvat/pull/6074>)
- Updated Django to the 4.2.x version (<https://github.com/opencv/cvat/pull/6122>)
- Renamed certain Nuclio functions to adhere to a common naming convention. For instance,
  `onnx-yolov7` -> `onnx-wongkinyiu-yolov7`, `ultralytics-yolov5` -> `pth-ultralytics-yolov5`
  (<https://github.com/opencv/cvat/pull/6140>)

### Deprecated
- Deprecated the endpoint `/cloudstorages/{id}/content` (<https://github.com/opencv/cvat/pull/6074>)

### Fixed
- Fixed the issue of skeletons dumping on created tasks/projects (<https://github.com/opencv/cvat/pull/6157>)
- Resolved an issue related to saving annotations for skeleton tracks (<https://github.com/opencv/cvat/pull/6075>)

## \[2.4.4] - 2023-05-18
### Added
- Introduced a new configuration option for controlling the invocation of Nuclio functions.
  (<https://github.com/opencv/cvat/pull/6146>)

### Changed
- Relocated SAM masks decoder to frontend operation.
  (<https://github.com/opencv/cvat/pull/6019>)
- Switched `person-reidentification-retail-0300` and `faster_rcnn_inception_v2_coco` Nuclio functions with `person-reidentification-retail-0277` and `faster_rcnn_inception_resnet_v2_atrous_coco` respectively.
  (<https://github.com/opencv/cvat/pull/6129>)
- Upgraded OpenVINO-based Nuclio functions to utilize the OpenVINO 2022.3 runtime.
  (<https://github.com/opencv/cvat/pull/6129>)

### Fixed
- Resolved issues with tracking multiple objects (30 and more) using the TransT tracker.
  (<https://github.com/opencv/cvat/pull/6073>)
- Addressed azure.core.exceptions.ResourceExistsError: The specified blob already exists.
  (<https://github.com/opencv/cvat/pull/6082>)
- Corrected image scaling issues when transitioning between images of different resolutions.
  (<https://github.com/opencv/cvat/pull/6081>)
- Fixed inaccurate reporting of completed job counts.
  (<https://github.com/opencv/cvat/issues/6098>)
- Allowed OpenVINO-based Nuclio functions to be deployed to Kubernetes.
  (<https://github.com/opencv/cvat/pull/6129>)
- Improved skeleton size checks after drawing.
  (<https://github.com/opencv/cvat/pull/6156>)
- Fixed HRNet CPU serverless function.
  (<https://github.com/opencv/cvat/pull/6150>)
- Prevented sending of empty list of events.
  (<https://github.com/opencv/cvat/pull/6154>)

## \[2.4.3] - 2023-04-24
### Changed
- Docker images no longer include Ubuntu package sources or FFmpeg/OpenH264 sources
  (<https://github.com/opencv/cvat/pull/6040>)
- TUS chunk size changed from 100 MB to 2 MB
  (<https://github.com/opencv/cvat/pull/6058>)

## \[2.4.2] - 2023-04-14
### Added
- Support for Azure Blob Storage connection string authentication(<https://github.com/openvinotoolkit/cvat/pull/4649>)
- Segment Anything interactor for CPU/GPU (<https://github.com/opencv/cvat/pull/6008>)

### Changed
- The capability to transfer a task from one project to another project has been disabled (<https://github.com/opencv/cvat/pull/5901>)
- The bounding rectangle in the skeleton annotation is visible solely when the skeleton is active (<https://github.com/opencv/cvat/pull/5911>)
- Base backend image upgraded from ubuntu:20.04 to ubuntu:22.04 (<https://github.com/opencv/cvat/pull/6021>)

### Deprecated
- TDB

### Removed
- Cloud storage `unique_together` limitation (<https://github.com/opencv/cvat/pull/5855>)
- Support for redundant request media types in the API
  (<https://github.com/opencv/cvat/pull/5874>)
- Static URLs and direct SDK support for the tus chunk endpoints.
  Clients must use the `Location` header from the response to the `Upload-Length` request,
  as per the tus creation protocol
  (<https://github.com/opencv/cvat/pull/5961>)

### Fixed
- An invalid project/org handling in webhooks (<https://github.com/opencv/cvat/pull/5707>)
- Warning `key` is undefined on project page (<https://github.com/opencv/cvat/pull/5876>)
- An invalid mask detected when performing automatic annotation on a task (<https://github.com/opencv/cvat/pull/5883>)
- The 'Reset zoom' option now retains the user's preferences upon reloading CVAT (<https://github.com/opencv/cvat/pull/5908>)
- Cloud storage content listing when the manifest name contains special characters
  (<https://github.com/opencv/cvat/pull/5873>)
- Width and height in CVAT dataset format mask annotations (<https://github.com/opencv/cvat/pull/5905>)
- Empty list of export formats for a project without tasks (<https://github.com/opencv/cvat/pull/5899>)
- Downgraded NumPy used by HRNet because `np.int` is no longer available (<https://github.com/opencv/cvat/pull/5574>)
- Empty previews responsive to page resize (<https://github.com/opencv/cvat/pull/5925>)
- Nuclio function invocations when deployed via the Helm chart
  (<https://github.com/opencv/cvat/issues/5626>)
- Export of a job from a task with multiple jobs (<https://github.com/opencv/cvat/pull/5928>)
- Points missing when exporting tracked skeleton (<https://github.com/opencv/cvat/issues/5497>)
- Escaping in the `filter` parameter in generated URLs
  (<https://github.com/opencv/cvat/issues/5566>)
- Rotation property lost during saving a mutable attribute (<https://github.com/opencv/cvat/pull/5968>)
- Optimized /api/jobs request (<https://github.com/opencv/cvat/pull/5962>)
- Server micro version support check in SDK/CLI (<https://github.com/opencv/cvat/pull/5991>)
- \[SDK\] Compatibility with upcoming urllib 2.1.0
  (<https://github.com/opencv/cvat/pull/6002>)
- Fix TUS file uploading if multiple apache processes are used (<https://github.com/opencv/cvat/pull/6006>)
- The issue related to webhook events not being sent has been resolved (<https://github.com/opencv/cvat/pull/5916>)

### Security
- Updated Redis (in the Compose file) to 7.0.x, and redis-py to 4.5.4
  (<https://github.com/opencv/cvat/pull/6016>)

## \[2.4.1] - 2023-04-05
### Fixed
- Optimized annotation fetching up to 10 times (<https://github.com/opencv/cvat/pull/5974>)
- Incorrect calculation of working time in analytics (<https://github.com/opencv/cvat/pull/5973>)

## \[2.4.0] - 2023-03-16
### Added
- \[SDK\] An arg to wait for data processing in the task data uploading function
  (<https://github.com/opencv/cvat/pull/5502>)
- Filename pattern to simplify uploading cloud storage data for a task (<https://github.com/opencv/cvat/pull/5498>, <https://github.com/opencv/cvat/pull/5525>)
- \[SDK\] Configuration setting to change the dataset cache directory
  (<https://github.com/opencv/cvat/pull/5535>)
- \[SDK\] Class to represent a project as a PyTorch dataset
  (<https://github.com/opencv/cvat/pull/5523>)
- Grid view and multiple context images supported (<https://github.com/opencv/cvat/pull/5542>)
- Interpolation is now supported for 3D cuboids.
Tracks can be exported/imported to/from Datumaro and Sly Pointcloud formats (<https://github.com/opencv/cvat/pull/5629>)
- Support for custom file to job splits in tasks (server API & SDK only)
  (<https://github.com/opencv/cvat/pull/5536>)
- \[SDK\] A PyTorch adapter setting to disable cache updates
  (<https://github.com/opencv/cvat/pull/5549>)
- YOLO v7 serverless feature added using ONNX backend (<https://github.com/opencv/cvat/pull/5552>)
- Cypress test for social account authentication (<https://github.com/opencv/cvat/pull/5444>)
- Dummy github and google authentication servers (<https://github.com/opencv/cvat/pull/5444>)
- \[Server API\] Simple filters for object collection endpoints
  (<https://github.com/opencv/cvat/pull/5575>)
- Analytics based on Clickhouse, Vector and Grafana instead of the ELK stack (<https://github.com/opencv/cvat/pull/5646>)
- \[SDK\] High-level API for working with organizations
  (<https://github.com/opencv/cvat/pull/5718>)
- Use correct service name in LDAP authentication documentation (<https://github.com/opencv/cvat/pull/5848>)

### Changed
- The Docker Compose files now use the Compose Specification version
  of the format. This version is supported by Docker Compose 1.27.0+
  (<https://github.com/opencv/cvat/pull/5524>).
- \[SDK\] The `resource_type` args now have the default value of `local` in task creation functions.
  The corresponding arguments are keyword-only now.
  (<https://github.com/opencv/cvat/pull/5502>)
- \[Server API\] Added missing pagination or pagination parameters in
  `/jobs/{id}/commits`, `/organizations`
  (<https://github.com/opencv/cvat/pull/5557>)
- Windows Installation Instructions adjusted to work around <https://github.com/nuclio/nuclio/issues/1821>
- The contour detection function for semantic segmentation (<https://github.com/opencv/cvat/pull/4665>)
- Delete newline character when generating a webhook signature (<https://github.com/opencv/cvat/pull/5622>)
- DL models UI (<https://github.com/opencv/cvat/pull/5635>)
- \[Server API\], \[SDK\] Arbitrary-sized collections in endpoints:
  `/api/projects/{id}.tasks`, `/api/tasks/{id}.segments`, `/api/jobs/{id}.issues`,
  `/api/issues/{id}.comments`, `/api/projects | tasks | jobs/{id}.labels`
  (<https://github.com/opencv/cvat/pull/5662>)
- Hide analytics link from non-admin users (<https://github.com/opencv/cvat/pull/5789>)
- Hide notifications on login/logout/register (<https://github.com/opencv/cvat/pull/5788>)
- CVAT and CVAT SDK now use a custom `User-Agent` header in HTTP requests
  (<https://github.com/opencv/cvat/issues/5598>)

### Deprecated
- TBD

### Removed
- \[Server API\] Endpoints with collections are removed in favor of their full variants
  `/project/{id}/tasks`, `/tasks/{id}/jobs`, `/jobs/{id}/issues`, `/issues/{id}/comments`.
  Corresponding fields are added or changed to provide a link to the child collection
  in `/projects/{id}`, `/tasks/{id}`, `/jobs/{id}`, `/issues/{id}`
  (<https://github.com/opencv/cvat/pull/5575>)
- Limit on the maximum number of manifest files that can be added for cloud storage (<https://github.com/opencv/cvat/pull/5660>)

### Fixed
- Helm: Empty password for Redis (<https://github.com/opencv/cvat/pull/5520>)
- Resolved HRNet serverless function runtime error on images with an alpha channel (<https://github.com/opencv/cvat/pull/5570>)
- Addressed ignored preview & chunk cache settings (<https://github.com/opencv/cvat/pull/5569>)
- Fixed exporting annotations to Azure container (<https://github.com/opencv/cvat/pull/5596>)
- Corrected the type of the credentials parameter of `make_client` in the Python SDK
- Reduced noisy information in ortho views for 3D canvas (<https://github.com/opencv/cvat/pull/5608>)
- Cleared disk space after project removal (<https://github.com/opencv/cvat/pull/5632>, <https://github.com/opencv/cvat/pull/5752>)
- Locked submit button when file is not selected during dataset import (<https://github.com/opencv/cvat/pull/5757>)
- \[Server API\]Various errors in the generated schema (<https://github.com/opencv/cvat/pull/5575>)
- Resolved browser freezing when requesting a job with NaN id (<https://github.com/opencv/cvat/pull/5763>)
- Fixed SiamMask and TransT serverless functions (<https://github.com/opencv/cvat/pull/5658>)
- Addressed creation of a project or task with the same labels (<https://github.com/opencv/cvat/pull/5700>)
- \[Server API\] Fixed ability to rename label to an existing name (<https://github.com/opencv/cvat/pull/5662>)
- Resolved issue of resetting attributes when moving a task to a project (<https://github.com/opencv/cvat/pull/5764>)
- Fixed error in dataset export when parsing skeleton sublabels containing spaces (<https://github.com/opencv/cvat/pull/5794>)
- Added missing `CVAT_BASE_URL` in docker-compose.yml (<https://github.com/opencv/cvat/pull/5792>)
- Create cloud storage button size and models pagination (<https://github.com/opencv/cvat/pull/5858>)

### Security
- Fixed vulnerability with social authentication (<https://github.com/opencv/cvat/pull/5521>)

## \[2.3.0] - 2022-12-22
### Added
- SDK section in documentation (<https://github.com/opencv/cvat/pull/4928>)
- Option to enable or disable host certificate checking in CLI (<https://github.com/opencv/cvat/pull/4928>)
- REST API tests with skeletons (<https://github.com/opencv/cvat/pull/4987>)
- Host schema auto-detection in SDK (<https://github.com/opencv/cvat/pull/4910>)
- Server compatibility checks in SDK (<https://github.com/opencv/cvat/pull/4935>)
- Objects sorting option in the sidebar, by z-order. Additional visualization when sorting is applied
(<https://github.com/opencv/cvat/pull/5145>)
- Added YOLOv5 serverless function with NVIDIA GPU support (<https://github.com/opencv/cvat/pull/4960>)
- Mask tools now supported (brush, eraser, polygon-plus,
polygon-minus, returning masks from online detectors & interactors)
(<https://github.com/opencv/cvat/pull/4543>)
- Added Webhooks (<https://github.com/opencv/cvat/pull/4863>)
- Authentication with social accounts: Google & GitHub (<https://github.com/opencv/cvat/pull/5147>, <https://github.com/opencv/cvat/pull/5181>, <https://github.com/opencv/cvat/pull/5295>)
- REST API tests for exporting job datasets & annotations and validating their structure (<https://github.com/opencv/cvat/pull/5160>)
- Backward propagation on UI (<https://github.com/opencv/cvat/pull/5355>)
- Keyboard shortcut to delete a frame (Alt + Del) (<https://github.com/opencv/cvat/pull/5369>)
- PyTorch dataset adapter layer in the SDK
(<https://github.com/opencv/cvat/pull/5417>)
- Method for debugging the server deployed with Docker (<https://github.com/opencv/cvat/issues/5327>)

### Changed
- `api/docs`, `api/swagger`, `api/schema`, `server/about` endpoints now allow unauthorized access (<https://github.com/opencv/cvat/pull/4928>, <https://github.com/opencv/cvat/pull/4935>)
- 3D canvas now can be dragged in IDLE mode (<https://github.com/opencv/cvat/pull/5385>)
- Datumaro version is upgraded to 0.3 (dev) (<https://github.com/opencv/cvat/pull/4984>)
- Allowed trailing slashes in the SDK host address (<https://github.com/opencv/cvat/pull/5057>)
- Adjusted initial camera position, enabled 'Reset zoom' option for 3D canvas (<https://github.com/opencv/cvat/pull/5395>)
- Enabled authentication via email (<https://github.com/opencv/cvat/pull/5037>)
- Unified error handling with the cloud storage (<https://github.com/opencv/cvat/pull/5389>)
- In the SDK, functions taking paths as strings now also accept path-like objects
  (<https://github.com/opencv/cvat/pull/5435>)

### Removed
- The `--https` option of CLI (<https://github.com/opencv/cvat/pull/4910>)

### Fixed
- Significantly optimized access to DB for api/jobs, api/tasks, and api/projects.
- Removed a possibly duplicated encodeURI() calls in `server-proxy.ts` to prevent doubly encoding
non-ascii paths while adding files from "Connected file share" (issue #4428)
- Removed unnecessary volumes defined in docker-compose.serverless.yml
(<https://github.com/openvinotoolkit/cvat/pull/4659>)
- Added support for Image files that use the PIL.Image.mode 'I;16'
- Project import/export with skeletons (<https://github.com/opencv/cvat/pull/4867>,
  <https://github.com/opencv/cvat/pull/5004>)
- Shape color is not changed on canvas after changing a label (<https://github.com/opencv/cvat/pull/5045>)
- Unstable e2e restore tests (<https://github.com/opencv/cvat/pull/5010>)
- IOG and f-BRS serverless function (<https://github.com/opencv/cvat/pull/5039>)
- Invisible label item in label constructor when label color background is white,
 or close to it (<https://github.com/opencv/cvat/pull/5041>)
- Fixed cvat-core ESlint problems (<https://github.com/opencv/cvat/pull/5027>)
- Fixed task creation with non-local files via the SDK/CLI
  (<https://github.com/opencv/cvat/issues/4962>)
- HRNET serverless function (<https://github.com/opencv/cvat/pull/4944>)
- Invalid export of segmentation masks when the `background` label gets nonzero id (<https://github.com/opencv/cvat/pull/5056>)
- A trailing slash in hostname doesn't allow SDK to send some requests
  (<https://github.com/opencv/cvat/pull/5057>)
- Double modal export/backup a task/project (<https://github.com/opencv/cvat/pull/5075>)
- Fixed bug of computing Job's unsolved/resolved issues numbers (<https://github.com/opencv/cvat/pull/5101>)
- Dataset export for job (<https://github.com/opencv/cvat/pull/5052>)
- Angle is not propagated when use ``propagate`` feature (<https://github.com/opencv/cvat/pull/5139>)
- Could not fetch task in a corner case (<https://github.com/opencv/cvat/pull/5163>)
- Restoring CVAT in case of React-renderning fail (<https://github.com/opencv/cvat/pull/5134>)
- Deleted frames become restored if a user deletes frames from another job of the same task
(<https://github.com/opencv/cvat/pull/5138>)
- Wrong issue position when create a quick issue on a rotated shape (<https://github.com/opencv/cvat/pull/5162>)
- Extra rerenders of different pages with each click (<https://github.com/opencv/cvat/pull/5178>)
- Skeleton points exported out of order in the COCO Keypoints format
  (<https://github.com/opencv/cvat/issues/5048>)
- PASCAL VOC 1.1 can't import dataset (<https://github.com/opencv/cvat/pull/4647>)
- Changing an object causes current z layer to be set to the maximum (<https://github.com/opencv/cvat/pull/5145>)
- Job assignee can not resolve an issue (<https://github.com/opencv/cvat/pull/5167>)
- Create manifest with cvat/server docker container command (<https://github.com/opencv/cvat/pull/5172>)
- Cannot assign a resource to a user who has an organization (<https://github.com/opencv/cvat/pull/5218>)
- Logs and annotations are not saved when logout from a job page (<https://github.com/opencv/cvat/pull/5266>)
- Added "type" field for all the labels, allows to reduce number of controls on annotation view (<https://github.com/opencv/cvat/pull/5273>)
- Occluded not applied on canvas instantly for a skeleton elements (<https://github.com/opencv/cvat/pull/5259>)
- Oriented bounding boxes broken with COCO format ss(<https://github.com/opencv/cvat/pull/5219>)
- Can't dump annotations with objects type is track from several jobs (<https://github.com/opencv/cvat/pull/5250>)
- Fixed upload resumption in production environments
  (<https://github.com/opencv/cvat/issues/4839>)
- Fixed job exporting (<https://github.com/opencv/cvat/pull/5282>)
- Visibility and ignored information fail to be loaded (MOT dataset format) (<https://github.com/opencv/cvat/pull/5270>)
- Added force logout on CVAT app start if token is missing (<https://github.com/opencv/cvat/pull/5331>)
- Drawing issues on 3D canvas (<https://github.com/opencv/cvat/pull/5410>)
- Missed token with using social account authentication (<https://github.com/opencv/cvat/pull/5344>)
- Redundant writing of skeleton annotations (CVAT for images) (<https://github.com/opencv/cvat/pull/5387>)
- The same object on 3D scene or `null` selected each click (PERFORMANCE) (<https://github.com/opencv/cvat/pull/5411>)
- An exception when run export for an empty task (<https://github.com/opencv/cvat/pull/5396>)
- Fixed FBRS serverless function runtime error on images with alpha channel (<https://github.com/opencv/cvat/pull/5384>)
- Attaching manifest with custom name (<https://github.com/opencv/cvat/pull/5377>)
- Uploading non-zip annotation files (<https://github.com/opencv/cvat/pull/5386>)
- Loss of rotation in CVAT format (<https://github.com/opencv/cvat/pull/5407>)
- A permission problem with interactive model launches for workers in orgs (<https://github.com/opencv/cvat/issues/4996>)
- Fix chart not being upgradable (<https://github.com/opencv/cvat/pull/5371>)
- Broken helm chart - if using custom release name (<https://github.com/opencv/cvat/pull/5403>)
- Missing source tag in project annotations (<https://github.com/opencv/cvat/pull/5408>)
- Creating a task with a Git repository via the SDK
  (<https://github.com/opencv/cvat/issues/4365>)
- Queries via the low-level API using the `multipart/form-data` Content-Type with string fields
  (<https://github.com/opencv/cvat/pull/5479>)
- Skeletons cannot be added to a task or project (<https://github.com/opencv/cvat/pull/5813>)

### Security
- `Project.import_dataset` not waiting for completion correctly
  (<https://github.com/opencv/cvat/pull/5459>)

## \[2.2.0] - 2022-09-12
### Added
- Added ability to delete frames from a job based on (<https://github.com/openvinotoolkit/cvat/pull/4194>)
- Support of attributes returned by serverless functions based on (<https://github.com/openvinotoolkit/cvat/pull/4506>)
- Project/task backups uploading via chunk uploads
- Fixed UX bug when jobs pagination is reset after changing a job
- Progressbars in CLI for file uploading and downloading
- `utils/cli` changed to `cvat-cli` package
- Support custom file name for backup
- Possibility to display tags on frame
- Support source and target storages (server part)
- Tests for import/export annotation, dataset, backup from/to cloud storage
- Added Python SDK package (`cvat-sdk`) (<https://github.com/opencv/cvat/pull/4813>)
- Previews for jobs
- Documentation for LDAP authentication (<https://github.com/cvat-ai/cvat/pull/39>)
- OpenCV.js caching and autoload (<https://github.com/cvat-ai/cvat/pull/30>)
- Publishing dev version of CVAT docker images (<https://github.com/cvat-ai/cvat/pull/53>)
- Support of Human Pose Estimation, Facial Landmarks (and similar) use-cases, new shape type:
Skeleton (<https://github.com/cvat-ai/cvat/pull/1>), (<https://github.com/opencv/cvat/pull/4829>)
- Added helm chart support for serverless functions and analytics (<https://github.com/cvat-ai/cvat/pull/110>)
- Added confirmation when remove a track (<https://github.com/opencv/cvat/pull/4846>)
- [COCO Keypoints](https://cocodataset.org/#keypoints-2020) format support (<https://github.com/opencv/cvat/pull/4821>,
  <https://github.com/opencv/cvat/pull/4908>)
- Support for Oracle OCI Buckets (<https://github.com/opencv/cvat/pull/4876>)
- `cvat-sdk` and `cvat-cli` packages on PyPI (<https://github.com/opencv/cvat/pull/4903>)
- UI part for source and target storages (<https://github.com/opencv/cvat/pull/4842>)
- Backup import/export modals (<https://github.com/opencv/cvat/pull/4842>)
- Annotations import modal (<https://github.com/opencv/cvat/pull/4842>)

### Changed
- Bumped nuclio version to 1.8.14
- Simplified running REST API tests. Extended CI-nightly workflow
- REST API tests are partially moved to Python SDK (`users`, `projects`, `tasks`, `issues`)
- cvat-ui: Improve UI/UX on label, create task and create project forms (<https://github.com/cvat-ai/cvat/pull/7>)
- Removed link to OpenVINO documentation (<https://github.com/cvat-ai/cvat/pull/35>)
- Clarified meaning of chunking for videos

### Fixed
- Task creation progressbar bug
- Removed Python dependency ``open3d`` which brought different issues to the building process
- Analytics not accessible when https is enabled
- Dataset import in an organization
- Updated minimist npm package to v1.2.6
- Request Status Code 500 "StopIteration" when exporting dataset
- Generated OpenAPI schema for several endpoints
- Annotation window might have top offset if try to move a locked object
- Image search in cloud storage (<https://github.com/cvat-ai/cvat/pull/8>)
- Reset password functionality (<https://github.com/cvat-ai/cvat/pull/52>)
- Creating task with cloud storage data (<https://github.com/cvat-ai/cvat/pull/116>)
- Show empty tasks (<https://github.com/cvat-ai/cvat/pull/100>)
- Fixed project filtration (<https://github.com/opencv/cvat/pull/4878>)
- Maximum callstack exceed when create task with 100000+ files from cloud storage (<https://github.com/opencv/cvat/pull/4836>)
- Fixed invocation of serverless functions (<https://github.com/opencv/cvat/pull/4907>)
- Removing label attributes (<https://github.com/opencv/cvat/pull/4927>)
- Notification with a required manifest file (<https://github.com/opencv/cvat/pull/4921>)

## \[2.1.0] - 2022-04-08
### Added
- Task annotations importing via chunk uploads (<https://github.com/openvinotoolkit/cvat/pull/4327>)
- Advanced filtration and sorting for a list of tasks/projects/cloudstorages (<https://github.com/openvinotoolkit/cvat/pull/4403>)
- Project dataset importing via chunk uploads (<https://github.com/openvinotoolkit/cvat/pull/4485>)
- Support paginated list for job commits (<https://github.com/openvinotoolkit/cvat/pull/4482>)

### Changed
- Added missing geos dependency into Dockerfile (<https://github.com/openvinotoolkit/cvat/pull/4451>)
- Improved helm chart readme (<https://github.com/openvinotoolkit/cvat/pull/4366>)
- Added helm chart support for CVAT 2.X and made ingress compatible with Kubernetes >=1.22 (<https://github.com/openvinotoolkit/cvat/pull/4448>)

### Fixed
- Permission error occurred when accessing the JobCommits (<https://github.com/openvinotoolkit/cvat/pull/4435>)
- job assignee can remove or update any issue created by the task owner (<https://github.com/openvinotoolkit/cvat/pull/4436>)
- Bug: Incorrect point deletion with keyboard shortcut (<https://github.com/openvinotoolkit/cvat/pull/4420>)
- some AI Tools were not sending responses properly (<https://github.com/openvinotoolkit/cvat/issues/4432>)
- Unable to upload annotations (<https://github.com/openvinotoolkit/cvat/pull/4513>)
- Fix build dependencies for Siammask (<https://github.com/openvinotoolkit/cvat/pull/4486>)
- Bug: Exif orientation information handled incorrectly (<https://github.com/openvinotoolkit/cvat/pull/4529>)
- Fixed build of retinanet function image (<https://github.com/cvat-ai/cvat/pull/54>)
- Dataset import for Datumaro, KITTI and VGGFace2 formats (<https://github.com/opencv/cvat/pull/4544>)
- Bug: Import dataset of Imagenet format fail (<https://github.com/opencv/cvat/issues/4850>)

## \[2.0.0] - 2022-03-04
### Added
- Handle attributes coming from nuclio detectors (<https://github.com/openvinotoolkit/cvat/pull/3917>)
- Add additional environment variables for Nuclio configuration (<https://github.com/openvinotoolkit/cvat/pull/3894>)
- Add KITTI segmentation and detection format (<https://github.com/openvinotoolkit/cvat/pull/3757>)
- Add LFW format (<https://github.com/openvinotoolkit/cvat/pull/3770>)
- Add Cityscapes format (<https://github.com/openvinotoolkit/cvat/pull/3758>)
- Add Open Images V6 format (<https://github.com/openvinotoolkit/cvat/pull/3679>)
- Rotated bounding boxes (<https://github.com/openvinotoolkit/cvat/pull/3832>)
- Player option: Smooth image when zoom-in, enabled by default (<https://github.com/openvinotoolkit/cvat/pull/3933>)
- Google Cloud Storage support in UI (<https://github.com/openvinotoolkit/cvat/pull/3919>)
- Add project tasks pagination (<https://github.com/openvinotoolkit/cvat/pull/3910>)
- Add remove issue button (<https://github.com/openvinotoolkit/cvat/pull/3952>)
- Data sorting option (<https://github.com/openvinotoolkit/cvat/pull/3937>)
- Options to change font size & position of text labels on the canvas (<https://github.com/openvinotoolkit/cvat/pull/3972>)
- Add "tag" return type for automatic annotation in Nuclio (<https://github.com/openvinotoolkit/cvat/pull/3896>)
- Helm chart: Make user-data-permission-fix optional (<https://github.com/openvinotoolkit/cvat/pull/3994>)
- Advanced identity access management system, using open policy agent (<https://github.com/openvinotoolkit/cvat/pull/3788>)
- Organizations to create "shared space" for different groups of users (<https://github.com/openvinotoolkit/cvat/pull/3788>)
- Dataset importing to a project (<https://github.com/openvinotoolkit/cvat/pull/3790>)
- User is able to customize information that text labels show (<https://github.com/openvinotoolkit/cvat/pull/4029>)
- Support for uploading manifest with any name (<https://github.com/openvinotoolkit/cvat/pull/4041>)
- Added information about OpenVINO toolkit to login page (<https://github.com/openvinotoolkit/cvat/pull/4077>)
- Support for working with ellipses (<https://github.com/openvinotoolkit/cvat/pull/4062>)
- Add several flags to task creation CLI (<https://github.com/openvinotoolkit/cvat/pull/4119>)
- Add YOLOv5 serverless function for automatic annotation (<https://github.com/openvinotoolkit/cvat/pull/4178>)
- Add possibility to change git repository and git export format from already created task (<https://github.com/openvinotoolkit/cvat/pull/3886>)
- Basic page with jobs list, basic filtration to this list (<https://github.com/openvinotoolkit/cvat/pull/4258>)
- Added OpenCV.js TrackerMIL as tracking tool (<https://github.com/openvinotoolkit/cvat/pull/4200>)
- Ability to continue working from the latest frame where an annotator was before (<https://github.com/openvinotoolkit/cvat/pull/4297>)
- `GET /api/jobs/<id>/commits` was implemented (<https://github.com/openvinotoolkit/cvat/pull/4368>)
- Advanced filtration and sorting for a list of jobs (<https://github.com/openvinotoolkit/cvat/pull/4319>)

### Changed
- Users don't have access to a task object anymore if they are assigned only on some jobs of the task (<https://github.com/openvinotoolkit/cvat/pull/3788>)
- Different resources (tasks, projects) are not visible anymore for all CVAT instance users by default (<https://github.com/openvinotoolkit/cvat/pull/3788>)
- API versioning scheme: using accept header versioning instead of namespace versioning (<https://github.com/openvinotoolkit/cvat/pull/4239>)
- Replaced 'django_sendfile' with 'django_sendfile2' (<https://github.com/openvinotoolkit/cvat/pull/4267>)
- Use drf-spectacular instead of drf-yasg for swagger documentation (<https://github.com/openvinotoolkit/cvat/pull/4210>)
- Update development-environment manual to work under MacOS, supported Mac with Apple Silicon (<https://github.com/openvinotoolkit/cvat/pull/4414>)

### Deprecated
- Job field "status" is not used in UI anymore, but it has not been removed from the database yet (<https://github.com/openvinotoolkit/cvat/pull/3788>)

### Removed
- Review rating, reviewer field from the job instance (use assignee field together with stage field instead) (<https://github.com/openvinotoolkit/cvat/pull/3788>)
- Training django app (<https://github.com/openvinotoolkit/cvat/pull/4330>)
- v1 api version support (<https://github.com/openvinotoolkit/cvat/pull/4332>)

### Fixed
- Fixed Interaction handler keyboard handlers (<https://github.com/openvinotoolkit/cvat/pull/3881>)
- Points of invisible shapes are visible in autobordering (<https://github.com/openvinotoolkit/cvat/pull/3931>)
- Order of the label attributes in the object item details(<https://github.com/openvinotoolkit/cvat/pull/3945>)
- Order of labels in tasks and projects (<https://github.com/openvinotoolkit/cvat/pull/3987>)
- Fixed task creating with large files via webpage (<https://github.com/openvinotoolkit/cvat/pull/3692>)
- Added information to export CVAT_HOST when performing local installation for accessing over network (<https://github.com/openvinotoolkit/cvat/pull/4014>)
- Fixed possible color collisions in the generated colormap (<https://github.com/openvinotoolkit/cvat/pull/4007>)
- Original pdf file is deleted when using share (<https://github.com/openvinotoolkit/cvat/pull/3967>)
- Order in an annotation file(<https://github.com/openvinotoolkit/cvat/pull/4087>)
- Fixed task data upload progressbar (<https://github.com/openvinotoolkit/cvat/pull/4134>)
- Email in org invitations is case sensitive (<https://github.com/openvinotoolkit/cvat/pull/4153>)
- Caching for tasks and jobs can lead to an exception if its assignee user is removed (<https://github.com/openvinotoolkit/cvat/pull/4165>)
- Added intelligent function when paste labels to another task (<https://github.com/openvinotoolkit/cvat/pull/4161>)
- Uncaught TypeError: this.el.node.getScreenCTM() is null in Firefox (<https://github.com/openvinotoolkit/cvat/pull/4175>)
- Bug: canvas is busy when start playing, start resizing a shape and do not release the mouse cursor (<https://github.com/openvinotoolkit/cvat/pull/4151>)
- Bug: could not receive frame N. TypeError: Cannot read properties of undefined (reding "filename") (<https://github.com/openvinotoolkit/cvat/pull/4187>)
- Cannot choose a dataset format for a linked repository if a task type is annotation (<https://github.com/openvinotoolkit/cvat/pull/4203>)
- Fixed tus upload error over https (<https://github.com/openvinotoolkit/cvat/pull/4154>)
- Issues disappear when rescale a browser (<https://github.com/openvinotoolkit/cvat/pull/4189>)
- Auth token key is not returned when registering without email verification (<https://github.com/openvinotoolkit/cvat/pull/4092>)
- Error in create project from backup for standard 3D annotation (<https://github.com/openvinotoolkit/cvat/pull/4160>)
- Annotations search does not work correctly in some corner cases (when use complex properties with width, height) (<https://github.com/openvinotoolkit/cvat/pull/4198>)
- Kibana requests are not proxied due to django-revproxy incompatibility with Django >3.2.x (<https://github.com/openvinotoolkit/cvat/issues/4085>)
- Content type for getting frame with tasks/{id}/data/ endpoint (<https://github.com/openvinotoolkit/cvat/pull/4333>)
- Bug: Permission error occurred when accessing the comments of a specific issue (<https://github.com/openvinotoolkit/cvat/issues/4416>)


### Security
- Updated ELK to 6.8.23 which uses log4j 2.17.1 (<https://github.com/openvinotoolkit/cvat/pull/4206>)
- Added validation for URLs which used as remote data source (<https://github.com/openvinotoolkit/cvat/pull/4387>)

## \[1.7.0] - 2021-11-15

### Added

- cvat-ui: support cloud storages (<https://github.com/openvinotoolkit/cvat/pull/3372>)
- interactor: add HRNet interactive segmentation serverless function (<https://github.com/openvinotoolkit/cvat/pull/3740>)
- Added GPU implementation for SiamMask, reworked tracking approach (<https://github.com/openvinotoolkit/cvat/pull/3571>)
- Progress bar for manifest creating (<https://github.com/openvinotoolkit/cvat/pull/3712>)
- IAM: Open Policy Agent integration (<https://github.com/openvinotoolkit/cvat/pull/3788>)
- Add a tutorial on attaching cloud storage AWS-S3 (<https://github.com/openvinotoolkit/cvat/pull/3745>)
  and Azure Blob Container (<https://github.com/openvinotoolkit/cvat/pull/3778>)
- The feature to remove annotations in a specified range of frames (<https://github.com/openvinotoolkit/cvat/pull/3617>)
- Project backup/restore (<https://github.com/openvinotoolkit/cvat/pull/3852>)

### Changed

- UI tracking has been reworked (<https://github.com/openvinotoolkit/cvat/pull/3571>)
- Updated Django till 3.2.7 (automatic AppConfig discovery)
- Manifest generation: Reduce creating time (<https://github.com/openvinotoolkit/cvat/pull/3712>)
- Migration from NPM 6 to NPM 7 (<https://github.com/openvinotoolkit/cvat/pull/3773>)
- Update Datumaro dependency to 0.2.0 (<https://github.com/openvinotoolkit/cvat/pull/3813>)

### Fixed

- Fixed JSON transform issues in network requests (<https://github.com/openvinotoolkit/cvat/pull/3706>)
- Display a more user-friendly exception message (<https://github.com/openvinotoolkit/cvat/pull/3721>)
- Exception `DataCloneError: The object could not be cloned` (<https://github.com/openvinotoolkit/cvat/pull/3733>)
- Fixed extension comparison in task frames CLI (<https://github.com/openvinotoolkit/cvat/pull/3674>)
- Incorrect work when copy job list with "Copy" button (<https://github.com/openvinotoolkit/cvat/pull/3749>)
- Iterating over manifest (<https://github.com/openvinotoolkit/cvat/pull/3792>)
- Manifest removing (<https://github.com/openvinotoolkit/cvat/pull/3791>)
- Fixed project updated date (<https://github.com/openvinotoolkit/cvat/pull/3814>)
- Fixed dextr deployment (<https://github.com/openvinotoolkit/cvat/pull/3820>)
- Migration of `dataset_repo` application (<https://github.com/openvinotoolkit/cvat/pull/3827>)
- Helm settings for external psql database were unused by backend (<https://github.com/openvinotoolkit/cvat/pull/3779>)
- Updated WSL setup for development (<https://github.com/openvinotoolkit/cvat/pull/3828>)
- Helm chart config (<https://github.com/openvinotoolkit/cvat/pull/3784>)

### Security

- Fix security issues on the documentation website unsafe use of target blank
  and potential clickjacking on legacy browsers (<https://github.com/openvinotoolkit/cvat/pull/3789>)

## \[1.6.0] - 2021-09-17

### Added

- Added ability to import data from share with cli without copying the data (<https://github.com/openvinotoolkit/cvat/issues/2862>)
- Notification if the browser does not support necessary API
- Added ability to export project as a dataset (<https://github.com/openvinotoolkit/cvat/pull/3365>)
  and project with 3D tasks (<https://github.com/openvinotoolkit/cvat/pull/3502>)
- Additional inline tips in interactors with demo gifs (<https://github.com/openvinotoolkit/cvat/pull/3473>)
- Added intelligent scissors blocking feature (<https://github.com/openvinotoolkit/cvat/pull/3510>)
- Support cloud storage status (<https://github.com/openvinotoolkit/cvat/pull/3386>)
- Support cloud storage preview (<https://github.com/openvinotoolkit/cvat/pull/3386>)
- cvat-core: support cloud storages (<https://github.com/openvinotoolkit/cvat/pull/3313>)

### Changed

- Non-blocking UI when using interactors (<https://github.com/openvinotoolkit/cvat/pull/3473>)
- "Selected opacity" slider now defines opacity level for shapes being drawnSelected opacity (<https://github.com/openvinotoolkit/cvat/pull/3473>)
- Cloud storage creating and updating (<https://github.com/openvinotoolkit/cvat/pull/3386>)
- Way of working with cloud storage content (<https://github.com/openvinotoolkit/cvat/pull/3386>)

### Removed

- Support TEMP_KEY_SECRET_KEY_TOKEN_SET for AWS S3 cloud storage (<https://github.com/openvinotoolkit/cvat/pull/3386>)

### Fixed

- Fixed multiple tasks moving (<https://github.com/openvinotoolkit/cvat/pull/3517>)
- Fixed task creating CLI parameter (<https://github.com/openvinotoolkit/cvat/pull/3519>)
- Fixed import for MOTS format (<https://github.com/openvinotoolkit/cvat/pull/3612>)

## \[1.5.0] - 2021-08-02

### Added

- Support of context images for 2D image tasks (<https://github.com/openvinotoolkit/cvat/pull/3122>)
- Support of cloud storage without copying data into CVAT: server part (<https://github.com/openvinotoolkit/cvat/pull/2620>)
- Filter `is_active` for user list (<https://github.com/openvinotoolkit/cvat/pull/3235>)
- Ability to export/import tasks (<https://github.com/openvinotoolkit/cvat/pull/3056>)
- Add a tutorial for semi-automatic/automatic annotation (<https://github.com/openvinotoolkit/cvat/pull/3124>)
- Explicit "Done" button when drawing any polyshapes (<https://github.com/openvinotoolkit/cvat/pull/3417>)
- Histogram equalization with OpenCV javascript (<https://github.com/openvinotoolkit/cvat/pull/3447>)
- Client-side polyshapes approximation when using semi-automatic interactors & scissors (<https://github.com/openvinotoolkit/cvat/pull/3450>)
- Support of Google Cloud Storage for cloud storage (<https://github.com/openvinotoolkit/cvat/pull/3561>)

### Changed

- Updated manifest format, added meta with related images (<https://github.com/openvinotoolkit/cvat/pull/3122>)
- Update of COCO format documentation (<https://github.com/openvinotoolkit/cvat/pull/3197>)
- Updated Webpack Dev Server config to add proxy (<https://github.com/openvinotoolkit/cvat/pull/3368>)
- Update to Django 3.1.12 (<https://github.com/openvinotoolkit/cvat/pull/3378>)
- Updated visibility for removable points in AI tools (<https://github.com/openvinotoolkit/cvat/pull/3417>)
- Updated UI handling for IOG serverless function (<https://github.com/openvinotoolkit/cvat/pull/3417>)
- Changed Nginx proxy to Traefik in `docker-compose.yml` (<https://github.com/openvinotoolkit/cvat/pull/3409>)
- Simplify the process of deploying CVAT with HTTPS (<https://github.com/openvinotoolkit/cvat/pull/3409>)

### Fixed

- Project page requests took a long time and did many DB queries (<https://github.com/openvinotoolkit/cvat/pull/3223>)
- Fixed Python 3.6 support (<https://github.com/openvinotoolkit/cvat/pull/3258>)
- Incorrect attribute import in tracks (<https://github.com/openvinotoolkit/cvat/pull/3229>)
- Issue "is not a constructor" when create object, save, undo, save, redo save (<https://github.com/openvinotoolkit/cvat/pull/3292>)
- Fix CLI create an infinite loop if git repository responds with failure (<https://github.com/openvinotoolkit/cvat/pull/3267>)
- Bug with sidebar & fullscreen (<https://github.com/openvinotoolkit/cvat/pull/3289>)
- 504 Gateway Time-out on `data/meta` requests (<https://github.com/openvinotoolkit/cvat/pull/3269>)
- TypeError: Cannot read property 'clientX' of undefined when draw cuboids with hotkeys (<https://github.com/openvinotoolkit/cvat/pull/3308>)
- Duplication of the cuboids when redraw them (<https://github.com/openvinotoolkit/cvat/pull/3308>)
- Some code issues in Deep Extreme Cut handler code (<https://github.com/openvinotoolkit/cvat/pull/3325>)
- UI fails when inactive user is assigned to a task/job (<https://github.com/openvinotoolkit/cvat/pull/3343>)
- Calculate precise progress of decoding a video file (<https://github.com/openvinotoolkit/cvat/pull/3381>)
- Falsely successful `cvat_ui` image build in case of OOM error that leads to the default nginx welcome page
  (<https://github.com/openvinotoolkit/cvat/pull/3379>)
- Fixed issue when save filtered object in AAM (<https://github.com/openvinotoolkit/cvat/pull/3401>)
- Context image disappears after undo/redo (<https://github.com/openvinotoolkit/cvat/pull/3416>)
- Using combined data sources (directory and image) when create a task (<https://github.com/openvinotoolkit/cvat/pull/3424>)
- Creating task with labels in project (<https://github.com/openvinotoolkit/cvat/pull/3454>)
- Move task and autoannotation modals were invisible from project page (<https://github.com/openvinotoolkit/cvat/pull/3475>)

## \[1.4.0] - 2021-05-18

### Added

- Documentation on mask annotation (<https://github.com/openvinotoolkit/cvat/pull/3044>)
- Hotkeys to switch a label of existing object or to change default label (for objects created with N) (<https://github.com/openvinotoolkit/cvat/pull/3070>)
- A script to convert some kinds of DICOM files to regular images (<https://github.com/openvinotoolkit/cvat/pull/3095>)
- Helm chart prototype (<https://github.com/openvinotoolkit/cvat/pull/3102>)
- Initial implementation of moving tasks between projects (<https://github.com/openvinotoolkit/cvat/pull/3164>)

### Changed

- Place of migration logger initialization (<https://github.com/openvinotoolkit/cvat/pull/3170>)

### Removed

- Kubernetes templates from (<https://github.com/openvinotoolkit/cvat/pull/1962>) due to helm charts (<https://github.com/openvinotoolkit/cvat/pull/3171>)

### Fixed

- Export of instance masks with holes (<https://github.com/openvinotoolkit/cvat/pull/3044>)
- Changing a label on canvas does not work when 'Show object details' enabled (<https://github.com/openvinotoolkit/cvat/pull/3084>)
- Make sure frame unzip web worker correctly terminates after unzipping all images in a requested chunk (<https://github.com/openvinotoolkit/cvat/pull/3096>)
- Reset password link was unavailable before login (<https://github.com/openvinotoolkit/cvat/pull/3140>)
- Manifest: migration (<https://github.com/openvinotoolkit/cvat/pull/3146>)
- Fixed cropping polygon in some corner cases (<https://github.com/openvinotoolkit/cvat/pull/3184>)

## \[1.3.0] - 3/31/2021

### Added

- CLI: Add support for saving annotations in a git repository when creating a task.
- CVAT-3D: support lidar data on the server side (<https://github.com/openvinotoolkit/cvat/pull/2534>)
- GPU support for Mask-RCNN and improvement in its deployment time (<https://github.com/openvinotoolkit/cvat/pull/2714>)
- CVAT-3D: Load all frames corresponding to the job instance
  (<https://github.com/openvinotoolkit/cvat/pull/2645>)
- Intelligent scissors with OpenCV javascript (<https://github.com/openvinotoolkit/cvat/pull/2689>)
- CVAT-3D: Visualize 3D point cloud spaces in 3D View, Top View Side View and Front View (<https://github.com/openvinotoolkit/cvat/pull/2768>)
- [Inside Outside Guidance](https://github.com/shiyinzhang/Inside-Outside-Guidance) serverless
  function for interactive segmentation
- Pre-built [cvat_server](https://hub.docker.com/r/openvino/cvat_server) and
  [cvat_ui](https://hub.docker.com/r/openvino/cvat_ui) images were published on DockerHub (<https://github.com/openvinotoolkit/cvat/pull/2766>)
- Project task subsets (<https://github.com/openvinotoolkit/cvat/pull/2774>)
- Kubernetes templates and guide for their deployment (<https://github.com/openvinotoolkit/cvat/pull/1962>)
- [WiderFace](http://shuoyang1213.me/WIDERFACE/) format support (<https://github.com/openvinotoolkit/cvat/pull/2864>)
- [VGGFace2](https://github.com/ox-vgg/vgg_face2) format support (<https://github.com/openvinotoolkit/cvat/pull/2865>)
- [Backup/Restore guide](cvat/apps/documentation/backup_guide.md) (<https://github.com/openvinotoolkit/cvat/pull/2964>)
- Label deletion from tasks and projects (<https://github.com/openvinotoolkit/cvat/pull/2881>)
- CVAT-3D: Implemented initial cuboid placement in 3D View and select cuboid in Top, Side and Front views
  (<https://github.com/openvinotoolkit/cvat/pull/2891>)
- [Market-1501](https://www.aitribune.com/dataset/2018051063) format support (<https://github.com/openvinotoolkit/cvat/pull/2869>)
- Ability of upload manifest for dataset with images (<https://github.com/openvinotoolkit/cvat/pull/2763>)
- Annotations filters UI using react-awesome-query-builder (<https://github.com/openvinotoolkit/cvat/issues/1418>)
- Storing settings in local storage to keep them between browser sessions (<https://github.com/openvinotoolkit/cvat/pull/3017>)
- [ICDAR](https://rrc.cvc.uab.es/?ch=2) format support (<https://github.com/openvinotoolkit/cvat/pull/2866>)
- Added switcher to maintain polygon crop behavior (<https://github.com/openvinotoolkit/cvat/pull/3021>
- Filters and sorting options for job list, added tooltip for tasks filters (<https://github.com/openvinotoolkit/cvat/pull/3030>)

### Changed

- CLI - task list now returns a list of current tasks. (<https://github.com/openvinotoolkit/cvat/pull/2863>)
- Updated HTTPS install README section (cleanup and described more robust deploy)
- Logstash is improved for using with configurable elasticsearch outputs (<https://github.com/openvinotoolkit/cvat/pull/2531>)
- Bumped nuclio version to 1.5.16 (<https://github.com/openvinotoolkit/cvat/pull/2578>)
- All methods for interactive segmentation accept negative points as well
- Persistent queue added to logstash (<https://github.com/openvinotoolkit/cvat/pull/2744>)
- Improved maintenance of popups visibility (<https://github.com/openvinotoolkit/cvat/pull/2809>)
- Image visualizations settings on canvas for faster access (<https://github.com/openvinotoolkit/cvat/pull/2872>)
- Better scale management of left panel when screen is too small (<https://github.com/openvinotoolkit/cvat/pull/2880>)
- Improved error messages for annotation import (<https://github.com/openvinotoolkit/cvat/pull/2935>)
- Using manifest support instead video meta information and dummy chunks (<https://github.com/openvinotoolkit/cvat/pull/2763>)

### Fixed

- More robust execution of nuclio GPU functions by limiting the GPU memory consumption per worker (<https://github.com/openvinotoolkit/cvat/pull/2714>)
- Kibana startup initialization (<https://github.com/openvinotoolkit/cvat/pull/2659>)
- The cursor jumps to the end of the line when renaming a task (<https://github.com/openvinotoolkit/cvat/pull/2669>)
- SSLCertVerificationError when remote source is used (<https://github.com/openvinotoolkit/cvat/pull/2683>)
- Fixed filters select overflow (<https://github.com/openvinotoolkit/cvat/pull/2614>)
- Fixed tasks in project auto annotation (<https://github.com/openvinotoolkit/cvat/pull/2725>)
- Cuboids are missed in annotations statistics (<https://github.com/openvinotoolkit/cvat/pull/2704>)
- The list of files attached to the task is not displayed (<https://github.com/openvinotoolkit/cvat/pull/2706>)
- A couple of css-related issues (top bar disappear, wrong arrow position on collapse elements) (<https://github.com/openvinotoolkit/cvat/pull/2736>)
- Issue with point region doesn't work in Firefox (<https://github.com/openvinotoolkit/cvat/pull/2727>)
- Fixed cuboid perspective change (<https://github.com/openvinotoolkit/cvat/pull/2733>)
- Annotation page popups (ai tools, drawing) reset state after detecting, tracking, drawing (<https://github.com/openvinotoolkit/cvat/pull/2780>)
- Polygon editing using trailing point (<https://github.com/openvinotoolkit/cvat/pull/2808>)
- Updated the path to python for DL models inside automatic annotation documentation (<https://github.com/openvinotoolkit/cvat/pull/2847>)
- Fixed of receiving function variable (<https://github.com/openvinotoolkit/cvat/pull/2860>)
- Shortcuts with CAPSLOCK enabled and with non-US languages activated (<https://github.com/openvinotoolkit/cvat/pull/2872>)
- Prevented creating several issues for the same object (<https://github.com/openvinotoolkit/cvat/pull/2868>)
- Fixed label editor name field validator (<https://github.com/openvinotoolkit/cvat/pull/2879>)
- An error about track shapes outside of the task frames during export (<https://github.com/openvinotoolkit/cvat/pull/2890>)
- Fixed project search field updating (<https://github.com/openvinotoolkit/cvat/pull/2901>)
- Fixed export error when invalid polygons are present in overlapping frames (<https://github.com/openvinotoolkit/cvat/pull/2852>)
- Fixed image quality option for tasks created from images (<https://github.com/openvinotoolkit/cvat/pull/2963>)
- Incorrect text on the warning when specifying an incorrect link to the issue tracker (<https://github.com/openvinotoolkit/cvat/pull/2971>)
- Updating label attributes when label contains number attributes (<https://github.com/openvinotoolkit/cvat/pull/2969>)
- Crop a polygon if its points are outside the bounds of the image (<https://github.com/openvinotoolkit/cvat/pull/3025>)

## \[1.2.0] - 2021-01-08

### Fixed

- Memory consumption for the task creation process (<https://github.com/openvinotoolkit/cvat/pull/2582>)
- Frame preloading (<https://github.com/openvinotoolkit/cvat/pull/2608>)
- Project cannot be removed from the project page (<https://github.com/openvinotoolkit/cvat/pull/2626>)

## \[1.2.0-beta] - 2020-12-15

### Added

- GPU support and improved documentation for auto annotation (<https://github.com/openvinotoolkit/cvat/pull/2546>)
- Manual review pipeline: issues/comments/workspace (<https://github.com/openvinotoolkit/cvat/pull/2357>)
- Basic projects implementation (<https://github.com/openvinotoolkit/cvat/pull/2255>)
- Documentation on how to mount cloud starage(AWS S3 bucket, Azure container, Google Drive) as FUSE (<https://github.com/openvinotoolkit/cvat/pull/2377>)
- Ability to work with share files without copying inside (<https://github.com/openvinotoolkit/cvat/pull/2377>)
- Tooltips in label selectors (<https://github.com/openvinotoolkit/cvat/pull/2509>)
- Page redirect after login using `next` query parameter (<https://github.com/openvinotoolkit/cvat/pull/2527>)
- [ImageNet](http://www.image-net.org) format support (<https://github.com/openvinotoolkit/cvat/pull/2376>)
- [CamVid](http://mi.eng.cam.ac.uk/research/projects/VideoRec/CamVid/) format support (<https://github.com/openvinotoolkit/cvat/pull/2559>)

### Changed

- PATCH requests from cvat-core submit only changed fields (<https://github.com/openvinotoolkit/cvat/pull/2445>)
- deploy.sh in serverless folder is separated into deploy_cpu.sh and deploy_gpu.sh (<https://github.com/openvinotoolkit/cvat/pull/2546>)
- Bumped nuclio version to 1.5.8
- Migrated to Antd 4.9 (<https://github.com/openvinotoolkit/cvat/pull/2536>)

### Fixed

- Fixed FastRCNN inference bug for images with 4 channels i.e. png (<https://github.com/openvinotoolkit/cvat/pull/2546>)
- Django templates for email and user guide (<https://github.com/openvinotoolkit/cvat/pull/2412>)
- Saving relative paths in dummy chunks instead of absolute (<https://github.com/openvinotoolkit/cvat/pull/2424>)
- Objects with a specific label cannot be displayed if at least one tag with the label exist (<https://github.com/openvinotoolkit/cvat/pull/2435>)
- Wrong attribute can be removed in labels editor (<https://github.com/openvinotoolkit/cvat/pull/2436>)
- UI fails with the error "Cannot read property 'label' of undefined" (<https://github.com/openvinotoolkit/cvat/pull/2442>)
- Exception: "Value must be a user instance" (<https://github.com/openvinotoolkit/cvat/pull/2441>)
- Reset zoom option doesn't work in tag annotation mode (<https://github.com/openvinotoolkit/cvat/pull/2443>)
- Canvas is busy error (<https://github.com/openvinotoolkit/cvat/pull/2437>)
- Projects view layout fix (<https://github.com/openvinotoolkit/cvat/pull/2503>)
- Fixed the tasks view (infinite loading) when it is impossible to get a preview of the task (<https://github.com/openvinotoolkit/cvat/pull/2504>)
- Empty frames navigation (<https://github.com/openvinotoolkit/cvat/pull/2505>)
- TypeError: Cannot read property 'toString' of undefined (<https://github.com/openvinotoolkit/cvat/pull/2517>)
- Extra shapes are drawn after Esc, or G pressed while drawing a region in grouping (<https://github.com/openvinotoolkit/cvat/pull/2507>)
- Reset state (reviews, issues) after logout or changing a job (<https://github.com/openvinotoolkit/cvat/pull/2525>)
- TypeError: Cannot read property 'id' of undefined when updating a task (<https://github.com/openvinotoolkit/cvat/pull/2544>)

## \[1.2.0-alpha] - 2020-11-09

### Added

- Ability to login into CVAT-UI with token from api/v1/auth/login (<https://github.com/openvinotoolkit/cvat/pull/2234>)
- Added layout grids toggling ('ctrl + alt + Enter')
- Added password reset functionality (<https://github.com/opencv/cvat/pull/2058>)
- Ability to work with data on the fly (<https://github.com/opencv/cvat/pull/2007>)
- Annotation in process outline color wheel (<https://github.com/opencv/cvat/pull/2084>)
- On the fly annotation using DL detectors (<https://github.com/opencv/cvat/pull/2102>)
- Displaying automatic annotation progress on a task view (<https://github.com/opencv/cvat/pull/2148>)
- Automatic tracking of bounding boxes using serverless functions (<https://github.com/opencv/cvat/pull/2136>)
- \[Datumaro] CLI command for dataset equality comparison (<https://github.com/opencv/cvat/pull/1989>)
- \[Datumaro] Merging of datasets with different labels (<https://github.com/opencv/cvat/pull/2098>)
- Add FBRS interactive segmentation serverless function (<https://github.com/openvinotoolkit/cvat/pull/2094>)
- Ability to change default behaviour of previous/next buttons of a player.
  It supports regular navigation, searching a frame according to annotations
  filters and searching the nearest frame without any annotations (<https://github.com/openvinotoolkit/cvat/pull/2221>)
- MacOS users notes in CONTRIBUTING.md
- Ability to prepare meta information manually (<https://github.com/openvinotoolkit/cvat/pull/2217>)
- Ability to upload prepared meta information along with a video when creating a task (<https://github.com/openvinotoolkit/cvat/pull/2217>)
- Optional chaining plugin for cvat-canvas and cvat-ui (<https://github.com/openvinotoolkit/cvat/pull/2249>)
- MOTS png mask format support (<https://github.com/openvinotoolkit/cvat/pull/2198>)
- Ability to correct upload video with a rotation record in the metadata (<https://github.com/openvinotoolkit/cvat/pull/2218>)
- User search field for assignee fields (<https://github.com/openvinotoolkit/cvat/pull/2370>)
- Support of mxf videos (<https://github.com/openvinotoolkit/cvat/pull/2514>)

### Changed

- UI models (like DEXTR) were redesigned to be more interactive (<https://github.com/opencv/cvat/pull/2054>)
- Used Ubuntu:20.04 as a base image for CVAT Dockerfile (<https://github.com/opencv/cvat/pull/2101>)
- Right colors of label tags in label mapping when a user runs automatic detection (<https://github.com/openvinotoolkit/cvat/pull/2162>)
- Nuclio became an optional component of CVAT (<https://github.com/openvinotoolkit/cvat/pull/2192>)
- A key to remove a point from a polyshape (Ctrl => Alt) (<https://github.com/openvinotoolkit/cvat/pull/2204>)
- Updated `docker-compose` file version from `2.3` to `3.3`(<https://github.com/openvinotoolkit/cvat/pull/2235>)
- Added auto inference of url schema from host in CLI, if provided (<https://github.com/openvinotoolkit/cvat/pull/2240>)
- Track frames in skips between annotation is presented in MOT and MOTS formats are marked `outside` (<https://github.com/openvinotoolkit/cvat/pull/2198>)
- UI packages installation with `npm ci` instead of `npm install` (<https://github.com/openvinotoolkit/cvat/pull/2350>)

### Removed

- Removed Z-Order flag from task creation process

### Fixed

- Fixed multiple errors which arises when polygon is of length 5 or less (<https://github.com/opencv/cvat/pull/2100>)
- Fixed task creation from PDF (<https://github.com/opencv/cvat/pull/2141>)
- Fixed CVAT format import for frame stepped tasks (<https://github.com/openvinotoolkit/cvat/pull/2151>)
- Fixed the reading problem with large PDFs (<https://github.com/openvinotoolkit/cvat/pull/2154>)
- Fixed unnecessary pyhash dependency (<https://github.com/openvinotoolkit/cvat/pull/2170>)
- Fixed Data is not getting cleared, even after deleting the Task from Django Admin App(<https://github.com/openvinotoolkit/cvat/issues/1925>)
- Fixed blinking message: "Some tasks have not been showed because they do not have any data" (<https://github.com/openvinotoolkit/cvat/pull/2200>)
- Fixed case when a task with 0 jobs is shown as "Completed" in UI (<https://github.com/openvinotoolkit/cvat/pull/2200>)
- Fixed use case when UI throws exception: Cannot read property 'objectType' of undefined #2053 (<https://github.com/openvinotoolkit/cvat/pull/2203>)
- Fixed use case when logs could be saved twice or more times #2202 (<https://github.com/openvinotoolkit/cvat/pull/2203>)
- Fixed issues from #2112 (<https://github.com/openvinotoolkit/cvat/pull/2217>)
- Git application name (renamed to dataset_repo) (<https://github.com/openvinotoolkit/cvat/pull/2243>)
- A problem in exporting of tracks, where tracks could be truncated (<https://github.com/openvinotoolkit/cvat/issues/2129>)
- Fixed CVAT startup process if the user has `umask 077` in .bashrc file (<https://github.com/openvinotoolkit/cvat/pull/2293>)
- Exception: Cannot read property "each" of undefined after drawing a single point (<https://github.com/openvinotoolkit/cvat/pull/2307>)
- Cannot read property 'label' of undefined (Fixed?) (<https://github.com/openvinotoolkit/cvat/pull/2311>)
- Excluded track frames marked `outside` in `CVAT for Images` export (<https://github.com/openvinotoolkit/cvat/pull/2345>)
- 'List of tasks' Kibana visualization (<https://github.com/openvinotoolkit/cvat/pull/2361>)
- An error on exporting not `jpg` or `png` images in TF Detection API format (<https://github.com/openvinotoolkit/datumaro/issues/35>)

## \[1.1.0] - 2020-08-31

### Added

- Siammask tracker as DL serverless function (<https://github.com/opencv/cvat/pull/1988>)
- \[Datumaro] Added model info and source info commands (<https://github.com/opencv/cvat/pull/1973>)
- \[Datumaro] Dataset statistics (<https://github.com/opencv/cvat/pull/1668>)
- Ability to change label color in tasks and predefined labels (<https://github.com/opencv/cvat/pull/2014>)
- \[Datumaro] Multi-dataset merge (<https://github.com/opencv/cvat/pull/1695>)
- Ability to configure email verification for new users (<https://github.com/opencv/cvat/pull/1929>)
- Link to django admin page from UI (<https://github.com/opencv/cvat/pull/2068>)
- Notification message when users use wrong browser (<https://github.com/opencv/cvat/pull/2070>)

### Changed

- Shape coordinates are rounded to 2 digits in dumped annotations (<https://github.com/opencv/cvat/pull/1970>)
- COCO format does not produce polygon points for bbox annotations (<https://github.com/opencv/cvat/pull/1953>)

### Fixed

- Issue loading openvino models for semi-automatic and automatic annotation (<https://github.com/opencv/cvat/pull/1996>)
- Basic functions of CVAT works without activated nuclio dashboard
- Fixed a case in which exported masks could have wrong color order (<https://github.com/opencv/cvat/issues/2032>)
- Fixed error with creating task with labels with the same name (<https://github.com/opencv/cvat/pull/2031>)
- Django RQ dashboard view (<https://github.com/opencv/cvat/pull/2069>)
- Object's details menu settings (<https://github.com/opencv/cvat/pull/2084>)

## \[1.1.0-beta] - 2020-08-03

### Added

- DL models as serverless functions (<https://github.com/opencv/cvat/pull/1767>)
- Source type support for tags, shapes and tracks (<https://github.com/opencv/cvat/pull/1192>)
- Source type support for CVAT Dumper/Loader (<https://github.com/opencv/cvat/pull/1192>)
- Intelligent polygon editing (<https://github.com/opencv/cvat/pull/1921>)
- Support creating multiple jobs for each task through python cli (<https://github.com/opencv/cvat/pull/1950>)
- python cli over https (<https://github.com/opencv/cvat/pull/1942>)
- Error message when plugins weren't able to initialize instead of infinite loading (<https://github.com/opencv/cvat/pull/1966>)
- Ability to change user password (<https://github.com/opencv/cvat/pull/1954>)

### Changed

- Smaller object details (<https://github.com/opencv/cvat/pull/1877>)
- `COCO` format does not convert bboxes to polygons on export (<https://github.com/opencv/cvat/pull/1953>)
- It is impossible to submit a DL model in OpenVINO format using UI.
  Now you can deploy new models on the server using serverless functions
  (<https://github.com/opencv/cvat/pull/1767>)
- Files and folders under share path are now alphabetically sorted

### Removed

- Removed OpenVINO and CUDA components because they are not necessary anymore (<https://github.com/opencv/cvat/pull/1767>)
- Removed the old UI code (<https://github.com/opencv/cvat/pull/1964>)

### Fixed

- Some objects aren't shown on canvas sometimes. For example after propagation on of objects is invisible (<https://github.com/opencv/cvat/pull/1834>)
- CVAT doesn't offer to restore state after an error (<https://github.com/opencv/cvat/pull/1874>)
- Cannot read property 'shapeType' of undefined because of zOrder related issues (<https://github.com/opencv/cvat/pull/1874>)
- Cannot read property 'pinned' of undefined because of zOrder related issues (<https://github.com/opencv/cvat/pull/1874>)
- Do not iterate over hidden objects in aam (which are invisible because of zOrder) (<https://github.com/opencv/cvat/pull/1874>)
- Cursor position is reset after changing a text field (<https://github.com/opencv/cvat/pull/1874>)
- Hidden points and cuboids can be selected to be grouped (<https://github.com/opencv/cvat/pull/1874>)
- `outside` annotations should not be in exported images (<https://github.com/opencv/cvat/issues/1620>)
- `CVAT for video format` import error with interpolation (<https://github.com/opencv/cvat/issues/1893>)
- `Image compression` definition mismatch (<https://github.com/opencv/cvat/issues/1900>)
- Points are duplicated during polygon interpolation sometimes (<https://github.com/opencv/cvat/pull/1892>)
- When redraw a shape with activated autobordering, previous points are visible (<https://github.com/opencv/cvat/pull/1892>)
- No mapping between side object element and context menu in some attributes (<https://github.com/opencv/cvat/pull/1923>)
- Interpolated shapes exported as `keyframe = True` (<https://github.com/opencv/cvat/pull/1937>)
- Stylelint filetype scans (<https://github.com/opencv/cvat/pull/1952>)
- Fixed toolip closing issue (<https://github.com/opencv/cvat/pull/1955>)
- Clearing frame cache when close a task (<https://github.com/opencv/cvat/pull/1966>)
- Increase rate of throttling policy for unauthenticated users (<https://github.com/opencv/cvat/pull/1969>)

## \[1.1.0-alpha] - 2020-06-30

### Added

- Throttling policy for unauthenticated users (<https://github.com/opencv/cvat/pull/1531>)
- Added default label color table for mask export (<https://github.com/opencv/cvat/pull/1549>)
- Added environment variables for Redis and Postgres hosts for Kubernetes deployment support (<https://github.com/opencv/cvat/pull/1641>)
- Added visual identification for unavailable formats (<https://github.com/opencv/cvat/pull/1567>)
- Shortcut to change color of an activated shape in new UI (Enter) (<https://github.com/opencv/cvat/pull/1683>)
- Shortcut to switch split mode (<https://github.com/opencv/cvat/pull/1683>)
- Built-in search for labels when create an object or change a label (<https://github.com/opencv/cvat/pull/1683>)
- Better validation of labels and attributes in raw viewer (<https://github.com/opencv/cvat/pull/1727>)
- ClamAV antivirus integration (<https://github.com/opencv/cvat/pull/1712>)
- Added canvas background color selector (<https://github.com/opencv/cvat/pull/1705>)
- SCSS files linting with Stylelint tool (<https://github.com/opencv/cvat/pull/1766>)
- Supported import and export or single boxes in MOT format (<https://github.com/opencv/cvat/pull/1764>)
- \[Datumaro] Added `stats` command, which shows some dataset statistics
  like image mean and std (<https://github.com/opencv/cvat/pull/1734>)
- Add option to upload annotations upon task creation on CLI
- Polygon and polylines interpolation (<https://github.com/opencv/cvat/pull/1571>)
- Ability to redraw shape from scratch (Shift + N) for an activated shape (<https://github.com/opencv/cvat/pull/1571>)
- Highlights for the first point of a polygon/polyline and direction (<https://github.com/opencv/cvat/pull/1571>)
- Ability to change orientation for poylgons/polylines in context menu (<https://github.com/opencv/cvat/pull/1571>)
- Ability to set the first point for polygons in points context menu (<https://github.com/opencv/cvat/pull/1571>)
- Added new tag annotation workspace (<https://github.com/opencv/cvat/pull/1570>)
- Appearance block in attribute annotation mode (<https://github.com/opencv/cvat/pull/1820>)
- Keyframe navigations and some switchers in attribute annotation mode (<https://github.com/opencv/cvat/pull/1820>)
- \[Datumaro] Added `convert` command to convert datasets directly (<https://github.com/opencv/cvat/pull/1837>)
- \[Datumaro] Added an option to specify image extension when exporting datasets (<https://github.com/opencv/cvat/pull/1799>)
- \[Datumaro] Added image copying when exporting datasets, if possible (<https://github.com/opencv/cvat/pull/1799>)

### Changed

- Removed information about e-mail from the basic user information (<https://github.com/opencv/cvat/pull/1627>)
- Update https install manual. Makes it easier and more robust.
  Includes automatic renewing of lets encrypt certificates.
- Settings page move to the modal. (<https://github.com/opencv/cvat/pull/1705>)
- Implemented import and export of annotations with relative image paths (<https://github.com/opencv/cvat/pull/1463>)
- Using only single click to start editing or remove a point (<https://github.com/opencv/cvat/pull/1571>)
- Added support for attributes in VOC XML format (<https://github.com/opencv/cvat/pull/1792>)
- Added annotation attributes in COCO format (<https://github.com/opencv/cvat/pull/1782>)
- Colorized object items in the side panel (<https://github.com/opencv/cvat/pull/1753>)
- \[Datumaro] Annotation-less files are not generated anymore in COCO format, unless tasks explicitly requested (<https://github.com/opencv/cvat/pull/1799>)

### Fixed

- Problem with exported frame stepped image task (<https://github.com/opencv/cvat/issues/1613>)
- Fixed dataset filter item representation for imageless dataset items (<https://github.com/opencv/cvat/pull/1593>)
- Fixed interpreter crash when trying to import `tensorflow` with no AVX instructions available (<https://github.com/opencv/cvat/pull/1567>)
- Kibana wrong working time calculation with new annotation UI use (<https://github.com/opencv/cvat/pull/1654>)
- Wrong rexex for account name validation (<https://github.com/opencv/cvat/pull/1667>)
- Wrong description on register view for the username field (<https://github.com/opencv/cvat/pull/1667>)
- Wrong resolution for resizing a shape (<https://github.com/opencv/cvat/pull/1667>)
- React warning because of not unique keys in labels viewer (<https://github.com/opencv/cvat/pull/1727>)
- Fixed issue tracker (<https://github.com/opencv/cvat/pull/1705>)
- Fixed canvas fit after sidebar open/close event (<https://github.com/opencv/cvat/pull/1705>)
- A couple of exceptions in AAM related with early object activation (<https://github.com/opencv/cvat/pull/1755>)
- Propagation from the latest frame (<https://github.com/opencv/cvat/pull/1800>)
- Number attribute value validation (didn't work well with floats) (<https://github.com/opencv/cvat/pull/1800>)
- Logout doesn't work (<https://github.com/opencv/cvat/pull/1812>)
- Annotations aren't updated after reopening a task (<https://github.com/opencv/cvat/pull/1753>)
- Labels aren't updated after reopening a task (<https://github.com/opencv/cvat/pull/1753>)
- Canvas isn't fitted after collapsing side panel in attribute annotation mode (<https://github.com/opencv/cvat/pull/1753>)
- Error when interpolating polygons (<https://github.com/opencv/cvat/pull/1878>)

### Security

- SQL injection in Django `CVE-2020-9402` (<https://github.com/opencv/cvat/pull/1657>)

## \[1.0.0] - 2020-05-29

### Added

- cvat-ui: cookie policy drawer for login page (<https://github.com/opencv/cvat/pull/1511>)
- `datumaro_project` export format (<https://github.com/opencv/cvat/pull/1352>)
- Ability to configure user agreements for the user registration form (<https://github.com/opencv/cvat/pull/1464>)
- Cuboid interpolation and cuboid drawing from rectangles (<https://github.com/opencv/cvat/pull/1560>)
- Ability to configure custom pageViewHit, which can be useful for web analytics integration (<https://github.com/opencv/cvat/pull/1566>)
- Ability to configure access to the analytics page based on roles (<https://github.com/opencv/cvat/pull/1592>)

### Changed

- Downloaded file name in annotations export became more informative (<https://github.com/opencv/cvat/pull/1352>)
- Added auto trimming for trailing whitespaces style enforcement (<https://github.com/opencv/cvat/pull/1352>)
- REST API: updated `GET /task/<id>/annotations`: parameters are `format`, `filename`
  (now optional), `action` (optional) (<https://github.com/opencv/cvat/pull/1352>)
- REST API: removed `dataset/formats`, changed format of `annotation/formats` (<https://github.com/opencv/cvat/pull/1352>)
- Exported annotations are stored for N hours instead of indefinitely (<https://github.com/opencv/cvat/pull/1352>)
- Formats: CVAT format now accepts ZIP and XML (<https://github.com/opencv/cvat/pull/1352>)
- Formats: COCO format now accepts ZIP and JSON (<https://github.com/opencv/cvat/pull/1352>)
- Formats: most of formats renamed, no extension in title (<https://github.com/opencv/cvat/pull/1352>)
- Formats: definitions are changed, are not stored in DB anymore (<https://github.com/opencv/cvat/pull/1352>)
- cvat-core: session.annotations.put() now returns ids of added objects (<https://github.com/opencv/cvat/pull/1493>)
- Images without annotations now also included in dataset/annotations export (<https://github.com/opencv/cvat/issues/525>)

### Removed

- `annotation` application is replaced with `dataset_manager` (<https://github.com/opencv/cvat/pull/1352>)
- `_DATUMARO_INIT_LOGLEVEL` env. variable is removed in favor of regular `--loglevel` cli parameter (<https://github.com/opencv/cvat/pull/1583>)

### Fixed

- Categories for empty projects with no sources are taken from own dataset (<https://github.com/opencv/cvat/pull/1352>)
- Added directory removal on error during `extract` command (<https://github.com/opencv/cvat/pull/1352>)
- Added debug error message on incorrect XPath (<https://github.com/opencv/cvat/pull/1352>)
- Exporting frame stepped task
  (<https://github.com/opencv/cvat/issues/1294>, <https://github.com/opencv/cvat/issues/1334>)
- Fixed broken command line interface for `cvat` export format in Datumaro (<https://github.com/opencv/cvat/issues/1494>)
- Updated Rest API document, Swagger document serving instruction issue (<https://github.com/opencv/cvat/issues/1495>)
- Fixed cuboid occluded view (<https://github.com/opencv/cvat/pull/1500>)
- Non-informative lock icon (<https://github.com/opencv/cvat/pull/1434>)
- Sidebar in AAM has no hide/show button (<https://github.com/opencv/cvat/pull/1420>)
- Task/Job buttons has no "Open in new tab" option (<https://github.com/opencv/cvat/pull/1419>)
- Delete point context menu option has no shortcut hint (<https://github.com/opencv/cvat/pull/1416>)
- Fixed issue with unnecessary tag activation in cvat-canvas (<https://github.com/opencv/cvat/issues/1540>)
- Fixed an issue with large number of instances in instance mask (<https://github.com/opencv/cvat/issues/1539>)
- Fixed full COCO dataset import error with conflicting labels in keypoints and detection (<https://github.com/opencv/cvat/pull/1548>)
- Fixed COCO keypoints skeleton parsing and saving (<https://github.com/opencv/cvat/issues/1539>)
- `tf.placeholder() is not compatible with eager execution` exception for auto_segmentation (<https://github.com/opencv/cvat/pull/1562>)
- Canvas cannot be moved with move functionality on left mouse key (<https://github.com/opencv/cvat/pull/1573>)
- Deep extreme cut request is sent when draw any shape with Make AI polygon option enabled (<https://github.com/opencv/cvat/pull/1573>)
- Fixed an error when exporting a task with cuboids to any format except CVAT (<https://github.com/opencv/cvat/pull/1577>)
- Synchronization with remote git repo (<https://github.com/opencv/cvat/pull/1582>)
- A problem with mask to polygons conversion when polygons are too small (<https://github.com/opencv/cvat/pull/1581>)
- Unable to upload video with uneven size (<https://github.com/opencv/cvat/pull/1594>)
- Fixed an issue with `z_order` having no effect on segmentations (<https://github.com/opencv/cvat/pull/1589>)

### Security

- Permission group whitelist check for analytics view (<https://github.com/opencv/cvat/pull/1608>)

## \[1.0.0-beta.2] - 2020-04-30

### Added

- Re-Identification algorithm to merging bounding boxes automatically to the new UI (<https://github.com/opencv/cvat/pull/1406>)
- Methods `import` and `export` to import/export raw annotations for Job and Task in `cvat-core` (<https://github.com/opencv/cvat/pull/1406>)
- Versioning of client packages (`cvat-core`, `cvat-canvas`, `cvat-ui`). Initial versions are set to 1.0.0 (<https://github.com/opencv/cvat/pull/1448>)
- Cuboids feature was migrated from old UI to new one. (<https://github.com/opencv/cvat/pull/1451>)

### Removed

- Annotation conversion utils, currently supported natively via Datumaro framework
  (<https://github.com/opencv/cvat/pull/1477>)

### Fixed

- Auto annotation, TF annotation and Auto segmentation apps (<https://github.com/opencv/cvat/pull/1409>)
- Import works with truncated images now: "OSError:broken data stream" on corrupt images
  (<https://github.com/opencv/cvat/pull/1430>)
- Hide functionality (H) doesn't work (<https://github.com/opencv/cvat/pull/1445>)
- The highlighted attribute doesn't correspond to the chosen attribute in AAM (<https://github.com/opencv/cvat/pull/1445>)
- Inconvinient image shaking while drawing a polygon (hold Alt key during drawing/editing/grouping to drag an image) (<https://github.com/opencv/cvat/pull/1445>)
- Filter property "shape" doesn't work and extra operator in description (<https://github.com/opencv/cvat/pull/1445>)
- Block of text information doesn't disappear after deactivating for locked shapes (<https://github.com/opencv/cvat/pull/1445>)
- Annotation uploading fails in annotation view (<https://github.com/opencv/cvat/pull/1445>)
- UI freezes after canceling pasting with escape (<https://github.com/opencv/cvat/pull/1445>)
- Duplicating keypoints in COCO export (<https://github.com/opencv/cvat/pull/1435>)
- CVAT new UI: add arrows on a mouse cursor (<https://github.com/opencv/cvat/pull/1391>)
- Delete point bug (in new UI) (<https://github.com/opencv/cvat/pull/1440>)
- Fix apache startup after PC restart (<https://github.com/opencv/cvat/pull/1467>)
- Open task button doesn't work (<https://github.com/opencv/cvat/pull/1474>)

## \[1.0.0-beta.1] - 2020-04-15

### Added

- Special behaviour for attribute value `__undefined__` (invisibility, no shortcuts to be set in AAM)
- Dialog window with some helpful information about using filters
- Ability to display a bitmap in the new UI
- Button to reset colors settings (brightness, saturation, contrast) in the new UI
- Option to display shape text always
- Dedicated message with clarifications when share is unmounted (<https://github.com/opencv/cvat/pull/1373>)
- Ability to create one tracked point (<https://github.com/opencv/cvat/pull/1383>)
- Ability to draw/edit polygons and polylines with automatic bordering feature
  (<https://github.com/opencv/cvat/pull/1394>)
- Tutorial: instructions for CVAT over HTTPS
- Deep extreme cut (semi-automatic segmentation) to the new UI (<https://github.com/opencv/cvat/pull/1398>)

### Changed

- Increase preview size of a task till 256, 256 on the server
- Public ssh-keys are displayed in a dedicated window instead of console when create a task with a repository
- React UI is the primary UI

### Fixed

- Cleaned up memory in Auto Annotation to enable long running tasks on videos
- New shape is added when press `esc` when drawing instead of cancellation
- Dextr segmentation doesn't work.
- `FileNotFoundError` during dump after moving format files
- CVAT doesn't append outside shapes when merge polyshapes in old UI
- Layout sometimes shows double scroll bars on create task, dashboard and settings pages
- UI fails after trying to change frame during resizing, dragging, editing
- Hidden points (or outsided) are visible after changing a frame
- Merge is allowed for points, but clicks on points conflict with frame dragging logic
- Removed objects are visible for search
- Add missed task_id and job_id fields into exception logs for the new UI (<https://github.com/opencv/cvat/pull/1372>)
- UI fails when annotations saving occurs during drag/resize/edit (<https://github.com/opencv/cvat/pull/1383>)
- Multiple savings when hold Ctrl+S (a lot of the same copies of events were sent with the same working time)
  (<https://github.com/opencv/cvat/pull/1383>)
- UI doesn't have any reaction when git repos synchronization failed (<https://github.com/opencv/cvat/pull/1383>)
- Bug when annotations cannot be saved after (delete - save - undo - save) (<https://github.com/opencv/cvat/pull/1383>)
- VOC format exports Upper case labels correctly in lower case (<https://github.com/opencv/cvat/pull/1379>)
- Fixed polygon exporting bug in COCO dataset (<https://github.com/opencv/cvat/issues/1387>)
- Task creation from remote files (<https://github.com/opencv/cvat/pull/1392>)
- Job cannot be opened in some cases when the previous job was failed during opening
  (<https://github.com/opencv/cvat/issues/1403>)
- Deactivated shape is still highlighted on the canvas (<https://github.com/opencv/cvat/issues/1403>)
- AttributeError: 'tuple' object has no attribute 'read' in ReID algorithm (<https://github.com/opencv/cvat/issues/1403>)
- Wrong semi-automatic segmentation near edges of an image (<https://github.com/opencv/cvat/issues/1403>)
- Git repos paths (<https://github.com/opencv/cvat/pull/1400>)
- Uploading annotations for tasks with multiple jobs (<https://github.com/opencv/cvat/pull/1396>)

## \[1.0.0-alpha] - 2020-03-31

### Added

- Data streaming using chunks (<https://github.com/opencv/cvat/pull/1007>)
- New UI: showing file names in UI (<https://github.com/opencv/cvat/pull/1311>)
- New UI: delete a point from context menu (<https://github.com/opencv/cvat/pull/1292>)

### Fixed

- Git app cannot clone a repository (<https://github.com/opencv/cvat/pull/1330>)
- New UI: preview position in task details (<https://github.com/opencv/cvat/pull/1312>)
- AWS deployment (<https://github.com/opencv/cvat/pull/1316>)

## \[0.6.1] - 2020-03-21

### Changed

- VOC task export now does not use official label map by default, but takes one
  from the source task to avoid primary-class and class part name
  clashing ([#1275](https://github.com/opencv/cvat/issues/1275))

### Fixed

- File names in LabelMe format export are no longer truncated ([#1259](https://github.com/opencv/cvat/issues/1259))
- `occluded` and `z_order` annotation attributes are now correctly passed to Datumaro ([#1271](https://github.com/opencv/cvat/pull/1271))
- Annotation-less tasks now can be exported as empty datasets in COCO ([#1277](https://github.com/opencv/cvat/issues/1277))
- Frame name matching for video annotations import -
  allowed `frame_XXXXXX[.ext]` format ([#1274](https://github.com/opencv/cvat/pull/1274))

### Security

- Bump acorn from 6.3.0 to 6.4.1 in /cvat-ui ([#1270](https://github.com/opencv/cvat/pull/1270))

## \[0.6.0] - 2020-03-15

### Added

- Server only support for projects. Extend REST API v1 (/api/v1/projects\*)
- Ability to get basic information about users without admin permissions ([#750](https://github.com/opencv/cvat/issues/750))
- Changed REST API: removed PUT and added DELETE methods for /api/v1/users/ID
- Mask-RCNN Auto Annotation Script in OpenVINO format
- Yolo Auto Annotation Script
- Auto segmentation using Mask_RCNN component (Keras+Tensorflow Mask R-CNN Segmentation)
- REST API to export an annotation task (images + annotations)
  [Datumaro](https://github.com/opencv/cvat/tree/develop/datumaro) -
  a framework to build, analyze, debug and visualize datasets
- Text Detection Auto Annotation Script in OpenVINO format for version 4
- Added in OpenVINO Semantic Segmentation for roads
- Ability to visualize labels when using Auto Annotation runner
- MOT CSV format support ([#830](https://github.com/opencv/cvat/pull/830))
- LabelMe format support ([#844](https://github.com/opencv/cvat/pull/844))
- Segmentation MASK format import (as polygons) ([#1163](https://github.com/opencv/cvat/pull/1163))
- Git repositories can be specified with IPv4 address ([#827](https://github.com/opencv/cvat/pull/827))

### Changed

- page_size parameter for all REST API methods
- React & Redux & Antd based dashboard
- Yolov3 interpretation script fix and changes to mapping.json
- YOLO format support ([#1151](https://github.com/opencv/cvat/pull/1151))
- Added support for OpenVINO 2020

### Fixed

- Exception in Git plugin [#826](https://github.com/opencv/cvat/issues/826)
- Label ids in TFrecord format now start from 1 [#866](https://github.com/opencv/cvat/issues/866)
- Mask problem in COCO JSON style [#718](https://github.com/opencv/cvat/issues/718)
- Datasets (or tasks) can be joined and split to subsets with Datumaro [#791](https://github.com/opencv/cvat/issues/791)
- Output labels for VOC format can be specified with Datumaro [#942](https://github.com/opencv/cvat/issues/942)
- Annotations can be filtered before dumping with Datumaro [#994](https://github.com/opencv/cvat/issues/994)

## \[0.5.2] - 2019-12-15

### Fixed

- Frozen version of scikit-image==0.15 in requirements.txt because next releases don't support Python 3.5

## \[0.5.1] - 2019-10-17

### Added

- Integration with Zenodo.org (DOI)

## \[0.5.0] - 2019-09-12

### Added

- A converter to YOLO format
- Installation guide
- Linear interpolation for a single point
- Video frame filter
- Running functional tests for REST API during a build
- Admins are no longer limited to a subset of python commands in the auto annotation application
- Remote data source (list of URLs to create an annotation task)
- Auto annotation using Faster R-CNN with Inception v2 (utils/open_model_zoo)
- Auto annotation using Pixel Link mobilenet v2 - text detection (utils/open_model_zoo)
- Ability to create a custom extractors for unsupported media types
- Added in PDF extractor
- Added in a command line model manager tester
- Ability to dump/load annotations in several formats from UI (CVAT, Pascal VOC, YOLO, MS COCO, png mask, TFRecord)
- Auth for REST API (api/v1/auth/): login, logout, register, ...
- Preview for the new CVAT UI (dashboard only) is available: <http://localhost:9080/>
- Added command line tool for performing common task operations (/utils/cli/)

### Changed

- Outside and keyframe buttons in the side panel for all interpolation shapes (they were only for boxes before)
- Improved error messages on the client side (#511)

### Removed

- "Flip images" has been removed. UI now contains rotation features.

### Fixed

- Incorrect width of shapes borders in some cases
- Annotation parser for tracks with a start frame less than the first segment frame
- Interpolation on the server near outside frames
- Dump for case when task name has a slash
- Auto annotation fail for multijob tasks
- Installation of CVAT with OpenVINO on the Windows platform
- Background color was always black in utils/mask/converter.py
- Exception in attribute annotation mode when a label are switched to a value without any attributes
- Handling of wrong labelamp json file in auto annotation (<https://github.com/opencv/cvat/issues/554>)
- No default attributes in dumped annotation (<https://github.com/opencv/cvat/issues/601>)
- Required field "Frame Filter" on admin page during a task modifying (#666)
- Dump annotation errors for a task with several segments (#610, #500)
- Invalid label parsing during a task creating (#628)
- Button "Open Task" in the annotation view
- Creating a video task with 0 overlap

### Security

- Upgraded Django, djangorestframework, and other packages

## \[0.4.2] - 2019-06-03

### Fixed

- Fixed interaction with the server share in the auto annotation plugin

## \[0.4.1] - 2019-05-14

### Fixed

- JavaScript syntax incompatibility with Google Chrome versions less than 72

## \[0.4.0] - 2019-05-04

### Added

- OpenVINO auto annotation: it is possible to upload a custom model and annotate images automatically.
- Ability to rotate images/video in the client part (Ctrl+R, Shift+Ctrl+R shortcuts) (#305)
- The ReID application for automatic bounding box merging has been added (#299)
- Keyboard shortcuts to switch next/previous default shape type (box, polygon etc) (Alt + <, Alt + >) (#316)
- Converter for VOC now supports interpolation tracks
- REST API (/api/v1/\*, /api/docs)
- Semi-automatic semantic segmentation with the [Deep Extreme Cut](http://www.vision.ee.ethz.ch/~cvlsegmentation/dextr/) work

### Changed

- Propagation setup has been moved from settings to bottom player panel
- Additional events like "Debug Info" or "Fit Image" have been added for analitics
- Optional using LFS for git annotation storages (#314)

### Deprecated

- "Flip images" flag in the create task dialog will be removed.
  Rotation functionality in client part have been added instead.

### Fixed

- Django 2.1.5 (security fix, [CVE-2019-3498](https://nvd.nist.gov/vuln/detail/CVE-2019-3498))
- Several scenarious which cause code 400 after undo/redo/save have been fixed (#315)

## \[0.3.0] - 2018-12-29

### Added

- Ability to copy Object URL and Frame URL via object context menu and player context menu respectively.
- Ability to change opacity for selected shape with help "Selected Fill Opacity" slider.
- Ability to remove polyshapes points by double click.
- Ability to draw/change polyshapes (except for points) by slip method. Just press ENTER and moving a cursor.
- Ability to switch lock/hide properties via label UI element (in right menu) for all objects with same label.
- Shortcuts for outside/keyframe properties
- Support of Intel OpenVINO for accelerated model inference
- Tensorflow annotation now works without CUDA. It can use CPU only. OpenVINO and CUDA are supported optionally.
- Incremental saving of annotations.
- Tutorial for using polygons (screencast)
- Silk profiler to improve development process
- Admin panel can be used to edit labels and attributes for annotation tasks
- Analytics component to manage a data annotation team, monitor exceptions, collect client and server logs
- Changeable job and task statuses (annotation, validation, completed).
  A job status can be changed manually, a task status is computed automatically based on job statuses (#153)
- Backlink to a task from its job annotation view (#156)
- Buttons lock/hide for labels. They work for all objects with the same label on a current frame (#116)

### Changed

- Polyshape editing method has been improved. You can redraw part of shape instead of points cloning.
- Unified shortcut (Esc) for close any mode instead of different shortcuts (Alt+N, Alt+G, Alt+M etc.).
- Dump file contains information about data source (e.g. video name, archive name, ...)
- Update requests library due to [CVE-2018-18074](https://nvd.nist.gov/vuln/detail/CVE-2018-18074)
- Per task/job permissions to create/access/change/delete tasks and annotations
- Documentation was improved
- Timeout for creating tasks was increased (from 1h to 4h) (#136)
- Drawing has become more convenience. Now it is possible to draw outside an image.
  Shapes will be automatically truncated after drawing process (#202)

### Fixed

- Performance bottleneck has been fixed during you create new objects (draw, copy, merge etc).
- Label UI elements aren't updated after changelabel.
- Attribute annotation mode can use invalid shape position after resize or move shapes.
- Labels order is preserved now (#242)
- Uploading large XML files (#123)
- Django vulnerability (#121)
- Grammatical cleanup of README.md (#107)
- Dashboard loading has been accelerated (#156)
- Text drawing outside of a frame in some cases (#202)

## \[0.2.0] - 2018-09-28

### Added

- New annotation shapes: polygons, polylines, points
- Undo/redo feature
- Grid to estimate size of objects
- Context menu for shapes
- A converter to PASCAL VOC format
- A converter to MS COCO format
- A converter to mask format
- License header for most of all files
- .gitattribute to avoid problems with bash scripts inside a container
- CHANGELOG.md itself
- Drawing size of a bounding box during resize
- Color by instance, group, label
- Group objects
- Object propagation on next frames
- Full screen view

### Changed

- Documentation, screencasts, the primary screenshot
- Content-type for save_job request is application/json

### Fixed

- Player navigation if the browser's window is scrolled
- Filter doesn't support dash (-)
- Several memory leaks
- Inconsistent extensions between filenames in an annotation file and real filenames

## \[0.1.2] - 2018-08-07

### Added

- 7z archive support when creating a task
- .vscode/launch.json file for developing with VS code

### Fixed

- #14: docker-compose down command as written in the readme does not remove volumes
- #15: all checkboxes in temporary attributes are checked when reopening job after saving the job
- #18: extend CONTRIBUTING.md
- #19: using the same attribute for label twice -> stuck

### Changed

- More strict verification for labels with attributes

## \[0.1.1] - 2018-07-6

### Added

- Links on a screenshot, documentation, screencasts into README.md
- CONTRIBUTORS.md

### Fixed

- GitHub documentation

## \[0.1.0] - 2018-06-29

### Added

- Initial version

## Template

```
## \[Unreleased]
### Added
- TDB

### Changed
- TDB

### Deprecated
- TDB

### Removed
- TDB

### Fixed
- TDB

### Security
- TDB
```<|MERGE_RESOLUTION|>--- conflicted
+++ resolved
@@ -7,17 +7,8 @@
 
 ## \[Unreleased]
 ### Added
-<<<<<<< HEAD
 - Now CVAT supports project/task markdown description with additional assets
 (png, jpeg, gif, webp images and pdf files) (<https://github.com/opencv/cvat/pull/6191>)
-- \[API\] API Now supports the creation and removal of Ground Truth jobs. (<https://github.com/opencv/cvat/pull/6204>)
-- \[API\] We've introduced task quality estimation endpoints. (<https://github.com/opencv/cvat/pull/6204>)
-- \[API\] An option to run autoannotation on a job (<https://github.com/opencv/cvat/pull/6276>)
-
-### Changed
-=======
->>>>>>> 5d360686
-- TDB
 
 ### Changed
 - TDB
