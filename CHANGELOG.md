# Changelog

All notable changes to this project will be documented in this file.

The format is based on [Keep a Changelog](https://keepachangelog.com/en/1.0.0/),
and this project adheres to [Semantic Versioning](https://semver.org/spec/v2.0.0.html).

## \[2.5.0] - Unreleased
### Added
- \[Server API\] An option to supply custom file ordering for task data uploads with TUS (<https://github.com/opencv/cvat/pull/5083>)
- Add support for Azure Blob Storage connection string authentication(<https://github.com/openvinotoolkit/cvat/pull/4649>)

### Changed
<<<<<<< HEAD
- Allowed to use dataset manifest for the `predefined` sorting method for task data (<https://github.com/opencv/cvat/pull/5083>)
=======
- Moving a task from a project to another project is disabled (<https://github.com/opencv/cvat/pull/5901>)
- In skeleton annotation wrapping rectangle is visible only when a skeleton is activated (<https://github.com/opencv/cvat/pull/5911>)
>>>>>>> 7b7b5b4e

### Deprecated
- TDB

### Removed
- TDB

### Fixed
- \[Server API\] The `predefined` sorting method for task data uploads (<https://github.com/opencv/cvat/pull/5083>)
- An invalid project/org handling in webhooks (<https://github.com/opencv/cvat/pull/5707>)
- Warning `key` is undefined on project page (<https://github.com/opencv/cvat/pull/5876>)
- Invalid mask when running automatic annotation on a task (<https://github.com/opencv/cvat/pull/5883>)
- Option 'Reset zoom' now restored as user specified when reload CVAT (<https://github.com/opencv/cvat/pull/5908>)
- Cloud storage content listing when the manifest name contains special characters
  (<https://github.com/opencv/cvat/pull/5873>)
- Width and height in CVAT dataset format mask annotations (<https://github.com/opencv/cvat/pull/5905>)
- Empty list of export formats for a project without tasks (<https://github.com/opencv/cvat/pull/5899>)
- Downgrade NumPy used by HRNet because `np.int` is no longer available (<https://github.com/opencv/cvat/pull/5574>)
- Make empty previews responsive to page resize <https://github.com/opencv/cvat/pull/5925>
- Nuclio function invocations when deployed via the Helm chart
  (<https://github.com/opencv/cvat/issues/5626>)

### Security
- TDB

## \[2.4.0] - 2023-03-16
### Added
- \[SDK\] An arg to wait for data processing in the task data uploading function
  (<https://github.com/opencv/cvat/pull/5502>)
- Filename pattern to simplify uploading cloud storage data for a task (<https://github.com/opencv/cvat/pull/5498>, <https://github.com/opencv/cvat/pull/5525>)
- \[SDK\] Configuration setting to change the dataset cache directory
  (<https://github.com/opencv/cvat/pull/5535>)
- \[SDK\] Class to represent a project as a PyTorch dataset
  (<https://github.com/opencv/cvat/pull/5523>)
- Grid view and multiple context images supported (<https://github.com/opencv/cvat/pull/5542>)
- Interpolation is now supported for 3D cuboids.
Tracks can be exported/imported to/from Datumaro and Sly Pointcloud formats (<https://github.com/opencv/cvat/pull/5629>)
- Support for custom file to job splits in tasks (server API & SDK only)
  (<https://github.com/opencv/cvat/pull/5536>)
- \[SDK\] A PyTorch adapter setting to disable cache updates
  (<https://github.com/opencv/cvat/pull/5549>)
- YOLO v7 serverless feature added using ONNX backend (<https://github.com/opencv/cvat/pull/5552>)
- Cypress test for social account authentication (<https://github.com/opencv/cvat/pull/5444>)
- Dummy github and google authentication servers (<https://github.com/opencv/cvat/pull/5444>)
- \[Server API\] Simple filters for object collection endpoints
  (<https://github.com/opencv/cvat/pull/5575>)
- Analytics based on Clickhouse, Vector and Grafana instead of the ELK stack (<https://github.com/opencv/cvat/pull/5646>)
- \[SDK\] High-level API for working with organizations
  (<https://github.com/opencv/cvat/pull/5718>)
- Use correct service name in LDAP authentication documentation (<https://github.com/opencv/cvat/pull/5848>)

### Changed
- The Docker Compose files now use the Compose Specification version
  of the format. This version is supported by Docker Compose 1.27.0+
  (<https://github.com/opencv/cvat/pull/5524>).
- \[SDK\] The `resource_type` args now have the default value of `local` in task creation functions.
  The corresponding arguments are keyword-only now.
  (<https://github.com/opencv/cvat/pull/5502>)
- \[Server API\] Added missing pagination or pagination parameters in
  `/jobs/{id}/commits`, `/organizations`
  (<https://github.com/opencv/cvat/pull/5557>)
- Windows Installation Instructions adjusted to work around <https://github.com/nuclio/nuclio/issues/1821>
- The contour detection function for semantic segmentation (<https://github.com/opencv/cvat/pull/4665>)
- Delete newline character when generating a webhook signature (<https://github.com/opencv/cvat/pull/5622>)
- DL models UI (<https://github.com/opencv/cvat/pull/5635>)
- \[Server API\], \[SDK\] Arbitrary-sized collections in endpoints:
  `/api/projects/{id}.tasks`, `/api/tasks/{id}.segments`, `/api/jobs/{id}.issues`,
  `/api/issues/{id}.comments`, `/api/projects | tasks | jobs/{id}.labels`
  (<https://github.com/opencv/cvat/pull/5662>)
- Hide analytics link from non-admin users (<https://github.com/opencv/cvat/pull/5789>)
- Hide notifications on login/logout/register (<https://github.com/opencv/cvat/pull/5788>)
- CVAT and CVAT SDK now use a custom `User-Agent` header in HTTP requests
  (<https://github.com/opencv/cvat/issues/5598>)

### Deprecated
- TBD

### Removed
- \[Server API\] Endpoints with collections are removed in favor of their full variants
  `/project/{id}/tasks`, `/tasks/{id}/jobs`, `/jobs/{id}/issues`, `/issues/{id}/comments`.
  Corresponding fields are added or changed to provide a link to the child collection
  in `/projects/{id}`, `/tasks/{id}`, `/jobs/{id}`, `/issues/{id}`
  (<https://github.com/opencv/cvat/pull/5575>)
- Limit on the maximum number of manifest files that can be added for cloud storage (<https://github.com/opencv/cvat/pull/5660>)

### Fixed
- Helm: Empty password for Redis (<https://github.com/opencv/cvat/pull/5520>)
- Resolved HRNet serverless function runtime error on images with an alpha channel (<https://github.com/opencv/cvat/pull/5570>)
- Addressed ignored preview & chunk cache settings (<https://github.com/opencv/cvat/pull/5569>)
- Fixed exporting annotations to Azure container (<https://github.com/opencv/cvat/pull/5596>)
- Corrected the type of the credentials parameter of `make_client` in the Python SDK
- Reduced noisy information in ortho views for 3D canvas (<https://github.com/opencv/cvat/pull/5608>)
- Cleared disk space after project removal (<https://github.com/opencv/cvat/pull/5632>, <https://github.com/opencv/cvat/pull/5752>)
- Locked submit button when file is not selected during dataset import (<https://github.com/opencv/cvat/pull/5757>)
- \[Server API\]Various errors in the generated schema (<https://github.com/opencv/cvat/pull/5575>)
- Resolved browser freezing when requesting a job with NaN id (<https://github.com/opencv/cvat/pull/5763>)
- Fixed SiamMask and TransT serverless functions (<https://github.com/opencv/cvat/pull/5658>)
- Addressed creation of a project or task with the same labels (<https://github.com/opencv/cvat/pull/5700>)
- \[Server API\] Fixed ability to rename label to an existing name (<https://github.com/opencv/cvat/pull/5662>)
- Resolved issue of resetting attributes when moving a task to a project (<https://github.com/opencv/cvat/pull/5764>)
- Fixed error in dataset export when parsing skeleton sublabels containing spaces (<https://github.com/opencv/cvat/pull/5794>)
- Added missing `CVAT_BASE_URL` in docker-compose.yml (<https://github.com/opencv/cvat/pull/5792>)
- Create cloud storage button size and models pagination (<https://github.com/opencv/cvat/pull/5858>)

### Security
- Fixed vulnerability with social authentication (<https://github.com/opencv/cvat/pull/5521>)

## \[2.3.0] - 2022-12-22
### Added
- SDK section in documentation (<https://github.com/opencv/cvat/pull/4928>)
- Option to enable or disable host certificate checking in CLI (<https://github.com/opencv/cvat/pull/4928>)
- REST API tests with skeletons (<https://github.com/opencv/cvat/pull/4987>)
- Host schema auto-detection in SDK (<https://github.com/opencv/cvat/pull/4910>)
- Server compatibility checks in SDK (<https://github.com/opencv/cvat/pull/4935>)
- Objects sorting option in the sidebar, by z-order. Additional visualization when sorting is applied
(<https://github.com/opencv/cvat/pull/5145>)
- Added YOLOv5 serverless function with NVIDIA GPU support (<https://github.com/opencv/cvat/pull/4960>)
- Mask tools now supported (brush, eraser, polygon-plus,
polygon-minus, returning masks from online detectors & interactors)
(<https://github.com/opencv/cvat/pull/4543>)
- Added Webhooks (<https://github.com/opencv/cvat/pull/4863>)
- Authentication with social accounts: Google & GitHub (<https://github.com/opencv/cvat/pull/5147>, <https://github.com/opencv/cvat/pull/5181>, <https://github.com/opencv/cvat/pull/5295>)
- REST API tests for exporting job datasets & annotations and validating their structure (<https://github.com/opencv/cvat/pull/5160>)
- Backward propagation on UI (<https://github.com/opencv/cvat/pull/5355>)
- Keyboard shortcut to delete a frame (Alt + Del) (<https://github.com/opencv/cvat/pull/5369>)
- PyTorch dataset adapter layer in the SDK
(<https://github.com/opencv/cvat/pull/5417>)
- Method for debugging the server deployed with Docker (<https://github.com/opencv/cvat/issues/5327>)

### Changed
- `api/docs`, `api/swagger`, `api/schema`, `server/about` endpoints now allow unauthorized access (<https://github.com/opencv/cvat/pull/4928>, <https://github.com/opencv/cvat/pull/4935>)
- 3D canvas now can be dragged in IDLE mode (<https://github.com/opencv/cvat/pull/5385>)
- Datumaro version is upgraded to 0.3 (dev) (<https://github.com/opencv/cvat/pull/4984>)
- Allowed trailing slashes in the SDK host address (<https://github.com/opencv/cvat/pull/5057>)
- Adjusted initial camera position, enabled 'Reset zoom' option for 3D canvas (<https://github.com/opencv/cvat/pull/5395>)
- Enabled authentication via email (<https://github.com/opencv/cvat/pull/5037>)
- Unified error handling with the cloud storage (<https://github.com/opencv/cvat/pull/5389>)
- In the SDK, functions taking paths as strings now also accept path-like objects
  (<https://github.com/opencv/cvat/pull/5435>)

### Removed
- The `--https` option of CLI (<https://github.com/opencv/cvat/pull/4910>)

### Fixed
- Significantly optimized access to DB for api/jobs, api/tasks, and api/projects.
- Removed a possibly duplicated encodeURI() calls in `server-proxy.ts` to prevent doubly encoding
non-ascii paths while adding files from "Connected file share" (issue #4428)
- Removed unnecessary volumes defined in docker-compose.serverless.yml
(<https://github.com/openvinotoolkit/cvat/pull/4659>)
- Added support for Image files that use the PIL.Image.mode 'I;16'
- Project import/export with skeletons (<https://github.com/opencv/cvat/pull/4867>,
  <https://github.com/opencv/cvat/pull/5004>)
- Shape color is not changed on canvas after changing a label (<https://github.com/opencv/cvat/pull/5045>)
- Unstable e2e restore tests (<https://github.com/opencv/cvat/pull/5010>)
- IOG and f-BRS serverless function (<https://github.com/opencv/cvat/pull/5039>)
- Invisible label item in label constructor when label color background is white,
 or close to it (<https://github.com/opencv/cvat/pull/5041>)
- Fixed cvat-core ESlint problems (<https://github.com/opencv/cvat/pull/5027>)
- Fixed task creation with non-local files via the SDK/CLI
  (<https://github.com/opencv/cvat/issues/4962>)
- HRNET serverless function (<https://github.com/opencv/cvat/pull/4944>)
- Invalid export of segmentation masks when the `background` label gets nonzero id (<https://github.com/opencv/cvat/pull/5056>)
- A trailing slash in hostname doesn't allow SDK to send some requests
  (<https://github.com/opencv/cvat/pull/5057>)
- Double modal export/backup a task/project (<https://github.com/opencv/cvat/pull/5075>)
- Fixed bug of computing Job's unsolved/resolved issues numbers (<https://github.com/opencv/cvat/pull/5101>)
- Dataset export for job (<https://github.com/opencv/cvat/pull/5052>)
- Angle is not propagated when use ``propagate`` feature (<https://github.com/opencv/cvat/pull/5139>)
- Could not fetch task in a corner case (<https://github.com/opencv/cvat/pull/5163>)
- Restoring CVAT in case of React-renderning fail (<https://github.com/opencv/cvat/pull/5134>)
- Deleted frames become restored if a user deletes frames from another job of the same task
(<https://github.com/opencv/cvat/pull/5138>)
- Wrong issue position when create a quick issue on a rotated shape (<https://github.com/opencv/cvat/pull/5162>)
- Extra rerenders of different pages with each click (<https://github.com/opencv/cvat/pull/5178>)
- Skeleton points exported out of order in the COCO Keypoints format
  (<https://github.com/opencv/cvat/issues/5048>)
- PASCAL VOC 1.1 can't import dataset (<https://github.com/opencv/cvat/pull/4647>)
- Changing an object causes current z layer to be set to the maximum (<https://github.com/opencv/cvat/pull/5145>)
- Job assignee can not resolve an issue (<https://github.com/opencv/cvat/pull/5167>)
- Create manifest with cvat/server docker container command (<https://github.com/opencv/cvat/pull/5172>)
- Cannot assign a resource to a user who has an organization (<https://github.com/opencv/cvat/pull/5218>)
- Logs and annotations are not saved when logout from a job page (<https://github.com/opencv/cvat/pull/5266>)
- Added "type" field for all the labels, allows to reduce number of controls on annotation view (<https://github.com/opencv/cvat/pull/5273>)
- Occluded not applied on canvas instantly for a skeleton elements (<https://github.com/opencv/cvat/pull/5259>)
- Oriented bounding boxes broken with COCO format ss(<https://github.com/opencv/cvat/pull/5219>)
- Can't dump annotations with objects type is track from several jobs (<https://github.com/opencv/cvat/pull/5250>)
- Fixed upload resumption in production environments
  (<https://github.com/opencv/cvat/issues/4839>)
- Fixed job exporting (<https://github.com/opencv/cvat/pull/5282>)
- Visibility and ignored information fail to be loaded (MOT dataset format) (<https://github.com/opencv/cvat/pull/5270>)
- Added force logout on CVAT app start if token is missing (<https://github.com/opencv/cvat/pull/5331>)
- Drawing issues on 3D canvas (<https://github.com/opencv/cvat/pull/5410>)
- Missed token with using social account authentication (<https://github.com/opencv/cvat/pull/5344>)
- Redundant writing of skeleton annotations (CVAT for images) (<https://github.com/opencv/cvat/pull/5387>)
- The same object on 3D scene or `null` selected each click (PERFORMANCE) (<https://github.com/opencv/cvat/pull/5411>)
- An exception when run export for an empty task (<https://github.com/opencv/cvat/pull/5396>)
- Fixed FBRS serverless function runtime error on images with alpha channel (<https://github.com/opencv/cvat/pull/5384>)
- Attaching manifest with custom name (<https://github.com/opencv/cvat/pull/5377>)
- Uploading non-zip annotation files (<https://github.com/opencv/cvat/pull/5386>)
- Loss of rotation in CVAT format (<https://github.com/opencv/cvat/pull/5407>)
- A permission problem with interactive model launches for workers in orgs (<https://github.com/opencv/cvat/issues/4996>)
- Fix chart not being upgradable (<https://github.com/opencv/cvat/pull/5371>)
- Broken helm chart - if using custom release name (<https://github.com/opencv/cvat/pull/5403>)
- Missing source tag in project annotations (<https://github.com/opencv/cvat/pull/5408>)
- Creating a task with a Git repository via the SDK
  (<https://github.com/opencv/cvat/issues/4365>)
- Queries via the low-level API using the `multipart/form-data` Content-Type with string fields
  (<https://github.com/opencv/cvat/pull/5479>)
- Skeletons cannot be added to a task or project (<https://github.com/opencv/cvat/pull/5813>)

### Security
- `Project.import_dataset` not waiting for completion correctly
  (<https://github.com/opencv/cvat/pull/5459>)

## \[2.2.0] - 2022-09-12
### Added
- Added ability to delete frames from a job based on (<https://github.com/openvinotoolkit/cvat/pull/4194>)
- Support of attributes returned by serverless functions based on (<https://github.com/openvinotoolkit/cvat/pull/4506>)
- Project/task backups uploading via chunk uploads
- Fixed UX bug when jobs pagination is reset after changing a job
- Progressbars in CLI for file uploading and downloading
- `utils/cli` changed to `cvat-cli` package
- Support custom file name for backup
- Possibility to display tags on frame
- Support source and target storages (server part)
- Tests for import/export annotation, dataset, backup from/to cloud storage
- Added Python SDK package (`cvat-sdk`) (<https://github.com/opencv/cvat/pull/4813>)
- Previews for jobs
- Documentation for LDAP authentication (<https://github.com/cvat-ai/cvat/pull/39>)
- OpenCV.js caching and autoload (<https://github.com/cvat-ai/cvat/pull/30>)
- Publishing dev version of CVAT docker images (<https://github.com/cvat-ai/cvat/pull/53>)
- Support of Human Pose Estimation, Facial Landmarks (and similar) use-cases, new shape type:
Skeleton (<https://github.com/cvat-ai/cvat/pull/1>), (<https://github.com/opencv/cvat/pull/4829>)
- Added helm chart support for serverless functions and analytics (<https://github.com/cvat-ai/cvat/pull/110>)
- Added confirmation when remove a track (<https://github.com/opencv/cvat/pull/4846>)
- [COCO Keypoints](https://cocodataset.org/#keypoints-2020) format support (<https://github.com/opencv/cvat/pull/4821>,
  <https://github.com/opencv/cvat/pull/4908>)
- Support for Oracle OCI Buckets (<https://github.com/opencv/cvat/pull/4876>)
- `cvat-sdk` and `cvat-cli` packages on PyPI (<https://github.com/opencv/cvat/pull/4903>)
- UI part for source and target storages (<https://github.com/opencv/cvat/pull/4842>)
- Backup import/export modals (<https://github.com/opencv/cvat/pull/4842>)
- Annotations import modal (<https://github.com/opencv/cvat/pull/4842>)

### Changed
- Bumped nuclio version to 1.8.14
- Simplified running REST API tests. Extended CI-nightly workflow
- REST API tests are partially moved to Python SDK (`users`, `projects`, `tasks`, `issues`)
- cvat-ui: Improve UI/UX on label, create task and create project forms (<https://github.com/cvat-ai/cvat/pull/7>)
- Removed link to OpenVINO documentation (<https://github.com/cvat-ai/cvat/pull/35>)
- Clarified meaning of chunking for videos

### Fixed
- Task creation progressbar bug
- Removed Python dependency ``open3d`` which brought different issues to the building process
- Analytics not accessible when https is enabled
- Dataset import in an organization
- Updated minimist npm package to v1.2.6
- Request Status Code 500 "StopIteration" when exporting dataset
- Generated OpenAPI schema for several endpoints
- Annotation window might have top offset if try to move a locked object
- Image search in cloud storage (<https://github.com/cvat-ai/cvat/pull/8>)
- Reset password functionality (<https://github.com/cvat-ai/cvat/pull/52>)
- Creating task with cloud storage data (<https://github.com/cvat-ai/cvat/pull/116>)
- Show empty tasks (<https://github.com/cvat-ai/cvat/pull/100>)
- Fixed project filtration (<https://github.com/opencv/cvat/pull/4878>)
- Maximum callstack exceed when create task with 100000+ files from cloud storage (<https://github.com/opencv/cvat/pull/4836>)
- Fixed invocation of serverless functions (<https://github.com/opencv/cvat/pull/4907>)
- Removing label attributes (<https://github.com/opencv/cvat/pull/4927>)
- Notification with a required manifest file (<https://github.com/opencv/cvat/pull/4921>)

## \[2.1.0] - 2022-04-08
### Added
- Task annotations importing via chunk uploads (<https://github.com/openvinotoolkit/cvat/pull/4327>)
- Advanced filtration and sorting for a list of tasks/projects/cloudstorages (<https://github.com/openvinotoolkit/cvat/pull/4403>)
- Project dataset importing via chunk uploads (<https://github.com/openvinotoolkit/cvat/pull/4485>)
- Support paginated list for job commits (<https://github.com/openvinotoolkit/cvat/pull/4482>)

### Changed
- Added missing geos dependency into Dockerfile (<https://github.com/openvinotoolkit/cvat/pull/4451>)
- Improved helm chart readme (<https://github.com/openvinotoolkit/cvat/pull/4366>)
- Added helm chart support for CVAT 2.X and made ingress compatible with Kubernetes >=1.22 (<https://github.com/openvinotoolkit/cvat/pull/4448>)

### Fixed
- Permission error occurred when accessing the JobCommits (<https://github.com/openvinotoolkit/cvat/pull/4435>)
- job assignee can remove or update any issue created by the task owner (<https://github.com/openvinotoolkit/cvat/pull/4436>)
- Bug: Incorrect point deletion with keyboard shortcut (<https://github.com/openvinotoolkit/cvat/pull/4420>)
- some AI Tools were not sending responses properly (<https://github.com/openvinotoolkit/cvat/issues/4432>)
- Unable to upload annotations (<https://github.com/openvinotoolkit/cvat/pull/4513>)
- Fix build dependencies for Siammask (<https://github.com/openvinotoolkit/cvat/pull/4486>)
- Bug: Exif orientation information handled incorrectly (<https://github.com/openvinotoolkit/cvat/pull/4529>)
- Fixed build of retinanet function image (<https://github.com/cvat-ai/cvat/pull/54>)
- Dataset import for Datumaro, KITTI and VGGFace2 formats (<https://github.com/opencv/cvat/pull/4544>)
- Bug: Import dataset of Imagenet format fail (<https://github.com/opencv/cvat/issues/4850>)

## \[2.0.0] - 2022-03-04
### Added
- Handle attributes coming from nuclio detectors (<https://github.com/openvinotoolkit/cvat/pull/3917>)
- Add additional environment variables for Nuclio configuration (<https://github.com/openvinotoolkit/cvat/pull/3894>)
- Add KITTI segmentation and detection format (<https://github.com/openvinotoolkit/cvat/pull/3757>)
- Add LFW format (<https://github.com/openvinotoolkit/cvat/pull/3770>)
- Add Cityscapes format (<https://github.com/openvinotoolkit/cvat/pull/3758>)
- Add Open Images V6 format (<https://github.com/openvinotoolkit/cvat/pull/3679>)
- Rotated bounding boxes (<https://github.com/openvinotoolkit/cvat/pull/3832>)
- Player option: Smooth image when zoom-in, enabled by default (<https://github.com/openvinotoolkit/cvat/pull/3933>)
- Google Cloud Storage support in UI (<https://github.com/openvinotoolkit/cvat/pull/3919>)
- Add project tasks pagination (<https://github.com/openvinotoolkit/cvat/pull/3910>)
- Add remove issue button (<https://github.com/openvinotoolkit/cvat/pull/3952>)
- Data sorting option (<https://github.com/openvinotoolkit/cvat/pull/3937>)
- Options to change font size & position of text labels on the canvas (<https://github.com/openvinotoolkit/cvat/pull/3972>)
- Add "tag" return type for automatic annotation in Nuclio (<https://github.com/openvinotoolkit/cvat/pull/3896>)
- Helm chart: Make user-data-permission-fix optional (<https://github.com/openvinotoolkit/cvat/pull/3994>)
- Advanced identity access management system, using open policy agent (<https://github.com/openvinotoolkit/cvat/pull/3788>)
- Organizations to create "shared space" for different groups of users (<https://github.com/openvinotoolkit/cvat/pull/3788>)
- Dataset importing to a project (<https://github.com/openvinotoolkit/cvat/pull/3790>)
- User is able to customize information that text labels show (<https://github.com/openvinotoolkit/cvat/pull/4029>)
- Support for uploading manifest with any name (<https://github.com/openvinotoolkit/cvat/pull/4041>)
- Added information about OpenVINO toolkit to login page (<https://github.com/openvinotoolkit/cvat/pull/4077>)
- Support for working with ellipses (<https://github.com/openvinotoolkit/cvat/pull/4062>)
- Add several flags to task creation CLI (<https://github.com/openvinotoolkit/cvat/pull/4119>)
- Add YOLOv5 serverless function for automatic annotation (<https://github.com/openvinotoolkit/cvat/pull/4178>)
- Add possibility to change git repository and git export format from already created task (<https://github.com/openvinotoolkit/cvat/pull/3886>)
- Basic page with jobs list, basic filtration to this list (<https://github.com/openvinotoolkit/cvat/pull/4258>)
- Added OpenCV.js TrackerMIL as tracking tool (<https://github.com/openvinotoolkit/cvat/pull/4200>)
- Ability to continue working from the latest frame where an annotator was before (<https://github.com/openvinotoolkit/cvat/pull/4297>)
- `GET /api/jobs/<id>/commits` was implemented (<https://github.com/openvinotoolkit/cvat/pull/4368>)
- Advanced filtration and sorting for a list of jobs (<https://github.com/openvinotoolkit/cvat/pull/4319>)

### Changed
- Users don't have access to a task object anymore if they are assigned only on some jobs of the task (<https://github.com/openvinotoolkit/cvat/pull/3788>)
- Different resources (tasks, projects) are not visible anymore for all CVAT instance users by default (<https://github.com/openvinotoolkit/cvat/pull/3788>)
- API versioning scheme: using accept header versioning instead of namespace versioning (<https://github.com/openvinotoolkit/cvat/pull/4239>)
- Replaced 'django_sendfile' with 'django_sendfile2' (<https://github.com/openvinotoolkit/cvat/pull/4267>)
- Use drf-spectacular instead of drf-yasg for swagger documentation (<https://github.com/openvinotoolkit/cvat/pull/4210>)
- Update development-environment manual to work under MacOS, supported Mac with Apple Silicon (<https://github.com/openvinotoolkit/cvat/pull/4414>)

### Deprecated
- Job field "status" is not used in UI anymore, but it has not been removed from the database yet (<https://github.com/openvinotoolkit/cvat/pull/3788>)

### Removed
- Review rating, reviewer field from the job instance (use assignee field together with stage field instead) (<https://github.com/openvinotoolkit/cvat/pull/3788>)
- Training django app (<https://github.com/openvinotoolkit/cvat/pull/4330>)
- v1 api version support (<https://github.com/openvinotoolkit/cvat/pull/4332>)

### Fixed
- Fixed Interaction handler keyboard handlers (<https://github.com/openvinotoolkit/cvat/pull/3881>)
- Points of invisible shapes are visible in autobordering (<https://github.com/openvinotoolkit/cvat/pull/3931>)
- Order of the label attributes in the object item details(<https://github.com/openvinotoolkit/cvat/pull/3945>)
- Order of labels in tasks and projects (<https://github.com/openvinotoolkit/cvat/pull/3987>)
- Fixed task creating with large files via webpage (<https://github.com/openvinotoolkit/cvat/pull/3692>)
- Added information to export CVAT_HOST when performing local installation for accessing over network (<https://github.com/openvinotoolkit/cvat/pull/4014>)
- Fixed possible color collisions in the generated colormap (<https://github.com/openvinotoolkit/cvat/pull/4007>)
- Original pdf file is deleted when using share (<https://github.com/openvinotoolkit/cvat/pull/3967>)
- Order in an annotation file(<https://github.com/openvinotoolkit/cvat/pull/4087>)
- Fixed task data upload progressbar (<https://github.com/openvinotoolkit/cvat/pull/4134>)
- Email in org invitations is case sensitive (<https://github.com/openvinotoolkit/cvat/pull/4153>)
- Caching for tasks and jobs can lead to an exception if its assignee user is removed (<https://github.com/openvinotoolkit/cvat/pull/4165>)
- Added intelligent function when paste labels to another task (<https://github.com/openvinotoolkit/cvat/pull/4161>)
- Uncaught TypeError: this.el.node.getScreenCTM() is null in Firefox (<https://github.com/openvinotoolkit/cvat/pull/4175>)
- Bug: canvas is busy when start playing, start resizing a shape and do not release the mouse cursor (<https://github.com/openvinotoolkit/cvat/pull/4151>)
- Bug: could not receive frame N. TypeError: Cannot read properties of undefined (reding "filename") (<https://github.com/openvinotoolkit/cvat/pull/4187>)
- Cannot choose a dataset format for a linked repository if a task type is annotation (<https://github.com/openvinotoolkit/cvat/pull/4203>)
- Fixed tus upload error over https (<https://github.com/openvinotoolkit/cvat/pull/4154>)
- Issues disappear when rescale a browser (<https://github.com/openvinotoolkit/cvat/pull/4189>)
- Auth token key is not returned when registering without email verification (<https://github.com/openvinotoolkit/cvat/pull/4092>)
- Error in create project from backup for standard 3D annotation (<https://github.com/openvinotoolkit/cvat/pull/4160>)
- Annotations search does not work correctly in some corner cases (when use complex properties with width, height) (<https://github.com/openvinotoolkit/cvat/pull/4198>)
- Kibana requests are not proxied due to django-revproxy incompatibility with Django >3.2.x (<https://github.com/openvinotoolkit/cvat/issues/4085>)
- Content type for getting frame with tasks/{id}/data/ endpoint (<https://github.com/openvinotoolkit/cvat/pull/4333>)
- Bug: Permission error occurred when accessing the comments of a specific issue (<https://github.com/openvinotoolkit/cvat/issues/4416>)


### Security
- Updated ELK to 6.8.23 which uses log4j 2.17.1 (<https://github.com/openvinotoolkit/cvat/pull/4206>)
- Added validation for URLs which used as remote data source (<https://github.com/openvinotoolkit/cvat/pull/4387>)

## \[1.7.0] - 2021-11-15

### Added

- cvat-ui: support cloud storages (<https://github.com/openvinotoolkit/cvat/pull/3372>)
- interactor: add HRNet interactive segmentation serverless function (<https://github.com/openvinotoolkit/cvat/pull/3740>)
- Added GPU implementation for SiamMask, reworked tracking approach (<https://github.com/openvinotoolkit/cvat/pull/3571>)
- Progress bar for manifest creating (<https://github.com/openvinotoolkit/cvat/pull/3712>)
- IAM: Open Policy Agent integration (<https://github.com/openvinotoolkit/cvat/pull/3788>)
- Add a tutorial on attaching cloud storage AWS-S3 (<https://github.com/openvinotoolkit/cvat/pull/3745>)
  and Azure Blob Container (<https://github.com/openvinotoolkit/cvat/pull/3778>)
- The feature to remove annotations in a specified range of frames (<https://github.com/openvinotoolkit/cvat/pull/3617>)
- Project backup/restore (<https://github.com/openvinotoolkit/cvat/pull/3852>)

### Changed

- UI tracking has been reworked (<https://github.com/openvinotoolkit/cvat/pull/3571>)
- Updated Django till 3.2.7 (automatic AppConfig discovery)
- Manifest generation: Reduce creating time (<https://github.com/openvinotoolkit/cvat/pull/3712>)
- Migration from NPM 6 to NPM 7 (<https://github.com/openvinotoolkit/cvat/pull/3773>)
- Update Datumaro dependency to 0.2.0 (<https://github.com/openvinotoolkit/cvat/pull/3813>)

### Fixed

- Fixed JSON transform issues in network requests (<https://github.com/openvinotoolkit/cvat/pull/3706>)
- Display a more user-friendly exception message (<https://github.com/openvinotoolkit/cvat/pull/3721>)
- Exception `DataCloneError: The object could not be cloned` (<https://github.com/openvinotoolkit/cvat/pull/3733>)
- Fixed extension comparison in task frames CLI (<https://github.com/openvinotoolkit/cvat/pull/3674>)
- Incorrect work when copy job list with "Copy" button (<https://github.com/openvinotoolkit/cvat/pull/3749>)
- Iterating over manifest (<https://github.com/openvinotoolkit/cvat/pull/3792>)
- Manifest removing (<https://github.com/openvinotoolkit/cvat/pull/3791>)
- Fixed project updated date (<https://github.com/openvinotoolkit/cvat/pull/3814>)
- Fixed dextr deployment (<https://github.com/openvinotoolkit/cvat/pull/3820>)
- Migration of `dataset_repo` application (<https://github.com/openvinotoolkit/cvat/pull/3827>)
- Helm settings for external psql database were unused by backend (<https://github.com/openvinotoolkit/cvat/pull/3779>)
- Updated WSL setup for development (<https://github.com/openvinotoolkit/cvat/pull/3828>)
- Helm chart config (<https://github.com/openvinotoolkit/cvat/pull/3784>)

### Security

- Fix security issues on the documentation website unsafe use of target blank
  and potential clickjacking on legacy browsers (<https://github.com/openvinotoolkit/cvat/pull/3789>)

## \[1.6.0] - 2021-09-17

### Added

- Added ability to import data from share with cli without copying the data (<https://github.com/openvinotoolkit/cvat/issues/2862>)
- Notification if the browser does not support necessary API
- Added ability to export project as a dataset (<https://github.com/openvinotoolkit/cvat/pull/3365>)
  and project with 3D tasks (<https://github.com/openvinotoolkit/cvat/pull/3502>)
- Additional inline tips in interactors with demo gifs (<https://github.com/openvinotoolkit/cvat/pull/3473>)
- Added intelligent scissors blocking feature (<https://github.com/openvinotoolkit/cvat/pull/3510>)
- Support cloud storage status (<https://github.com/openvinotoolkit/cvat/pull/3386>)
- Support cloud storage preview (<https://github.com/openvinotoolkit/cvat/pull/3386>)
- cvat-core: support cloud storages (<https://github.com/openvinotoolkit/cvat/pull/3313>)

### Changed

- Non-blocking UI when using interactors (<https://github.com/openvinotoolkit/cvat/pull/3473>)
- "Selected opacity" slider now defines opacity level for shapes being drawnSelected opacity (<https://github.com/openvinotoolkit/cvat/pull/3473>)
- Cloud storage creating and updating (<https://github.com/openvinotoolkit/cvat/pull/3386>)
- Way of working with cloud storage content (<https://github.com/openvinotoolkit/cvat/pull/3386>)

### Removed

- Support TEMP_KEY_SECRET_KEY_TOKEN_SET for AWS S3 cloud storage (<https://github.com/openvinotoolkit/cvat/pull/3386>)

### Fixed

- Fixed multiple tasks moving (<https://github.com/openvinotoolkit/cvat/pull/3517>)
- Fixed task creating CLI parameter (<https://github.com/openvinotoolkit/cvat/pull/3519>)
- Fixed import for MOTS format (<https://github.com/openvinotoolkit/cvat/pull/3612>)

## \[1.5.0] - 2021-08-02

### Added

- Support of context images for 2D image tasks (<https://github.com/openvinotoolkit/cvat/pull/3122>)
- Support of cloud storage without copying data into CVAT: server part (<https://github.com/openvinotoolkit/cvat/pull/2620>)
- Filter `is_active` for user list (<https://github.com/openvinotoolkit/cvat/pull/3235>)
- Ability to export/import tasks (<https://github.com/openvinotoolkit/cvat/pull/3056>)
- Add a tutorial for semi-automatic/automatic annotation (<https://github.com/openvinotoolkit/cvat/pull/3124>)
- Explicit "Done" button when drawing any polyshapes (<https://github.com/openvinotoolkit/cvat/pull/3417>)
- Histogram equalization with OpenCV javascript (<https://github.com/openvinotoolkit/cvat/pull/3447>)
- Client-side polyshapes approximation when using semi-automatic interactors & scissors (<https://github.com/openvinotoolkit/cvat/pull/3450>)
- Support of Google Cloud Storage for cloud storage (<https://github.com/openvinotoolkit/cvat/pull/3561>)

### Changed

- Updated manifest format, added meta with related images (<https://github.com/openvinotoolkit/cvat/pull/3122>)
- Update of COCO format documentation (<https://github.com/openvinotoolkit/cvat/pull/3197>)
- Updated Webpack Dev Server config to add proxy (<https://github.com/openvinotoolkit/cvat/pull/3368>)
- Update to Django 3.1.12 (<https://github.com/openvinotoolkit/cvat/pull/3378>)
- Updated visibility for removable points in AI tools (<https://github.com/openvinotoolkit/cvat/pull/3417>)
- Updated UI handling for IOG serverless function (<https://github.com/openvinotoolkit/cvat/pull/3417>)
- Changed Nginx proxy to Traefik in `docker-compose.yml` (<https://github.com/openvinotoolkit/cvat/pull/3409>)
- Simplify the process of deploying CVAT with HTTPS (<https://github.com/openvinotoolkit/cvat/pull/3409>)

### Fixed

- Project page requests took a long time and did many DB queries (<https://github.com/openvinotoolkit/cvat/pull/3223>)
- Fixed Python 3.6 support (<https://github.com/openvinotoolkit/cvat/pull/3258>)
- Incorrect attribute import in tracks (<https://github.com/openvinotoolkit/cvat/pull/3229>)
- Issue "is not a constructor" when create object, save, undo, save, redo save (<https://github.com/openvinotoolkit/cvat/pull/3292>)
- Fix CLI create an infinite loop if git repository responds with failure (<https://github.com/openvinotoolkit/cvat/pull/3267>)
- Bug with sidebar & fullscreen (<https://github.com/openvinotoolkit/cvat/pull/3289>)
- 504 Gateway Time-out on `data/meta` requests (<https://github.com/openvinotoolkit/cvat/pull/3269>)
- TypeError: Cannot read property 'clientX' of undefined when draw cuboids with hotkeys (<https://github.com/openvinotoolkit/cvat/pull/3308>)
- Duplication of the cuboids when redraw them (<https://github.com/openvinotoolkit/cvat/pull/3308>)
- Some code issues in Deep Extreme Cut handler code (<https://github.com/openvinotoolkit/cvat/pull/3325>)
- UI fails when inactive user is assigned to a task/job (<https://github.com/openvinotoolkit/cvat/pull/3343>)
- Calculate precise progress of decoding a video file (<https://github.com/openvinotoolkit/cvat/pull/3381>)
- Falsely successful `cvat_ui` image build in case of OOM error that leads to the default nginx welcome page
  (<https://github.com/openvinotoolkit/cvat/pull/3379>)
- Fixed issue when save filtered object in AAM (<https://github.com/openvinotoolkit/cvat/pull/3401>)
- Context image disappears after undo/redo (<https://github.com/openvinotoolkit/cvat/pull/3416>)
- Using combined data sources (directory and image) when create a task (<https://github.com/openvinotoolkit/cvat/pull/3424>)
- Creating task with labels in project (<https://github.com/openvinotoolkit/cvat/pull/3454>)
- Move task and autoannotation modals were invisible from project page (<https://github.com/openvinotoolkit/cvat/pull/3475>)

## \[1.4.0] - 2021-05-18

### Added

- Documentation on mask annotation (<https://github.com/openvinotoolkit/cvat/pull/3044>)
- Hotkeys to switch a label of existing object or to change default label (for objects created with N) (<https://github.com/openvinotoolkit/cvat/pull/3070>)
- A script to convert some kinds of DICOM files to regular images (<https://github.com/openvinotoolkit/cvat/pull/3095>)
- Helm chart prototype (<https://github.com/openvinotoolkit/cvat/pull/3102>)
- Initial implementation of moving tasks between projects (<https://github.com/openvinotoolkit/cvat/pull/3164>)

### Changed

- Place of migration logger initialization (<https://github.com/openvinotoolkit/cvat/pull/3170>)

### Removed

- Kubernetes templates from (<https://github.com/openvinotoolkit/cvat/pull/1962>) due to helm charts (<https://github.com/openvinotoolkit/cvat/pull/3171>)

### Fixed

- Export of instance masks with holes (<https://github.com/openvinotoolkit/cvat/pull/3044>)
- Changing a label on canvas does not work when 'Show object details' enabled (<https://github.com/openvinotoolkit/cvat/pull/3084>)
- Make sure frame unzip web worker correctly terminates after unzipping all images in a requested chunk (<https://github.com/openvinotoolkit/cvat/pull/3096>)
- Reset password link was unavailable before login (<https://github.com/openvinotoolkit/cvat/pull/3140>)
- Manifest: migration (<https://github.com/openvinotoolkit/cvat/pull/3146>)
- Fixed cropping polygon in some corner cases (<https://github.com/openvinotoolkit/cvat/pull/3184>)

## \[1.3.0] - 3/31/2021

### Added

- CLI: Add support for saving annotations in a git repository when creating a task.
- CVAT-3D: support lidar data on the server side (<https://github.com/openvinotoolkit/cvat/pull/2534>)
- GPU support for Mask-RCNN and improvement in its deployment time (<https://github.com/openvinotoolkit/cvat/pull/2714>)
- CVAT-3D: Load all frames corresponding to the job instance
  (<https://github.com/openvinotoolkit/cvat/pull/2645>)
- Intelligent scissors with OpenCV javascript (<https://github.com/openvinotoolkit/cvat/pull/2689>)
- CVAT-3D: Visualize 3D point cloud spaces in 3D View, Top View Side View and Front View (<https://github.com/openvinotoolkit/cvat/pull/2768>)
- [Inside Outside Guidance](https://github.com/shiyinzhang/Inside-Outside-Guidance) serverless
  function for interactive segmentation
- Pre-built [cvat_server](https://hub.docker.com/r/openvino/cvat_server) and
  [cvat_ui](https://hub.docker.com/r/openvino/cvat_ui) images were published on DockerHub (<https://github.com/openvinotoolkit/cvat/pull/2766>)
- Project task subsets (<https://github.com/openvinotoolkit/cvat/pull/2774>)
- Kubernetes templates and guide for their deployment (<https://github.com/openvinotoolkit/cvat/pull/1962>)
- [WiderFace](http://shuoyang1213.me/WIDERFACE/) format support (<https://github.com/openvinotoolkit/cvat/pull/2864>)
- [VGGFace2](https://github.com/ox-vgg/vgg_face2) format support (<https://github.com/openvinotoolkit/cvat/pull/2865>)
- [Backup/Restore guide](cvat/apps/documentation/backup_guide.md) (<https://github.com/openvinotoolkit/cvat/pull/2964>)
- Label deletion from tasks and projects (<https://github.com/openvinotoolkit/cvat/pull/2881>)
- CVAT-3D: Implemented initial cuboid placement in 3D View and select cuboid in Top, Side and Front views
  (<https://github.com/openvinotoolkit/cvat/pull/2891>)
- [Market-1501](https://www.aitribune.com/dataset/2018051063) format support (<https://github.com/openvinotoolkit/cvat/pull/2869>)
- Ability of upload manifest for dataset with images (<https://github.com/openvinotoolkit/cvat/pull/2763>)
- Annotations filters UI using react-awesome-query-builder (<https://github.com/openvinotoolkit/cvat/issues/1418>)
- Storing settings in local storage to keep them between browser sessions (<https://github.com/openvinotoolkit/cvat/pull/3017>)
- [ICDAR](https://rrc.cvc.uab.es/?ch=2) format support (<https://github.com/openvinotoolkit/cvat/pull/2866>)
- Added switcher to maintain polygon crop behavior (<https://github.com/openvinotoolkit/cvat/pull/3021>
- Filters and sorting options for job list, added tooltip for tasks filters (<https://github.com/openvinotoolkit/cvat/pull/3030>)

### Changed

- CLI - task list now returns a list of current tasks. (<https://github.com/openvinotoolkit/cvat/pull/2863>)
- Updated HTTPS install README section (cleanup and described more robust deploy)
- Logstash is improved for using with configurable elasticsearch outputs (<https://github.com/openvinotoolkit/cvat/pull/2531>)
- Bumped nuclio version to 1.5.16 (<https://github.com/openvinotoolkit/cvat/pull/2578>)
- All methods for interactive segmentation accept negative points as well
- Persistent queue added to logstash (<https://github.com/openvinotoolkit/cvat/pull/2744>)
- Improved maintenance of popups visibility (<https://github.com/openvinotoolkit/cvat/pull/2809>)
- Image visualizations settings on canvas for faster access (<https://github.com/openvinotoolkit/cvat/pull/2872>)
- Better scale management of left panel when screen is too small (<https://github.com/openvinotoolkit/cvat/pull/2880>)
- Improved error messages for annotation import (<https://github.com/openvinotoolkit/cvat/pull/2935>)
- Using manifest support instead video meta information and dummy chunks (<https://github.com/openvinotoolkit/cvat/pull/2763>)

### Fixed

- More robust execution of nuclio GPU functions by limiting the GPU memory consumption per worker (<https://github.com/openvinotoolkit/cvat/pull/2714>)
- Kibana startup initialization (<https://github.com/openvinotoolkit/cvat/pull/2659>)
- The cursor jumps to the end of the line when renaming a task (<https://github.com/openvinotoolkit/cvat/pull/2669>)
- SSLCertVerificationError when remote source is used (<https://github.com/openvinotoolkit/cvat/pull/2683>)
- Fixed filters select overflow (<https://github.com/openvinotoolkit/cvat/pull/2614>)
- Fixed tasks in project auto annotation (<https://github.com/openvinotoolkit/cvat/pull/2725>)
- Cuboids are missed in annotations statistics (<https://github.com/openvinotoolkit/cvat/pull/2704>)
- The list of files attached to the task is not displayed (<https://github.com/openvinotoolkit/cvat/pull/2706>)
- A couple of css-related issues (top bar disappear, wrong arrow position on collapse elements) (<https://github.com/openvinotoolkit/cvat/pull/2736>)
- Issue with point region doesn't work in Firefox (<https://github.com/openvinotoolkit/cvat/pull/2727>)
- Fixed cuboid perspective change (<https://github.com/openvinotoolkit/cvat/pull/2733>)
- Annotation page popups (ai tools, drawing) reset state after detecting, tracking, drawing (<https://github.com/openvinotoolkit/cvat/pull/2780>)
- Polygon editing using trailing point (<https://github.com/openvinotoolkit/cvat/pull/2808>)
- Updated the path to python for DL models inside automatic annotation documentation (<https://github.com/openvinotoolkit/cvat/pull/2847>)
- Fixed of receiving function variable (<https://github.com/openvinotoolkit/cvat/pull/2860>)
- Shortcuts with CAPSLOCK enabled and with non-US languages activated (<https://github.com/openvinotoolkit/cvat/pull/2872>)
- Prevented creating several issues for the same object (<https://github.com/openvinotoolkit/cvat/pull/2868>)
- Fixed label editor name field validator (<https://github.com/openvinotoolkit/cvat/pull/2879>)
- An error about track shapes outside of the task frames during export (<https://github.com/openvinotoolkit/cvat/pull/2890>)
- Fixed project search field updating (<https://github.com/openvinotoolkit/cvat/pull/2901>)
- Fixed export error when invalid polygons are present in overlapping frames (<https://github.com/openvinotoolkit/cvat/pull/2852>)
- Fixed image quality option for tasks created from images (<https://github.com/openvinotoolkit/cvat/pull/2963>)
- Incorrect text on the warning when specifying an incorrect link to the issue tracker (<https://github.com/openvinotoolkit/cvat/pull/2971>)
- Updating label attributes when label contains number attributes (<https://github.com/openvinotoolkit/cvat/pull/2969>)
- Crop a polygon if its points are outside the bounds of the image (<https://github.com/openvinotoolkit/cvat/pull/3025>)

## \[1.2.0] - 2021-01-08

### Fixed

- Memory consumption for the task creation process (<https://github.com/openvinotoolkit/cvat/pull/2582>)
- Frame preloading (<https://github.com/openvinotoolkit/cvat/pull/2608>)
- Project cannot be removed from the project page (<https://github.com/openvinotoolkit/cvat/pull/2626>)

## \[1.2.0-beta] - 2020-12-15

### Added

- GPU support and improved documentation for auto annotation (<https://github.com/openvinotoolkit/cvat/pull/2546>)
- Manual review pipeline: issues/comments/workspace (<https://github.com/openvinotoolkit/cvat/pull/2357>)
- Basic projects implementation (<https://github.com/openvinotoolkit/cvat/pull/2255>)
- Documentation on how to mount cloud starage(AWS S3 bucket, Azure container, Google Drive) as FUSE (<https://github.com/openvinotoolkit/cvat/pull/2377>)
- Ability to work with share files without copying inside (<https://github.com/openvinotoolkit/cvat/pull/2377>)
- Tooltips in label selectors (<https://github.com/openvinotoolkit/cvat/pull/2509>)
- Page redirect after login using `next` query parameter (<https://github.com/openvinotoolkit/cvat/pull/2527>)
- [ImageNet](http://www.image-net.org) format support (<https://github.com/openvinotoolkit/cvat/pull/2376>)
- [CamVid](http://mi.eng.cam.ac.uk/research/projects/VideoRec/CamVid/) format support (<https://github.com/openvinotoolkit/cvat/pull/2559>)

### Changed

- PATCH requests from cvat-core submit only changed fields (<https://github.com/openvinotoolkit/cvat/pull/2445>)
- deploy.sh in serverless folder is separated into deploy_cpu.sh and deploy_gpu.sh (<https://github.com/openvinotoolkit/cvat/pull/2546>)
- Bumped nuclio version to 1.5.8
- Migrated to Antd 4.9 (<https://github.com/openvinotoolkit/cvat/pull/2536>)

### Fixed

- Fixed FastRCNN inference bug for images with 4 channels i.e. png (<https://github.com/openvinotoolkit/cvat/pull/2546>)
- Django templates for email and user guide (<https://github.com/openvinotoolkit/cvat/pull/2412>)
- Saving relative paths in dummy chunks instead of absolute (<https://github.com/openvinotoolkit/cvat/pull/2424>)
- Objects with a specific label cannot be displayed if at least one tag with the label exist (<https://github.com/openvinotoolkit/cvat/pull/2435>)
- Wrong attribute can be removed in labels editor (<https://github.com/openvinotoolkit/cvat/pull/2436>)
- UI fails with the error "Cannot read property 'label' of undefined" (<https://github.com/openvinotoolkit/cvat/pull/2442>)
- Exception: "Value must be a user instance" (<https://github.com/openvinotoolkit/cvat/pull/2441>)
- Reset zoom option doesn't work in tag annotation mode (<https://github.com/openvinotoolkit/cvat/pull/2443>)
- Canvas is busy error (<https://github.com/openvinotoolkit/cvat/pull/2437>)
- Projects view layout fix (<https://github.com/openvinotoolkit/cvat/pull/2503>)
- Fixed the tasks view (infinite loading) when it is impossible to get a preview of the task (<https://github.com/openvinotoolkit/cvat/pull/2504>)
- Empty frames navigation (<https://github.com/openvinotoolkit/cvat/pull/2505>)
- TypeError: Cannot read property 'toString' of undefined (<https://github.com/openvinotoolkit/cvat/pull/2517>)
- Extra shapes are drawn after Esc, or G pressed while drawing a region in grouping (<https://github.com/openvinotoolkit/cvat/pull/2507>)
- Reset state (reviews, issues) after logout or changing a job (<https://github.com/openvinotoolkit/cvat/pull/2525>)
- TypeError: Cannot read property 'id' of undefined when updating a task (<https://github.com/openvinotoolkit/cvat/pull/2544>)

## \[1.2.0-alpha] - 2020-11-09

### Added

- Ability to login into CVAT-UI with token from api/v1/auth/login (<https://github.com/openvinotoolkit/cvat/pull/2234>)
- Added layout grids toggling ('ctrl + alt + Enter')
- Added password reset functionality (<https://github.com/opencv/cvat/pull/2058>)
- Ability to work with data on the fly (<https://github.com/opencv/cvat/pull/2007>)
- Annotation in process outline color wheel (<https://github.com/opencv/cvat/pull/2084>)
- On the fly annotation using DL detectors (<https://github.com/opencv/cvat/pull/2102>)
- Displaying automatic annotation progress on a task view (<https://github.com/opencv/cvat/pull/2148>)
- Automatic tracking of bounding boxes using serverless functions (<https://github.com/opencv/cvat/pull/2136>)
- \[Datumaro] CLI command for dataset equality comparison (<https://github.com/opencv/cvat/pull/1989>)
- \[Datumaro] Merging of datasets with different labels (<https://github.com/opencv/cvat/pull/2098>)
- Add FBRS interactive segmentation serverless function (<https://github.com/openvinotoolkit/cvat/pull/2094>)
- Ability to change default behaviour of previous/next buttons of a player.
  It supports regular navigation, searching a frame according to annotations
  filters and searching the nearest frame without any annotations (<https://github.com/openvinotoolkit/cvat/pull/2221>)
- MacOS users notes in CONTRIBUTING.md
- Ability to prepare meta information manually (<https://github.com/openvinotoolkit/cvat/pull/2217>)
- Ability to upload prepared meta information along with a video when creating a task (<https://github.com/openvinotoolkit/cvat/pull/2217>)
- Optional chaining plugin for cvat-canvas and cvat-ui (<https://github.com/openvinotoolkit/cvat/pull/2249>)
- MOTS png mask format support (<https://github.com/openvinotoolkit/cvat/pull/2198>)
- Ability to correct upload video with a rotation record in the metadata (<https://github.com/openvinotoolkit/cvat/pull/2218>)
- User search field for assignee fields (<https://github.com/openvinotoolkit/cvat/pull/2370>)
- Support of mxf videos (<https://github.com/openvinotoolkit/cvat/pull/2514>)

### Changed

- UI models (like DEXTR) were redesigned to be more interactive (<https://github.com/opencv/cvat/pull/2054>)
- Used Ubuntu:20.04 as a base image for CVAT Dockerfile (<https://github.com/opencv/cvat/pull/2101>)
- Right colors of label tags in label mapping when a user runs automatic detection (<https://github.com/openvinotoolkit/cvat/pull/2162>)
- Nuclio became an optional component of CVAT (<https://github.com/openvinotoolkit/cvat/pull/2192>)
- A key to remove a point from a polyshape (Ctrl => Alt) (<https://github.com/openvinotoolkit/cvat/pull/2204>)
- Updated `docker-compose` file version from `2.3` to `3.3`(<https://github.com/openvinotoolkit/cvat/pull/2235>)
- Added auto inference of url schema from host in CLI, if provided (<https://github.com/openvinotoolkit/cvat/pull/2240>)
- Track frames in skips between annotation is presented in MOT and MOTS formats are marked `outside` (<https://github.com/openvinotoolkit/cvat/pull/2198>)
- UI packages installation with `npm ci` instead of `npm install` (<https://github.com/openvinotoolkit/cvat/pull/2350>)

### Removed

- Removed Z-Order flag from task creation process

### Fixed

- Fixed multiple errors which arises when polygon is of length 5 or less (<https://github.com/opencv/cvat/pull/2100>)
- Fixed task creation from PDF (<https://github.com/opencv/cvat/pull/2141>)
- Fixed CVAT format import for frame stepped tasks (<https://github.com/openvinotoolkit/cvat/pull/2151>)
- Fixed the reading problem with large PDFs (<https://github.com/openvinotoolkit/cvat/pull/2154>)
- Fixed unnecessary pyhash dependency (<https://github.com/openvinotoolkit/cvat/pull/2170>)
- Fixed Data is not getting cleared, even after deleting the Task from Django Admin App(<https://github.com/openvinotoolkit/cvat/issues/1925>)
- Fixed blinking message: "Some tasks have not been showed because they do not have any data" (<https://github.com/openvinotoolkit/cvat/pull/2200>)
- Fixed case when a task with 0 jobs is shown as "Completed" in UI (<https://github.com/openvinotoolkit/cvat/pull/2200>)
- Fixed use case when UI throws exception: Cannot read property 'objectType' of undefined #2053 (<https://github.com/openvinotoolkit/cvat/pull/2203>)
- Fixed use case when logs could be saved twice or more times #2202 (<https://github.com/openvinotoolkit/cvat/pull/2203>)
- Fixed issues from #2112 (<https://github.com/openvinotoolkit/cvat/pull/2217>)
- Git application name (renamed to dataset_repo) (<https://github.com/openvinotoolkit/cvat/pull/2243>)
- A problem in exporting of tracks, where tracks could be truncated (<https://github.com/openvinotoolkit/cvat/issues/2129>)
- Fixed CVAT startup process if the user has `umask 077` in .bashrc file (<https://github.com/openvinotoolkit/cvat/pull/2293>)
- Exception: Cannot read property "each" of undefined after drawing a single point (<https://github.com/openvinotoolkit/cvat/pull/2307>)
- Cannot read property 'label' of undefined (Fixed?) (<https://github.com/openvinotoolkit/cvat/pull/2311>)
- Excluded track frames marked `outside` in `CVAT for Images` export (<https://github.com/openvinotoolkit/cvat/pull/2345>)
- 'List of tasks' Kibana visualization (<https://github.com/openvinotoolkit/cvat/pull/2361>)
- An error on exporting not `jpg` or `png` images in TF Detection API format (<https://github.com/openvinotoolkit/datumaro/issues/35>)

## \[1.1.0] - 2020-08-31

### Added

- Siammask tracker as DL serverless function (<https://github.com/opencv/cvat/pull/1988>)
- \[Datumaro] Added model info and source info commands (<https://github.com/opencv/cvat/pull/1973>)
- \[Datumaro] Dataset statistics (<https://github.com/opencv/cvat/pull/1668>)
- Ability to change label color in tasks and predefined labels (<https://github.com/opencv/cvat/pull/2014>)
- \[Datumaro] Multi-dataset merge (<https://github.com/opencv/cvat/pull/1695>)
- Ability to configure email verification for new users (<https://github.com/opencv/cvat/pull/1929>)
- Link to django admin page from UI (<https://github.com/opencv/cvat/pull/2068>)
- Notification message when users use wrong browser (<https://github.com/opencv/cvat/pull/2070>)

### Changed

- Shape coordinates are rounded to 2 digits in dumped annotations (<https://github.com/opencv/cvat/pull/1970>)
- COCO format does not produce polygon points for bbox annotations (<https://github.com/opencv/cvat/pull/1953>)

### Fixed

- Issue loading openvino models for semi-automatic and automatic annotation (<https://github.com/opencv/cvat/pull/1996>)
- Basic functions of CVAT works without activated nuclio dashboard
- Fixed a case in which exported masks could have wrong color order (<https://github.com/opencv/cvat/issues/2032>)
- Fixed error with creating task with labels with the same name (<https://github.com/opencv/cvat/pull/2031>)
- Django RQ dashboard view (<https://github.com/opencv/cvat/pull/2069>)
- Object's details menu settings (<https://github.com/opencv/cvat/pull/2084>)

## \[1.1.0-beta] - 2020-08-03

### Added

- DL models as serverless functions (<https://github.com/opencv/cvat/pull/1767>)
- Source type support for tags, shapes and tracks (<https://github.com/opencv/cvat/pull/1192>)
- Source type support for CVAT Dumper/Loader (<https://github.com/opencv/cvat/pull/1192>)
- Intelligent polygon editing (<https://github.com/opencv/cvat/pull/1921>)
- Support creating multiple jobs for each task through python cli (<https://github.com/opencv/cvat/pull/1950>)
- python cli over https (<https://github.com/opencv/cvat/pull/1942>)
- Error message when plugins weren't able to initialize instead of infinite loading (<https://github.com/opencv/cvat/pull/1966>)
- Ability to change user password (<https://github.com/opencv/cvat/pull/1954>)

### Changed

- Smaller object details (<https://github.com/opencv/cvat/pull/1877>)
- `COCO` format does not convert bboxes to polygons on export (<https://github.com/opencv/cvat/pull/1953>)
- It is impossible to submit a DL model in OpenVINO format using UI.
  Now you can deploy new models on the server using serverless functions
  (<https://github.com/opencv/cvat/pull/1767>)
- Files and folders under share path are now alphabetically sorted

### Removed

- Removed OpenVINO and CUDA components because they are not necessary anymore (<https://github.com/opencv/cvat/pull/1767>)
- Removed the old UI code (<https://github.com/opencv/cvat/pull/1964>)

### Fixed

- Some objects aren't shown on canvas sometimes. For example after propagation on of objects is invisible (<https://github.com/opencv/cvat/pull/1834>)
- CVAT doesn't offer to restore state after an error (<https://github.com/opencv/cvat/pull/1874>)
- Cannot read property 'shapeType' of undefined because of zOrder related issues (<https://github.com/opencv/cvat/pull/1874>)
- Cannot read property 'pinned' of undefined because of zOrder related issues (<https://github.com/opencv/cvat/pull/1874>)
- Do not iterate over hidden objects in aam (which are invisible because of zOrder) (<https://github.com/opencv/cvat/pull/1874>)
- Cursor position is reset after changing a text field (<https://github.com/opencv/cvat/pull/1874>)
- Hidden points and cuboids can be selected to be grouped (<https://github.com/opencv/cvat/pull/1874>)
- `outside` annotations should not be in exported images (<https://github.com/opencv/cvat/issues/1620>)
- `CVAT for video format` import error with interpolation (<https://github.com/opencv/cvat/issues/1893>)
- `Image compression` definition mismatch (<https://github.com/opencv/cvat/issues/1900>)
- Points are duplicated during polygon interpolation sometimes (<https://github.com/opencv/cvat/pull/1892>)
- When redraw a shape with activated autobordering, previous points are visible (<https://github.com/opencv/cvat/pull/1892>)
- No mapping between side object element and context menu in some attributes (<https://github.com/opencv/cvat/pull/1923>)
- Interpolated shapes exported as `keyframe = True` (<https://github.com/opencv/cvat/pull/1937>)
- Stylelint filetype scans (<https://github.com/opencv/cvat/pull/1952>)
- Fixed toolip closing issue (<https://github.com/opencv/cvat/pull/1955>)
- Clearing frame cache when close a task (<https://github.com/opencv/cvat/pull/1966>)
- Increase rate of throttling policy for unauthenticated users (<https://github.com/opencv/cvat/pull/1969>)

## \[1.1.0-alpha] - 2020-06-30

### Added

- Throttling policy for unauthenticated users (<https://github.com/opencv/cvat/pull/1531>)
- Added default label color table for mask export (<https://github.com/opencv/cvat/pull/1549>)
- Added environment variables for Redis and Postgres hosts for Kubernetes deployment support (<https://github.com/opencv/cvat/pull/1641>)
- Added visual identification for unavailable formats (<https://github.com/opencv/cvat/pull/1567>)
- Shortcut to change color of an activated shape in new UI (Enter) (<https://github.com/opencv/cvat/pull/1683>)
- Shortcut to switch split mode (<https://github.com/opencv/cvat/pull/1683>)
- Built-in search for labels when create an object or change a label (<https://github.com/opencv/cvat/pull/1683>)
- Better validation of labels and attributes in raw viewer (<https://github.com/opencv/cvat/pull/1727>)
- ClamAV antivirus integration (<https://github.com/opencv/cvat/pull/1712>)
- Added canvas background color selector (<https://github.com/opencv/cvat/pull/1705>)
- SCSS files linting with Stylelint tool (<https://github.com/opencv/cvat/pull/1766>)
- Supported import and export or single boxes in MOT format (<https://github.com/opencv/cvat/pull/1764>)
- \[Datumaro] Added `stats` command, which shows some dataset statistics
  like image mean and std (<https://github.com/opencv/cvat/pull/1734>)
- Add option to upload annotations upon task creation on CLI
- Polygon and polylines interpolation (<https://github.com/opencv/cvat/pull/1571>)
- Ability to redraw shape from scratch (Shift + N) for an activated shape (<https://github.com/opencv/cvat/pull/1571>)
- Highlights for the first point of a polygon/polyline and direction (<https://github.com/opencv/cvat/pull/1571>)
- Ability to change orientation for poylgons/polylines in context menu (<https://github.com/opencv/cvat/pull/1571>)
- Ability to set the first point for polygons in points context menu (<https://github.com/opencv/cvat/pull/1571>)
- Added new tag annotation workspace (<https://github.com/opencv/cvat/pull/1570>)
- Appearance block in attribute annotation mode (<https://github.com/opencv/cvat/pull/1820>)
- Keyframe navigations and some switchers in attribute annotation mode (<https://github.com/opencv/cvat/pull/1820>)
- \[Datumaro] Added `convert` command to convert datasets directly (<https://github.com/opencv/cvat/pull/1837>)
- \[Datumaro] Added an option to specify image extension when exporting datasets (<https://github.com/opencv/cvat/pull/1799>)
- \[Datumaro] Added image copying when exporting datasets, if possible (<https://github.com/opencv/cvat/pull/1799>)

### Changed

- Removed information about e-mail from the basic user information (<https://github.com/opencv/cvat/pull/1627>)
- Update https install manual. Makes it easier and more robust.
  Includes automatic renewing of lets encrypt certificates.
- Settings page move to the modal. (<https://github.com/opencv/cvat/pull/1705>)
- Implemented import and export of annotations with relative image paths (<https://github.com/opencv/cvat/pull/1463>)
- Using only single click to start editing or remove a point (<https://github.com/opencv/cvat/pull/1571>)
- Added support for attributes in VOC XML format (<https://github.com/opencv/cvat/pull/1792>)
- Added annotation attributes in COCO format (<https://github.com/opencv/cvat/pull/1782>)
- Colorized object items in the side panel (<https://github.com/opencv/cvat/pull/1753>)
- \[Datumaro] Annotation-less files are not generated anymore in COCO format, unless tasks explicitly requested (<https://github.com/opencv/cvat/pull/1799>)

### Fixed

- Problem with exported frame stepped image task (<https://github.com/opencv/cvat/issues/1613>)
- Fixed dataset filter item representation for imageless dataset items (<https://github.com/opencv/cvat/pull/1593>)
- Fixed interpreter crash when trying to import `tensorflow` with no AVX instructions available (<https://github.com/opencv/cvat/pull/1567>)
- Kibana wrong working time calculation with new annotation UI use (<https://github.com/opencv/cvat/pull/1654>)
- Wrong rexex for account name validation (<https://github.com/opencv/cvat/pull/1667>)
- Wrong description on register view for the username field (<https://github.com/opencv/cvat/pull/1667>)
- Wrong resolution for resizing a shape (<https://github.com/opencv/cvat/pull/1667>)
- React warning because of not unique keys in labels viewer (<https://github.com/opencv/cvat/pull/1727>)
- Fixed issue tracker (<https://github.com/opencv/cvat/pull/1705>)
- Fixed canvas fit after sidebar open/close event (<https://github.com/opencv/cvat/pull/1705>)
- A couple of exceptions in AAM related with early object activation (<https://github.com/opencv/cvat/pull/1755>)
- Propagation from the latest frame (<https://github.com/opencv/cvat/pull/1800>)
- Number attribute value validation (didn't work well with floats) (<https://github.com/opencv/cvat/pull/1800>)
- Logout doesn't work (<https://github.com/opencv/cvat/pull/1812>)
- Annotations aren't updated after reopening a task (<https://github.com/opencv/cvat/pull/1753>)
- Labels aren't updated after reopening a task (<https://github.com/opencv/cvat/pull/1753>)
- Canvas isn't fitted after collapsing side panel in attribute annotation mode (<https://github.com/opencv/cvat/pull/1753>)
- Error when interpolating polygons (<https://github.com/opencv/cvat/pull/1878>)

### Security

- SQL injection in Django `CVE-2020-9402` (<https://github.com/opencv/cvat/pull/1657>)

## \[1.0.0] - 2020-05-29

### Added

- cvat-ui: cookie policy drawer for login page (<https://github.com/opencv/cvat/pull/1511>)
- `datumaro_project` export format (<https://github.com/opencv/cvat/pull/1352>)
- Ability to configure user agreements for the user registration form (<https://github.com/opencv/cvat/pull/1464>)
- Cuboid interpolation and cuboid drawing from rectangles (<https://github.com/opencv/cvat/pull/1560>)
- Ability to configure custom pageViewHit, which can be useful for web analytics integration (<https://github.com/opencv/cvat/pull/1566>)
- Ability to configure access to the analytics page based on roles (<https://github.com/opencv/cvat/pull/1592>)

### Changed

- Downloaded file name in annotations export became more informative (<https://github.com/opencv/cvat/pull/1352>)
- Added auto trimming for trailing whitespaces style enforcement (<https://github.com/opencv/cvat/pull/1352>)
- REST API: updated `GET /task/<id>/annotations`: parameters are `format`, `filename`
  (now optional), `action` (optional) (<https://github.com/opencv/cvat/pull/1352>)
- REST API: removed `dataset/formats`, changed format of `annotation/formats` (<https://github.com/opencv/cvat/pull/1352>)
- Exported annotations are stored for N hours instead of indefinitely (<https://github.com/opencv/cvat/pull/1352>)
- Formats: CVAT format now accepts ZIP and XML (<https://github.com/opencv/cvat/pull/1352>)
- Formats: COCO format now accepts ZIP and JSON (<https://github.com/opencv/cvat/pull/1352>)
- Formats: most of formats renamed, no extension in title (<https://github.com/opencv/cvat/pull/1352>)
- Formats: definitions are changed, are not stored in DB anymore (<https://github.com/opencv/cvat/pull/1352>)
- cvat-core: session.annotations.put() now returns ids of added objects (<https://github.com/opencv/cvat/pull/1493>)
- Images without annotations now also included in dataset/annotations export (<https://github.com/opencv/cvat/issues/525>)

### Removed

- `annotation` application is replaced with `dataset_manager` (<https://github.com/opencv/cvat/pull/1352>)
- `_DATUMARO_INIT_LOGLEVEL` env. variable is removed in favor of regular `--loglevel` cli parameter (<https://github.com/opencv/cvat/pull/1583>)

### Fixed

- Categories for empty projects with no sources are taken from own dataset (<https://github.com/opencv/cvat/pull/1352>)
- Added directory removal on error during `extract` command (<https://github.com/opencv/cvat/pull/1352>)
- Added debug error message on incorrect XPath (<https://github.com/opencv/cvat/pull/1352>)
- Exporting frame stepped task
  (<https://github.com/opencv/cvat/issues/1294>, <https://github.com/opencv/cvat/issues/1334>)
- Fixed broken command line interface for `cvat` export format in Datumaro (<https://github.com/opencv/cvat/issues/1494>)
- Updated Rest API document, Swagger document serving instruction issue (<https://github.com/opencv/cvat/issues/1495>)
- Fixed cuboid occluded view (<https://github.com/opencv/cvat/pull/1500>)
- Non-informative lock icon (<https://github.com/opencv/cvat/pull/1434>)
- Sidebar in AAM has no hide/show button (<https://github.com/opencv/cvat/pull/1420>)
- Task/Job buttons has no "Open in new tab" option (<https://github.com/opencv/cvat/pull/1419>)
- Delete point context menu option has no shortcut hint (<https://github.com/opencv/cvat/pull/1416>)
- Fixed issue with unnecessary tag activation in cvat-canvas (<https://github.com/opencv/cvat/issues/1540>)
- Fixed an issue with large number of instances in instance mask (<https://github.com/opencv/cvat/issues/1539>)
- Fixed full COCO dataset import error with conflicting labels in keypoints and detection (<https://github.com/opencv/cvat/pull/1548>)
- Fixed COCO keypoints skeleton parsing and saving (<https://github.com/opencv/cvat/issues/1539>)
- `tf.placeholder() is not compatible with eager execution` exception for auto_segmentation (<https://github.com/opencv/cvat/pull/1562>)
- Canvas cannot be moved with move functionality on left mouse key (<https://github.com/opencv/cvat/pull/1573>)
- Deep extreme cut request is sent when draw any shape with Make AI polygon option enabled (<https://github.com/opencv/cvat/pull/1573>)
- Fixed an error when exporting a task with cuboids to any format except CVAT (<https://github.com/opencv/cvat/pull/1577>)
- Synchronization with remote git repo (<https://github.com/opencv/cvat/pull/1582>)
- A problem with mask to polygons conversion when polygons are too small (<https://github.com/opencv/cvat/pull/1581>)
- Unable to upload video with uneven size (<https://github.com/opencv/cvat/pull/1594>)
- Fixed an issue with `z_order` having no effect on segmentations (<https://github.com/opencv/cvat/pull/1589>)

### Security

- Permission group whitelist check for analytics view (<https://github.com/opencv/cvat/pull/1608>)

## \[1.0.0-beta.2] - 2020-04-30

### Added

- Re-Identification algorithm to merging bounding boxes automatically to the new UI (<https://github.com/opencv/cvat/pull/1406>)
- Methods `import` and `export` to import/export raw annotations for Job and Task in `cvat-core` (<https://github.com/opencv/cvat/pull/1406>)
- Versioning of client packages (`cvat-core`, `cvat-canvas`, `cvat-ui`). Initial versions are set to 1.0.0 (<https://github.com/opencv/cvat/pull/1448>)
- Cuboids feature was migrated from old UI to new one. (<https://github.com/opencv/cvat/pull/1451>)

### Removed

- Annotation conversion utils, currently supported natively via Datumaro framework
  (<https://github.com/opencv/cvat/pull/1477>)

### Fixed

- Auto annotation, TF annotation and Auto segmentation apps (<https://github.com/opencv/cvat/pull/1409>)
- Import works with truncated images now: "OSError:broken data stream" on corrupt images
  (<https://github.com/opencv/cvat/pull/1430>)
- Hide functionality (H) doesn't work (<https://github.com/opencv/cvat/pull/1445>)
- The highlighted attribute doesn't correspond to the chosen attribute in AAM (<https://github.com/opencv/cvat/pull/1445>)
- Inconvinient image shaking while drawing a polygon (hold Alt key during drawing/editing/grouping to drag an image) (<https://github.com/opencv/cvat/pull/1445>)
- Filter property "shape" doesn't work and extra operator in description (<https://github.com/opencv/cvat/pull/1445>)
- Block of text information doesn't disappear after deactivating for locked shapes (<https://github.com/opencv/cvat/pull/1445>)
- Annotation uploading fails in annotation view (<https://github.com/opencv/cvat/pull/1445>)
- UI freezes after canceling pasting with escape (<https://github.com/opencv/cvat/pull/1445>)
- Duplicating keypoints in COCO export (<https://github.com/opencv/cvat/pull/1435>)
- CVAT new UI: add arrows on a mouse cursor (<https://github.com/opencv/cvat/pull/1391>)
- Delete point bug (in new UI) (<https://github.com/opencv/cvat/pull/1440>)
- Fix apache startup after PC restart (<https://github.com/opencv/cvat/pull/1467>)
- Open task button doesn't work (<https://github.com/opencv/cvat/pull/1474>)

## \[1.0.0-beta.1] - 2020-04-15

### Added

- Special behaviour for attribute value `__undefined__` (invisibility, no shortcuts to be set in AAM)
- Dialog window with some helpful information about using filters
- Ability to display a bitmap in the new UI
- Button to reset colors settings (brightness, saturation, contrast) in the new UI
- Option to display shape text always
- Dedicated message with clarifications when share is unmounted (<https://github.com/opencv/cvat/pull/1373>)
- Ability to create one tracked point (<https://github.com/opencv/cvat/pull/1383>)
- Ability to draw/edit polygons and polylines with automatic bordering feature
  (<https://github.com/opencv/cvat/pull/1394>)
- Tutorial: instructions for CVAT over HTTPS
- Deep extreme cut (semi-automatic segmentation) to the new UI (<https://github.com/opencv/cvat/pull/1398>)

### Changed

- Increase preview size of a task till 256, 256 on the server
- Public ssh-keys are displayed in a dedicated window instead of console when create a task with a repository
- React UI is the primary UI

### Fixed

- Cleaned up memory in Auto Annotation to enable long running tasks on videos
- New shape is added when press `esc` when drawing instead of cancellation
- Dextr segmentation doesn't work.
- `FileNotFoundError` during dump after moving format files
- CVAT doesn't append outside shapes when merge polyshapes in old UI
- Layout sometimes shows double scroll bars on create task, dashboard and settings pages
- UI fails after trying to change frame during resizing, dragging, editing
- Hidden points (or outsided) are visible after changing a frame
- Merge is allowed for points, but clicks on points conflict with frame dragging logic
- Removed objects are visible for search
- Add missed task_id and job_id fields into exception logs for the new UI (<https://github.com/opencv/cvat/pull/1372>)
- UI fails when annotations saving occurs during drag/resize/edit (<https://github.com/opencv/cvat/pull/1383>)
- Multiple savings when hold Ctrl+S (a lot of the same copies of events were sent with the same working time)
  (<https://github.com/opencv/cvat/pull/1383>)
- UI doesn't have any reaction when git repos synchronization failed (<https://github.com/opencv/cvat/pull/1383>)
- Bug when annotations cannot be saved after (delete - save - undo - save) (<https://github.com/opencv/cvat/pull/1383>)
- VOC format exports Upper case labels correctly in lower case (<https://github.com/opencv/cvat/pull/1379>)
- Fixed polygon exporting bug in COCO dataset (<https://github.com/opencv/cvat/issues/1387>)
- Task creation from remote files (<https://github.com/opencv/cvat/pull/1392>)
- Job cannot be opened in some cases when the previous job was failed during opening
  (<https://github.com/opencv/cvat/issues/1403>)
- Deactivated shape is still highlighted on the canvas (<https://github.com/opencv/cvat/issues/1403>)
- AttributeError: 'tuple' object has no attribute 'read' in ReID algorithm (<https://github.com/opencv/cvat/issues/1403>)
- Wrong semi-automatic segmentation near edges of an image (<https://github.com/opencv/cvat/issues/1403>)
- Git repos paths (<https://github.com/opencv/cvat/pull/1400>)
- Uploading annotations for tasks with multiple jobs (<https://github.com/opencv/cvat/pull/1396>)

## \[1.0.0-alpha] - 2020-03-31

### Added

- Data streaming using chunks (<https://github.com/opencv/cvat/pull/1007>)
- New UI: showing file names in UI (<https://github.com/opencv/cvat/pull/1311>)
- New UI: delete a point from context menu (<https://github.com/opencv/cvat/pull/1292>)

### Fixed

- Git app cannot clone a repository (<https://github.com/opencv/cvat/pull/1330>)
- New UI: preview position in task details (<https://github.com/opencv/cvat/pull/1312>)
- AWS deployment (<https://github.com/opencv/cvat/pull/1316>)

## \[0.6.1] - 2020-03-21

### Changed

- VOC task export now does not use official label map by default, but takes one
  from the source task to avoid primary-class and class part name
  clashing ([#1275](https://github.com/opencv/cvat/issues/1275))

### Fixed

- File names in LabelMe format export are no longer truncated ([#1259](https://github.com/opencv/cvat/issues/1259))
- `occluded` and `z_order` annotation attributes are now correctly passed to Datumaro ([#1271](https://github.com/opencv/cvat/pull/1271))
- Annotation-less tasks now can be exported as empty datasets in COCO ([#1277](https://github.com/opencv/cvat/issues/1277))
- Frame name matching for video annotations import -
  allowed `frame_XXXXXX[.ext]` format ([#1274](https://github.com/opencv/cvat/pull/1274))

### Security

- Bump acorn from 6.3.0 to 6.4.1 in /cvat-ui ([#1270](https://github.com/opencv/cvat/pull/1270))

## \[0.6.0] - 2020-03-15

### Added

- Server only support for projects. Extend REST API v1 (/api/v1/projects\*)
- Ability to get basic information about users without admin permissions ([#750](https://github.com/opencv/cvat/issues/750))
- Changed REST API: removed PUT and added DELETE methods for /api/v1/users/ID
- Mask-RCNN Auto Annotation Script in OpenVINO format
- Yolo Auto Annotation Script
- Auto segmentation using Mask_RCNN component (Keras+Tensorflow Mask R-CNN Segmentation)
- REST API to export an annotation task (images + annotations)
  [Datumaro](https://github.com/opencv/cvat/tree/develop/datumaro) -
  a framework to build, analyze, debug and visualize datasets
- Text Detection Auto Annotation Script in OpenVINO format for version 4
- Added in OpenVINO Semantic Segmentation for roads
- Ability to visualize labels when using Auto Annotation runner
- MOT CSV format support ([#830](https://github.com/opencv/cvat/pull/830))
- LabelMe format support ([#844](https://github.com/opencv/cvat/pull/844))
- Segmentation MASK format import (as polygons) ([#1163](https://github.com/opencv/cvat/pull/1163))
- Git repositories can be specified with IPv4 address ([#827](https://github.com/opencv/cvat/pull/827))

### Changed

- page_size parameter for all REST API methods
- React & Redux & Antd based dashboard
- Yolov3 interpretation script fix and changes to mapping.json
- YOLO format support ([#1151](https://github.com/opencv/cvat/pull/1151))
- Added support for OpenVINO 2020

### Fixed

- Exception in Git plugin [#826](https://github.com/opencv/cvat/issues/826)
- Label ids in TFrecord format now start from 1 [#866](https://github.com/opencv/cvat/issues/866)
- Mask problem in COCO JSON style [#718](https://github.com/opencv/cvat/issues/718)
- Datasets (or tasks) can be joined and split to subsets with Datumaro [#791](https://github.com/opencv/cvat/issues/791)
- Output labels for VOC format can be specified with Datumaro [#942](https://github.com/opencv/cvat/issues/942)
- Annotations can be filtered before dumping with Datumaro [#994](https://github.com/opencv/cvat/issues/994)

## \[0.5.2] - 2019-12-15

### Fixed

- Frozen version of scikit-image==0.15 in requirements.txt because next releases don't support Python 3.5

## \[0.5.1] - 2019-10-17

### Added

- Integration with Zenodo.org (DOI)

## \[0.5.0] - 2019-09-12

### Added

- A converter to YOLO format
- Installation guide
- Linear interpolation for a single point
- Video frame filter
- Running functional tests for REST API during a build
- Admins are no longer limited to a subset of python commands in the auto annotation application
- Remote data source (list of URLs to create an annotation task)
- Auto annotation using Faster R-CNN with Inception v2 (utils/open_model_zoo)
- Auto annotation using Pixel Link mobilenet v2 - text detection (utils/open_model_zoo)
- Ability to create a custom extractors for unsupported media types
- Added in PDF extractor
- Added in a command line model manager tester
- Ability to dump/load annotations in several formats from UI (CVAT, Pascal VOC, YOLO, MS COCO, png mask, TFRecord)
- Auth for REST API (api/v1/auth/): login, logout, register, ...
- Preview for the new CVAT UI (dashboard only) is available: <http://localhost:9080/>
- Added command line tool for performing common task operations (/utils/cli/)

### Changed

- Outside and keyframe buttons in the side panel for all interpolation shapes (they were only for boxes before)
- Improved error messages on the client side (#511)

### Removed

- "Flip images" has been removed. UI now contains rotation features.

### Fixed

- Incorrect width of shapes borders in some cases
- Annotation parser for tracks with a start frame less than the first segment frame
- Interpolation on the server near outside frames
- Dump for case when task name has a slash
- Auto annotation fail for multijob tasks
- Installation of CVAT with OpenVINO on the Windows platform
- Background color was always black in utils/mask/converter.py
- Exception in attribute annotation mode when a label are switched to a value without any attributes
- Handling of wrong labelamp json file in auto annotation (<https://github.com/opencv/cvat/issues/554>)
- No default attributes in dumped annotation (<https://github.com/opencv/cvat/issues/601>)
- Required field "Frame Filter" on admin page during a task modifying (#666)
- Dump annotation errors for a task with several segments (#610, #500)
- Invalid label parsing during a task creating (#628)
- Button "Open Task" in the annotation view
- Creating a video task with 0 overlap

### Security

- Upgraded Django, djangorestframework, and other packages

## \[0.4.2] - 2019-06-03

### Fixed

- Fixed interaction with the server share in the auto annotation plugin

## \[0.4.1] - 2019-05-14

### Fixed

- JavaScript syntax incompatibility with Google Chrome versions less than 72

## \[0.4.0] - 2019-05-04

### Added

- OpenVINO auto annotation: it is possible to upload a custom model and annotate images automatically.
- Ability to rotate images/video in the client part (Ctrl+R, Shift+Ctrl+R shortcuts) (#305)
- The ReID application for automatic bounding box merging has been added (#299)
- Keyboard shortcuts to switch next/previous default shape type (box, polygon etc) (Alt + <, Alt + >) (#316)
- Converter for VOC now supports interpolation tracks
- REST API (/api/v1/\*, /api/docs)
- Semi-automatic semantic segmentation with the [Deep Extreme Cut](http://www.vision.ee.ethz.ch/~cvlsegmentation/dextr/) work

### Changed

- Propagation setup has been moved from settings to bottom player panel
- Additional events like "Debug Info" or "Fit Image" have been added for analitics
- Optional using LFS for git annotation storages (#314)

### Deprecated

- "Flip images" flag in the create task dialog will be removed.
  Rotation functionality in client part have been added instead.

### Fixed

- Django 2.1.5 (security fix, [CVE-2019-3498](https://nvd.nist.gov/vuln/detail/CVE-2019-3498))
- Several scenarious which cause code 400 after undo/redo/save have been fixed (#315)

## \[0.3.0] - 2018-12-29

### Added

- Ability to copy Object URL and Frame URL via object context menu and player context menu respectively.
- Ability to change opacity for selected shape with help "Selected Fill Opacity" slider.
- Ability to remove polyshapes points by double click.
- Ability to draw/change polyshapes (except for points) by slip method. Just press ENTER and moving a cursor.
- Ability to switch lock/hide properties via label UI element (in right menu) for all objects with same label.
- Shortcuts for outside/keyframe properties
- Support of Intel OpenVINO for accelerated model inference
- Tensorflow annotation now works without CUDA. It can use CPU only. OpenVINO and CUDA are supported optionally.
- Incremental saving of annotations.
- Tutorial for using polygons (screencast)
- Silk profiler to improve development process
- Admin panel can be used to edit labels and attributes for annotation tasks
- Analytics component to manage a data annotation team, monitor exceptions, collect client and server logs
- Changeable job and task statuses (annotation, validation, completed).
  A job status can be changed manually, a task status is computed automatically based on job statuses (#153)
- Backlink to a task from its job annotation view (#156)
- Buttons lock/hide for labels. They work for all objects with the same label on a current frame (#116)

### Changed

- Polyshape editing method has been improved. You can redraw part of shape instead of points cloning.
- Unified shortcut (Esc) for close any mode instead of different shortcuts (Alt+N, Alt+G, Alt+M etc.).
- Dump file contains information about data source (e.g. video name, archive name, ...)
- Update requests library due to [CVE-2018-18074](https://nvd.nist.gov/vuln/detail/CVE-2018-18074)
- Per task/job permissions to create/access/change/delete tasks and annotations
- Documentation was improved
- Timeout for creating tasks was increased (from 1h to 4h) (#136)
- Drawing has become more convenience. Now it is possible to draw outside an image.
  Shapes will be automatically truncated after drawing process (#202)

### Fixed

- Performance bottleneck has been fixed during you create new objects (draw, copy, merge etc).
- Label UI elements aren't updated after changelabel.
- Attribute annotation mode can use invalid shape position after resize or move shapes.
- Labels order is preserved now (#242)
- Uploading large XML files (#123)
- Django vulnerability (#121)
- Grammatical cleanup of README.md (#107)
- Dashboard loading has been accelerated (#156)
- Text drawing outside of a frame in some cases (#202)

## \[0.2.0] - 2018-09-28

### Added

- New annotation shapes: polygons, polylines, points
- Undo/redo feature
- Grid to estimate size of objects
- Context menu for shapes
- A converter to PASCAL VOC format
- A converter to MS COCO format
- A converter to mask format
- License header for most of all files
- .gitattribute to avoid problems with bash scripts inside a container
- CHANGELOG.md itself
- Drawing size of a bounding box during resize
- Color by instance, group, label
- Group objects
- Object propagation on next frames
- Full screen view

### Changed

- Documentation, screencasts, the primary screenshot
- Content-type for save_job request is application/json

### Fixed

- Player navigation if the browser's window is scrolled
- Filter doesn't support dash (-)
- Several memory leaks
- Inconsistent extensions between filenames in an annotation file and real filenames

## \[0.1.2] - 2018-08-07

### Added

- 7z archive support when creating a task
- .vscode/launch.json file for developing with VS code

### Fixed

- #14: docker-compose down command as written in the readme does not remove volumes
- #15: all checkboxes in temporary attributes are checked when reopening job after saving the job
- #18: extend CONTRIBUTING.md
- #19: using the same attribute for label twice -> stuck

### Changed

- More strict verification for labels with attributes

## \[0.1.1] - 2018-07-6

### Added

- Links on a screenshot, documentation, screencasts into README.md
- CONTRIBUTORS.md

### Fixed

- GitHub documentation

## \[0.1.0] - 2018-06-29

### Added

- Initial version

## Template

```
## \[Unreleased]
### Added
- TDB

### Changed
- TDB

### Deprecated
- TDB

### Removed
- TDB

### Fixed
- TDB

### Security
- TDB
```<|MERGE_RESOLUTION|>--- conflicted
+++ resolved
@@ -11,12 +11,9 @@
 - Add support for Azure Blob Storage connection string authentication(<https://github.com/openvinotoolkit/cvat/pull/4649>)
 
 ### Changed
-<<<<<<< HEAD
 - Allowed to use dataset manifest for the `predefined` sorting method for task data (<https://github.com/opencv/cvat/pull/5083>)
-=======
 - Moving a task from a project to another project is disabled (<https://github.com/opencv/cvat/pull/5901>)
 - In skeleton annotation wrapping rectangle is visible only when a skeleton is activated (<https://github.com/opencv/cvat/pull/5911>)
->>>>>>> 7b7b5b4e
 
 ### Deprecated
 - TDB
