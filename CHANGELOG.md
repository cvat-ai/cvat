--- conflicted
+++ resolved
@@ -75,11 +75,8 @@
 - Oriented bounding boxes broken with COCO format ss(<https://github.com/opencv/cvat/pull/5219>)
 - Fixed upload resumption in production environments
   (<https://github.com/opencv/cvat/issues/4839>)
-<<<<<<< HEAD
 - Fixed job exporting (<https://github.com/opencv/cvat/pull/5282>)
-=======
 - Visibility and ignored information fail to be loaded (MOT dataset format) (<https://github.com/opencv/cvat/pull/5270>)
->>>>>>> 10baa5f1
 
 ### Security
 - TDB
