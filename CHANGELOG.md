# Changelog

All notable changes to this project will be documented in this file.

The format is based on [Keep a Changelog](https://keepachangelog.com/en/1.0.0/),
and this project adheres to [Semantic Versioning](https://semver.org/spec/v2.0.0.html).

## \[2.5.0] - Unreleased
### Added
- TDB

### Changed
- TDB

### Deprecated
- TDB

### Removed
- TDB

### Fixed
- TDB

### Security
- TDB

## \[2.4.6] - 2023-06-09
### Added
- \[Server API\] An option to supply custom file ordering for task data uploads (<https://github.com/opencv/cvat/pull/5083>)
- New option ``semi-auto`` is available as annotations source (<https://github.com/opencv/cvat/pull/6263>)

### Changed
- Allowed to use dataset manifest for the `predefined` sorting method for task data (<https://github.com/opencv/cvat/pull/5083>)

### Changed
- Replaced Apache mod_wsgi with Uvicorn ASGI server for backend use(<https://github.com/opencv/cvat/pull/6195>)

### Fixed
- Incorrect location of temporary file during job annotation import.(<https://github.com/opencv/cvat/pull/5909>)
- Deletion of uploaded file along with annotations/backups when an RQ job
  has been initiated, but no subsequent status check requests have been made.(<https://github.com/opencv/cvat/pull/5909>)
- Deletion of uploaded files, including annotations and backups,
  after they have been uploaded to the server using the TUS protocol  but before an RQ job has been initiated. (<https://github.com/opencv/cvat/pull/5909>)
- Simultaneous creation of tasks or projects with identical names from backups by multiple users.(<https://github.com/opencv/cvat/pull/5909>)
<<<<<<< HEAD
- The problem with manifest file during task restoring from backup (<https://github.com/opencv/cvat/issues/5971>)
- The problem with task mode in a task restored from backup (<https://github.com/opencv/cvat/issues/5668>)

### Security
- TDB
=======
- \[Server API\] The `predefined` sorting method for task data uploads (<https://github.com/opencv/cvat/pull/5083>)
- Allowed slashes in export filenames. (<https://github.com/opencv/cvat/pull/6265>)
>>>>>>> 5fa11c9e

## \[2.4.5] - 2023-06-02
### Added
- Integrated support for sharepoint and cloud storage files, along with
  directories to be omitted during task creation (server) (<https://github.com/opencv/cvat/pull/6074>)
- Enabled task creation with directories from cloud storage or sharepoint  (<https://github.com/opencv/cvat/pull/6074>)
- Enhanced task creation to support any data type supported by the server
   by default, from cloud storage without the necessity for the `use_cache` option (<https://github.com/opencv/cvat/pull/6074>)
- Added capability for task creation with data from cloud storage without the `use_cache` option  (<https://github.com/opencv/cvat/pull/6074>)

### Changed
- User can now access resource links from any organization or sandbox, granted it's available to them (<https://github.com/opencv/cvat/pull/5892>)
- Cloud storage manifest files have been made optional (<https://github.com/opencv/cvat/pull/6074>)
- Updated Django to the 4.2.x version (<https://github.com/opencv/cvat/pull/6122>)
- Renamed certain Nuclio functions to adhere to a common naming convention. For instance,
  `onnx-yolov7` -> `onnx-wongkinyiu-yolov7`, `ultralytics-yolov5` -> `pth-ultralytics-yolov5`
  (<https://github.com/opencv/cvat/pull/6140>)

### Deprecated
- Deprecated the endpoint `/cloudstorages/{id}/content` (<https://github.com/opencv/cvat/pull/6074>)

### Fixed
- Fixed the issue of skeletons dumping on created tasks/projects (<https://github.com/opencv/cvat/pull/6157>)
- Resolved an issue related to saving annotations for skeleton tracks (<https://github.com/opencv/cvat/pull/6075>)

## \[2.4.4] - 2023-05-18
### Added
- Introduced a new configuration option for controlling the invocation of Nuclio functions.
  (<https://github.com/opencv/cvat/pull/6146>)

### Changed
- Relocated SAM masks decoder to frontend operation.
  (<https://github.com/opencv/cvat/pull/6019>)
- Switched `person-reidentification-retail-0300` and `faster_rcnn_inception_v2_coco` Nuclio functions with `person-reidentification-retail-0277` and `faster_rcnn_inception_resnet_v2_atrous_coco` respectively.
  (<https://github.com/opencv/cvat/pull/6129>)
- Upgraded OpenVINO-based Nuclio functions to utilize the OpenVINO 2022.3 runtime.
  (<https://github.com/opencv/cvat/pull/6129>)

### Fixed
- Resolved issues with tracking multiple objects (30 and more) using the TransT tracker.
  (<https://github.com/opencv/cvat/pull/6073>)
- Addressed azure.core.exceptions.ResourceExistsError: The specified blob already exists.
  (<https://github.com/opencv/cvat/pull/6082>)
- Corrected image scaling issues when transitioning between images of different resolutions.
  (<https://github.com/opencv/cvat/pull/6081>)
- Fixed inaccurate reporting of completed job counts.
  (<https://github.com/opencv/cvat/issues/6098>)
- Allowed OpenVINO-based Nuclio functions to be deployed to Kubernetes.
  (<https://github.com/opencv/cvat/pull/6129>)
- Improved skeleton size checks after drawing.
  (<https://github.com/opencv/cvat/pull/6156>)
- Fixed HRNet CPU serverless function.
  (<https://github.com/opencv/cvat/pull/6150>)
- Prevented sending of empty list of events.
  (<https://github.com/opencv/cvat/pull/6154>)

## \[2.4.3] - 2023-04-24
### Changed
- Docker images no longer include Ubuntu package sources or FFmpeg/OpenH264 sources
  (<https://github.com/opencv/cvat/pull/6040>)
- TUS chunk size changed from 100 MB to 2 MB
  (<https://github.com/opencv/cvat/pull/6058>)

## \[2.4.2] - 2023-04-14
### Added
- Support for Azure Blob Storage connection string authentication(<https://github.com/openvinotoolkit/cvat/pull/4649>)
- Segment Anything interactor for CPU/GPU (<https://github.com/opencv/cvat/pull/6008>)

### Changed
- The capability to transfer a task from one project to another project has been disabled (<https://github.com/opencv/cvat/pull/5901>)
- The bounding rectangle in the skeleton annotation is visible solely when the skeleton is active (<https://github.com/opencv/cvat/pull/5911>)
- Base backend image upgraded from ubuntu:20.04 to ubuntu:22.04 (<https://github.com/opencv/cvat/pull/6021>)

### Deprecated
- TDB

### Removed
- Cloud storage `unique_together` limitation (<https://github.com/opencv/cvat/pull/5855>)
- Support for redundant request media types in the API
  (<https://github.com/opencv/cvat/pull/5874>)
- Static URLs and direct SDK support for the tus chunk endpoints.
  Clients must use the `Location` header from the response to the `Upload-Length` request,
  as per the tus creation protocol
  (<https://github.com/opencv/cvat/pull/5961>)

### Fixed
- An invalid project/org handling in webhooks (<https://github.com/opencv/cvat/pull/5707>)
- Warning `key` is undefined on project page (<https://github.com/opencv/cvat/pull/5876>)
- An invalid mask detected when performing automatic annotation on a task (<https://github.com/opencv/cvat/pull/5883>)
- The 'Reset zoom' option now retains the user's preferences upon reloading CVAT (<https://github.com/opencv/cvat/pull/5908>)
- Cloud storage content listing when the manifest name contains special characters
  (<https://github.com/opencv/cvat/pull/5873>)
- Width and height in CVAT dataset format mask annotations (<https://github.com/opencv/cvat/pull/5905>)
- Empty list of export formats for a project without tasks (<https://github.com/opencv/cvat/pull/5899>)
- Downgraded NumPy used by HRNet because `np.int` is no longer available (<https://github.com/opencv/cvat/pull/5574>)
- Empty previews responsive to page resize (<https://github.com/opencv/cvat/pull/5925>)
- Nuclio function invocations when deployed via the Helm chart
  (<https://github.com/opencv/cvat/issues/5626>)
- Export of a job from a task with multiple jobs (<https://github.com/opencv/cvat/pull/5928>)
- Points missing when exporting tracked skeleton (<https://github.com/opencv/cvat/issues/5497>)
- Escaping in the `filter` parameter in generated URLs
  (<https://github.com/opencv/cvat/issues/5566>)
- Rotation property lost during saving a mutable attribute (<https://github.com/opencv/cvat/pull/5968>)
- Optimized /api/jobs request (<https://github.com/opencv/cvat/pull/5962>)
- Server micro version support check in SDK/CLI (<https://github.com/opencv/cvat/pull/5991>)
- \[SDK\] Compatibility with upcoming urllib 2.1.0
  (<https://github.com/opencv/cvat/pull/6002>)
- Fix TUS file uploading if multiple apache processes are used (<https://github.com/opencv/cvat/pull/6006>)
- The issue related to webhook events not being sent has been resolved (<https://github.com/opencv/cvat/pull/5916>)

### Security
- Updated Redis (in the Compose file) to 7.0.x, and redis-py to 4.5.4
  (<https://github.com/opencv/cvat/pull/6016>)

## \[2.4.1] - 2023-04-05
### Fixed
- Optimized annotation fetching up to 10 times (<https://github.com/opencv/cvat/pull/5974>)
- Incorrect calculation of working time in analytics (<https://github.com/opencv/cvat/pull/5973>)

## \[2.4.0] - 2023-03-16
### Added
- \[SDK\] An arg to wait for data processing in the task data uploading function
  (<https://github.com/opencv/cvat/pull/5502>)
- Filename pattern to simplify uploading cloud storage data for a task (<https://github.com/opencv/cvat/pull/5498>, <https://github.com/opencv/cvat/pull/5525>)
- \[SDK\] Configuration setting to change the dataset cache directory
  (<https://github.com/opencv/cvat/pull/5535>)
- \[SDK\] Class to represent a project as a PyTorch dataset
  (<https://github.com/opencv/cvat/pull/5523>)
- Grid view and multiple context images supported (<https://github.com/opencv/cvat/pull/5542>)
- Interpolation is now supported for 3D cuboids.
Tracks can be exported/imported to/from Datumaro and Sly Pointcloud formats (<https://github.com/opencv/cvat/pull/5629>)
- Support for custom file to job splits in tasks (server API & SDK only)
  (<https://github.com/opencv/cvat/pull/5536>)
- \[SDK\] A PyTorch adapter setting to disable cache updates
  (<https://github.com/opencv/cvat/pull/5549>)
- YOLO v7 serverless feature added using ONNX backend (<https://github.com/opencv/cvat/pull/5552>)
- Cypress test for social account authentication (<https://github.com/opencv/cvat/pull/5444>)
- Dummy github and google authentication servers (<https://github.com/opencv/cvat/pull/5444>)
- \[Server API\] Simple filters for object collection endpoints
  (<https://github.com/opencv/cvat/pull/5575>)
- Analytics based on Clickhouse, Vector and Grafana instead of the ELK stack (<https://github.com/opencv/cvat/pull/5646>)
- \[SDK\] High-level API for working with organizations
  (<https://github.com/opencv/cvat/pull/5718>)
- Use correct service name in LDAP authentication documentation (<https://github.com/opencv/cvat/pull/5848>)

### Changed
- The Docker Compose files now use the Compose Specification version
  of the format. This version is supported by Docker Compose 1.27.0+
  (<https://github.com/opencv/cvat/pull/5524>).
- \[SDK\] The `resource_type` args now have the default value of `local` in task creation functions.
  The corresponding arguments are keyword-only now.
  (<https://github.com/opencv/cvat/pull/5502>)
- \[Server API\] Added missing pagination or pagination parameters in
  `/jobs/{id}/commits`, `/organizations`
  (<https://github.com/opencv/cvat/pull/5557>)
- Windows Installation Instructions adjusted to work around <https://github.com/nuclio/nuclio/issues/1821>
- The contour detection function for semantic segmentation (<https://github.com/opencv/cvat/pull/4665>)
- Delete newline character when generating a webhook signature (<https://github.com/opencv/cvat/pull/5622>)
- DL models UI (<https://github.com/opencv/cvat/pull/5635>)
- \[Server API\], \[SDK\] Arbitrary-sized collections in endpoints:
  `/api/projects/{id}.tasks`, `/api/tasks/{id}.segments`, `/api/jobs/{id}.issues`,
  `/api/issues/{id}.comments`, `/api/projects | tasks | jobs/{id}.labels`
  (<https://github.com/opencv/cvat/pull/5662>)
- Hide analytics link from non-admin users (<https://github.com/opencv/cvat/pull/5789>)
- Hide notifications on login/logout/register (<https://github.com/opencv/cvat/pull/5788>)
- CVAT and CVAT SDK now use a custom `User-Agent` header in HTTP requests
  (<https://github.com/opencv/cvat/issues/5598>)

### Deprecated
- TBD

### Removed
- \[Server API\] Endpoints with collections are removed in favor of their full variants
  `/project/{id}/tasks`, `/tasks/{id}/jobs`, `/jobs/{id}/issues`, `/issues/{id}/comments`.
  Corresponding fields are added or changed to provide a link to the child collection
  in `/projects/{id}`, `/tasks/{id}`, `/jobs/{id}`, `/issues/{id}`
  (<https://github.com/opencv/cvat/pull/5575>)
- Limit on the maximum number of manifest files that can be added for cloud storage (<https://github.com/opencv/cvat/pull/5660>)

### Fixed
- Helm: Empty password for Redis (<https://github.com/opencv/cvat/pull/5520>)
- Resolved HRNet serverless function runtime error on images with an alpha channel (<https://github.com/opencv/cvat/pull/5570>)
- Addressed ignored preview & chunk cache settings (<https://github.com/opencv/cvat/pull/5569>)
- Fixed exporting annotations to Azure container (<https://github.com/opencv/cvat/pull/5596>)
- Corrected the type of the credentials parameter of `make_client` in the Python SDK
- Reduced noisy information in ortho views for 3D canvas (<https://github.com/opencv/cvat/pull/5608>)
- Cleared disk space after project removal (<https://github.com/opencv/cvat/pull/5632>, <https://github.com/opencv/cvat/pull/5752>)
- Locked submit button when file is not selected during dataset import (<https://github.com/opencv/cvat/pull/5757>)
- \[Server API\]Various errors in the generated schema (<https://github.com/opencv/cvat/pull/5575>)
- Resolved browser freezing when requesting a job with NaN id (<https://github.com/opencv/cvat/pull/5763>)
- Fixed SiamMask and TransT serverless functions (<https://github.com/opencv/cvat/pull/5658>)
- Addressed creation of a project or task with the same labels (<https://github.com/opencv/cvat/pull/5700>)
- \[Server API\] Fixed ability to rename label to an existing name (<https://github.com/opencv/cvat/pull/5662>)
- Resolved issue of resetting attributes when moving a task to a project (<https://github.com/opencv/cvat/pull/5764>)
- Fixed error in dataset export when parsing skeleton sublabels containing spaces (<https://github.com/opencv/cvat/pull/5794>)
- Added missing `CVAT_BASE_URL` in docker-compose.yml (<https://github.com/opencv/cvat/pull/5792>)
- Create cloud storage button size and models pagination (<https://github.com/opencv/cvat/pull/5858>)

### Security
- Fixed vulnerability with social authentication (<https://github.com/opencv/cvat/pull/5521>)

## \[2.3.0] - 2022-12-22
### Added
- SDK section in documentation (<https://github.com/opencv/cvat/pull/4928>)
- Option to enable or disable host certificate checking in CLI (<https://github.com/opencv/cvat/pull/4928>)
- REST API tests with skeletons (<https://github.com/opencv/cvat/pull/4987>)
- Host schema auto-detection in SDK (<https://github.com/opencv/cvat/pull/4910>)
- Server compatibility checks in SDK (<https://github.com/opencv/cvat/pull/4935>)
- Objects sorting option in the sidebar, by z-order. Additional visualization when sorting is applied
(<https://github.com/opencv/cvat/pull/5145>)
- Added YOLOv5 serverless function with NVIDIA GPU support (<https://github.com/opencv/cvat/pull/4960>)
- Mask tools now supported (brush, eraser, polygon-plus,
polygon-minus, returning masks from online detectors & interactors)
(<https://github.com/opencv/cvat/pull/4543>)
- Added Webhooks (<https://github.com/opencv/cvat/pull/4863>)
- Authentication with social accounts: Google & GitHub (<https://github.com/opencv/cvat/pull/5147>, <https://github.com/opencv/cvat/pull/5181>, <https://github.com/opencv/cvat/pull/5295>)
- REST API tests for exporting job datasets & annotations and validating their structure (<https://github.com/opencv/cvat/pull/5160>)
- Backward propagation on UI (<https://github.com/opencv/cvat/pull/5355>)
- Keyboard shortcut to delete a frame (Alt + Del) (<https://github.com/opencv/cvat/pull/5369>)
- PyTorch dataset adapter layer in the SDK
(<https://github.com/opencv/cvat/pull/5417>)
- Method for debugging the server deployed with Docker (<https://github.com/opencv/cvat/issues/5327>)

### Changed
- `api/docs`, `api/swagger`, `api/schema`, `server/about` endpoints now allow unauthorized access (<https://github.com/opencv/cvat/pull/4928>, <https://github.com/opencv/cvat/pull/4935>)
- 3D canvas now can be dragged in IDLE mode (<https://github.com/opencv/cvat/pull/5385>)
- Datumaro version is upgraded to 0.3 (dev) (<https://github.com/opencv/cvat/pull/4984>)
- Allowed trailing slashes in the SDK host address (<https://github.com/opencv/cvat/pull/5057>)
- Adjusted initial camera position, enabled 'Reset zoom' option for 3D canvas (<https://github.com/opencv/cvat/pull/5395>)
- Enabled authentication via email (<https://github.com/opencv/cvat/pull/5037>)
- Unified error handling with the cloud storage (<https://github.com/opencv/cvat/pull/5389>)
- In the SDK, functions taking paths as strings now also accept path-like objects
  (<https://github.com/opencv/cvat/pull/5435>)

### Removed
- The `--https` option of CLI (<https://github.com/opencv/cvat/pull/4910>)

### Fixed
- Significantly optimized access to DB for api/jobs, api/tasks, and api/projects.
- Removed a possibly duplicated encodeURI() calls in `server-proxy.ts` to prevent doubly encoding
non-ascii paths while adding files from "Connected file share" (issue #4428)
- Removed unnecessary volumes defined in docker-compose.serverless.yml
(<https://github.com/openvinotoolkit/cvat/pull/4659>)
- Added support for Image files that use the PIL.Image.mode 'I;16'
- Project import/export with skeletons (<https://github.com/opencv/cvat/pull/4867>,
  <https://github.com/opencv/cvat/pull/5004>)
- Shape color is not changed on canvas after changing a label (<https://github.com/opencv/cvat/pull/5045>)
- Unstable e2e restore tests (<https://github.com/opencv/cvat/pull/5010>)
- IOG and f-BRS serverless function (<https://github.com/opencv/cvat/pull/5039>)
- Invisible label item in label constructor when label color background is white,
 or close to it (<https://github.com/opencv/cvat/pull/5041>)
- Fixed cvat-core ESlint problems (<https://github.com/opencv/cvat/pull/5027>)
- Fixed task creation with non-local files via the SDK/CLI
  (<https://github.com/opencv/cvat/issues/4962>)
- HRNET serverless function (<https://github.com/opencv/cvat/pull/4944>)
- Invalid export of segmentation masks when the `background` label gets nonzero id (<https://github.com/opencv/cvat/pull/5056>)
- A trailing slash in hostname doesn't allow SDK to send some requests
  (<https://github.com/opencv/cvat/pull/5057>)
- Double modal export/backup a task/project (<https://github.com/opencv/cvat/pull/5075>)
- Fixed bug of computing Job's unsolved/resolved issues numbers (<https://github.com/opencv/cvat/pull/5101>)
- Dataset export for job (<https://github.com/opencv/cvat/pull/5052>)
- Angle is not propagated when use ``propagate`` feature (<https://github.com/opencv/cvat/pull/5139>)
- Could not fetch task in a corner case (<https://github.com/opencv/cvat/pull/5163>)
- Restoring CVAT in case of React-renderning fail (<https://github.com/opencv/cvat/pull/5134>)
- Deleted frames become restored if a user deletes frames from another job of the same task
(<https://github.com/opencv/cvat/pull/5138>)
- Wrong issue position when create a quick issue on a rotated shape (<https://github.com/opencv/cvat/pull/5162>)
- Extra rerenders of different pages with each click (<https://github.com/opencv/cvat/pull/5178>)
- Skeleton points exported out of order in the COCO Keypoints format
  (<https://github.com/opencv/cvat/issues/5048>)
- PASCAL VOC 1.1 can't import dataset (<https://github.com/opencv/cvat/pull/4647>)
- Changing an object causes current z layer to be set to the maximum (<https://github.com/opencv/cvat/pull/5145>)
- Job assignee can not resolve an issue (<https://github.com/opencv/cvat/pull/5167>)
- Create manifest with cvat/server docker container command (<https://github.com/opencv/cvat/pull/5172>)
- Cannot assign a resource to a user who has an organization (<https://github.com/opencv/cvat/pull/5218>)
- Logs and annotations are not saved when logout from a job page (<https://github.com/opencv/cvat/pull/5266>)
- Added "type" field for all the labels, allows to reduce number of controls on annotation view (<https://github.com/opencv/cvat/pull/5273>)
- Occluded not applied on canvas instantly for a skeleton elements (<https://github.com/opencv/cvat/pull/5259>)
- Oriented bounding boxes broken with COCO format ss(<https://github.com/opencv/cvat/pull/5219>)
- Can't dump annotations with objects type is track from several jobs (<https://github.com/opencv/cvat/pull/5250>)
- Fixed upload resumption in production environments
  (<https://github.com/opencv/cvat/issues/4839>)
- Fixed job exporting (<https://github.com/opencv/cvat/pull/5282>)
- Visibility and ignored information fail to be loaded (MOT dataset format) (<https://github.com/opencv/cvat/pull/5270>)
- Added force logout on CVAT app start if token is missing (<https://github.com/opencv/cvat/pull/5331>)
- Drawing issues on 3D canvas (<https://github.com/opencv/cvat/pull/5410>)
- Missed token with using social account authentication (<https://github.com/opencv/cvat/pull/5344>)
- Redundant writing of skeleton annotations (CVAT for images) (<https://github.com/opencv/cvat/pull/5387>)
- The same object on 3D scene or `null` selected each click (PERFORMANCE) (<https://github.com/opencv/cvat/pull/5411>)
- An exception when run export for an empty task (<https://github.com/opencv/cvat/pull/5396>)
- Fixed FBRS serverless function runtime error on images with alpha channel (<https://github.com/opencv/cvat/pull/5384>)
- Attaching manifest with custom name (<https://github.com/opencv/cvat/pull/5377>)
- Uploading non-zip annotation files (<https://github.com/opencv/cvat/pull/5386>)
- Loss of rotation in CVAT format (<https://github.com/opencv/cvat/pull/5407>)
- A permission problem with interactive model launches for workers in orgs (<https://github.com/opencv/cvat/issues/4996>)
- Fix chart not being upgradable (<https://github.com/opencv/cvat/pull/5371>)
- Broken helm chart - if using custom release name (<https://github.com/opencv/cvat/pull/5403>)
- Missing source tag in project annotations (<https://github.com/opencv/cvat/pull/5408>)
- Creating a task with a Git repository via the SDK
  (<https://github.com/opencv/cvat/issues/4365>)
- Queries via the low-level API using the `multipart/form-data` Content-Type with string fields
  (<https://github.com/opencv/cvat/pull/5479>)
- Skeletons cannot be added to a task or project (<https://github.com/opencv/cvat/pull/5813>)

### Security
- `Project.import_dataset` not waiting for completion correctly
  (<https://github.com/opencv/cvat/pull/5459>)

## \[2.2.0] - 2022-09-12
### Added
- Added ability to delete frames from a job based on (<https://github.com/openvinotoolkit/cvat/pull/4194>)
- Support of attributes returned by serverless functions based on (<https://github.com/openvinotoolkit/cvat/pull/4506>)
- Project/task backups uploading via chunk uploads
- Fixed UX bug when jobs pagination is reset after changing a job
- Progressbars in CLI for file uploading and downloading
- `utils/cli` changed to `cvat-cli` package
- Support custom file name for backup
- Possibility to display tags on frame
- Support source and target storages (server part)
- Tests for import/export annotation, dataset, backup from/to cloud storage
- Added Python SDK package (`cvat-sdk`) (<https://github.com/opencv/cvat/pull/4813>)
- Previews for jobs
- Documentation for LDAP authentication (<https://github.com/cvat-ai/cvat/pull/39>)
- OpenCV.js caching and autoload (<https://github.com/cvat-ai/cvat/pull/30>)
- Publishing dev version of CVAT docker images (<https://github.com/cvat-ai/cvat/pull/53>)
- Support of Human Pose Estimation, Facial Landmarks (and similar) use-cases, new shape type:
Skeleton (<https://github.com/cvat-ai/cvat/pull/1>), (<https://github.com/opencv/cvat/pull/4829>)
- Added helm chart support for serverless functions and analytics (<https://github.com/cvat-ai/cvat/pull/110>)
- Added confirmation when remove a track (<https://github.com/opencv/cvat/pull/4846>)
- [COCO Keypoints](https://cocodataset.org/#keypoints-2020) format support (<https://github.com/opencv/cvat/pull/4821>,
  <https://github.com/opencv/cvat/pull/4908>)
- Support for Oracle OCI Buckets (<https://github.com/opencv/cvat/pull/4876>)
- `cvat-sdk` and `cvat-cli` packages on PyPI (<https://github.com/opencv/cvat/pull/4903>)
- UI part for source and target storages (<https://github.com/opencv/cvat/pull/4842>)
- Backup import/export modals (<https://github.com/opencv/cvat/pull/4842>)
- Annotations import modal (<https://github.com/opencv/cvat/pull/4842>)

### Changed
- Bumped nuclio version to 1.8.14
- Simplified running REST API tests. Extended CI-nightly workflow
- REST API tests are partially moved to Python SDK (`users`, `projects`, `tasks`, `issues`)
- cvat-ui: Improve UI/UX on label, create task and create project forms (<https://github.com/cvat-ai/cvat/pull/7>)
- Removed link to OpenVINO documentation (<https://github.com/cvat-ai/cvat/pull/35>)
- Clarified meaning of chunking for videos

### Fixed
- Task creation progressbar bug
- Removed Python dependency ``open3d`` which brought different issues to the building process
- Analytics not accessible when https is enabled
- Dataset import in an organization
- Updated minimist npm package to v1.2.6
- Request Status Code 500 "StopIteration" when exporting dataset
- Generated OpenAPI schema for several endpoints
- Annotation window might have top offset if try to move a locked object
- Image search in cloud storage (<https://github.com/cvat-ai/cvat/pull/8>)
- Reset password functionality (<https://github.com/cvat-ai/cvat/pull/52>)
- Creating task with cloud storage data (<https://github.com/cvat-ai/cvat/pull/116>)
- Show empty tasks (<https://github.com/cvat-ai/cvat/pull/100>)
- Fixed project filtration (<https://github.com/opencv/cvat/pull/4878>)
- Maximum callstack exceed when create task with 100000+ files from cloud storage (<https://github.com/opencv/cvat/pull/4836>)
- Fixed invocation of serverless functions (<https://github.com/opencv/cvat/pull/4907>)
- Removing label attributes (<https://github.com/opencv/cvat/pull/4927>)
- Notification with a required manifest file (<https://github.com/opencv/cvat/pull/4921>)

## \[2.1.0] - 2022-04-08
### Added
- Task annotations importing via chunk uploads (<https://github.com/openvinotoolkit/cvat/pull/4327>)
- Advanced filtration and sorting for a list of tasks/projects/cloudstorages (<https://github.com/openvinotoolkit/cvat/pull/4403>)
- Project dataset importing via chunk uploads (<https://github.com/openvinotoolkit/cvat/pull/4485>)
- Support paginated list for job commits (<https://github.com/openvinotoolkit/cvat/pull/4482>)

### Changed
- Added missing geos dependency into Dockerfile (<https://github.com/openvinotoolkit/cvat/pull/4451>)
- Improved helm chart readme (<https://github.com/openvinotoolkit/cvat/pull/4366>)
- Added helm chart support for CVAT 2.X and made ingress compatible with Kubernetes >=1.22 (<https://github.com/openvinotoolkit/cvat/pull/4448>)

### Fixed
- Permission error occurred when accessing the JobCommits (<https://github.com/openvinotoolkit/cvat/pull/4435>)
- job assignee can remove or update any issue created by the task owner (<https://github.com/openvinotoolkit/cvat/pull/4436>)
- Bug: Incorrect point deletion with keyboard shortcut (<https://github.com/openvinotoolkit/cvat/pull/4420>)
- some AI Tools were not sending responses properly (<https://github.com/openvinotoolkit/cvat/issues/4432>)
- Unable to upload annotations (<https://github.com/openvinotoolkit/cvat/pull/4513>)
- Fix build dependencies for Siammask (<https://github.com/openvinotoolkit/cvat/pull/4486>)
- Bug: Exif orientation information handled incorrectly (<https://github.com/openvinotoolkit/cvat/pull/4529>)
- Fixed build of retinanet function image (<https://github.com/cvat-ai/cvat/pull/54>)
- Dataset import for Datumaro, KITTI and VGGFace2 formats (<https://github.com/opencv/cvat/pull/4544>)
- Bug: Import dataset of Imagenet format fail (<https://github.com/opencv/cvat/issues/4850>)

## \[2.0.0] - 2022-03-04
### Added
- Handle attributes coming from nuclio detectors (<https://github.com/openvinotoolkit/cvat/pull/3917>)
- Add additional environment variables for Nuclio configuration (<https://github.com/openvinotoolkit/cvat/pull/3894>)
- Add KITTI segmentation and detection format (<https://github.com/openvinotoolkit/cvat/pull/3757>)
- Add LFW format (<https://github.com/openvinotoolkit/cvat/pull/3770>)
- Add Cityscapes format (<https://github.com/openvinotoolkit/cvat/pull/3758>)
- Add Open Images V6 format (<https://github.com/openvinotoolkit/cvat/pull/3679>)
- Rotated bounding boxes (<https://github.com/openvinotoolkit/cvat/pull/3832>)
- Player option: Smooth image when zoom-in, enabled by default (<https://github.com/openvinotoolkit/cvat/pull/3933>)
- Google Cloud Storage support in UI (<https://github.com/openvinotoolkit/cvat/pull/3919>)
- Add project tasks pagination (<https://github.com/openvinotoolkit/cvat/pull/3910>)
- Add remove issue button (<https://github.com/openvinotoolkit/cvat/pull/3952>)
- Data sorting option (<https://github.com/openvinotoolkit/cvat/pull/3937>)
- Options to change font size & position of text labels on the canvas (<https://github.com/openvinotoolkit/cvat/pull/3972>)
- Add "tag" return type for automatic annotation in Nuclio (<https://github.com/openvinotoolkit/cvat/pull/3896>)
- Helm chart: Make user-data-permission-fix optional (<https://github.com/openvinotoolkit/cvat/pull/3994>)
- Advanced identity access management system, using open policy agent (<https://github.com/openvinotoolkit/cvat/pull/3788>)
- Organizations to create "shared space" for different groups of users (<https://github.com/openvinotoolkit/cvat/pull/3788>)
- Dataset importing to a project (<https://github.com/openvinotoolkit/cvat/pull/3790>)
- User is able to customize information that text labels show (<https://github.com/openvinotoolkit/cvat/pull/4029>)
- Support for uploading manifest with any name (<https://github.com/openvinotoolkit/cvat/pull/4041>)
- Added information about OpenVINO toolkit to login page (<https://github.com/openvinotoolkit/cvat/pull/4077>)
- Support for working with ellipses (<https://github.com/openvinotoolkit/cvat/pull/4062>)
- Add several flags to task creation CLI (<https://github.com/openvinotoolkit/cvat/pull/4119>)
- Add YOLOv5 serverless function for automatic annotation (<https://github.com/openvinotoolkit/cvat/pull/4178>)
- Add possibility to change git repository and git export format from already created task (<https://github.com/openvinotoolkit/cvat/pull/3886>)
- Basic page with jobs list, basic filtration to this list (<https://github.com/openvinotoolkit/cvat/pull/4258>)
- Added OpenCV.js TrackerMIL as tracking tool (<https://github.com/openvinotoolkit/cvat/pull/4200>)
- Ability to continue working from the latest frame where an annotator was before (<https://github.com/openvinotoolkit/cvat/pull/4297>)
- `GET /api/jobs/<id>/commits` was implemented (<https://github.com/openvinotoolkit/cvat/pull/4368>)
- Advanced filtration and sorting for a list of jobs (<https://github.com/openvinotoolkit/cvat/pull/4319>)

### Changed
- Users don't have access to a task object anymore if they are assigned only on some jobs of the task (<https://github.com/openvinotoolkit/cvat/pull/3788>)
- Different resources (tasks, projects) are not visible anymore for all CVAT instance users by default (<https://github.com/openvinotoolkit/cvat/pull/3788>)
- API versioning scheme: using accept header versioning instead of namespace versioning (<https://github.com/openvinotoolkit/cvat/pull/4239>)
- Replaced 'django_sendfile' with 'django_sendfile2' (<https://github.com/openvinotoolkit/cvat/pull/4267>)
- Use drf-spectacular instead of drf-yasg for swagger documentation (<https://github.com/openvinotoolkit/cvat/pull/4210>)
- Update development-environment manual to work under MacOS, supported Mac with Apple Silicon (<https://github.com/openvinotoolkit/cvat/pull/4414>)

### Deprecated
- Job field "status" is not used in UI anymore, but it has not been removed from the database yet (<https://github.com/openvinotoolkit/cvat/pull/3788>)

### Removed
- Review rating, reviewer field from the job instance (use assignee field together with stage field instead) (<https://github.com/openvinotoolkit/cvat/pull/3788>)
- Training django app (<https://github.com/openvinotoolkit/cvat/pull/4330>)
- v1 api version support (<https://github.com/openvinotoolkit/cvat/pull/4332>)

### Fixed
- Fixed Interaction handler keyboard handlers (<https://github.com/openvinotoolkit/cvat/pull/3881>)
- Points of invisible shapes are visible in autobordering (<https://github.com/openvinotoolkit/cvat/pull/3931>)
- Order of the label attributes in the object item details(<https://github.com/openvinotoolkit/cvat/pull/3945>)
- Order of labels in tasks and projects (<https://github.com/openvinotoolkit/cvat/pull/3987>)
- Fixed task creating with large files via webpage (<https://github.com/openvinotoolkit/cvat/pull/3692>)
- Added information to export CVAT_HOST when performing local installation for accessing over network (<https://github.com/openvinotoolkit/cvat/pull/4014>)
- Fixed possible color collisions in the generated colormap (<https://github.com/openvinotoolkit/cvat/pull/4007>)
- Original pdf file is deleted when using share (<https://github.com/openvinotoolkit/cvat/pull/3967>)
- Order in an annotation file(<https://github.com/openvinotoolkit/cvat/pull/4087>)
- Fixed task data upload progressbar (<https://github.com/openvinotoolkit/cvat/pull/4134>)
- Email in org invitations is case sensitive (<https://github.com/openvinotoolkit/cvat/pull/4153>)
- Caching for tasks and jobs can lead to an exception if its assignee user is removed (<https://github.com/openvinotoolkit/cvat/pull/4165>)
- Added intelligent function when paste labels to another task (<https://github.com/openvinotoolkit/cvat/pull/4161>)
- Uncaught TypeError: this.el.node.getScreenCTM() is null in Firefox (<https://github.com/openvinotoolkit/cvat/pull/4175>)
- Bug: canvas is busy when start playing, start resizing a shape and do not release the mouse cursor (<https://github.com/openvinotoolkit/cvat/pull/4151>)
- Bug: could not receive frame N. TypeError: Cannot read properties of undefined (reding "filename") (<https://github.com/openvinotoolkit/cvat/pull/4187>)
- Cannot choose a dataset format for a linked repository if a task type is annotation (<https://github.com/openvinotoolkit/cvat/pull/4203>)
- Fixed tus upload error over https (<https://github.com/openvinotoolkit/cvat/pull/4154>)
- Issues disappear when rescale a browser (<https://github.com/openvinotoolkit/cvat/pull/4189>)
- Auth token key is not returned when registering without email verification (<https://github.com/openvinotoolkit/cvat/pull/4092>)
- Error in create project from backup for standard 3D annotation (<https://github.com/openvinotoolkit/cvat/pull/4160>)
- Annotations search does not work correctly in some corner cases (when use complex properties with width, height) (<https://github.com/openvinotoolkit/cvat/pull/4198>)
- Kibana requests are not proxied due to django-revproxy incompatibility with Django >3.2.x (<https://github.com/openvinotoolkit/cvat/issues/4085>)
- Content type for getting frame with tasks/{id}/data/ endpoint (<https://github.com/openvinotoolkit/cvat/pull/4333>)
- Bug: Permission error occurred when accessing the comments of a specific issue (<https://github.com/openvinotoolkit/cvat/issues/4416>)


### Security
- Updated ELK to 6.8.23 which uses log4j 2.17.1 (<https://github.com/openvinotoolkit/cvat/pull/4206>)
- Added validation for URLs which used as remote data source (<https://github.com/openvinotoolkit/cvat/pull/4387>)

## \[1.7.0] - 2021-11-15

### Added

- cvat-ui: support cloud storages (<https://github.com/openvinotoolkit/cvat/pull/3372>)
- interactor: add HRNet interactive segmentation serverless function (<https://github.com/openvinotoolkit/cvat/pull/3740>)
- Added GPU implementation for SiamMask, reworked tracking approach (<https://github.com/openvinotoolkit/cvat/pull/3571>)
- Progress bar for manifest creating (<https://github.com/openvinotoolkit/cvat/pull/3712>)
- IAM: Open Policy Agent integration (<https://github.com/openvinotoolkit/cvat/pull/3788>)
- Add a tutorial on attaching cloud storage AWS-S3 (<https://github.com/openvinotoolkit/cvat/pull/3745>)
  and Azure Blob Container (<https://github.com/openvinotoolkit/cvat/pull/3778>)
- The feature to remove annotations in a specified range of frames (<https://github.com/openvinotoolkit/cvat/pull/3617>)
- Project backup/restore (<https://github.com/openvinotoolkit/cvat/pull/3852>)

### Changed

- UI tracking has been reworked (<https://github.com/openvinotoolkit/cvat/pull/3571>)
- Updated Django till 3.2.7 (automatic AppConfig discovery)
- Manifest generation: Reduce creating time (<https://github.com/openvinotoolkit/cvat/pull/3712>)
- Migration from NPM 6 to NPM 7 (<https://github.com/openvinotoolkit/cvat/pull/3773>)
- Update Datumaro dependency to 0.2.0 (<https://github.com/openvinotoolkit/cvat/pull/3813>)

### Fixed

- Fixed JSON transform issues in network requests (<https://github.com/openvinotoolkit/cvat/pull/3706>)
- Display a more user-friendly exception message (<https://github.com/openvinotoolkit/cvat/pull/3721>)
- Exception `DataCloneError: The object could not be cloned` (<https://github.com/openvinotoolkit/cvat/pull/3733>)
- Fixed extension comparison in task frames CLI (<https://github.com/openvinotoolkit/cvat/pull/3674>)
- Incorrect work when copy job list with "Copy" button (<https://github.com/openvinotoolkit/cvat/pull/3749>)
- Iterating over manifest (<https://github.com/openvinotoolkit/cvat/pull/3792>)
- Manifest removing (<https://github.com/openvinotoolkit/cvat/pull/3791>)
- Fixed project updated date (<https://github.com/openvinotoolkit/cvat/pull/3814>)
- Fixed dextr deployment (<https://github.com/openvinotoolkit/cvat/pull/3820>)
- Migration of `dataset_repo` application (<https://github.com/openvinotoolkit/cvat/pull/3827>)
- Helm settings for external psql database were unused by backend (<https://github.com/openvinotoolkit/cvat/pull/3779>)
- Updated WSL setup for development (<https://github.com/openvinotoolkit/cvat/pull/3828>)
- Helm chart config (<https://github.com/openvinotoolkit/cvat/pull/3784>)

### Security

- Fix security issues on the documentation website unsafe use of target blank
  and potential clickjacking on legacy browsers (<https://github.com/openvinotoolkit/cvat/pull/3789>)

## \[1.6.0] - 2021-09-17

### Added

- Added ability to import data from share with cli without copying the data (<https://github.com/openvinotoolkit/cvat/issues/2862>)
- Notification if the browser does not support necessary API
- Added ability to export project as a dataset (<https://github.com/openvinotoolkit/cvat/pull/3365>)
  and project with 3D tasks (<https://github.com/openvinotoolkit/cvat/pull/3502>)
- Additional inline tips in interactors with demo gifs (<https://github.com/openvinotoolkit/cvat/pull/3473>)
- Added intelligent scissors blocking feature (<https://github.com/openvinotoolkit/cvat/pull/3510>)
- Support cloud storage status (<https://github.com/openvinotoolkit/cvat/pull/3386>)
- Support cloud storage preview (<https://github.com/openvinotoolkit/cvat/pull/3386>)
- cvat-core: support cloud storages (<https://github.com/openvinotoolkit/cvat/pull/3313>)

### Changed

- Non-blocking UI when using interactors (<https://github.com/openvinotoolkit/cvat/pull/3473>)
- "Selected opacity" slider now defines opacity level for shapes being drawnSelected opacity (<https://github.com/openvinotoolkit/cvat/pull/3473>)
- Cloud storage creating and updating (<https://github.com/openvinotoolkit/cvat/pull/3386>)
- Way of working with cloud storage content (<https://github.com/openvinotoolkit/cvat/pull/3386>)

### Removed

- Support TEMP_KEY_SECRET_KEY_TOKEN_SET for AWS S3 cloud storage (<https://github.com/openvinotoolkit/cvat/pull/3386>)

### Fixed

- Fixed multiple tasks moving (<https://github.com/openvinotoolkit/cvat/pull/3517>)
- Fixed task creating CLI parameter (<https://github.com/openvinotoolkit/cvat/pull/3519>)
- Fixed import for MOTS format (<https://github.com/openvinotoolkit/cvat/pull/3612>)

## \[1.5.0] - 2021-08-02

### Added

- Support of context images for 2D image tasks (<https://github.com/openvinotoolkit/cvat/pull/3122>)
- Support of cloud storage without copying data into CVAT: server part (<https://github.com/openvinotoolkit/cvat/pull/2620>)
- Filter `is_active` for user list (<https://github.com/openvinotoolkit/cvat/pull/3235>)
- Ability to export/import tasks (<https://github.com/openvinotoolkit/cvat/pull/3056>)
- Add a tutorial for semi-automatic/automatic annotation (<https://github.com/openvinotoolkit/cvat/pull/3124>)
- Explicit "Done" button when drawing any polyshapes (<https://github.com/openvinotoolkit/cvat/pull/3417>)
- Histogram equalization with OpenCV javascript (<https://github.com/openvinotoolkit/cvat/pull/3447>)
- Client-side polyshapes approximation when using semi-automatic interactors & scissors (<https://github.com/openvinotoolkit/cvat/pull/3450>)
- Support of Google Cloud Storage for cloud storage (<https://github.com/openvinotoolkit/cvat/pull/3561>)

### Changed

- Updated manifest format, added meta with related images (<https://github.com/openvinotoolkit/cvat/pull/3122>)
- Update of COCO format documentation (<https://github.com/openvinotoolkit/cvat/pull/3197>)
- Updated Webpack Dev Server config to add proxy (<https://github.com/openvinotoolkit/cvat/pull/3368>)
- Update to Django 3.1.12 (<https://github.com/openvinotoolkit/cvat/pull/3378>)
- Updated visibility for removable points in AI tools (<https://github.com/openvinotoolkit/cvat/pull/3417>)
- Updated UI handling for IOG serverless function (<https://github.com/openvinotoolkit/cvat/pull/3417>)
- Changed Nginx proxy to Traefik in `docker-compose.yml` (<https://github.com/openvinotoolkit/cvat/pull/3409>)
- Simplify the process of deploying CVAT with HTTPS (<https://github.com/openvinotoolkit/cvat/pull/3409>)

### Fixed

- Project page requests took a long time and did many DB queries (<https://github.com/openvinotoolkit/cvat/pull/3223>)
- Fixed Python 3.6 support (<https://github.com/openvinotoolkit/cvat/pull/3258>)
- Incorrect attribute import in tracks (<https://github.com/openvinotoolkit/cvat/pull/3229>)
- Issue "is not a constructor" when create object, save, undo, save, redo save (<https://github.com/openvinotoolkit/cvat/pull/3292>)
- Fix CLI create an infinite loop if git repository responds with failure (<https://github.com/openvinotoolkit/cvat/pull/3267>)
- Bug with sidebar & fullscreen (<https://github.com/openvinotoolkit/cvat/pull/3289>)
- 504 Gateway Time-out on `data/meta` requests (<https://github.com/openvinotoolkit/cvat/pull/3269>)
- TypeError: Cannot read property 'clientX' of undefined when draw cuboids with hotkeys (<https://github.com/openvinotoolkit/cvat/pull/3308>)
- Duplication of the cuboids when redraw them (<https://github.com/openvinotoolkit/cvat/pull/3308>)
- Some code issues in Deep Extreme Cut handler code (<https://github.com/openvinotoolkit/cvat/pull/3325>)
- UI fails when inactive user is assigned to a task/job (<https://github.com/openvinotoolkit/cvat/pull/3343>)
- Calculate precise progress of decoding a video file (<https://github.com/openvinotoolkit/cvat/pull/3381>)
- Falsely successful `cvat_ui` image build in case of OOM error that leads to the default nginx welcome page
  (<https://github.com/openvinotoolkit/cvat/pull/3379>)
- Fixed issue when save filtered object in AAM (<https://github.com/openvinotoolkit/cvat/pull/3401>)
- Context image disappears after undo/redo (<https://github.com/openvinotoolkit/cvat/pull/3416>)
- Using combined data sources (directory and image) when create a task (<https://github.com/openvinotoolkit/cvat/pull/3424>)
- Creating task with labels in project (<https://github.com/openvinotoolkit/cvat/pull/3454>)
- Move task and autoannotation modals were invisible from project page (<https://github.com/openvinotoolkit/cvat/pull/3475>)

## \[1.4.0] - 2021-05-18

### Added

- Documentation on mask annotation (<https://github.com/openvinotoolkit/cvat/pull/3044>)
- Hotkeys to switch a label of existing object or to change default label (for objects created with N) (<https://github.com/openvinotoolkit/cvat/pull/3070>)
- A script to convert some kinds of DICOM files to regular images (<https://github.com/openvinotoolkit/cvat/pull/3095>)
- Helm chart prototype (<https://github.com/openvinotoolkit/cvat/pull/3102>)
- Initial implementation of moving tasks between projects (<https://github.com/openvinotoolkit/cvat/pull/3164>)

### Changed

- Place of migration logger initialization (<https://github.com/openvinotoolkit/cvat/pull/3170>)

### Removed

- Kubernetes templates from (<https://github.com/openvinotoolkit/cvat/pull/1962>) due to helm charts (<https://github.com/openvinotoolkit/cvat/pull/3171>)

### Fixed

- Export of instance masks with holes (<https://github.com/openvinotoolkit/cvat/pull/3044>)
- Changing a label on canvas does not work when 'Show object details' enabled (<https://github.com/openvinotoolkit/cvat/pull/3084>)
- Make sure frame unzip web worker correctly terminates after unzipping all images in a requested chunk (<https://github.com/openvinotoolkit/cvat/pull/3096>)
- Reset password link was unavailable before login (<https://github.com/openvinotoolkit/cvat/pull/3140>)
- Manifest: migration (<https://github.com/openvinotoolkit/cvat/pull/3146>)
- Fixed cropping polygon in some corner cases (<https://github.com/openvinotoolkit/cvat/pull/3184>)

## \[1.3.0] - 3/31/2021

### Added

- CLI: Add support for saving annotations in a git repository when creating a task.
- CVAT-3D: support lidar data on the server side (<https://github.com/openvinotoolkit/cvat/pull/2534>)
- GPU support for Mask-RCNN and improvement in its deployment time (<https://github.com/openvinotoolkit/cvat/pull/2714>)
- CVAT-3D: Load all frames corresponding to the job instance
  (<https://github.com/openvinotoolkit/cvat/pull/2645>)
- Intelligent scissors with OpenCV javascript (<https://github.com/openvinotoolkit/cvat/pull/2689>)
- CVAT-3D: Visualize 3D point cloud spaces in 3D View, Top View Side View and Front View (<https://github.com/openvinotoolkit/cvat/pull/2768>)
- [Inside Outside Guidance](https://github.com/shiyinzhang/Inside-Outside-Guidance) serverless
  function for interactive segmentation
- Pre-built [cvat_server](https://hub.docker.com/r/openvino/cvat_server) and
  [cvat_ui](https://hub.docker.com/r/openvino/cvat_ui) images were published on DockerHub (<https://github.com/openvinotoolkit/cvat/pull/2766>)
- Project task subsets (<https://github.com/openvinotoolkit/cvat/pull/2774>)
- Kubernetes templates and guide for their deployment (<https://github.com/openvinotoolkit/cvat/pull/1962>)
- [WiderFace](http://shuoyang1213.me/WIDERFACE/) format support (<https://github.com/openvinotoolkit/cvat/pull/2864>)
- [VGGFace2](https://github.com/ox-vgg/vgg_face2) format support (<https://github.com/openvinotoolkit/cvat/pull/2865>)
- [Backup/Restore guide](cvat/apps/documentation/backup_guide.md) (<https://github.com/openvinotoolkit/cvat/pull/2964>)
- Label deletion from tasks and projects (<https://github.com/openvinotoolkit/cvat/pull/2881>)
- CVAT-3D: Implemented initial cuboid placement in 3D View and select cuboid in Top, Side and Front views
  (<https://github.com/openvinotoolkit/cvat/pull/2891>)
- [Market-1501](https://www.aitribune.com/dataset/2018051063) format support (<https://github.com/openvinotoolkit/cvat/pull/2869>)
- Ability of upload manifest for dataset with images (<https://github.com/openvinotoolkit/cvat/pull/2763>)
- Annotations filters UI using react-awesome-query-builder (<https://github.com/openvinotoolkit/cvat/issues/1418>)
- Storing settings in local storage to keep them between browser sessions (<https://github.com/openvinotoolkit/cvat/pull/3017>)
- [ICDAR](https://rrc.cvc.uab.es/?ch=2) format support (<https://github.com/openvinotoolkit/cvat/pull/2866>)
- Added switcher to maintain polygon crop behavior (<https://github.com/openvinotoolkit/cvat/pull/3021>
- Filters and sorting options for job list, added tooltip for tasks filters (<https://github.com/openvinotoolkit/cvat/pull/3030>)

### Changed

- CLI - task list now returns a list of current tasks. (<https://github.com/openvinotoolkit/cvat/pull/2863>)
- Updated HTTPS install README section (cleanup and described more robust deploy)
- Logstash is improved for using with configurable elasticsearch outputs (<https://github.com/openvinotoolkit/cvat/pull/2531>)
- Bumped nuclio version to 1.5.16 (<https://github.com/openvinotoolkit/cvat/pull/2578>)
- All methods for interactive segmentation accept negative points as well
- Persistent queue added to logstash (<https://github.com/openvinotoolkit/cvat/pull/2744>)
- Improved maintenance of popups visibility (<https://github.com/openvinotoolkit/cvat/pull/2809>)
- Image visualizations settings on canvas for faster access (<https://github.com/openvinotoolkit/cvat/pull/2872>)
- Better scale management of left panel when screen is too small (<https://github.com/openvinotoolkit/cvat/pull/2880>)
- Improved error messages for annotation import (<https://github.com/openvinotoolkit/cvat/pull/2935>)
- Using manifest support instead video meta information and dummy chunks (<https://github.com/openvinotoolkit/cvat/pull/2763>)

### Fixed

- More robust execution of nuclio GPU functions by limiting the GPU memory consumption per worker (<https://github.com/openvinotoolkit/cvat/pull/2714>)
- Kibana startup initialization (<https://github.com/openvinotoolkit/cvat/pull/2659>)
- The cursor jumps to the end of the line when renaming a task (<https://github.com/openvinotoolkit/cvat/pull/2669>)
- SSLCertVerificationError when remote source is used (<https://github.com/openvinotoolkit/cvat/pull/2683>)
- Fixed filters select overflow (<https://github.com/openvinotoolkit/cvat/pull/2614>)
- Fixed tasks in project auto annotation (<https://github.com/openvinotoolkit/cvat/pull/2725>)
- Cuboids are missed in annotations statistics (<https://github.com/openvinotoolkit/cvat/pull/2704>)
- The list of files attached to the task is not displayed (<https://github.com/openvinotoolkit/cvat/pull/2706>)
- A couple of css-related issues (top bar disappear, wrong arrow position on collapse elements) (<https://github.com/openvinotoolkit/cvat/pull/2736>)
- Issue with point region doesn't work in Firefox (<https://github.com/openvinotoolkit/cvat/pull/2727>)
- Fixed cuboid perspective change (<https://github.com/openvinotoolkit/cvat/pull/2733>)
- Annotation page popups (ai tools, drawing) reset state after detecting, tracking, drawing (<https://github.com/openvinotoolkit/cvat/pull/2780>)
- Polygon editing using trailing point (<https://github.com/openvinotoolkit/cvat/pull/2808>)
- Updated the path to python for DL models inside automatic annotation documentation (<https://github.com/openvinotoolkit/cvat/pull/2847>)
- Fixed of receiving function variable (<https://github.com/openvinotoolkit/cvat/pull/2860>)
- Shortcuts with CAPSLOCK enabled and with non-US languages activated (<https://github.com/openvinotoolkit/cvat/pull/2872>)
- Prevented creating several issues for the same object (<https://github.com/openvinotoolkit/cvat/pull/2868>)
- Fixed label editor name field validator (<https://github.com/openvinotoolkit/cvat/pull/2879>)
- An error about track shapes outside of the task frames during export (<https://github.com/openvinotoolkit/cvat/pull/2890>)
- Fixed project search field updating (<https://github.com/openvinotoolkit/cvat/pull/2901>)
- Fixed export error when invalid polygons are present in overlapping frames (<https://github.com/openvinotoolkit/cvat/pull/2852>)
- Fixed image quality option for tasks created from images (<https://github.com/openvinotoolkit/cvat/pull/2963>)
- Incorrect text on the warning when specifying an incorrect link to the issue tracker (<https://github.com/openvinotoolkit/cvat/pull/2971>)
- Updating label attributes when label contains number attributes (<https://github.com/openvinotoolkit/cvat/pull/2969>)
- Crop a polygon if its points are outside the bounds of the image (<https://github.com/openvinotoolkit/cvat/pull/3025>)

## \[1.2.0] - 2021-01-08

### Fixed

- Memory consumption for the task creation process (<https://github.com/openvinotoolkit/cvat/pull/2582>)
- Frame preloading (<https://github.com/openvinotoolkit/cvat/pull/2608>)
- Project cannot be removed from the project page (<https://github.com/openvinotoolkit/cvat/pull/2626>)

## \[1.2.0-beta] - 2020-12-15

### Added

- GPU support and improved documentation for auto annotation (<https://github.com/openvinotoolkit/cvat/pull/2546>)
- Manual review pipeline: issues/comments/workspace (<https://github.com/openvinotoolkit/cvat/pull/2357>)
- Basic projects implementation (<https://github.com/openvinotoolkit/cvat/pull/2255>)
- Documentation on how to mount cloud starage(AWS S3 bucket, Azure container, Google Drive) as FUSE (<https://github.com/openvinotoolkit/cvat/pull/2377>)
- Ability to work with share files without copying inside (<https://github.com/openvinotoolkit/cvat/pull/2377>)
- Tooltips in label selectors (<https://github.com/openvinotoolkit/cvat/pull/2509>)
- Page redirect after login using `next` query parameter (<https://github.com/openvinotoolkit/cvat/pull/2527>)
- [ImageNet](http://www.image-net.org) format support (<https://github.com/openvinotoolkit/cvat/pull/2376>)
- [CamVid](http://mi.eng.cam.ac.uk/research/projects/VideoRec/CamVid/) format support (<https://github.com/openvinotoolkit/cvat/pull/2559>)

### Changed

- PATCH requests from cvat-core submit only changed fields (<https://github.com/openvinotoolkit/cvat/pull/2445>)
- deploy.sh in serverless folder is separated into deploy_cpu.sh and deploy_gpu.sh (<https://github.com/openvinotoolkit/cvat/pull/2546>)
- Bumped nuclio version to 1.5.8
- Migrated to Antd 4.9 (<https://github.com/openvinotoolkit/cvat/pull/2536>)

### Fixed

- Fixed FastRCNN inference bug for images with 4 channels i.e. png (<https://github.com/openvinotoolkit/cvat/pull/2546>)
- Django templates for email and user guide (<https://github.com/openvinotoolkit/cvat/pull/2412>)
- Saving relative paths in dummy chunks instead of absolute (<https://github.com/openvinotoolkit/cvat/pull/2424>)
- Objects with a specific label cannot be displayed if at least one tag with the label exist (<https://github.com/openvinotoolkit/cvat/pull/2435>)
- Wrong attribute can be removed in labels editor (<https://github.com/openvinotoolkit/cvat/pull/2436>)
- UI fails with the error "Cannot read property 'label' of undefined" (<https://github.com/openvinotoolkit/cvat/pull/2442>)
- Exception: "Value must be a user instance" (<https://github.com/openvinotoolkit/cvat/pull/2441>)
- Reset zoom option doesn't work in tag annotation mode (<https://github.com/openvinotoolkit/cvat/pull/2443>)
- Canvas is busy error (<https://github.com/openvinotoolkit/cvat/pull/2437>)
- Projects view layout fix (<https://github.com/openvinotoolkit/cvat/pull/2503>)
- Fixed the tasks view (infinite loading) when it is impossible to get a preview of the task (<https://github.com/openvinotoolkit/cvat/pull/2504>)
- Empty frames navigation (<https://github.com/openvinotoolkit/cvat/pull/2505>)
- TypeError: Cannot read property 'toString' of undefined (<https://github.com/openvinotoolkit/cvat/pull/2517>)
- Extra shapes are drawn after Esc, or G pressed while drawing a region in grouping (<https://github.com/openvinotoolkit/cvat/pull/2507>)
- Reset state (reviews, issues) after logout or changing a job (<https://github.com/openvinotoolkit/cvat/pull/2525>)
- TypeError: Cannot read property 'id' of undefined when updating a task (<https://github.com/openvinotoolkit/cvat/pull/2544>)

## \[1.2.0-alpha] - 2020-11-09

### Added

- Ability to login into CVAT-UI with token from api/v1/auth/login (<https://github.com/openvinotoolkit/cvat/pull/2234>)
- Added layout grids toggling ('ctrl + alt + Enter')
- Added password reset functionality (<https://github.com/opencv/cvat/pull/2058>)
- Ability to work with data on the fly (<https://github.com/opencv/cvat/pull/2007>)
- Annotation in process outline color wheel (<https://github.com/opencv/cvat/pull/2084>)
- On the fly annotation using DL detectors (<https://github.com/opencv/cvat/pull/2102>)
- Displaying automatic annotation progress on a task view (<https://github.com/opencv/cvat/pull/2148>)
- Automatic tracking of bounding boxes using serverless functions (<https://github.com/opencv/cvat/pull/2136>)
- \[Datumaro] CLI command for dataset equality comparison (<https://github.com/opencv/cvat/pull/1989>)
- \[Datumaro] Merging of datasets with different labels (<https://github.com/opencv/cvat/pull/2098>)
- Add FBRS interactive segmentation serverless function (<https://github.com/openvinotoolkit/cvat/pull/2094>)
- Ability to change default behaviour of previous/next buttons of a player.
  It supports regular navigation, searching a frame according to annotations
  filters and searching the nearest frame without any annotations (<https://github.com/openvinotoolkit/cvat/pull/2221>)
- MacOS users notes in CONTRIBUTING.md
- Ability to prepare meta information manually (<https://github.com/openvinotoolkit/cvat/pull/2217>)
- Ability to upload prepared meta information along with a video when creating a task (<https://github.com/openvinotoolkit/cvat/pull/2217>)
- Optional chaining plugin for cvat-canvas and cvat-ui (<https://github.com/openvinotoolkit/cvat/pull/2249>)
- MOTS png mask format support (<https://github.com/openvinotoolkit/cvat/pull/2198>)
- Ability to correct upload video with a rotation record in the metadata (<https://github.com/openvinotoolkit/cvat/pull/2218>)
- User search field for assignee fields (<https://github.com/openvinotoolkit/cvat/pull/2370>)
- Support of mxf videos (<https://github.com/openvinotoolkit/cvat/pull/2514>)

### Changed

- UI models (like DEXTR) were redesigned to be more interactive (<https://github.com/opencv/cvat/pull/2054>)
- Used Ubuntu:20.04 as a base image for CVAT Dockerfile (<https://github.com/opencv/cvat/pull/2101>)
- Right colors of label tags in label mapping when a user runs automatic detection (<https://github.com/openvinotoolkit/cvat/pull/2162>)
- Nuclio became an optional component of CVAT (<https://github.com/openvinotoolkit/cvat/pull/2192>)
- A key to remove a point from a polyshape (Ctrl => Alt) (<https://github.com/openvinotoolkit/cvat/pull/2204>)
- Updated `docker-compose` file version from `2.3` to `3.3`(<https://github.com/openvinotoolkit/cvat/pull/2235>)
- Added auto inference of url schema from host in CLI, if provided (<https://github.com/openvinotoolkit/cvat/pull/2240>)
- Track frames in skips between annotation is presented in MOT and MOTS formats are marked `outside` (<https://github.com/openvinotoolkit/cvat/pull/2198>)
- UI packages installation with `npm ci` instead of `npm install` (<https://github.com/openvinotoolkit/cvat/pull/2350>)

### Removed

- Removed Z-Order flag from task creation process

### Fixed

- Fixed multiple errors which arises when polygon is of length 5 or less (<https://github.com/opencv/cvat/pull/2100>)
- Fixed task creation from PDF (<https://github.com/opencv/cvat/pull/2141>)
- Fixed CVAT format import for frame stepped tasks (<https://github.com/openvinotoolkit/cvat/pull/2151>)
- Fixed the reading problem with large PDFs (<https://github.com/openvinotoolkit/cvat/pull/2154>)
- Fixed unnecessary pyhash dependency (<https://github.com/openvinotoolkit/cvat/pull/2170>)
- Fixed Data is not getting cleared, even after deleting the Task from Django Admin App(<https://github.com/openvinotoolkit/cvat/issues/1925>)
- Fixed blinking message: "Some tasks have not been showed because they do not have any data" (<https://github.com/openvinotoolkit/cvat/pull/2200>)
- Fixed case when a task with 0 jobs is shown as "Completed" in UI (<https://github.com/openvinotoolkit/cvat/pull/2200>)
- Fixed use case when UI throws exception: Cannot read property 'objectType' of undefined #2053 (<https://github.com/openvinotoolkit/cvat/pull/2203>)
- Fixed use case when logs could be saved twice or more times #2202 (<https://github.com/openvinotoolkit/cvat/pull/2203>)
- Fixed issues from #2112 (<https://github.com/openvinotoolkit/cvat/pull/2217>)
- Git application name (renamed to dataset_repo) (<https://github.com/openvinotoolkit/cvat/pull/2243>)
- A problem in exporting of tracks, where tracks could be truncated (<https://github.com/openvinotoolkit/cvat/issues/2129>)
- Fixed CVAT startup process if the user has `umask 077` in .bashrc file (<https://github.com/openvinotoolkit/cvat/pull/2293>)
- Exception: Cannot read property "each" of undefined after drawing a single point (<https://github.com/openvinotoolkit/cvat/pull/2307>)
- Cannot read property 'label' of undefined (Fixed?) (<https://github.com/openvinotoolkit/cvat/pull/2311>)
- Excluded track frames marked `outside` in `CVAT for Images` export (<https://github.com/openvinotoolkit/cvat/pull/2345>)
- 'List of tasks' Kibana visualization (<https://github.com/openvinotoolkit/cvat/pull/2361>)
- An error on exporting not `jpg` or `png` images in TF Detection API format (<https://github.com/openvinotoolkit/datumaro/issues/35>)

## \[1.1.0] - 2020-08-31

### Added

- Siammask tracker as DL serverless function (<https://github.com/opencv/cvat/pull/1988>)
- \[Datumaro] Added model info and source info commands (<https://github.com/opencv/cvat/pull/1973>)
- \[Datumaro] Dataset statistics (<https://github.com/opencv/cvat/pull/1668>)
- Ability to change label color in tasks and predefined labels (<https://github.com/opencv/cvat/pull/2014>)
- \[Datumaro] Multi-dataset merge (<https://github.com/opencv/cvat/pull/1695>)
- Ability to configure email verification for new users (<https://github.com/opencv/cvat/pull/1929>)
- Link to django admin page from UI (<https://github.com/opencv/cvat/pull/2068>)
- Notification message when users use wrong browser (<https://github.com/opencv/cvat/pull/2070>)

### Changed

- Shape coordinates are rounded to 2 digits in dumped annotations (<https://github.com/opencv/cvat/pull/1970>)
- COCO format does not produce polygon points for bbox annotations (<https://github.com/opencv/cvat/pull/1953>)

### Fixed

- Issue loading openvino models for semi-automatic and automatic annotation (<https://github.com/opencv/cvat/pull/1996>)
- Basic functions of CVAT works without activated nuclio dashboard
- Fixed a case in which exported masks could have wrong color order (<https://github.com/opencv/cvat/issues/2032>)
- Fixed error with creating task with labels with the same name (<https://github.com/opencv/cvat/pull/2031>)
- Django RQ dashboard view (<https://github.com/opencv/cvat/pull/2069>)
- Object's details menu settings (<https://github.com/opencv/cvat/pull/2084>)

## \[1.1.0-beta] - 2020-08-03

### Added

- DL models as serverless functions (<https://github.com/opencv/cvat/pull/1767>)
- Source type support for tags, shapes and tracks (<https://github.com/opencv/cvat/pull/1192>)
- Source type support for CVAT Dumper/Loader (<https://github.com/opencv/cvat/pull/1192>)
- Intelligent polygon editing (<https://github.com/opencv/cvat/pull/1921>)
- Support creating multiple jobs for each task through python cli (<https://github.com/opencv/cvat/pull/1950>)
- python cli over https (<https://github.com/opencv/cvat/pull/1942>)
- Error message when plugins weren't able to initialize instead of infinite loading (<https://github.com/opencv/cvat/pull/1966>)
- Ability to change user password (<https://github.com/opencv/cvat/pull/1954>)

### Changed

- Smaller object details (<https://github.com/opencv/cvat/pull/1877>)
- `COCO` format does not convert bboxes to polygons on export (<https://github.com/opencv/cvat/pull/1953>)
- It is impossible to submit a DL model in OpenVINO format using UI.
  Now you can deploy new models on the server using serverless functions
  (<https://github.com/opencv/cvat/pull/1767>)
- Files and folders under share path are now alphabetically sorted

### Removed

- Removed OpenVINO and CUDA components because they are not necessary anymore (<https://github.com/opencv/cvat/pull/1767>)
- Removed the old UI code (<https://github.com/opencv/cvat/pull/1964>)

### Fixed

- Some objects aren't shown on canvas sometimes. For example after propagation on of objects is invisible (<https://github.com/opencv/cvat/pull/1834>)
- CVAT doesn't offer to restore state after an error (<https://github.com/opencv/cvat/pull/1874>)
- Cannot read property 'shapeType' of undefined because of zOrder related issues (<https://github.com/opencv/cvat/pull/1874>)
- Cannot read property 'pinned' of undefined because of zOrder related issues (<https://github.com/opencv/cvat/pull/1874>)
- Do not iterate over hidden objects in aam (which are invisible because of zOrder) (<https://github.com/opencv/cvat/pull/1874>)
- Cursor position is reset after changing a text field (<https://github.com/opencv/cvat/pull/1874>)
- Hidden points and cuboids can be selected to be grouped (<https://github.com/opencv/cvat/pull/1874>)
- `outside` annotations should not be in exported images (<https://github.com/opencv/cvat/issues/1620>)
- `CVAT for video format` import error with interpolation (<https://github.com/opencv/cvat/issues/1893>)
- `Image compression` definition mismatch (<https://github.com/opencv/cvat/issues/1900>)
- Points are duplicated during polygon interpolation sometimes (<https://github.com/opencv/cvat/pull/1892>)
- When redraw a shape with activated autobordering, previous points are visible (<https://github.com/opencv/cvat/pull/1892>)
- No mapping between side object element and context menu in some attributes (<https://github.com/opencv/cvat/pull/1923>)
- Interpolated shapes exported as `keyframe = True` (<https://github.com/opencv/cvat/pull/1937>)
- Stylelint filetype scans (<https://github.com/opencv/cvat/pull/1952>)
- Fixed toolip closing issue (<https://github.com/opencv/cvat/pull/1955>)
- Clearing frame cache when close a task (<https://github.com/opencv/cvat/pull/1966>)
- Increase rate of throttling policy for unauthenticated users (<https://github.com/opencv/cvat/pull/1969>)

## \[1.1.0-alpha] - 2020-06-30

### Added

- Throttling policy for unauthenticated users (<https://github.com/opencv/cvat/pull/1531>)
- Added default label color table for mask export (<https://github.com/opencv/cvat/pull/1549>)
- Added environment variables for Redis and Postgres hosts for Kubernetes deployment support (<https://github.com/opencv/cvat/pull/1641>)
- Added visual identification for unavailable formats (<https://github.com/opencv/cvat/pull/1567>)
- Shortcut to change color of an activated shape in new UI (Enter) (<https://github.com/opencv/cvat/pull/1683>)
- Shortcut to switch split mode (<https://github.com/opencv/cvat/pull/1683>)
- Built-in search for labels when create an object or change a label (<https://github.com/opencv/cvat/pull/1683>)
- Better validation of labels and attributes in raw viewer (<https://github.com/opencv/cvat/pull/1727>)
- ClamAV antivirus integration (<https://github.com/opencv/cvat/pull/1712>)
- Added canvas background color selector (<https://github.com/opencv/cvat/pull/1705>)
- SCSS files linting with Stylelint tool (<https://github.com/opencv/cvat/pull/1766>)
- Supported import and export or single boxes in MOT format (<https://github.com/opencv/cvat/pull/1764>)
- \[Datumaro] Added `stats` command, which shows some dataset statistics
  like image mean and std (<https://github.com/opencv/cvat/pull/1734>)
- Add option to upload annotations upon task creation on CLI
- Polygon and polylines interpolation (<https://github.com/opencv/cvat/pull/1571>)
- Ability to redraw shape from scratch (Shift + N) for an activated shape (<https://github.com/opencv/cvat/pull/1571>)
- Highlights for the first point of a polygon/polyline and direction (<https://github.com/opencv/cvat/pull/1571>)
- Ability to change orientation for poylgons/polylines in context menu (<https://github.com/opencv/cvat/pull/1571>)
- Ability to set the first point for polygons in points context menu (<https://github.com/opencv/cvat/pull/1571>)
- Added new tag annotation workspace (<https://github.com/opencv/cvat/pull/1570>)
- Appearance block in attribute annotation mode (<https://github.com/opencv/cvat/pull/1820>)
- Keyframe navigations and some switchers in attribute annotation mode (<https://github.com/opencv/cvat/pull/1820>)
- \[Datumaro] Added `convert` command to convert datasets directly (<https://github.com/opencv/cvat/pull/1837>)
- \[Datumaro] Added an option to specify image extension when exporting datasets (<https://github.com/opencv/cvat/pull/1799>)
- \[Datumaro] Added image copying when exporting datasets, if possible (<https://github.com/opencv/cvat/pull/1799>)

### Changed

- Removed information about e-mail from the basic user information (<https://github.com/opencv/cvat/pull/1627>)
- Update https install manual. Makes it easier and more robust.
  Includes automatic renewing of lets encrypt certificates.
- Settings page move to the modal. (<https://github.com/opencv/cvat/pull/1705>)
- Implemented import and export of annotations with relative image paths (<https://github.com/opencv/cvat/pull/1463>)
- Using only single click to start editing or remove a point (<https://github.com/opencv/cvat/pull/1571>)
- Added support for attributes in VOC XML format (<https://github.com/opencv/cvat/pull/1792>)
- Added annotation attributes in COCO format (<https://github.com/opencv/cvat/pull/1782>)
- Colorized object items in the side panel (<https://github.com/opencv/cvat/pull/1753>)
- \[Datumaro] Annotation-less files are not generated anymore in COCO format, unless tasks explicitly requested (<https://github.com/opencv/cvat/pull/1799>)

### Fixed

- Problem with exported frame stepped image task (<https://github.com/opencv/cvat/issues/1613>)
- Fixed dataset filter item representation for imageless dataset items (<https://github.com/opencv/cvat/pull/1593>)
- Fixed interpreter crash when trying to import `tensorflow` with no AVX instructions available (<https://github.com/opencv/cvat/pull/1567>)
- Kibana wrong working time calculation with new annotation UI use (<https://github.com/opencv/cvat/pull/1654>)
- Wrong rexex for account name validation (<https://github.com/opencv/cvat/pull/1667>)
- Wrong description on register view for the username field (<https://github.com/opencv/cvat/pull/1667>)
- Wrong resolution for resizing a shape (<https://github.com/opencv/cvat/pull/1667>)
- React warning because of not unique keys in labels viewer (<https://github.com/opencv/cvat/pull/1727>)
- Fixed issue tracker (<https://github.com/opencv/cvat/pull/1705>)
- Fixed canvas fit after sidebar open/close event (<https://github.com/opencv/cvat/pull/1705>)
- A couple of exceptions in AAM related with early object activation (<https://github.com/opencv/cvat/pull/1755>)
- Propagation from the latest frame (<https://github.com/opencv/cvat/pull/1800>)
- Number attribute value validation (didn't work well with floats) (<https://github.com/opencv/cvat/pull/1800>)
- Logout doesn't work (<https://github.com/opencv/cvat/pull/1812>)
- Annotations aren't updated after reopening a task (<https://github.com/opencv/cvat/pull/1753>)
- Labels aren't updated after reopening a task (<https://github.com/opencv/cvat/pull/1753>)
- Canvas isn't fitted after collapsing side panel in attribute annotation mode (<https://github.com/opencv/cvat/pull/1753>)
- Error when interpolating polygons (<https://github.com/opencv/cvat/pull/1878>)

### Security

- SQL injection in Django `CVE-2020-9402` (<https://github.com/opencv/cvat/pull/1657>)

## \[1.0.0] - 2020-05-29

### Added

- cvat-ui: cookie policy drawer for login page (<https://github.com/opencv/cvat/pull/1511>)
- `datumaro_project` export format (<https://github.com/opencv/cvat/pull/1352>)
- Ability to configure user agreements for the user registration form (<https://github.com/opencv/cvat/pull/1464>)
- Cuboid interpolation and cuboid drawing from rectangles (<https://github.com/opencv/cvat/pull/1560>)
- Ability to configure custom pageViewHit, which can be useful for web analytics integration (<https://github.com/opencv/cvat/pull/1566>)
- Ability to configure access to the analytics page based on roles (<https://github.com/opencv/cvat/pull/1592>)

### Changed

- Downloaded file name in annotations export became more informative (<https://github.com/opencv/cvat/pull/1352>)
- Added auto trimming for trailing whitespaces style enforcement (<https://github.com/opencv/cvat/pull/1352>)
- REST API: updated `GET /task/<id>/annotations`: parameters are `format`, `filename`
  (now optional), `action` (optional) (<https://github.com/opencv/cvat/pull/1352>)
- REST API: removed `dataset/formats`, changed format of `annotation/formats` (<https://github.com/opencv/cvat/pull/1352>)
- Exported annotations are stored for N hours instead of indefinitely (<https://github.com/opencv/cvat/pull/1352>)
- Formats: CVAT format now accepts ZIP and XML (<https://github.com/opencv/cvat/pull/1352>)
- Formats: COCO format now accepts ZIP and JSON (<https://github.com/opencv/cvat/pull/1352>)
- Formats: most of formats renamed, no extension in title (<https://github.com/opencv/cvat/pull/1352>)
- Formats: definitions are changed, are not stored in DB anymore (<https://github.com/opencv/cvat/pull/1352>)
- cvat-core: session.annotations.put() now returns ids of added objects (<https://github.com/opencv/cvat/pull/1493>)
- Images without annotations now also included in dataset/annotations export (<https://github.com/opencv/cvat/issues/525>)

### Removed

- `annotation` application is replaced with `dataset_manager` (<https://github.com/opencv/cvat/pull/1352>)
- `_DATUMARO_INIT_LOGLEVEL` env. variable is removed in favor of regular `--loglevel` cli parameter (<https://github.com/opencv/cvat/pull/1583>)

### Fixed

- Categories for empty projects with no sources are taken from own dataset (<https://github.com/opencv/cvat/pull/1352>)
- Added directory removal on error during `extract` command (<https://github.com/opencv/cvat/pull/1352>)
- Added debug error message on incorrect XPath (<https://github.com/opencv/cvat/pull/1352>)
- Exporting frame stepped task
  (<https://github.com/opencv/cvat/issues/1294>, <https://github.com/opencv/cvat/issues/1334>)
- Fixed broken command line interface for `cvat` export format in Datumaro (<https://github.com/opencv/cvat/issues/1494>)
- Updated Rest API document, Swagger document serving instruction issue (<https://github.com/opencv/cvat/issues/1495>)
- Fixed cuboid occluded view (<https://github.com/opencv/cvat/pull/1500>)
- Non-informative lock icon (<https://github.com/opencv/cvat/pull/1434>)
- Sidebar in AAM has no hide/show button (<https://github.com/opencv/cvat/pull/1420>)
- Task/Job buttons has no "Open in new tab" option (<https://github.com/opencv/cvat/pull/1419>)
- Delete point context menu option has no shortcut hint (<https://github.com/opencv/cvat/pull/1416>)
- Fixed issue with unnecessary tag activation in cvat-canvas (<https://github.com/opencv/cvat/issues/1540>)
- Fixed an issue with large number of instances in instance mask (<https://github.com/opencv/cvat/issues/1539>)
- Fixed full COCO dataset import error with conflicting labels in keypoints and detection (<https://github.com/opencv/cvat/pull/1548>)
- Fixed COCO keypoints skeleton parsing and saving (<https://github.com/opencv/cvat/issues/1539>)
- `tf.placeholder() is not compatible with eager execution` exception for auto_segmentation (<https://github.com/opencv/cvat/pull/1562>)
- Canvas cannot be moved with move functionality on left mouse key (<https://github.com/opencv/cvat/pull/1573>)
- Deep extreme cut request is sent when draw any shape with Make AI polygon option enabled (<https://github.com/opencv/cvat/pull/1573>)
- Fixed an error when exporting a task with cuboids to any format except CVAT (<https://github.com/opencv/cvat/pull/1577>)
- Synchronization with remote git repo (<https://github.com/opencv/cvat/pull/1582>)
- A problem with mask to polygons conversion when polygons are too small (<https://github.com/opencv/cvat/pull/1581>)
- Unable to upload video with uneven size (<https://github.com/opencv/cvat/pull/1594>)
- Fixed an issue with `z_order` having no effect on segmentations (<https://github.com/opencv/cvat/pull/1589>)

### Security

- Permission group whitelist check for analytics view (<https://github.com/opencv/cvat/pull/1608>)

## \[1.0.0-beta.2] - 2020-04-30

### Added

- Re-Identification algorithm to merging bounding boxes automatically to the new UI (<https://github.com/opencv/cvat/pull/1406>)
- Methods `import` and `export` to import/export raw annotations for Job and Task in `cvat-core` (<https://github.com/opencv/cvat/pull/1406>)
- Versioning of client packages (`cvat-core`, `cvat-canvas`, `cvat-ui`). Initial versions are set to 1.0.0 (<https://github.com/opencv/cvat/pull/1448>)
- Cuboids feature was migrated from old UI to new one. (<https://github.com/opencv/cvat/pull/1451>)

### Removed

- Annotation conversion utils, currently supported natively via Datumaro framework
  (<https://github.com/opencv/cvat/pull/1477>)

### Fixed

- Auto annotation, TF annotation and Auto segmentation apps (<https://github.com/opencv/cvat/pull/1409>)
- Import works with truncated images now: "OSError:broken data stream" on corrupt images
  (<https://github.com/opencv/cvat/pull/1430>)
- Hide functionality (H) doesn't work (<https://github.com/opencv/cvat/pull/1445>)
- The highlighted attribute doesn't correspond to the chosen attribute in AAM (<https://github.com/opencv/cvat/pull/1445>)
- Inconvinient image shaking while drawing a polygon (hold Alt key during drawing/editing/grouping to drag an image) (<https://github.com/opencv/cvat/pull/1445>)
- Filter property "shape" doesn't work and extra operator in description (<https://github.com/opencv/cvat/pull/1445>)
- Block of text information doesn't disappear after deactivating for locked shapes (<https://github.com/opencv/cvat/pull/1445>)
- Annotation uploading fails in annotation view (<https://github.com/opencv/cvat/pull/1445>)
- UI freezes after canceling pasting with escape (<https://github.com/opencv/cvat/pull/1445>)
- Duplicating keypoints in COCO export (<https://github.com/opencv/cvat/pull/1435>)
- CVAT new UI: add arrows on a mouse cursor (<https://github.com/opencv/cvat/pull/1391>)
- Delete point bug (in new UI) (<https://github.com/opencv/cvat/pull/1440>)
- Fix apache startup after PC restart (<https://github.com/opencv/cvat/pull/1467>)
- Open task button doesn't work (<https://github.com/opencv/cvat/pull/1474>)

## \[1.0.0-beta.1] - 2020-04-15

### Added

- Special behaviour for attribute value `__undefined__` (invisibility, no shortcuts to be set in AAM)
- Dialog window with some helpful information about using filters
- Ability to display a bitmap in the new UI
- Button to reset colors settings (brightness, saturation, contrast) in the new UI
- Option to display shape text always
- Dedicated message with clarifications when share is unmounted (<https://github.com/opencv/cvat/pull/1373>)
- Ability to create one tracked point (<https://github.com/opencv/cvat/pull/1383>)
- Ability to draw/edit polygons and polylines with automatic bordering feature
  (<https://github.com/opencv/cvat/pull/1394>)
- Tutorial: instructions for CVAT over HTTPS
- Deep extreme cut (semi-automatic segmentation) to the new UI (<https://github.com/opencv/cvat/pull/1398>)

### Changed

- Increase preview size of a task till 256, 256 on the server
- Public ssh-keys are displayed in a dedicated window instead of console when create a task with a repository
- React UI is the primary UI

### Fixed

- Cleaned up memory in Auto Annotation to enable long running tasks on videos
- New shape is added when press `esc` when drawing instead of cancellation
- Dextr segmentation doesn't work.
- `FileNotFoundError` during dump after moving format files
- CVAT doesn't append outside shapes when merge polyshapes in old UI
- Layout sometimes shows double scroll bars on create task, dashboard and settings pages
- UI fails after trying to change frame during resizing, dragging, editing
- Hidden points (or outsided) are visible after changing a frame
- Merge is allowed for points, but clicks on points conflict with frame dragging logic
- Removed objects are visible for search
- Add missed task_id and job_id fields into exception logs for the new UI (<https://github.com/opencv/cvat/pull/1372>)
- UI fails when annotations saving occurs during drag/resize/edit (<https://github.com/opencv/cvat/pull/1383>)
- Multiple savings when hold Ctrl+S (a lot of the same copies of events were sent with the same working time)
  (<https://github.com/opencv/cvat/pull/1383>)
- UI doesn't have any reaction when git repos synchronization failed (<https://github.com/opencv/cvat/pull/1383>)
- Bug when annotations cannot be saved after (delete - save - undo - save) (<https://github.com/opencv/cvat/pull/1383>)
- VOC format exports Upper case labels correctly in lower case (<https://github.com/opencv/cvat/pull/1379>)
- Fixed polygon exporting bug in COCO dataset (<https://github.com/opencv/cvat/issues/1387>)
- Task creation from remote files (<https://github.com/opencv/cvat/pull/1392>)
- Job cannot be opened in some cases when the previous job was failed during opening
  (<https://github.com/opencv/cvat/issues/1403>)
- Deactivated shape is still highlighted on the canvas (<https://github.com/opencv/cvat/issues/1403>)
- AttributeError: 'tuple' object has no attribute 'read' in ReID algorithm (<https://github.com/opencv/cvat/issues/1403>)
- Wrong semi-automatic segmentation near edges of an image (<https://github.com/opencv/cvat/issues/1403>)
- Git repos paths (<https://github.com/opencv/cvat/pull/1400>)
- Uploading annotations for tasks with multiple jobs (<https://github.com/opencv/cvat/pull/1396>)

## \[1.0.0-alpha] - 2020-03-31

### Added

- Data streaming using chunks (<https://github.com/opencv/cvat/pull/1007>)
- New UI: showing file names in UI (<https://github.com/opencv/cvat/pull/1311>)
- New UI: delete a point from context menu (<https://github.com/opencv/cvat/pull/1292>)

### Fixed

- Git app cannot clone a repository (<https://github.com/opencv/cvat/pull/1330>)
- New UI: preview position in task details (<https://github.com/opencv/cvat/pull/1312>)
- AWS deployment (<https://github.com/opencv/cvat/pull/1316>)

## \[0.6.1] - 2020-03-21

### Changed

- VOC task export now does not use official label map by default, but takes one
  from the source task to avoid primary-class and class part name
  clashing ([#1275](https://github.com/opencv/cvat/issues/1275))

### Fixed

- File names in LabelMe format export are no longer truncated ([#1259](https://github.com/opencv/cvat/issues/1259))
- `occluded` and `z_order` annotation attributes are now correctly passed to Datumaro ([#1271](https://github.com/opencv/cvat/pull/1271))
- Annotation-less tasks now can be exported as empty datasets in COCO ([#1277](https://github.com/opencv/cvat/issues/1277))
- Frame name matching for video annotations import -
  allowed `frame_XXXXXX[.ext]` format ([#1274](https://github.com/opencv/cvat/pull/1274))

### Security

- Bump acorn from 6.3.0 to 6.4.1 in /cvat-ui ([#1270](https://github.com/opencv/cvat/pull/1270))

## \[0.6.0] - 2020-03-15

### Added

- Server only support for projects. Extend REST API v1 (/api/v1/projects\*)
- Ability to get basic information about users without admin permissions ([#750](https://github.com/opencv/cvat/issues/750))
- Changed REST API: removed PUT and added DELETE methods for /api/v1/users/ID
- Mask-RCNN Auto Annotation Script in OpenVINO format
- Yolo Auto Annotation Script
- Auto segmentation using Mask_RCNN component (Keras+Tensorflow Mask R-CNN Segmentation)
- REST API to export an annotation task (images + annotations)
  [Datumaro](https://github.com/opencv/cvat/tree/develop/datumaro) -
  a framework to build, analyze, debug and visualize datasets
- Text Detection Auto Annotation Script in OpenVINO format for version 4
- Added in OpenVINO Semantic Segmentation for roads
- Ability to visualize labels when using Auto Annotation runner
- MOT CSV format support ([#830](https://github.com/opencv/cvat/pull/830))
- LabelMe format support ([#844](https://github.com/opencv/cvat/pull/844))
- Segmentation MASK format import (as polygons) ([#1163](https://github.com/opencv/cvat/pull/1163))
- Git repositories can be specified with IPv4 address ([#827](https://github.com/opencv/cvat/pull/827))

### Changed

- page_size parameter for all REST API methods
- React & Redux & Antd based dashboard
- Yolov3 interpretation script fix and changes to mapping.json
- YOLO format support ([#1151](https://github.com/opencv/cvat/pull/1151))
- Added support for OpenVINO 2020

### Fixed

- Exception in Git plugin [#826](https://github.com/opencv/cvat/issues/826)
- Label ids in TFrecord format now start from 1 [#866](https://github.com/opencv/cvat/issues/866)
- Mask problem in COCO JSON style [#718](https://github.com/opencv/cvat/issues/718)
- Datasets (or tasks) can be joined and split to subsets with Datumaro [#791](https://github.com/opencv/cvat/issues/791)
- Output labels for VOC format can be specified with Datumaro [#942](https://github.com/opencv/cvat/issues/942)
- Annotations can be filtered before dumping with Datumaro [#994](https://github.com/opencv/cvat/issues/994)

## \[0.5.2] - 2019-12-15

### Fixed

- Frozen version of scikit-image==0.15 in requirements.txt because next releases don't support Python 3.5

## \[0.5.1] - 2019-10-17

### Added

- Integration with Zenodo.org (DOI)

## \[0.5.0] - 2019-09-12

### Added

- A converter to YOLO format
- Installation guide
- Linear interpolation for a single point
- Video frame filter
- Running functional tests for REST API during a build
- Admins are no longer limited to a subset of python commands in the auto annotation application
- Remote data source (list of URLs to create an annotation task)
- Auto annotation using Faster R-CNN with Inception v2 (utils/open_model_zoo)
- Auto annotation using Pixel Link mobilenet v2 - text detection (utils/open_model_zoo)
- Ability to create a custom extractors for unsupported media types
- Added in PDF extractor
- Added in a command line model manager tester
- Ability to dump/load annotations in several formats from UI (CVAT, Pascal VOC, YOLO, MS COCO, png mask, TFRecord)
- Auth for REST API (api/v1/auth/): login, logout, register, ...
- Preview for the new CVAT UI (dashboard only) is available: <http://localhost:9080/>
- Added command line tool for performing common task operations (/utils/cli/)

### Changed

- Outside and keyframe buttons in the side panel for all interpolation shapes (they were only for boxes before)
- Improved error messages on the client side (#511)

### Removed

- "Flip images" has been removed. UI now contains rotation features.

### Fixed

- Incorrect width of shapes borders in some cases
- Annotation parser for tracks with a start frame less than the first segment frame
- Interpolation on the server near outside frames
- Dump for case when task name has a slash
- Auto annotation fail for multijob tasks
- Installation of CVAT with OpenVINO on the Windows platform
- Background color was always black in utils/mask/converter.py
- Exception in attribute annotation mode when a label are switched to a value without any attributes
- Handling of wrong labelamp json file in auto annotation (<https://github.com/opencv/cvat/issues/554>)
- No default attributes in dumped annotation (<https://github.com/opencv/cvat/issues/601>)
- Required field "Frame Filter" on admin page during a task modifying (#666)
- Dump annotation errors for a task with several segments (#610, #500)
- Invalid label parsing during a task creating (#628)
- Button "Open Task" in the annotation view
- Creating a video task with 0 overlap

### Security

- Upgraded Django, djangorestframework, and other packages

## \[0.4.2] - 2019-06-03

### Fixed

- Fixed interaction with the server share in the auto annotation plugin

## \[0.4.1] - 2019-05-14

### Fixed

- JavaScript syntax incompatibility with Google Chrome versions less than 72

## \[0.4.0] - 2019-05-04

### Added

- OpenVINO auto annotation: it is possible to upload a custom model and annotate images automatically.
- Ability to rotate images/video in the client part (Ctrl+R, Shift+Ctrl+R shortcuts) (#305)
- The ReID application for automatic bounding box merging has been added (#299)
- Keyboard shortcuts to switch next/previous default shape type (box, polygon etc) (Alt + <, Alt + >) (#316)
- Converter for VOC now supports interpolation tracks
- REST API (/api/v1/\*, /api/docs)
- Semi-automatic semantic segmentation with the [Deep Extreme Cut](http://www.vision.ee.ethz.ch/~cvlsegmentation/dextr/) work

### Changed

- Propagation setup has been moved from settings to bottom player panel
- Additional events like "Debug Info" or "Fit Image" have been added for analitics
- Optional using LFS for git annotation storages (#314)

### Deprecated

- "Flip images" flag in the create task dialog will be removed.
  Rotation functionality in client part have been added instead.

### Fixed

- Django 2.1.5 (security fix, [CVE-2019-3498](https://nvd.nist.gov/vuln/detail/CVE-2019-3498))
- Several scenarious which cause code 400 after undo/redo/save have been fixed (#315)

## \[0.3.0] - 2018-12-29

### Added

- Ability to copy Object URL and Frame URL via object context menu and player context menu respectively.
- Ability to change opacity for selected shape with help "Selected Fill Opacity" slider.
- Ability to remove polyshapes points by double click.
- Ability to draw/change polyshapes (except for points) by slip method. Just press ENTER and moving a cursor.
- Ability to switch lock/hide properties via label UI element (in right menu) for all objects with same label.
- Shortcuts for outside/keyframe properties
- Support of Intel OpenVINO for accelerated model inference
- Tensorflow annotation now works without CUDA. It can use CPU only. OpenVINO and CUDA are supported optionally.
- Incremental saving of annotations.
- Tutorial for using polygons (screencast)
- Silk profiler to improve development process
- Admin panel can be used to edit labels and attributes for annotation tasks
- Analytics component to manage a data annotation team, monitor exceptions, collect client and server logs
- Changeable job and task statuses (annotation, validation, completed).
  A job status can be changed manually, a task status is computed automatically based on job statuses (#153)
- Backlink to a task from its job annotation view (#156)
- Buttons lock/hide for labels. They work for all objects with the same label on a current frame (#116)

### Changed

- Polyshape editing method has been improved. You can redraw part of shape instead of points cloning.
- Unified shortcut (Esc) for close any mode instead of different shortcuts (Alt+N, Alt+G, Alt+M etc.).
- Dump file contains information about data source (e.g. video name, archive name, ...)
- Update requests library due to [CVE-2018-18074](https://nvd.nist.gov/vuln/detail/CVE-2018-18074)
- Per task/job permissions to create/access/change/delete tasks and annotations
- Documentation was improved
- Timeout for creating tasks was increased (from 1h to 4h) (#136)
- Drawing has become more convenience. Now it is possible to draw outside an image.
  Shapes will be automatically truncated after drawing process (#202)

### Fixed

- Performance bottleneck has been fixed during you create new objects (draw, copy, merge etc).
- Label UI elements aren't updated after changelabel.
- Attribute annotation mode can use invalid shape position after resize or move shapes.
- Labels order is preserved now (#242)
- Uploading large XML files (#123)
- Django vulnerability (#121)
- Grammatical cleanup of README.md (#107)
- Dashboard loading has been accelerated (#156)
- Text drawing outside of a frame in some cases (#202)

## \[0.2.0] - 2018-09-28

### Added

- New annotation shapes: polygons, polylines, points
- Undo/redo feature
- Grid to estimate size of objects
- Context menu for shapes
- A converter to PASCAL VOC format
- A converter to MS COCO format
- A converter to mask format
- License header for most of all files
- .gitattribute to avoid problems with bash scripts inside a container
- CHANGELOG.md itself
- Drawing size of a bounding box during resize
- Color by instance, group, label
- Group objects
- Object propagation on next frames
- Full screen view

### Changed

- Documentation, screencasts, the primary screenshot
- Content-type for save_job request is application/json

### Fixed

- Player navigation if the browser's window is scrolled
- Filter doesn't support dash (-)
- Several memory leaks
- Inconsistent extensions between filenames in an annotation file and real filenames

## \[0.1.2] - 2018-08-07

### Added

- 7z archive support when creating a task
- .vscode/launch.json file for developing with VS code

### Fixed

- #14: docker-compose down command as written in the readme does not remove volumes
- #15: all checkboxes in temporary attributes are checked when reopening job after saving the job
- #18: extend CONTRIBUTING.md
- #19: using the same attribute for label twice -> stuck

### Changed

- More strict verification for labels with attributes

## \[0.1.1] - 2018-07-6

### Added

- Links on a screenshot, documentation, screencasts into README.md
- CONTRIBUTORS.md

### Fixed

- GitHub documentation

## \[0.1.0] - 2018-06-29

### Added

- Initial version

## Template

```
## \[Unreleased]
### Added
- TDB

### Changed
- TDB

### Deprecated
- TDB

### Removed
- TDB

### Fixed
- TDB

### Security
- TDB
```<|MERGE_RESOLUTION|>--- conflicted
+++ resolved
@@ -19,7 +19,8 @@
 - TDB
 
 ### Fixed
-- TDB
+- The problem with manifest file during task restoring from backup (<https://github.com/opencv/cvat/issues/5971>)
+- The problem with task mode in a task restored from backup (<https://github.com/opencv/cvat/issues/5668>)
 
 ### Security
 - TDB
@@ -42,16 +43,11 @@
 - Deletion of uploaded files, including annotations and backups,
   after they have been uploaded to the server using the TUS protocol  but before an RQ job has been initiated. (<https://github.com/opencv/cvat/pull/5909>)
 - Simultaneous creation of tasks or projects with identical names from backups by multiple users.(<https://github.com/opencv/cvat/pull/5909>)
-<<<<<<< HEAD
-- The problem with manifest file during task restoring from backup (<https://github.com/opencv/cvat/issues/5971>)
-- The problem with task mode in a task restored from backup (<https://github.com/opencv/cvat/issues/5668>)
+- \[Server API\] The `predefined` sorting method for task data uploads (<https://github.com/opencv/cvat/pull/5083>)
+- Allowed slashes in export filenames. (<https://github.com/opencv/cvat/pull/6265>)
 
 ### Security
 - TDB
-=======
-- \[Server API\] The `predefined` sorting method for task data uploads (<https://github.com/opencv/cvat/pull/5083>)
-- Allowed slashes in export filenames. (<https://github.com/opencv/cvat/pull/6265>)
->>>>>>> 5fa11c9e
 
 ## \[2.4.5] - 2023-06-02
 ### Added
