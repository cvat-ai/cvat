--- conflicted
+++ resolved
@@ -15,13 +15,10 @@
 - [Datumaro] CLI command for dataset equality comparison (<https://github.com/opencv/cvat/pull/1989>)
 - [Datumaro] Merging of datasets with different labels (<https://github.com/opencv/cvat/pull/2098>)
 - Add FBRS interactive segmentation serverless function (<https://github.com/openvinotoolkit/cvat/pull/2094>)
-<<<<<<< HEAD
 - Ability to change default behaviour of previous/next buttons of a player.
 It supports regular navigation, searching a frame according to annotations
 filters and searching the nearest frame without any annotations (<https://github.com/openvinotoolkit/cvat/pull/2221>)
-=======
 - MacOS users notes in CONTRIBUTING.md
->>>>>>> d4b0e11c
 
 ### Changed
 - UI models (like DEXTR) were redesigned to be more interactive (<https://github.com/opencv/cvat/pull/2054>)
