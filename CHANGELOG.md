# Changelog

All notable changes to this project will be documented in this file.

The format is based on [Keep a Changelog](https://keepachangelog.com/en/1.0.0/),
and this project adheres to [Semantic Versioning](https://semver.org/spec/v2.0.0.html).

## \[2.4.0] - Unreleased
### Added
- \[SDK\] An arg to wait for data processing in the task data uploading function
  (<https://github.com/opencv/cvat/pull/5502>)
- Filename pattern to simplify uploading cloud storage data for a task (<https://github.com/opencv/cvat/pull/5498>, <https://github.com/opencv/cvat/pull/5525>)
- \[SDK\] Configuration setting to change the dataset cache directory
  (<https://github.com/opencv/cvat/pull/5535>)
- \[SDK\] Class to represent a project as a PyTorch dataset
  (<https://github.com/opencv/cvat/pull/5523>)
- Grid view and multiple context images supported (<https://github.com/opencv/cvat/pull/5542>)
- Interpolation is now supported for 3D cuboids.
Tracks can be exported/imported to/from Datumaro and Sly Pointcloud formats (<https://github.com/opencv/cvat/pull/5629>)
- Support for custom file to job splits in tasks (server API & SDK only)
  (<https://github.com/opencv/cvat/pull/5536>)
- \[SDK\] A PyTorch adapter setting to disable cache updates
  (<https://github.com/opencv/cvat/pull/5549>)
- YOLO v7 serverless feature added using ONNX backend (<https://github.com/opencv/cvat/pull/5552>)
- Cypress test for social account authentication (<https://github.com/opencv/cvat/pull/5444>)
- Dummy github and google authentication servers (<https://github.com/opencv/cvat/pull/5444>)
- \[Server API\] Simple filters for object collection endpoints
  (<https://github.com/opencv/cvat/pull/5575>)
- Analytics based on Clickhouse, Vector and Grafana instead of the ELK stack (<https://github.com/opencv/cvat/pull/5646>)
- \[SDK\] High-level API for working with organizations
  (<https://github.com/opencv/cvat/pull/5718>)

### Changed
- The Docker Compose files now use the Compose Specification version
  of the format. This version is supported by Docker Compose 1.27.0+
  (<https://github.com/opencv/cvat/pull/5524>).
- \[SDK\] The `resource_type` args now have the default value of `local` in task creation functions.
  The corresponding arguments are keyword-only now.
  (<https://github.com/opencv/cvat/pull/5502>)
- \[Server API\] Added missing pagination or pagination parameters in
  `/jobs/{id}/commits`, `/organizations`
  (<https://github.com/opencv/cvat/pull/5557>)
- Windows Installation Instructions adjusted to work around <https://github.com/nuclio/nuclio/issues/1821>
- The contour detection function for semantic segmentation (<https://github.com/opencv/cvat/pull/4665>)
- Delete newline character when generating a webhook signature (<https://github.com/opencv/cvat/pull/5622>)
- DL models UI (<https://github.com/opencv/cvat/pull/5635>)
- \[Server API\], \[SDK\] Arbitrary-sized collections in endpoints:
  `/api/projects/{id}.tasks`, `/api/tasks/{id}.segments`, `/api/jobs/{id}.issues`,
  `/api/issues/{id}.comments`, `/api/projects | tasks | jobs/{id}.labels`
  (<https://github.com/opencv/cvat/pull/5662>)
- Hide analytics link from non-admin users (<https://github.com/opencv/cvat/pull/5789>)
- Hide notifications on login/logout/register (<https://github.com/opencv/cvat/pull/5788>)

### Deprecated
- TBD

### Removed
- \[Server API\] Endpoints with collections are removed in favor of their full variants
  `/project/{id}/tasks`, `/tasks/{id}/jobs`, `/jobs/{id}/issues`, `/issues/{id}/comments`.
  Corresponding fields are added or changed to provide a link to the child collection
  in `/projects/{id}`, `/tasks/{id}`, `/jobs/{id}`, `/issues/{id}`
  (<https://github.com/opencv/cvat/pull/5575>)
- Limit on the maximum number of manifest files that can be added for cloud storage (<https://github.com/opencv/cvat/pull/5660>)

### Fixed
- Helm: Empty password for Redis (<https://github.com/opencv/cvat/pull/5520>)
- Fixed HRNet serverless function runtime error on images with alpha channel (<https://github.com/opencv/cvat/pull/5570>)
- Preview & chunk cache settings are ignored (<https://github.com/opencv/cvat/pull/5569>)
- Export annotations to Azure container (<https://github.com/opencv/cvat/pull/5596>)
- Fix the type of the credentials parameter of make_client from the Python SDK
- Reduced number of noisy information on ortho views for 3D canvas (<https://github.com/opencv/cvat/pull/5608>)
- Clean up disk space after a project is removed (<https://github.com/opencv/cvat/pull/5632>, <https://github.com/opencv/cvat/pull/5752>)
- Submit button is locked while file is not selected when importing a dataset (<https://github.com/opencv/cvat/pull/5757>)
- \[Server API\] Various errors in the generated schema (<https://github.com/opencv/cvat/pull/5575>)
- Fixed freezing browser when request a job by NaN id (<https://github.com/opencv/cvat/pull/5763>)
- SiamMask and TransT serverless functions (<https://github.com/opencv/cvat/pull/5658>)
- Сreating a project or task with the same labels (<https://github.com/opencv/cvat/pull/5700>)
- \[Server API\] Ability to rename label to an existing name (<https://github.com/opencv/cvat/pull/5662>)
<<<<<<< HEAD
- Moving a task to a project leads to reset of attributes (<https://github.com/opencv/cvat/pull/5764>)
=======
- Missing CVAT_BASE_URL in docker-compose.yml (<https://github.com/opencv/cvat/pull/5792>)
>>>>>>> 985c9ee4

### Security
- Fixed vulnerability with social authentication (<https://github.com/opencv/cvat/pull/5521>)

## \[2.3.0] - 2022-12-22
### Added
- SDK section in docs (<https://github.com/opencv/cvat/pull/4928>)
- An option to enable or disable host certificate checking in CLI (<https://github.com/opencv/cvat/pull/4928>)
- REST API tests with skeletons (<https://github.com/opencv/cvat/pull/4987>)
- Host schema auto-detection in SDK (<https://github.com/opencv/cvat/pull/4910>)
- Server compatibility checks in SDK (<https://github.com/opencv/cvat/pull/4935>)
- Objects sorting option in the sidebar, by z order. Additional visualization when the sorting is applied
(<https://github.com/opencv/cvat/pull/5145>)
- Added YOLOv5 serverless function NVIDIA GPU support (<https://github.com/opencv/cvat/pull/4960>)
- Mask tools are supported now (brush, eraser, polygon-plus, polygon-minus, returning masks
from online detectors & interactors) (<https://github.com/opencv/cvat/pull/4543>)
- Added Webhooks (<https://github.com/opencv/cvat/pull/4863>)
- Authentication with social accounts google & github (<https://github.com/opencv/cvat/pull/5147>, <https://github.com/opencv/cvat/pull/5181>, <https://github.com/opencv/cvat/pull/5295>)
- REST API tests to export job datasets & annotations and validate their structure  (<https://github.com/opencv/cvat/pull/5160>)
- Propagation backward on UI (<https://github.com/opencv/cvat/pull/5355>)
- Keyboard shortcut to delete a frame (Alt + Del) (<https://github.com/opencv/cvat/pull/5369>)
- A PyTorch dataset adapter layer in the SDK
  (<https://github.com/opencv/cvat/pull/5417>)
- A way to debug the server deployed with Docker (<https://github.com/opencv/cvat/issues/5327>)

### Changed
- `api/docs`, `api/swagger`, `api/schema`, `server/about` endpoints now allow unauthorized access (<https://github.com/opencv/cvat/pull/4928>, <https://github.com/opencv/cvat/pull/4935>)
- 3D canvas now can be dragged in IDLE mode (<https://github.com/opencv/cvat/pull/5385>)
- Datumaro version is upgraded to 0.3 (dev) (<https://github.com/opencv/cvat/pull/4984>)
- Allowed trailing slashes in the SDK host address (<https://github.com/opencv/cvat/pull/5057>)
- Adjusted initial camera position, enabled 'Reset zoom' option for 3D canvas (<https://github.com/opencv/cvat/pull/5395>)
- Enabled authentication via email (<https://github.com/opencv/cvat/pull/5037>)
- Unify error handling with the cloud storage (<https://github.com/opencv/cvat/pull/5389>)
- In the SDK, functions taking paths as strings now also accept path-like objects
  (<https://github.com/opencv/cvat/pull/5435>)

### Removed
- The `--https` option of CLI (<https://github.com/opencv/cvat/pull/4910>)

### Fixed
- Significantly optimized access to DB for api/jobs, api/tasks, and api/projects.
- Removed a possibly duplicated encodeURI() calls in `server-proxy.ts` to prevent doubly encoding
non-ascii paths while adding files from "Connected file share" (issue #4428)
- Removed unnecessary volumes defined in docker-compose.serverless.yml
(<https://github.com/openvinotoolkit/cvat/pull/4659>)
- Added support for Image files that use the PIL.Image.mode 'I;16'
- Project import/export with skeletons (<https://github.com/opencv/cvat/pull/4867>,
  <https://github.com/opencv/cvat/pull/5004>)
- Shape color is not changed on canvas after changing a label (<https://github.com/opencv/cvat/pull/5045>)
- Unstable e2e restore tests (<https://github.com/opencv/cvat/pull/5010>)
- IOG and f-BRS serverless function (<https://github.com/opencv/cvat/pull/5039>)
- Invisible label item in label constructor when label color background is white,
 or close to it (<https://github.com/opencv/cvat/pull/5041>)
- Fixed cvat-core ESlint problems (<https://github.com/opencv/cvat/pull/5027>)
- Fixed task creation with non-local files via the SDK/CLI
  (<https://github.com/opencv/cvat/issues/4962>)
- HRNET serverless function (<https://github.com/opencv/cvat/pull/4944>)
- Invalid export of segmentation masks when the `background` label gets nonzero id (<https://github.com/opencv/cvat/pull/5056>)
- A trailing slash in hostname doesn't allow SDK to send some requests
  (<https://github.com/opencv/cvat/pull/5057>)
- Double modal export/backup a task/project (<https://github.com/opencv/cvat/pull/5075>)
- Fixed bug of computing Job's unsolved/resolved issues numbers (<https://github.com/opencv/cvat/pull/5101>)
- Dataset export for job (<https://github.com/opencv/cvat/pull/5052>)
- Angle is not propagated when use ``propagate`` feature (<https://github.com/opencv/cvat/pull/5139>)
- Could not fetch task in a corner case (<https://github.com/opencv/cvat/pull/5163>)
- Restoring CVAT in case of React-renderning fail (<https://github.com/opencv/cvat/pull/5134>)
- Deleted frames become restored if a user deletes frames from another job of the same task
(<https://github.com/opencv/cvat/pull/5138>)
- Wrong issue position when create a quick issue on a rotated shape (<https://github.com/opencv/cvat/pull/5162>)
- Extra rerenders of different pages with each click (<https://github.com/opencv/cvat/pull/5178>)
- Skeleton points exported out of order in the COCO Keypoints format
  (<https://github.com/opencv/cvat/issues/5048>)
- PASCAL VOC 1.1 can't import dataset (<https://github.com/opencv/cvat/pull/4647>)
- Changing an object causes current z layer to be set to the maximum (<https://github.com/opencv/cvat/pull/5145>)
- Job assignee can not resolve an issue (<https://github.com/opencv/cvat/pull/5167>)
- Create manifest with cvat/server docker container command (<https://github.com/opencv/cvat/pull/5172>)
- Cannot assign a resource to a user who has an organization (<https://github.com/opencv/cvat/pull/5218>)
- Logs and annotations are not saved when logout from a job page (<https://github.com/opencv/cvat/pull/5266>)
- Added "type" field for all the labels, allows to reduce number of controls on annotation view (<https://github.com/opencv/cvat/pull/5273>)
- Occluded not applied on canvas instantly for a skeleton elements (<https://github.com/opencv/cvat/pull/5259>)
- Oriented bounding boxes broken with COCO format ss(<https://github.com/opencv/cvat/pull/5219>)
- Can't dump annotations with objects type is track from several jobs (<https://github.com/opencv/cvat/pull/5250>)
- Fixed upload resumption in production environments
  (<https://github.com/opencv/cvat/issues/4839>)
- Fixed job exporting (<https://github.com/opencv/cvat/pull/5282>)
- Visibility and ignored information fail to be loaded (MOT dataset format) (<https://github.com/opencv/cvat/pull/5270>)
- Added force logout on CVAT app start if token is missing (<https://github.com/opencv/cvat/pull/5331>)
- Drawing issues on 3D canvas (<https://github.com/opencv/cvat/pull/5410>)
- Missed token with using social account authentication (<https://github.com/opencv/cvat/pull/5344>)
- Redundant writing of skeleton annotations (CVAT for images) (<https://github.com/opencv/cvat/pull/5387>)
- The same object on 3D scene or `null` selected each click (PERFORMANCE) (<https://github.com/opencv/cvat/pull/5411>)
- An exception when run export for an empty task (<https://github.com/opencv/cvat/pull/5396>)
- Fixed FBRS serverless function runtime error on images with alpha channel (<https://github.com/opencv/cvat/pull/5384>)
- Attaching manifest with custom name (<https://github.com/opencv/cvat/pull/5377>)
- Uploading non-zip annotation files (<https://github.com/opencv/cvat/pull/5386>)
- Loss of rotation in CVAT format (<https://github.com/opencv/cvat/pull/5407>)
- A permission problem with interactive model launches for workers in orgs (<https://github.com/opencv/cvat/issues/4996>)
- Fix chart not being upgradable (<https://github.com/opencv/cvat/pull/5371>)
- Broken helm chart - if using custom release name (<https://github.com/opencv/cvat/pull/5403>)
- Missing source tag in project annotations (<https://github.com/opencv/cvat/pull/5408>)
- Creating a task with a Git repository via the SDK
  (<https://github.com/opencv/cvat/issues/4365>)
- Queries via the low-level API using the `multipart/form-data` Content-Type with string fields
  (<https://github.com/opencv/cvat/pull/5479>)

### Security
- `Project.import_dataset` not waiting for completion correctly
  (<https://github.com/opencv/cvat/pull/5459>)


## \[2.2.0] - 2022-09-12
### Added
- Added ability to delete frames from a job based on (<https://github.com/openvinotoolkit/cvat/pull/4194>)
- Support of attributes returned by serverless functions based on (<https://github.com/openvinotoolkit/cvat/pull/4506>)
- Project/task backups uploading via chunk uploads
- Fixed UX bug when jobs pagination is reset after changing a job
- Progressbars in CLI for file uploading and downloading
- `utils/cli` changed to `cvat-cli` package
- Support custom file name for backup
- Possibility to display tags on frame
- Support source and target storages (server part)
- Tests for import/export annotation, dataset, backup from/to cloud storage
- Added Python SDK package (`cvat-sdk`) (<https://github.com/opencv/cvat/pull/4813>)
- Previews for jobs
- Documentation for LDAP authentication (<https://github.com/cvat-ai/cvat/pull/39>)
- OpenCV.js caching and autoload (<https://github.com/cvat-ai/cvat/pull/30>)
- Publishing dev version of CVAT docker images (<https://github.com/cvat-ai/cvat/pull/53>)
- Support of Human Pose Estimation, Facial Landmarks (and similar) use-cases, new shape type:
Skeleton (<https://github.com/cvat-ai/cvat/pull/1>), (<https://github.com/opencv/cvat/pull/4829>)
- Added helm chart support for serverless functions and analytics (<https://github.com/cvat-ai/cvat/pull/110>)
- Added confirmation when remove a track (<https://github.com/opencv/cvat/pull/4846>)
- [COCO Keypoints](https://cocodataset.org/#keypoints-2020) format support (<https://github.com/opencv/cvat/pull/4821>,
  <https://github.com/opencv/cvat/pull/4908>)
- Support for Oracle OCI Buckets (<https://github.com/opencv/cvat/pull/4876>)
- `cvat-sdk` and `cvat-cli` packages on PyPI (<https://github.com/opencv/cvat/pull/4903>)
- UI part for source and target storages (<https://github.com/opencv/cvat/pull/4842>)
- Backup import/export modals (<https://github.com/opencv/cvat/pull/4842>)
- Annotations import modal (<https://github.com/opencv/cvat/pull/4842>)

### Changed
- Bumped nuclio version to 1.8.14
- Simplified running REST API tests. Extended CI-nightly workflow
- REST API tests are partially moved to Python SDK (`users`, `projects`, `tasks`, `issues`)
- cvat-ui: Improve UI/UX on label, create task and create project forms (<https://github.com/cvat-ai/cvat/pull/7>)
- Removed link to OpenVINO documentation (<https://github.com/cvat-ai/cvat/pull/35>)
- Clarified meaning of chunking for videos

### Fixed
- Task creation progressbar bug
- Removed Python dependency ``open3d`` which brought different issues to the building process
- Analytics not accessible when https is enabled
- Dataset import in an organization
- Updated minimist npm package to v1.2.6
- Request Status Code 500 "StopIteration" when exporting dataset
- Generated OpenAPI schema for several endpoints
- Annotation window might have top offset if try to move a locked object
- Image search in cloud storage (<https://github.com/cvat-ai/cvat/pull/8>)
- Reset password functionality (<https://github.com/cvat-ai/cvat/pull/52>)
- Creating task with cloud storage data (<https://github.com/cvat-ai/cvat/pull/116>)
- Show empty tasks (<https://github.com/cvat-ai/cvat/pull/100>)
- Fixed project filtration (<https://github.com/opencv/cvat/pull/4878>)
- Maximum callstack exceed when create task with 100000+ files from cloud storage (<https://github.com/opencv/cvat/pull/4836>)
- Fixed invocation of serverless functions (<https://github.com/opencv/cvat/pull/4907>)
- Removing label attributes (<https://github.com/opencv/cvat/pull/4927>)
- Notification with a required manifest file (<https://github.com/opencv/cvat/pull/4921>)

## \[2.1.0] - 2022-04-08
### Added
- Task annotations importing via chunk uploads (<https://github.com/openvinotoolkit/cvat/pull/4327>)
- Advanced filtration and sorting for a list of tasks/projects/cloudstorages (<https://github.com/openvinotoolkit/cvat/pull/4403>)
- Project dataset importing via chunk uploads (<https://github.com/openvinotoolkit/cvat/pull/4485>)
- Support paginated list for job commits (<https://github.com/openvinotoolkit/cvat/pull/4482>)

### Changed
- Added missing geos dependency into Dockerfile (<https://github.com/openvinotoolkit/cvat/pull/4451>)
- Improved helm chart readme (<https://github.com/openvinotoolkit/cvat/pull/4366>)
- Added helm chart support for CVAT 2.X and made ingress compatible with Kubernetes >=1.22 (<https://github.com/openvinotoolkit/cvat/pull/4448>)

### Fixed
- Permission error occurred when accessing the JobCommits (<https://github.com/openvinotoolkit/cvat/pull/4435>)
- job assignee can remove or update any issue created by the task owner (<https://github.com/openvinotoolkit/cvat/pull/4436>)
- Bug: Incorrect point deletion with keyboard shortcut (<https://github.com/openvinotoolkit/cvat/pull/4420>)
- some AI Tools were not sending responses properly (<https://github.com/openvinotoolkit/cvat/issues/4432>)
- Unable to upload annotations (<https://github.com/openvinotoolkit/cvat/pull/4513>)
- Fix build dependencies for Siammask (<https://github.com/openvinotoolkit/cvat/pull/4486>)
- Bug: Exif orientation information handled incorrectly (<https://github.com/openvinotoolkit/cvat/pull/4529>)
- Fixed build of retinanet function image (<https://github.com/cvat-ai/cvat/pull/54>)
- Dataset import for Datumaro, KITTI and VGGFace2 formats (<https://github.com/opencv/cvat/pull/4544>)
- Bug: Import dataset of Imagenet format fail (<https://github.com/opencv/cvat/issues/4850>)

## \[2.0.0] - 2022-03-04
### Added
- Handle attributes coming from nuclio detectors (<https://github.com/openvinotoolkit/cvat/pull/3917>)
- Add additional environment variables for Nuclio configuration (<https://github.com/openvinotoolkit/cvat/pull/3894>)
- Add KITTI segmentation and detection format (<https://github.com/openvinotoolkit/cvat/pull/3757>)
- Add LFW format (<https://github.com/openvinotoolkit/cvat/pull/3770>)
- Add Cityscapes format (<https://github.com/openvinotoolkit/cvat/pull/3758>)
- Add Open Images V6 format (<https://github.com/openvinotoolkit/cvat/pull/3679>)
- Rotated bounding boxes (<https://github.com/openvinotoolkit/cvat/pull/3832>)
- Player option: Smooth image when zoom-in, enabled by default (<https://github.com/openvinotoolkit/cvat/pull/3933>)
- Google Cloud Storage support in UI (<https://github.com/openvinotoolkit/cvat/pull/3919>)
- Add project tasks pagination (<https://github.com/openvinotoolkit/cvat/pull/3910>)
- Add remove issue button (<https://github.com/openvinotoolkit/cvat/pull/3952>)
- Data sorting option (<https://github.com/openvinotoolkit/cvat/pull/3937>)
- Options to change font size & position of text labels on the canvas (<https://github.com/openvinotoolkit/cvat/pull/3972>)
- Add "tag" return type for automatic annotation in Nuclio (<https://github.com/openvinotoolkit/cvat/pull/3896>)
- Helm chart: Make user-data-permission-fix optional (<https://github.com/openvinotoolkit/cvat/pull/3994>)
- Advanced identity access management system, using open policy agent (<https://github.com/openvinotoolkit/cvat/pull/3788>)
- Organizations to create "shared space" for different groups of users (<https://github.com/openvinotoolkit/cvat/pull/3788>)
- Dataset importing to a project (<https://github.com/openvinotoolkit/cvat/pull/3790>)
- User is able to customize information that text labels show (<https://github.com/openvinotoolkit/cvat/pull/4029>)
- Support for uploading manifest with any name (<https://github.com/openvinotoolkit/cvat/pull/4041>)
- Added information about OpenVINO toolkit to login page (<https://github.com/openvinotoolkit/cvat/pull/4077>)
- Support for working with ellipses (<https://github.com/openvinotoolkit/cvat/pull/4062>)
- Add several flags to task creation CLI (<https://github.com/openvinotoolkit/cvat/pull/4119>)
- Add YOLOv5 serverless function for automatic annotation (<https://github.com/openvinotoolkit/cvat/pull/4178>)
- Add possibility to change git repository and git export format from already created task (<https://github.com/openvinotoolkit/cvat/pull/3886>)
- Basic page with jobs list, basic filtration to this list (<https://github.com/openvinotoolkit/cvat/pull/4258>)
- Added OpenCV.js TrackerMIL as tracking tool (<https://github.com/openvinotoolkit/cvat/pull/4200>)
- Ability to continue working from the latest frame where an annotator was before (<https://github.com/openvinotoolkit/cvat/pull/4297>)
- `GET /api/jobs/<id>/commits` was implemented (<https://github.com/openvinotoolkit/cvat/pull/4368>)
- Advanced filtration and sorting for a list of jobs (<https://github.com/openvinotoolkit/cvat/pull/4319>)

### Changed
- Users don't have access to a task object anymore if they are assigned only on some jobs of the task (<https://github.com/openvinotoolkit/cvat/pull/3788>)
- Different resources (tasks, projects) are not visible anymore for all CVAT instance users by default (<https://github.com/openvinotoolkit/cvat/pull/3788>)
- API versioning scheme: using accept header versioning instead of namespace versioning (<https://github.com/openvinotoolkit/cvat/pull/4239>)
- Replaced 'django_sendfile' with 'django_sendfile2' (<https://github.com/openvinotoolkit/cvat/pull/4267>)
- Use drf-spectacular instead of drf-yasg for swagger documentation (<https://github.com/openvinotoolkit/cvat/pull/4210>)
- Update development-environment manual to work under MacOS, supported Mac with Apple Silicon (<https://github.com/openvinotoolkit/cvat/pull/4414>)

### Deprecated
- Job field "status" is not used in UI anymore, but it has not been removed from the database yet (<https://github.com/openvinotoolkit/cvat/pull/3788>)

### Removed
- Review rating, reviewer field from the job instance (use assignee field together with stage field instead) (<https://github.com/openvinotoolkit/cvat/pull/3788>)
- Training django app (<https://github.com/openvinotoolkit/cvat/pull/4330>)
- v1 api version support (<https://github.com/openvinotoolkit/cvat/pull/4332>)

### Fixed
- Fixed Interaction handler keyboard handlers (<https://github.com/openvinotoolkit/cvat/pull/3881>)
- Points of invisible shapes are visible in autobordering (<https://github.com/openvinotoolkit/cvat/pull/3931>)
- Order of the label attributes in the object item details(<https://github.com/openvinotoolkit/cvat/pull/3945>)
- Order of labels in tasks and projects (<https://github.com/openvinotoolkit/cvat/pull/3987>)
- Fixed task creating with large files via webpage (<https://github.com/openvinotoolkit/cvat/pull/3692>)
- Added information to export CVAT_HOST when performing local installation for accessing over network (<https://github.com/openvinotoolkit/cvat/pull/4014>)
- Fixed possible color collisions in the generated colormap (<https://github.com/openvinotoolkit/cvat/pull/4007>)
- Original pdf file is deleted when using share (<https://github.com/openvinotoolkit/cvat/pull/3967>)
- Order in an annotation file(<https://github.com/openvinotoolkit/cvat/pull/4087>)
- Fixed task data upload progressbar (<https://github.com/openvinotoolkit/cvat/pull/4134>)
- Email in org invitations is case sensitive (<https://github.com/openvinotoolkit/cvat/pull/4153>)
- Caching for tasks and jobs can lead to an exception if its assignee user is removed (<https://github.com/openvinotoolkit/cvat/pull/4165>)
- Added intelligent function when paste labels to another task (<https://github.com/openvinotoolkit/cvat/pull/4161>)
- Uncaught TypeError: this.el.node.getScreenCTM() is null in Firefox (<https://github.com/openvinotoolkit/cvat/pull/4175>)
- Bug: canvas is busy when start playing, start resizing a shape and do not release the mouse cursor (<https://github.com/openvinotoolkit/cvat/pull/4151>)
- Bug: could not receive frame N. TypeError: Cannot read properties of undefined (reding "filename") (<https://github.com/openvinotoolkit/cvat/pull/4187>)
- Cannot choose a dataset format for a linked repository if a task type is annotation (<https://github.com/openvinotoolkit/cvat/pull/4203>)
- Fixed tus upload error over https (<https://github.com/openvinotoolkit/cvat/pull/4154>)
- Issues disappear when rescale a browser (<https://github.com/openvinotoolkit/cvat/pull/4189>)
- Auth token key is not returned when registering without email verification (<https://github.com/openvinotoolkit/cvat/pull/4092>)
- Error in create project from backup for standard 3D annotation (<https://github.com/openvinotoolkit/cvat/pull/4160>)
- Annotations search does not work correctly in some corner cases (when use complex properties with width, height) (<https://github.com/openvinotoolkit/cvat/pull/4198>)
- Kibana requests are not proxied due to django-revproxy incompatibility with Django >3.2.x (<https://github.com/openvinotoolkit/cvat/issues/4085>)
- Content type for getting frame with tasks/{id}/data/ endpoint (<https://github.com/openvinotoolkit/cvat/pull/4333>)
- Bug: Permission error occurred when accessing the comments of a specific issue (<https://github.com/openvinotoolkit/cvat/issues/4416>)


### Security
- Updated ELK to 6.8.23 which uses log4j 2.17.1 (<https://github.com/openvinotoolkit/cvat/pull/4206>)
- Added validation for URLs which used as remote data source (<https://github.com/openvinotoolkit/cvat/pull/4387>)

## \[1.7.0] - 2021-11-15

### Added

- cvat-ui: support cloud storages (<https://github.com/openvinotoolkit/cvat/pull/3372>)
- interactor: add HRNet interactive segmentation serverless function (<https://github.com/openvinotoolkit/cvat/pull/3740>)
- Added GPU implementation for SiamMask, reworked tracking approach (<https://github.com/openvinotoolkit/cvat/pull/3571>)
- Progress bar for manifest creating (<https://github.com/openvinotoolkit/cvat/pull/3712>)
- IAM: Open Policy Agent integration (<https://github.com/openvinotoolkit/cvat/pull/3788>)
- Add a tutorial on attaching cloud storage AWS-S3 (<https://github.com/openvinotoolkit/cvat/pull/3745>)
  and Azure Blob Container (<https://github.com/openvinotoolkit/cvat/pull/3778>)
- The feature to remove annotations in a specified range of frames (<https://github.com/openvinotoolkit/cvat/pull/3617>)
- Project backup/restore (<https://github.com/openvinotoolkit/cvat/pull/3852>)

### Changed

- UI tracking has been reworked (<https://github.com/openvinotoolkit/cvat/pull/3571>)
- Updated Django till 3.2.7 (automatic AppConfig discovery)
- Manifest generation: Reduce creating time (<https://github.com/openvinotoolkit/cvat/pull/3712>)
- Migration from NPM 6 to NPM 7 (<https://github.com/openvinotoolkit/cvat/pull/3773>)
- Update Datumaro dependency to 0.2.0 (<https://github.com/openvinotoolkit/cvat/pull/3813>)

### Fixed

- Fixed JSON transform issues in network requests (<https://github.com/openvinotoolkit/cvat/pull/3706>)
- Display a more user-friendly exception message (<https://github.com/openvinotoolkit/cvat/pull/3721>)
- Exception `DataCloneError: The object could not be cloned` (<https://github.com/openvinotoolkit/cvat/pull/3733>)
- Fixed extension comparison in task frames CLI (<https://github.com/openvinotoolkit/cvat/pull/3674>)
- Incorrect work when copy job list with "Copy" button (<https://github.com/openvinotoolkit/cvat/pull/3749>)
- Iterating over manifest (<https://github.com/openvinotoolkit/cvat/pull/3792>)
- Manifest removing (<https://github.com/openvinotoolkit/cvat/pull/3791>)
- Fixed project updated date (<https://github.com/openvinotoolkit/cvat/pull/3814>)
- Fixed dextr deployment (<https://github.com/openvinotoolkit/cvat/pull/3820>)
- Migration of `dataset_repo` application (<https://github.com/openvinotoolkit/cvat/pull/3827>)
- Helm settings for external psql database were unused by backend (<https://github.com/openvinotoolkit/cvat/pull/3779>)
- Updated WSL setup for development (<https://github.com/openvinotoolkit/cvat/pull/3828>)
- Helm chart config (<https://github.com/openvinotoolkit/cvat/pull/3784>)

### Security

- Fix security issues on the documentation website unsafe use of target blank
  and potential clickjacking on legacy browsers (<https://github.com/openvinotoolkit/cvat/pull/3789>)

## \[1.6.0] - 2021-09-17

### Added

- Added ability to import data from share with cli without copying the data (<https://github.com/openvinotoolkit/cvat/issues/2862>)
- Notification if the browser does not support necessary API
- Added ability to export project as a dataset (<https://github.com/openvinotoolkit/cvat/pull/3365>)
  and project with 3D tasks (<https://github.com/openvinotoolkit/cvat/pull/3502>)
- Additional inline tips in interactors with demo gifs (<https://github.com/openvinotoolkit/cvat/pull/3473>)
- Added intelligent scissors blocking feature (<https://github.com/openvinotoolkit/cvat/pull/3510>)
- Support cloud storage status (<https://github.com/openvinotoolkit/cvat/pull/3386>)
- Support cloud storage preview (<https://github.com/openvinotoolkit/cvat/pull/3386>)
- cvat-core: support cloud storages (<https://github.com/openvinotoolkit/cvat/pull/3313>)

### Changed

- Non-blocking UI when using interactors (<https://github.com/openvinotoolkit/cvat/pull/3473>)
- "Selected opacity" slider now defines opacity level for shapes being drawnSelected opacity (<https://github.com/openvinotoolkit/cvat/pull/3473>)
- Cloud storage creating and updating (<https://github.com/openvinotoolkit/cvat/pull/3386>)
- Way of working with cloud storage content (<https://github.com/openvinotoolkit/cvat/pull/3386>)

### Removed

- Support TEMP_KEY_SECRET_KEY_TOKEN_SET for AWS S3 cloud storage (<https://github.com/openvinotoolkit/cvat/pull/3386>)

### Fixed

- Fixed multiple tasks moving (<https://github.com/openvinotoolkit/cvat/pull/3517>)
- Fixed task creating CLI parameter (<https://github.com/openvinotoolkit/cvat/pull/3519>)
- Fixed import for MOTS format (<https://github.com/openvinotoolkit/cvat/pull/3612>)

## \[1.5.0] - 2021-08-02

### Added

- Support of context images for 2D image tasks (<https://github.com/openvinotoolkit/cvat/pull/3122>)
- Support of cloud storage without copying data into CVAT: server part (<https://github.com/openvinotoolkit/cvat/pull/2620>)
- Filter `is_active` for user list (<https://github.com/openvinotoolkit/cvat/pull/3235>)
- Ability to export/import tasks (<https://github.com/openvinotoolkit/cvat/pull/3056>)
- Add a tutorial for semi-automatic/automatic annotation (<https://github.com/openvinotoolkit/cvat/pull/3124>)
- Explicit "Done" button when drawing any polyshapes (<https://github.com/openvinotoolkit/cvat/pull/3417>)
- Histogram equalization with OpenCV javascript (<https://github.com/openvinotoolkit/cvat/pull/3447>)
- Client-side polyshapes approximation when using semi-automatic interactors & scissors (<https://github.com/openvinotoolkit/cvat/pull/3450>)
- Support of Google Cloud Storage for cloud storage (<https://github.com/openvinotoolkit/cvat/pull/3561>)

### Changed

- Updated manifest format, added meta with related images (<https://github.com/openvinotoolkit/cvat/pull/3122>)
- Update of COCO format documentation (<https://github.com/openvinotoolkit/cvat/pull/3197>)
- Updated Webpack Dev Server config to add proxy (<https://github.com/openvinotoolkit/cvat/pull/3368>)
- Update to Django 3.1.12 (<https://github.com/openvinotoolkit/cvat/pull/3378>)
- Updated visibility for removable points in AI tools (<https://github.com/openvinotoolkit/cvat/pull/3417>)
- Updated UI handling for IOG serverless function (<https://github.com/openvinotoolkit/cvat/pull/3417>)
- Changed Nginx proxy to Traefik in `docker-compose.yml` (<https://github.com/openvinotoolkit/cvat/pull/3409>)
- Simplify the process of deploying CVAT with HTTPS (<https://github.com/openvinotoolkit/cvat/pull/3409>)

### Fixed

- Project page requests took a long time and did many DB queries (<https://github.com/openvinotoolkit/cvat/pull/3223>)
- Fixed Python 3.6 support (<https://github.com/openvinotoolkit/cvat/pull/3258>)
- Incorrect attribute import in tracks (<https://github.com/openvinotoolkit/cvat/pull/3229>)
- Issue "is not a constructor" when create object, save, undo, save, redo save (<https://github.com/openvinotoolkit/cvat/pull/3292>)
- Fix CLI create an infinite loop if git repository responds with failure (<https://github.com/openvinotoolkit/cvat/pull/3267>)
- Bug with sidebar & fullscreen (<https://github.com/openvinotoolkit/cvat/pull/3289>)
- 504 Gateway Time-out on `data/meta` requests (<https://github.com/openvinotoolkit/cvat/pull/3269>)
- TypeError: Cannot read property 'clientX' of undefined when draw cuboids with hotkeys (<https://github.com/openvinotoolkit/cvat/pull/3308>)
- Duplication of the cuboids when redraw them (<https://github.com/openvinotoolkit/cvat/pull/3308>)
- Some code issues in Deep Extreme Cut handler code (<https://github.com/openvinotoolkit/cvat/pull/3325>)
- UI fails when inactive user is assigned to a task/job (<https://github.com/openvinotoolkit/cvat/pull/3343>)
- Calculate precise progress of decoding a video file (<https://github.com/openvinotoolkit/cvat/pull/3381>)
- Falsely successful `cvat_ui` image build in case of OOM error that leads to the default nginx welcome page
  (<https://github.com/openvinotoolkit/cvat/pull/3379>)
- Fixed issue when save filtered object in AAM (<https://github.com/openvinotoolkit/cvat/pull/3401>)
- Context image disappears after undo/redo (<https://github.com/openvinotoolkit/cvat/pull/3416>)
- Using combined data sources (directory and image) when create a task (<https://github.com/openvinotoolkit/cvat/pull/3424>)
- Creating task with labels in project (<https://github.com/openvinotoolkit/cvat/pull/3454>)
- Move task and autoannotation modals were invisible from project page (<https://github.com/openvinotoolkit/cvat/pull/3475>)

## \[1.4.0] - 2021-05-18

### Added

- Documentation on mask annotation (<https://github.com/openvinotoolkit/cvat/pull/3044>)
- Hotkeys to switch a label of existing object or to change default label (for objects created with N) (<https://github.com/openvinotoolkit/cvat/pull/3070>)
- A script to convert some kinds of DICOM files to regular images (<https://github.com/openvinotoolkit/cvat/pull/3095>)
- Helm chart prototype (<https://github.com/openvinotoolkit/cvat/pull/3102>)
- Initial implementation of moving tasks between projects (<https://github.com/openvinotoolkit/cvat/pull/3164>)

### Changed

- Place of migration logger initialization (<https://github.com/openvinotoolkit/cvat/pull/3170>)

### Removed

- Kubernetes templates from (<https://github.com/openvinotoolkit/cvat/pull/1962>) due to helm charts (<https://github.com/openvinotoolkit/cvat/pull/3171>)

### Fixed

- Export of instance masks with holes (<https://github.com/openvinotoolkit/cvat/pull/3044>)
- Changing a label on canvas does not work when 'Show object details' enabled (<https://github.com/openvinotoolkit/cvat/pull/3084>)
- Make sure frame unzip web worker correctly terminates after unzipping all images in a requested chunk (<https://github.com/openvinotoolkit/cvat/pull/3096>)
- Reset password link was unavailable before login (<https://github.com/openvinotoolkit/cvat/pull/3140>)
- Manifest: migration (<https://github.com/openvinotoolkit/cvat/pull/3146>)
- Fixed cropping polygon in some corner cases (<https://github.com/openvinotoolkit/cvat/pull/3184>)

## \[1.3.0] - 3/31/2021

### Added

- CLI: Add support for saving annotations in a git repository when creating a task.
- CVAT-3D: support lidar data on the server side (<https://github.com/openvinotoolkit/cvat/pull/2534>)
- GPU support for Mask-RCNN and improvement in its deployment time (<https://github.com/openvinotoolkit/cvat/pull/2714>)
- CVAT-3D: Load all frames corresponding to the job instance
  (<https://github.com/openvinotoolkit/cvat/pull/2645>)
- Intelligent scissors with OpenCV javascript (<https://github.com/openvinotoolkit/cvat/pull/2689>)
- CVAT-3D: Visualize 3D point cloud spaces in 3D View, Top View Side View and Front View (<https://github.com/openvinotoolkit/cvat/pull/2768>)
- [Inside Outside Guidance](https://github.com/shiyinzhang/Inside-Outside-Guidance) serverless
  function for interactive segmentation
- Pre-built [cvat_server](https://hub.docker.com/r/openvino/cvat_server) and
  [cvat_ui](https://hub.docker.com/r/openvino/cvat_ui) images were published on DockerHub (<https://github.com/openvinotoolkit/cvat/pull/2766>)
- Project task subsets (<https://github.com/openvinotoolkit/cvat/pull/2774>)
- Kubernetes templates and guide for their deployment (<https://github.com/openvinotoolkit/cvat/pull/1962>)
- [WiderFace](http://shuoyang1213.me/WIDERFACE/) format support (<https://github.com/openvinotoolkit/cvat/pull/2864>)
- [VGGFace2](https://github.com/ox-vgg/vgg_face2) format support (<https://github.com/openvinotoolkit/cvat/pull/2865>)
- [Backup/Restore guide](cvat/apps/documentation/backup_guide.md) (<https://github.com/openvinotoolkit/cvat/pull/2964>)
- Label deletion from tasks and projects (<https://github.com/openvinotoolkit/cvat/pull/2881>)
- CVAT-3D: Implemented initial cuboid placement in 3D View and select cuboid in Top, Side and Front views
  (<https://github.com/openvinotoolkit/cvat/pull/2891>)
- [Market-1501](https://www.aitribune.com/dataset/2018051063) format support (<https://github.com/openvinotoolkit/cvat/pull/2869>)
- Ability of upload manifest for dataset with images (<https://github.com/openvinotoolkit/cvat/pull/2763>)
- Annotations filters UI using react-awesome-query-builder (<https://github.com/openvinotoolkit/cvat/issues/1418>)
- Storing settings in local storage to keep them between browser sessions (<https://github.com/openvinotoolkit/cvat/pull/3017>)
- [ICDAR](https://rrc.cvc.uab.es/?ch=2) format support (<https://github.com/openvinotoolkit/cvat/pull/2866>)
- Added switcher to maintain polygon crop behavior (<https://github.com/openvinotoolkit/cvat/pull/3021>
- Filters and sorting options for job list, added tooltip for tasks filters (<https://github.com/openvinotoolkit/cvat/pull/3030>)

### Changed

- CLI - task list now returns a list of current tasks. (<https://github.com/openvinotoolkit/cvat/pull/2863>)
- Updated HTTPS install README section (cleanup and described more robust deploy)
- Logstash is improved for using with configurable elasticsearch outputs (<https://github.com/openvinotoolkit/cvat/pull/2531>)
- Bumped nuclio version to 1.5.16 (<https://github.com/openvinotoolkit/cvat/pull/2578>)
- All methods for interactive segmentation accept negative points as well
- Persistent queue added to logstash (<https://github.com/openvinotoolkit/cvat/pull/2744>)
- Improved maintenance of popups visibility (<https://github.com/openvinotoolkit/cvat/pull/2809>)
- Image visualizations settings on canvas for faster access (<https://github.com/openvinotoolkit/cvat/pull/2872>)
- Better scale management of left panel when screen is too small (<https://github.com/openvinotoolkit/cvat/pull/2880>)
- Improved error messages for annotation import (<https://github.com/openvinotoolkit/cvat/pull/2935>)
- Using manifest support instead video meta information and dummy chunks (<https://github.com/openvinotoolkit/cvat/pull/2763>)

### Fixed

- More robust execution of nuclio GPU functions by limiting the GPU memory consumption per worker (<https://github.com/openvinotoolkit/cvat/pull/2714>)
- Kibana startup initialization (<https://github.com/openvinotoolkit/cvat/pull/2659>)
- The cursor jumps to the end of the line when renaming a task (<https://github.com/openvinotoolkit/cvat/pull/2669>)
- SSLCertVerificationError when remote source is used (<https://github.com/openvinotoolkit/cvat/pull/2683>)
- Fixed filters select overflow (<https://github.com/openvinotoolkit/cvat/pull/2614>)
- Fixed tasks in project auto annotation (<https://github.com/openvinotoolkit/cvat/pull/2725>)
- Cuboids are missed in annotations statistics (<https://github.com/openvinotoolkit/cvat/pull/2704>)
- The list of files attached to the task is not displayed (<https://github.com/openvinotoolkit/cvat/pull/2706>)
- A couple of css-related issues (top bar disappear, wrong arrow position on collapse elements) (<https://github.com/openvinotoolkit/cvat/pull/2736>)
- Issue with point region doesn't work in Firefox (<https://github.com/openvinotoolkit/cvat/pull/2727>)
- Fixed cuboid perspective change (<https://github.com/openvinotoolkit/cvat/pull/2733>)
- Annotation page popups (ai tools, drawing) reset state after detecting, tracking, drawing (<https://github.com/openvinotoolkit/cvat/pull/2780>)
- Polygon editing using trailing point (<https://github.com/openvinotoolkit/cvat/pull/2808>)
- Updated the path to python for DL models inside automatic annotation documentation (<https://github.com/openvinotoolkit/cvat/pull/2847>)
- Fixed of receiving function variable (<https://github.com/openvinotoolkit/cvat/pull/2860>)
- Shortcuts with CAPSLOCK enabled and with non-US languages activated (<https://github.com/openvinotoolkit/cvat/pull/2872>)
- Prevented creating several issues for the same object (<https://github.com/openvinotoolkit/cvat/pull/2868>)
- Fixed label editor name field validator (<https://github.com/openvinotoolkit/cvat/pull/2879>)
- An error about track shapes outside of the task frames during export (<https://github.com/openvinotoolkit/cvat/pull/2890>)
- Fixed project search field updating (<https://github.com/openvinotoolkit/cvat/pull/2901>)
- Fixed export error when invalid polygons are present in overlapping frames (<https://github.com/openvinotoolkit/cvat/pull/2852>)
- Fixed image quality option for tasks created from images (<https://github.com/openvinotoolkit/cvat/pull/2963>)
- Incorrect text on the warning when specifying an incorrect link to the issue tracker (<https://github.com/openvinotoolkit/cvat/pull/2971>)
- Updating label attributes when label contains number attributes (<https://github.com/openvinotoolkit/cvat/pull/2969>)
- Crop a polygon if its points are outside the bounds of the image (<https://github.com/openvinotoolkit/cvat/pull/3025>)

## \[1.2.0] - 2021-01-08

### Fixed

- Memory consumption for the task creation process (<https://github.com/openvinotoolkit/cvat/pull/2582>)
- Frame preloading (<https://github.com/openvinotoolkit/cvat/pull/2608>)
- Project cannot be removed from the project page (<https://github.com/openvinotoolkit/cvat/pull/2626>)

## \[1.2.0-beta] - 2020-12-15

### Added

- GPU support and improved documentation for auto annotation (<https://github.com/openvinotoolkit/cvat/pull/2546>)
- Manual review pipeline: issues/comments/workspace (<https://github.com/openvinotoolkit/cvat/pull/2357>)
- Basic projects implementation (<https://github.com/openvinotoolkit/cvat/pull/2255>)
- Documentation on how to mount cloud starage(AWS S3 bucket, Azure container, Google Drive) as FUSE (<https://github.com/openvinotoolkit/cvat/pull/2377>)
- Ability to work with share files without copying inside (<https://github.com/openvinotoolkit/cvat/pull/2377>)
- Tooltips in label selectors (<https://github.com/openvinotoolkit/cvat/pull/2509>)
- Page redirect after login using `next` query parameter (<https://github.com/openvinotoolkit/cvat/pull/2527>)
- [ImageNet](http://www.image-net.org) format support (<https://github.com/openvinotoolkit/cvat/pull/2376>)
- [CamVid](http://mi.eng.cam.ac.uk/research/projects/VideoRec/CamVid/) format support (<https://github.com/openvinotoolkit/cvat/pull/2559>)

### Changed

- PATCH requests from cvat-core submit only changed fields (<https://github.com/openvinotoolkit/cvat/pull/2445>)
- deploy.sh in serverless folder is separated into deploy_cpu.sh and deploy_gpu.sh (<https://github.com/openvinotoolkit/cvat/pull/2546>)
- Bumped nuclio version to 1.5.8
- Migrated to Antd 4.9 (<https://github.com/openvinotoolkit/cvat/pull/2536>)

### Fixed

- Fixed FastRCNN inference bug for images with 4 channels i.e. png (<https://github.com/openvinotoolkit/cvat/pull/2546>)
- Django templates for email and user guide (<https://github.com/openvinotoolkit/cvat/pull/2412>)
- Saving relative paths in dummy chunks instead of absolute (<https://github.com/openvinotoolkit/cvat/pull/2424>)
- Objects with a specific label cannot be displayed if at least one tag with the label exist (<https://github.com/openvinotoolkit/cvat/pull/2435>)
- Wrong attribute can be removed in labels editor (<https://github.com/openvinotoolkit/cvat/pull/2436>)
- UI fails with the error "Cannot read property 'label' of undefined" (<https://github.com/openvinotoolkit/cvat/pull/2442>)
- Exception: "Value must be a user instance" (<https://github.com/openvinotoolkit/cvat/pull/2441>)
- Reset zoom option doesn't work in tag annotation mode (<https://github.com/openvinotoolkit/cvat/pull/2443>)
- Canvas is busy error (<https://github.com/openvinotoolkit/cvat/pull/2437>)
- Projects view layout fix (<https://github.com/openvinotoolkit/cvat/pull/2503>)
- Fixed the tasks view (infinite loading) when it is impossible to get a preview of the task (<https://github.com/openvinotoolkit/cvat/pull/2504>)
- Empty frames navigation (<https://github.com/openvinotoolkit/cvat/pull/2505>)
- TypeError: Cannot read property 'toString' of undefined (<https://github.com/openvinotoolkit/cvat/pull/2517>)
- Extra shapes are drawn after Esc, or G pressed while drawing a region in grouping (<https://github.com/openvinotoolkit/cvat/pull/2507>)
- Reset state (reviews, issues) after logout or changing a job (<https://github.com/openvinotoolkit/cvat/pull/2525>)
- TypeError: Cannot read property 'id' of undefined when updating a task (<https://github.com/openvinotoolkit/cvat/pull/2544>)

## \[1.2.0-alpha] - 2020-11-09

### Added

- Ability to login into CVAT-UI with token from api/v1/auth/login (<https://github.com/openvinotoolkit/cvat/pull/2234>)
- Added layout grids toggling ('ctrl + alt + Enter')
- Added password reset functionality (<https://github.com/opencv/cvat/pull/2058>)
- Ability to work with data on the fly (<https://github.com/opencv/cvat/pull/2007>)
- Annotation in process outline color wheel (<https://github.com/opencv/cvat/pull/2084>)
- On the fly annotation using DL detectors (<https://github.com/opencv/cvat/pull/2102>)
- Displaying automatic annotation progress on a task view (<https://github.com/opencv/cvat/pull/2148>)
- Automatic tracking of bounding boxes using serverless functions (<https://github.com/opencv/cvat/pull/2136>)
- \[Datumaro] CLI command for dataset equality comparison (<https://github.com/opencv/cvat/pull/1989>)
- \[Datumaro] Merging of datasets with different labels (<https://github.com/opencv/cvat/pull/2098>)
- Add FBRS interactive segmentation serverless function (<https://github.com/openvinotoolkit/cvat/pull/2094>)
- Ability to change default behaviour of previous/next buttons of a player.
  It supports regular navigation, searching a frame according to annotations
  filters and searching the nearest frame without any annotations (<https://github.com/openvinotoolkit/cvat/pull/2221>)
- MacOS users notes in CONTRIBUTING.md
- Ability to prepare meta information manually (<https://github.com/openvinotoolkit/cvat/pull/2217>)
- Ability to upload prepared meta information along with a video when creating a task (<https://github.com/openvinotoolkit/cvat/pull/2217>)
- Optional chaining plugin for cvat-canvas and cvat-ui (<https://github.com/openvinotoolkit/cvat/pull/2249>)
- MOTS png mask format support (<https://github.com/openvinotoolkit/cvat/pull/2198>)
- Ability to correct upload video with a rotation record in the metadata (<https://github.com/openvinotoolkit/cvat/pull/2218>)
- User search field for assignee fields (<https://github.com/openvinotoolkit/cvat/pull/2370>)
- Support of mxf videos (<https://github.com/openvinotoolkit/cvat/pull/2514>)

### Changed

- UI models (like DEXTR) were redesigned to be more interactive (<https://github.com/opencv/cvat/pull/2054>)
- Used Ubuntu:20.04 as a base image for CVAT Dockerfile (<https://github.com/opencv/cvat/pull/2101>)
- Right colors of label tags in label mapping when a user runs automatic detection (<https://github.com/openvinotoolkit/cvat/pull/2162>)
- Nuclio became an optional component of CVAT (<https://github.com/openvinotoolkit/cvat/pull/2192>)
- A key to remove a point from a polyshape (Ctrl => Alt) (<https://github.com/openvinotoolkit/cvat/pull/2204>)
- Updated `docker-compose` file version from `2.3` to `3.3`(<https://github.com/openvinotoolkit/cvat/pull/2235>)
- Added auto inference of url schema from host in CLI, if provided (<https://github.com/openvinotoolkit/cvat/pull/2240>)
- Track frames in skips between annotation is presented in MOT and MOTS formats are marked `outside` (<https://github.com/openvinotoolkit/cvat/pull/2198>)
- UI packages installation with `npm ci` instead of `npm install` (<https://github.com/openvinotoolkit/cvat/pull/2350>)

### Removed

- Removed Z-Order flag from task creation process

### Fixed

- Fixed multiple errors which arises when polygon is of length 5 or less (<https://github.com/opencv/cvat/pull/2100>)
- Fixed task creation from PDF (<https://github.com/opencv/cvat/pull/2141>)
- Fixed CVAT format import for frame stepped tasks (<https://github.com/openvinotoolkit/cvat/pull/2151>)
- Fixed the reading problem with large PDFs (<https://github.com/openvinotoolkit/cvat/pull/2154>)
- Fixed unnecessary pyhash dependency (<https://github.com/openvinotoolkit/cvat/pull/2170>)
- Fixed Data is not getting cleared, even after deleting the Task from Django Admin App(<https://github.com/openvinotoolkit/cvat/issues/1925>)
- Fixed blinking message: "Some tasks have not been showed because they do not have any data" (<https://github.com/openvinotoolkit/cvat/pull/2200>)
- Fixed case when a task with 0 jobs is shown as "Completed" in UI (<https://github.com/openvinotoolkit/cvat/pull/2200>)
- Fixed use case when UI throws exception: Cannot read property 'objectType' of undefined #2053 (<https://github.com/openvinotoolkit/cvat/pull/2203>)
- Fixed use case when logs could be saved twice or more times #2202 (<https://github.com/openvinotoolkit/cvat/pull/2203>)
- Fixed issues from #2112 (<https://github.com/openvinotoolkit/cvat/pull/2217>)
- Git application name (renamed to dataset_repo) (<https://github.com/openvinotoolkit/cvat/pull/2243>)
- A problem in exporting of tracks, where tracks could be truncated (<https://github.com/openvinotoolkit/cvat/issues/2129>)
- Fixed CVAT startup process if the user has `umask 077` in .bashrc file (<https://github.com/openvinotoolkit/cvat/pull/2293>)
- Exception: Cannot read property "each" of undefined after drawing a single point (<https://github.com/openvinotoolkit/cvat/pull/2307>)
- Cannot read property 'label' of undefined (Fixed?) (<https://github.com/openvinotoolkit/cvat/pull/2311>)
- Excluded track frames marked `outside` in `CVAT for Images` export (<https://github.com/openvinotoolkit/cvat/pull/2345>)
- 'List of tasks' Kibana visualization (<https://github.com/openvinotoolkit/cvat/pull/2361>)
- An error on exporting not `jpg` or `png` images in TF Detection API format (<https://github.com/openvinotoolkit/datumaro/issues/35>)

## \[1.1.0] - 2020-08-31

### Added

- Siammask tracker as DL serverless function (<https://github.com/opencv/cvat/pull/1988>)
- \[Datumaro] Added model info and source info commands (<https://github.com/opencv/cvat/pull/1973>)
- \[Datumaro] Dataset statistics (<https://github.com/opencv/cvat/pull/1668>)
- Ability to change label color in tasks and predefined labels (<https://github.com/opencv/cvat/pull/2014>)
- \[Datumaro] Multi-dataset merge (<https://github.com/opencv/cvat/pull/1695>)
- Ability to configure email verification for new users (<https://github.com/opencv/cvat/pull/1929>)
- Link to django admin page from UI (<https://github.com/opencv/cvat/pull/2068>)
- Notification message when users use wrong browser (<https://github.com/opencv/cvat/pull/2070>)

### Changed

- Shape coordinates are rounded to 2 digits in dumped annotations (<https://github.com/opencv/cvat/pull/1970>)
- COCO format does not produce polygon points for bbox annotations (<https://github.com/opencv/cvat/pull/1953>)

### Fixed

- Issue loading openvino models for semi-automatic and automatic annotation (<https://github.com/opencv/cvat/pull/1996>)
- Basic functions of CVAT works without activated nuclio dashboard
- Fixed a case in which exported masks could have wrong color order (<https://github.com/opencv/cvat/issues/2032>)
- Fixed error with creating task with labels with the same name (<https://github.com/opencv/cvat/pull/2031>)
- Django RQ dashboard view (<https://github.com/opencv/cvat/pull/2069>)
- Object's details menu settings (<https://github.com/opencv/cvat/pull/2084>)

## \[1.1.0-beta] - 2020-08-03

### Added

- DL models as serverless functions (<https://github.com/opencv/cvat/pull/1767>)
- Source type support for tags, shapes and tracks (<https://github.com/opencv/cvat/pull/1192>)
- Source type support for CVAT Dumper/Loader (<https://github.com/opencv/cvat/pull/1192>)
- Intelligent polygon editing (<https://github.com/opencv/cvat/pull/1921>)
- Support creating multiple jobs for each task through python cli (<https://github.com/opencv/cvat/pull/1950>)
- python cli over https (<https://github.com/opencv/cvat/pull/1942>)
- Error message when plugins weren't able to initialize instead of infinite loading (<https://github.com/opencv/cvat/pull/1966>)
- Ability to change user password (<https://github.com/opencv/cvat/pull/1954>)

### Changed

- Smaller object details (<https://github.com/opencv/cvat/pull/1877>)
- `COCO` format does not convert bboxes to polygons on export (<https://github.com/opencv/cvat/pull/1953>)
- It is impossible to submit a DL model in OpenVINO format using UI.
  Now you can deploy new models on the server using serverless functions
  (<https://github.com/opencv/cvat/pull/1767>)
- Files and folders under share path are now alphabetically sorted

### Removed

- Removed OpenVINO and CUDA components because they are not necessary anymore (<https://github.com/opencv/cvat/pull/1767>)
- Removed the old UI code (<https://github.com/opencv/cvat/pull/1964>)

### Fixed

- Some objects aren't shown on canvas sometimes. For example after propagation on of objects is invisible (<https://github.com/opencv/cvat/pull/1834>)
- CVAT doesn't offer to restore state after an error (<https://github.com/opencv/cvat/pull/1874>)
- Cannot read property 'shapeType' of undefined because of zOrder related issues (<https://github.com/opencv/cvat/pull/1874>)
- Cannot read property 'pinned' of undefined because of zOrder related issues (<https://github.com/opencv/cvat/pull/1874>)
- Do not iterate over hidden objects in aam (which are invisible because of zOrder) (<https://github.com/opencv/cvat/pull/1874>)
- Cursor position is reset after changing a text field (<https://github.com/opencv/cvat/pull/1874>)
- Hidden points and cuboids can be selected to be grouped (<https://github.com/opencv/cvat/pull/1874>)
- `outside` annotations should not be in exported images (<https://github.com/opencv/cvat/issues/1620>)
- `CVAT for video format` import error with interpolation (<https://github.com/opencv/cvat/issues/1893>)
- `Image compression` definition mismatch (<https://github.com/opencv/cvat/issues/1900>)
- Points are duplicated during polygon interpolation sometimes (<https://github.com/opencv/cvat/pull/1892>)
- When redraw a shape with activated autobordering, previous points are visible (<https://github.com/opencv/cvat/pull/1892>)
- No mapping between side object element and context menu in some attributes (<https://github.com/opencv/cvat/pull/1923>)
- Interpolated shapes exported as `keyframe = True` (<https://github.com/opencv/cvat/pull/1937>)
- Stylelint filetype scans (<https://github.com/opencv/cvat/pull/1952>)
- Fixed toolip closing issue (<https://github.com/opencv/cvat/pull/1955>)
- Clearing frame cache when close a task (<https://github.com/opencv/cvat/pull/1966>)
- Increase rate of throttling policy for unauthenticated users (<https://github.com/opencv/cvat/pull/1969>)

## \[1.1.0-alpha] - 2020-06-30

### Added

- Throttling policy for unauthenticated users (<https://github.com/opencv/cvat/pull/1531>)
- Added default label color table for mask export (<https://github.com/opencv/cvat/pull/1549>)
- Added environment variables for Redis and Postgres hosts for Kubernetes deployment support (<https://github.com/opencv/cvat/pull/1641>)
- Added visual identification for unavailable formats (<https://github.com/opencv/cvat/pull/1567>)
- Shortcut to change color of an activated shape in new UI (Enter) (<https://github.com/opencv/cvat/pull/1683>)
- Shortcut to switch split mode (<https://github.com/opencv/cvat/pull/1683>)
- Built-in search for labels when create an object or change a label (<https://github.com/opencv/cvat/pull/1683>)
- Better validation of labels and attributes in raw viewer (<https://github.com/opencv/cvat/pull/1727>)
- ClamAV antivirus integration (<https://github.com/opencv/cvat/pull/1712>)
- Added canvas background color selector (<https://github.com/opencv/cvat/pull/1705>)
- SCSS files linting with Stylelint tool (<https://github.com/opencv/cvat/pull/1766>)
- Supported import and export or single boxes in MOT format (<https://github.com/opencv/cvat/pull/1764>)
- \[Datumaro] Added `stats` command, which shows some dataset statistics
  like image mean and std (<https://github.com/opencv/cvat/pull/1734>)
- Add option to upload annotations upon task creation on CLI
- Polygon and polylines interpolation (<https://github.com/opencv/cvat/pull/1571>)
- Ability to redraw shape from scratch (Shift + N) for an activated shape (<https://github.com/opencv/cvat/pull/1571>)
- Highlights for the first point of a polygon/polyline and direction (<https://github.com/opencv/cvat/pull/1571>)
- Ability to change orientation for poylgons/polylines in context menu (<https://github.com/opencv/cvat/pull/1571>)
- Ability to set the first point for polygons in points context menu (<https://github.com/opencv/cvat/pull/1571>)
- Added new tag annotation workspace (<https://github.com/opencv/cvat/pull/1570>)
- Appearance block in attribute annotation mode (<https://github.com/opencv/cvat/pull/1820>)
- Keyframe navigations and some switchers in attribute annotation mode (<https://github.com/opencv/cvat/pull/1820>)
- \[Datumaro] Added `convert` command to convert datasets directly (<https://github.com/opencv/cvat/pull/1837>)
- \[Datumaro] Added an option to specify image extension when exporting datasets (<https://github.com/opencv/cvat/pull/1799>)
- \[Datumaro] Added image copying when exporting datasets, if possible (<https://github.com/opencv/cvat/pull/1799>)

### Changed

- Removed information about e-mail from the basic user information (<https://github.com/opencv/cvat/pull/1627>)
- Update https install manual. Makes it easier and more robust.
  Includes automatic renewing of lets encrypt certificates.
- Settings page move to the modal. (<https://github.com/opencv/cvat/pull/1705>)
- Implemented import and export of annotations with relative image paths (<https://github.com/opencv/cvat/pull/1463>)
- Using only single click to start editing or remove a point (<https://github.com/opencv/cvat/pull/1571>)
- Added support for attributes in VOC XML format (<https://github.com/opencv/cvat/pull/1792>)
- Added annotation attributes in COCO format (<https://github.com/opencv/cvat/pull/1782>)
- Colorized object items in the side panel (<https://github.com/opencv/cvat/pull/1753>)
- \[Datumaro] Annotation-less files are not generated anymore in COCO format, unless tasks explicitly requested (<https://github.com/opencv/cvat/pull/1799>)

### Fixed

- Problem with exported frame stepped image task (<https://github.com/opencv/cvat/issues/1613>)
- Fixed dataset filter item representation for imageless dataset items (<https://github.com/opencv/cvat/pull/1593>)
- Fixed interpreter crash when trying to import `tensorflow` with no AVX instructions available (<https://github.com/opencv/cvat/pull/1567>)
- Kibana wrong working time calculation with new annotation UI use (<https://github.com/opencv/cvat/pull/1654>)
- Wrong rexex for account name validation (<https://github.com/opencv/cvat/pull/1667>)
- Wrong description on register view for the username field (<https://github.com/opencv/cvat/pull/1667>)
- Wrong resolution for resizing a shape (<https://github.com/opencv/cvat/pull/1667>)
- React warning because of not unique keys in labels viewer (<https://github.com/opencv/cvat/pull/1727>)
- Fixed issue tracker (<https://github.com/opencv/cvat/pull/1705>)
- Fixed canvas fit after sidebar open/close event (<https://github.com/opencv/cvat/pull/1705>)
- A couple of exceptions in AAM related with early object activation (<https://github.com/opencv/cvat/pull/1755>)
- Propagation from the latest frame (<https://github.com/opencv/cvat/pull/1800>)
- Number attribute value validation (didn't work well with floats) (<https://github.com/opencv/cvat/pull/1800>)
- Logout doesn't work (<https://github.com/opencv/cvat/pull/1812>)
- Annotations aren't updated after reopening a task (<https://github.com/opencv/cvat/pull/1753>)
- Labels aren't updated after reopening a task (<https://github.com/opencv/cvat/pull/1753>)
- Canvas isn't fitted after collapsing side panel in attribute annotation mode (<https://github.com/opencv/cvat/pull/1753>)
- Error when interpolating polygons (<https://github.com/opencv/cvat/pull/1878>)

### Security

- SQL injection in Django `CVE-2020-9402` (<https://github.com/opencv/cvat/pull/1657>)

## \[1.0.0] - 2020-05-29

### Added

- cvat-ui: cookie policy drawer for login page (<https://github.com/opencv/cvat/pull/1511>)
- `datumaro_project` export format (<https://github.com/opencv/cvat/pull/1352>)
- Ability to configure user agreements for the user registration form (<https://github.com/opencv/cvat/pull/1464>)
- Cuboid interpolation and cuboid drawing from rectangles (<https://github.com/opencv/cvat/pull/1560>)
- Ability to configure custom pageViewHit, which can be useful for web analytics integration (<https://github.com/opencv/cvat/pull/1566>)
- Ability to configure access to the analytics page based on roles (<https://github.com/opencv/cvat/pull/1592>)

### Changed

- Downloaded file name in annotations export became more informative (<https://github.com/opencv/cvat/pull/1352>)
- Added auto trimming for trailing whitespaces style enforcement (<https://github.com/opencv/cvat/pull/1352>)
- REST API: updated `GET /task/<id>/annotations`: parameters are `format`, `filename`
  (now optional), `action` (optional) (<https://github.com/opencv/cvat/pull/1352>)
- REST API: removed `dataset/formats`, changed format of `annotation/formats` (<https://github.com/opencv/cvat/pull/1352>)
- Exported annotations are stored for N hours instead of indefinitely (<https://github.com/opencv/cvat/pull/1352>)
- Formats: CVAT format now accepts ZIP and XML (<https://github.com/opencv/cvat/pull/1352>)
- Formats: COCO format now accepts ZIP and JSON (<https://github.com/opencv/cvat/pull/1352>)
- Formats: most of formats renamed, no extension in title (<https://github.com/opencv/cvat/pull/1352>)
- Formats: definitions are changed, are not stored in DB anymore (<https://github.com/opencv/cvat/pull/1352>)
- cvat-core: session.annotations.put() now returns ids of added objects (<https://github.com/opencv/cvat/pull/1493>)
- Images without annotations now also included in dataset/annotations export (<https://github.com/opencv/cvat/issues/525>)

### Removed

- `annotation` application is replaced with `dataset_manager` (<https://github.com/opencv/cvat/pull/1352>)
- `_DATUMARO_INIT_LOGLEVEL` env. variable is removed in favor of regular `--loglevel` cli parameter (<https://github.com/opencv/cvat/pull/1583>)

### Fixed

- Categories for empty projects with no sources are taken from own dataset (<https://github.com/opencv/cvat/pull/1352>)
- Added directory removal on error during `extract` command (<https://github.com/opencv/cvat/pull/1352>)
- Added debug error message on incorrect XPath (<https://github.com/opencv/cvat/pull/1352>)
- Exporting frame stepped task
  (<https://github.com/opencv/cvat/issues/1294>, <https://github.com/opencv/cvat/issues/1334>)
- Fixed broken command line interface for `cvat` export format in Datumaro (<https://github.com/opencv/cvat/issues/1494>)
- Updated Rest API document, Swagger document serving instruction issue (<https://github.com/opencv/cvat/issues/1495>)
- Fixed cuboid occluded view (<https://github.com/opencv/cvat/pull/1500>)
- Non-informative lock icon (<https://github.com/opencv/cvat/pull/1434>)
- Sidebar in AAM has no hide/show button (<https://github.com/opencv/cvat/pull/1420>)
- Task/Job buttons has no "Open in new tab" option (<https://github.com/opencv/cvat/pull/1419>)
- Delete point context menu option has no shortcut hint (<https://github.com/opencv/cvat/pull/1416>)
- Fixed issue with unnecessary tag activation in cvat-canvas (<https://github.com/opencv/cvat/issues/1540>)
- Fixed an issue with large number of instances in instance mask (<https://github.com/opencv/cvat/issues/1539>)
- Fixed full COCO dataset import error with conflicting labels in keypoints and detection (<https://github.com/opencv/cvat/pull/1548>)
- Fixed COCO keypoints skeleton parsing and saving (<https://github.com/opencv/cvat/issues/1539>)
- `tf.placeholder() is not compatible with eager execution` exception for auto_segmentation (<https://github.com/opencv/cvat/pull/1562>)
- Canvas cannot be moved with move functionality on left mouse key (<https://github.com/opencv/cvat/pull/1573>)
- Deep extreme cut request is sent when draw any shape with Make AI polygon option enabled (<https://github.com/opencv/cvat/pull/1573>)
- Fixed an error when exporting a task with cuboids to any format except CVAT (<https://github.com/opencv/cvat/pull/1577>)
- Synchronization with remote git repo (<https://github.com/opencv/cvat/pull/1582>)
- A problem with mask to polygons conversion when polygons are too small (<https://github.com/opencv/cvat/pull/1581>)
- Unable to upload video with uneven size (<https://github.com/opencv/cvat/pull/1594>)
- Fixed an issue with `z_order` having no effect on segmentations (<https://github.com/opencv/cvat/pull/1589>)

### Security

- Permission group whitelist check for analytics view (<https://github.com/opencv/cvat/pull/1608>)

## \[1.0.0-beta.2] - 2020-04-30

### Added

- Re-Identification algorithm to merging bounding boxes automatically to the new UI (<https://github.com/opencv/cvat/pull/1406>)
- Methods `import` and `export` to import/export raw annotations for Job and Task in `cvat-core` (<https://github.com/opencv/cvat/pull/1406>)
- Versioning of client packages (`cvat-core`, `cvat-canvas`, `cvat-ui`). Initial versions are set to 1.0.0 (<https://github.com/opencv/cvat/pull/1448>)
- Cuboids feature was migrated from old UI to new one. (<https://github.com/opencv/cvat/pull/1451>)

### Removed

- Annotation conversion utils, currently supported natively via Datumaro framework
  (<https://github.com/opencv/cvat/pull/1477>)

### Fixed

- Auto annotation, TF annotation and Auto segmentation apps (<https://github.com/opencv/cvat/pull/1409>)
- Import works with truncated images now: "OSError:broken data stream" on corrupt images
  (<https://github.com/opencv/cvat/pull/1430>)
- Hide functionality (H) doesn't work (<https://github.com/opencv/cvat/pull/1445>)
- The highlighted attribute doesn't correspond to the chosen attribute in AAM (<https://github.com/opencv/cvat/pull/1445>)
- Inconvinient image shaking while drawing a polygon (hold Alt key during drawing/editing/grouping to drag an image) (<https://github.com/opencv/cvat/pull/1445>)
- Filter property "shape" doesn't work and extra operator in description (<https://github.com/opencv/cvat/pull/1445>)
- Block of text information doesn't disappear after deactivating for locked shapes (<https://github.com/opencv/cvat/pull/1445>)
- Annotation uploading fails in annotation view (<https://github.com/opencv/cvat/pull/1445>)
- UI freezes after canceling pasting with escape (<https://github.com/opencv/cvat/pull/1445>)
- Duplicating keypoints in COCO export (<https://github.com/opencv/cvat/pull/1435>)
- CVAT new UI: add arrows on a mouse cursor (<https://github.com/opencv/cvat/pull/1391>)
- Delete point bug (in new UI) (<https://github.com/opencv/cvat/pull/1440>)
- Fix apache startup after PC restart (<https://github.com/opencv/cvat/pull/1467>)
- Open task button doesn't work (<https://github.com/opencv/cvat/pull/1474>)

## \[1.0.0-beta.1] - 2020-04-15

### Added

- Special behaviour for attribute value `__undefined__` (invisibility, no shortcuts to be set in AAM)
- Dialog window with some helpful information about using filters
- Ability to display a bitmap in the new UI
- Button to reset colors settings (brightness, saturation, contrast) in the new UI
- Option to display shape text always
- Dedicated message with clarifications when share is unmounted (<https://github.com/opencv/cvat/pull/1373>)
- Ability to create one tracked point (<https://github.com/opencv/cvat/pull/1383>)
- Ability to draw/edit polygons and polylines with automatic bordering feature
  (<https://github.com/opencv/cvat/pull/1394>)
- Tutorial: instructions for CVAT over HTTPS
- Deep extreme cut (semi-automatic segmentation) to the new UI (<https://github.com/opencv/cvat/pull/1398>)

### Changed

- Increase preview size of a task till 256, 256 on the server
- Public ssh-keys are displayed in a dedicated window instead of console when create a task with a repository
- React UI is the primary UI

### Fixed

- Cleaned up memory in Auto Annotation to enable long running tasks on videos
- New shape is added when press `esc` when drawing instead of cancellation
- Dextr segmentation doesn't work.
- `FileNotFoundError` during dump after moving format files
- CVAT doesn't append outside shapes when merge polyshapes in old UI
- Layout sometimes shows double scroll bars on create task, dashboard and settings pages
- UI fails after trying to change frame during resizing, dragging, editing
- Hidden points (or outsided) are visible after changing a frame
- Merge is allowed for points, but clicks on points conflict with frame dragging logic
- Removed objects are visible for search
- Add missed task_id and job_id fields into exception logs for the new UI (<https://github.com/opencv/cvat/pull/1372>)
- UI fails when annotations saving occurs during drag/resize/edit (<https://github.com/opencv/cvat/pull/1383>)
- Multiple savings when hold Ctrl+S (a lot of the same copies of events were sent with the same working time)
  (<https://github.com/opencv/cvat/pull/1383>)
- UI doesn't have any reaction when git repos synchronization failed (<https://github.com/opencv/cvat/pull/1383>)
- Bug when annotations cannot be saved after (delete - save - undo - save) (<https://github.com/opencv/cvat/pull/1383>)
- VOC format exports Upper case labels correctly in lower case (<https://github.com/opencv/cvat/pull/1379>)
- Fixed polygon exporting bug in COCO dataset (<https://github.com/opencv/cvat/issues/1387>)
- Task creation from remote files (<https://github.com/opencv/cvat/pull/1392>)
- Job cannot be opened in some cases when the previous job was failed during opening
  (<https://github.com/opencv/cvat/issues/1403>)
- Deactivated shape is still highlighted on the canvas (<https://github.com/opencv/cvat/issues/1403>)
- AttributeError: 'tuple' object has no attribute 'read' in ReID algorithm (<https://github.com/opencv/cvat/issues/1403>)
- Wrong semi-automatic segmentation near edges of an image (<https://github.com/opencv/cvat/issues/1403>)
- Git repos paths (<https://github.com/opencv/cvat/pull/1400>)
- Uploading annotations for tasks with multiple jobs (<https://github.com/opencv/cvat/pull/1396>)

## \[1.0.0-alpha] - 2020-03-31

### Added

- Data streaming using chunks (<https://github.com/opencv/cvat/pull/1007>)
- New UI: showing file names in UI (<https://github.com/opencv/cvat/pull/1311>)
- New UI: delete a point from context menu (<https://github.com/opencv/cvat/pull/1292>)

### Fixed

- Git app cannot clone a repository (<https://github.com/opencv/cvat/pull/1330>)
- New UI: preview position in task details (<https://github.com/opencv/cvat/pull/1312>)
- AWS deployment (<https://github.com/opencv/cvat/pull/1316>)

## \[0.6.1] - 2020-03-21

### Changed

- VOC task export now does not use official label map by default, but takes one
  from the source task to avoid primary-class and class part name
  clashing ([#1275](https://github.com/opencv/cvat/issues/1275))

### Fixed

- File names in LabelMe format export are no longer truncated ([#1259](https://github.com/opencv/cvat/issues/1259))
- `occluded` and `z_order` annotation attributes are now correctly passed to Datumaro ([#1271](https://github.com/opencv/cvat/pull/1271))
- Annotation-less tasks now can be exported as empty datasets in COCO ([#1277](https://github.com/opencv/cvat/issues/1277))
- Frame name matching for video annotations import -
  allowed `frame_XXXXXX[.ext]` format ([#1274](https://github.com/opencv/cvat/pull/1274))

### Security

- Bump acorn from 6.3.0 to 6.4.1 in /cvat-ui ([#1270](https://github.com/opencv/cvat/pull/1270))

## \[0.6.0] - 2020-03-15

### Added

- Server only support for projects. Extend REST API v1 (/api/v1/projects\*)
- Ability to get basic information about users without admin permissions ([#750](https://github.com/opencv/cvat/issues/750))
- Changed REST API: removed PUT and added DELETE methods for /api/v1/users/ID
- Mask-RCNN Auto Annotation Script in OpenVINO format
- Yolo Auto Annotation Script
- Auto segmentation using Mask_RCNN component (Keras+Tensorflow Mask R-CNN Segmentation)
- REST API to export an annotation task (images + annotations)
  [Datumaro](https://github.com/opencv/cvat/tree/develop/datumaro) -
  a framework to build, analyze, debug and visualize datasets
- Text Detection Auto Annotation Script in OpenVINO format for version 4
- Added in OpenVINO Semantic Segmentation for roads
- Ability to visualize labels when using Auto Annotation runner
- MOT CSV format support ([#830](https://github.com/opencv/cvat/pull/830))
- LabelMe format support ([#844](https://github.com/opencv/cvat/pull/844))
- Segmentation MASK format import (as polygons) ([#1163](https://github.com/opencv/cvat/pull/1163))
- Git repositories can be specified with IPv4 address ([#827](https://github.com/opencv/cvat/pull/827))

### Changed

- page_size parameter for all REST API methods
- React & Redux & Antd based dashboard
- Yolov3 interpretation script fix and changes to mapping.json
- YOLO format support ([#1151](https://github.com/opencv/cvat/pull/1151))
- Added support for OpenVINO 2020

### Fixed

- Exception in Git plugin [#826](https://github.com/opencv/cvat/issues/826)
- Label ids in TFrecord format now start from 1 [#866](https://github.com/opencv/cvat/issues/866)
- Mask problem in COCO JSON style [#718](https://github.com/opencv/cvat/issues/718)
- Datasets (or tasks) can be joined and split to subsets with Datumaro [#791](https://github.com/opencv/cvat/issues/791)
- Output labels for VOC format can be specified with Datumaro [#942](https://github.com/opencv/cvat/issues/942)
- Annotations can be filtered before dumping with Datumaro [#994](https://github.com/opencv/cvat/issues/994)

## \[0.5.2] - 2019-12-15

### Fixed

- Frozen version of scikit-image==0.15 in requirements.txt because next releases don't support Python 3.5

## \[0.5.1] - 2019-10-17

### Added

- Integration with Zenodo.org (DOI)

## \[0.5.0] - 2019-09-12

### Added

- A converter to YOLO format
- Installation guide
- Linear interpolation for a single point
- Video frame filter
- Running functional tests for REST API during a build
- Admins are no longer limited to a subset of python commands in the auto annotation application
- Remote data source (list of URLs to create an annotation task)
- Auto annotation using Faster R-CNN with Inception v2 (utils/open_model_zoo)
- Auto annotation using Pixel Link mobilenet v2 - text detection (utils/open_model_zoo)
- Ability to create a custom extractors for unsupported media types
- Added in PDF extractor
- Added in a command line model manager tester
- Ability to dump/load annotations in several formats from UI (CVAT, Pascal VOC, YOLO, MS COCO, png mask, TFRecord)
- Auth for REST API (api/v1/auth/): login, logout, register, ...
- Preview for the new CVAT UI (dashboard only) is available: <http://localhost:9080/>
- Added command line tool for performing common task operations (/utils/cli/)

### Changed

- Outside and keyframe buttons in the side panel for all interpolation shapes (they were only for boxes before)
- Improved error messages on the client side (#511)

### Removed

- "Flip images" has been removed. UI now contains rotation features.

### Fixed

- Incorrect width of shapes borders in some cases
- Annotation parser for tracks with a start frame less than the first segment frame
- Interpolation on the server near outside frames
- Dump for case when task name has a slash
- Auto annotation fail for multijob tasks
- Installation of CVAT with OpenVINO on the Windows platform
- Background color was always black in utils/mask/converter.py
- Exception in attribute annotation mode when a label are switched to a value without any attributes
- Handling of wrong labelamp json file in auto annotation (<https://github.com/opencv/cvat/issues/554>)
- No default attributes in dumped annotation (<https://github.com/opencv/cvat/issues/601>)
- Required field "Frame Filter" on admin page during a task modifying (#666)
- Dump annotation errors for a task with several segments (#610, #500)
- Invalid label parsing during a task creating (#628)
- Button "Open Task" in the annotation view
- Creating a video task with 0 overlap

### Security

- Upgraded Django, djangorestframework, and other packages

## \[0.4.2] - 2019-06-03

### Fixed

- Fixed interaction with the server share in the auto annotation plugin

## \[0.4.1] - 2019-05-14

### Fixed

- JavaScript syntax incompatibility with Google Chrome versions less than 72

## \[0.4.0] - 2019-05-04

### Added

- OpenVINO auto annotation: it is possible to upload a custom model and annotate images automatically.
- Ability to rotate images/video in the client part (Ctrl+R, Shift+Ctrl+R shortcuts) (#305)
- The ReID application for automatic bounding box merging has been added (#299)
- Keyboard shortcuts to switch next/previous default shape type (box, polygon etc) (Alt + <, Alt + >) (#316)
- Converter for VOC now supports interpolation tracks
- REST API (/api/v1/\*, /api/docs)
- Semi-automatic semantic segmentation with the [Deep Extreme Cut](http://www.vision.ee.ethz.ch/~cvlsegmentation/dextr/) work

### Changed

- Propagation setup has been moved from settings to bottom player panel
- Additional events like "Debug Info" or "Fit Image" have been added for analitics
- Optional using LFS for git annotation storages (#314)

### Deprecated

- "Flip images" flag in the create task dialog will be removed.
  Rotation functionality in client part have been added instead.

### Fixed

- Django 2.1.5 (security fix, [CVE-2019-3498](https://nvd.nist.gov/vuln/detail/CVE-2019-3498))
- Several scenarious which cause code 400 after undo/redo/save have been fixed (#315)

## \[0.3.0] - 2018-12-29

### Added

- Ability to copy Object URL and Frame URL via object context menu and player context menu respectively.
- Ability to change opacity for selected shape with help "Selected Fill Opacity" slider.
- Ability to remove polyshapes points by double click.
- Ability to draw/change polyshapes (except for points) by slip method. Just press ENTER and moving a cursor.
- Ability to switch lock/hide properties via label UI element (in right menu) for all objects with same label.
- Shortcuts for outside/keyframe properties
- Support of Intel OpenVINO for accelerated model inference
- Tensorflow annotation now works without CUDA. It can use CPU only. OpenVINO and CUDA are supported optionally.
- Incremental saving of annotations.
- Tutorial for using polygons (screencast)
- Silk profiler to improve development process
- Admin panel can be used to edit labels and attributes for annotation tasks
- Analytics component to manage a data annotation team, monitor exceptions, collect client and server logs
- Changeable job and task statuses (annotation, validation, completed).
  A job status can be changed manually, a task status is computed automatically based on job statuses (#153)
- Backlink to a task from its job annotation view (#156)
- Buttons lock/hide for labels. They work for all objects with the same label on a current frame (#116)

### Changed

- Polyshape editing method has been improved. You can redraw part of shape instead of points cloning.
- Unified shortcut (Esc) for close any mode instead of different shortcuts (Alt+N, Alt+G, Alt+M etc.).
- Dump file contains information about data source (e.g. video name, archive name, ...)
- Update requests library due to [CVE-2018-18074](https://nvd.nist.gov/vuln/detail/CVE-2018-18074)
- Per task/job permissions to create/access/change/delete tasks and annotations
- Documentation was improved
- Timeout for creating tasks was increased (from 1h to 4h) (#136)
- Drawing has become more convenience. Now it is possible to draw outside an image.
  Shapes will be automatically truncated after drawing process (#202)

### Fixed

- Performance bottleneck has been fixed during you create new objects (draw, copy, merge etc).
- Label UI elements aren't updated after changelabel.
- Attribute annotation mode can use invalid shape position after resize or move shapes.
- Labels order is preserved now (#242)
- Uploading large XML files (#123)
- Django vulnerability (#121)
- Grammatical cleanup of README.md (#107)
- Dashboard loading has been accelerated (#156)
- Text drawing outside of a frame in some cases (#202)

## \[0.2.0] - 2018-09-28

### Added

- New annotation shapes: polygons, polylines, points
- Undo/redo feature
- Grid to estimate size of objects
- Context menu for shapes
- A converter to PASCAL VOC format
- A converter to MS COCO format
- A converter to mask format
- License header for most of all files
- .gitattribute to avoid problems with bash scripts inside a container
- CHANGELOG.md itself
- Drawing size of a bounding box during resize
- Color by instance, group, label
- Group objects
- Object propagation on next frames
- Full screen view

### Changed

- Documentation, screencasts, the primary screenshot
- Content-type for save_job request is application/json

### Fixed

- Player navigation if the browser's window is scrolled
- Filter doesn't support dash (-)
- Several memory leaks
- Inconsistent extensions between filenames in an annotation file and real filenames

## \[0.1.2] - 2018-08-07

### Added

- 7z archive support when creating a task
- .vscode/launch.json file for developing with VS code

### Fixed

- #14: docker-compose down command as written in the readme does not remove volumes
- #15: all checkboxes in temporary attributes are checked when reopening job after saving the job
- #18: extend CONTRIBUTING.md
- #19: using the same attribute for label twice -> stuck

### Changed

- More strict verification for labels with attributes

## \[0.1.1] - 2018-07-6

### Added

- Links on a screenshot, documentation, screencasts into README.md
- CONTRIBUTORS.md

### Fixed

- GitHub documentation

## \[0.1.0] - 2018-06-29

### Added

- Initial version

## Template

```
## \[Unreleased]
### Added
- TDB

### Changed
- TDB

### Deprecated
- TDB

### Removed
- TDB

### Fixed
- TDB

### Security
- TDB
```<|MERGE_RESOLUTION|>--- conflicted
+++ resolved
@@ -76,11 +76,8 @@
 - SiamMask and TransT serverless functions (<https://github.com/opencv/cvat/pull/5658>)
 - Сreating a project or task with the same labels (<https://github.com/opencv/cvat/pull/5700>)
 - \[Server API\] Ability to rename label to an existing name (<https://github.com/opencv/cvat/pull/5662>)
-<<<<<<< HEAD
 - Moving a task to a project leads to reset of attributes (<https://github.com/opencv/cvat/pull/5764>)
-=======
 - Missing CVAT_BASE_URL in docker-compose.yml (<https://github.com/opencv/cvat/pull/5792>)
->>>>>>> 985c9ee4
 
 ### Security
 - Fixed vulnerability with social authentication (<https://github.com/opencv/cvat/pull/5521>)
