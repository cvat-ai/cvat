# Changelog

All notable changes to this project will be documented in this file.

The format is based on [Keep a Changelog](https://keepachangelog.com/en/1.0.0/),
and this project adheres to [Semantic Versioning](https://semver.org/spec/v2.0.0.html).

## \[Unreleased]
### Added

<<<<<<< HEAD
- TDB

### Changed

- TDB
=======
- \[SDK\] A `DeferredTqdmProgressReporter` class, which doesn't have glitchy output
  like `TqdmProgressReporter` in certain circumstances
  (<https://github.com/opencv/cvat/pull/6556>)
- \[SDK, CLI\] A `cvat_sdk.auto_annotation` module that provides
  functionality for automatically annotating a task by running a
  user-provided function on the local machine, and a corresponding CLI command
  (`auto-annotate`)
  (<https://github.com/opencv/cvat/pull/6483>)

### Changed

- Increased default guide assets limitations (30 assets, up to 10Mb each)
  (<https://github.com/opencv/cvat/pull/6575>)
- \[SDK\] Custom `ProgressReporter` implementations should now override `start2` instead of `start`
  (<https://github.com/opencv/cvat/pull/6556>)

>>>>>>> c68cb077

### Deprecated

- TDB

### Removed

- TDB

### Fixed

<<<<<<< HEAD
- TDB
=======
- Accidentally using prebuilt FFmpeg bundled in PyAV instead of the custom
  build.
>>>>>>> c68cb077

### Security

- TDB

## \[2.5.2\] - 2023-07-27

### Added

- We've added support for multi-line text attributes (<https://github.com/opencv/cvat/pull/6458>)
- You can now set a default attribute value for SELECT, RADIO types on UI
  (<https://github.com/opencv/cvat/pull/6474>)
- \[SDK\] `cvat_sdk.datasets`, is now available, providing a framework-agnostic alternative to `cvat_sdk.pytorch`
  (<https://github.com/opencv/cvat/pull/6428>)
- We've introduced analytics for Jobs, Tasks, and Project (<https://github.com/opencv/cvat/pull/6371>)

### Changed

- \[Helm\] In Helm, we've added a configurable default storage option to the chart (<https://github.com/opencv/cvat/pull/6137>)

### Removed

- \[Helm\] In Helm, we've eliminated the obligatory use of hardcoded traefik ingress (<https://github.com/opencv/cvat/pull/6137>)

### Fixed

- Fixed an issue with calculating the number of objects on the annotation view when frames are deleted
  (<https://github.com/opencv/cvat/pull/6493>)
- \[SDK\] In SDK, we've fixed the issue with creating attributes with blank default values
  (<https://github.com/opencv/cvat/pull/6454>)
- \[SDK\] We've corrected a problem in SDK where it was altering input data in models (<https://github.com/opencv/cvat/pull/6455>)
- Fixed exporting of hash for shapes and tags in a specific corner case (<https://github.com/opencv/cvat/pull/6517>)
- Resolved the issue where 3D jobs couldn't be opened in validation mode (<https://github.com/opencv/cvat/pull/6507>)
- Fixed SAM plugin (403 code for workers in organizations) (<https://github.com/opencv/cvat/pull/6514>)
- Fixed the issue where initial frame from query parameter was not opening specific frame in a job
  (<https://github.com/opencv/cvat/pull/6506>)
- Corrected the issue with the removal of the first keyframe (<https://github.com/opencv/cvat/pull/6494>)
- Fixed the display of project previews on small screens and updated stylelint & rules (<https://github.com/opencv/cvat/pull/6551>)
- Implemented server-side validation for attribute specifications
  (<https://github.com/opencv/cvat/pull/6447>)
- \[API\] Fixed API issue related to file downloading failures for filenames with special characters (<https://github.com/opencv/cvat/pull/6492>)
- \[Helm\] In Helm, we've resolved an issue with multiple caches
   in the same RWX volume, which was preventing db migration from starting (<https://github.com/opencv/cvat/pull/6137>)

## \[2.5.1\] - 2023-07-19

### Fixed

- Memory leak related to unclosed av container (<https://github.com/opencv/cvat/pull/6501>)

## \[2.5.0] - 2023-07-05

### Added

- Now CVAT supports project/task markdown description with additional assets
  (png, jpeg, gif, webp images and pdf files) (<https://github.com/opencv/cvat/pull/6191>)
- Ground Truth jobs and quality analytics for tasks (<https://github.com/opencv/cvat/pull/6039>)

### Fixed

- The problem with manifest file in tasks restored from backup (<https://github.com/opencv/cvat/issues/5971>)
- The problem with task mode in a task restored from backup (<https://github.com/opencv/cvat/issues/5668>)
- Visible 'To background' button in review mode (<https://github.com/opencv/cvat/pull/6363>)
- Added missed auto_add argument to Issue model (<https://github.com/opencv/cvat/pull/6364>)
- \[API\] Performance of several API endpoints (<https://github.com/opencv/cvat/pull/6340>)
- \[API\] Invalid schema for the owner field in several endpoints (<https://github.com/opencv/cvat/pull/6343>)
- Some internal errors occurring during lambda function invocations
  could be mistakenly reported as invalid requests
  (<https://github.com/opencv/cvat/pull/6394>)
- \[SDK\] Loading tasks that have been cached with the PyTorch adapter
  (<https://github.com/opencv/cvat/issues/6047>)
- The problem with importing annotations if dataset has extra dots in filenames
  (<https://github.com/opencv/cvat/pull/6350>)

### Security

- More comprehensive SSRF mitigations were implemented.
  Previously, on task creation it was prohibited to specify remote data URLs
  with hosts that resolved to IP addresses in the private ranges.
  Now, redirects to such URLs are also prohibited.
  In addition, this restriction is now also applied to webhook URLs.
  System administrators can allow or deny custom IP address ranges
  with the `SMOKESCREEN_OPTS` environment variable.
  (<https://github.com/opencv/cvat/pull/6362>).

## \[2.4.9] - 2023-06-22

### Fixed

- Error related to calling serverless functions on some image formats (<https://github.com/opencv/cvat/pull/6384>)

## \[2.4.8] - 2023-06-22

### Fixed

- Getting original chunks for items in specific cases (<https://github.com/opencv/cvat/pull/6355>)

## \[2.4.7] - 2023-06-16

### Added

- \[API\] API Now supports the creation and removal of Ground Truth jobs. (<https://github.com/opencv/cvat/pull/6204>)
- \[API\] We've introduced task quality estimation endpoints. (<https://github.com/opencv/cvat/pull/6204>)
- \[CLI\] An option to select the organization. (<https://github.com/opencv/cvat/pull/6317>)

### Fixed

- Issues with running serverless models for EXIF-rotated images. (<https://github.com/opencv/cvat/pull/6275/>)
- File uploading issues when using https configuration. (<https://github.com/opencv/cvat/pull/6308>)
- Dataset export error with `outside` property of tracks. (<https://github.com/opencv/cvat/issues/5971>)
- Broken logging in the TransT serverless function. (<https://github.com/opencv/cvat/pull/6290>)

## \[2.4.6] - 2023-06-09

### Added

- \[Server API\] An option to supply custom file ordering for task data uploads (<https://github.com/opencv/cvat/pull/5083>)
- New option `semi-auto` is available as annotations source (<https://github.com/opencv/cvat/pull/6263>)

### Changed

- Allowed to use dataset manifest for the `predefined` sorting method for task data (<https://github.com/opencv/cvat/pull/5083>)

### Changed

- Replaced Apache mod_wsgi with Uvicorn ASGI server for backend use(<https://github.com/opencv/cvat/pull/6195>)

### Fixed

- Incorrect location of temporary file during job annotation import.(<https://github.com/opencv/cvat/pull/5909>)
- Deletion of uploaded file along with annotations/backups when an RQ job
  has been initiated, but no subsequent status check requests have been made.(<https://github.com/opencv/cvat/pull/5909>)
- Deletion of uploaded files, including annotations and backups,
  after they have been uploaded to the server using the TUS protocol but before an RQ job has been initiated. (<https://github.com/opencv/cvat/pull/5909>)
- Simultaneous creation of tasks or projects with identical names from backups by multiple users.(<https://github.com/opencv/cvat/pull/5909>)
- \[API\] The `predefined` sorting method for task data uploads (<https://github.com/opencv/cvat/pull/5083>)
- Allowed slashes in export filenames. (<https://github.com/opencv/cvat/pull/6265>)

## \[2.4.5] - 2023-06-02

### Added

- Integrated support for sharepoint and cloud storage files, along with
  directories to be omitted during task creation (server) (<https://github.com/opencv/cvat/pull/6074>)
- Enabled task creation with directories from cloud storage or sharepoint (<https://github.com/opencv/cvat/pull/6074>)
- Enhanced task creation to support any data type supported by the server
  by default, from cloud storage without the necessity for the `use_cache` option (<https://github.com/opencv/cvat/pull/6074>)
- Added capability for task creation with data from cloud storage without the `use_cache` option (<https://github.com/opencv/cvat/pull/6074>)

### Changed

- User can now access resource links from any organization or sandbox, granted it's available to them (<https://github.com/opencv/cvat/pull/5892>)
- Cloud storage manifest files have been made optional (<https://github.com/opencv/cvat/pull/6074>)
- Updated Django to the 4.2.x version (<https://github.com/opencv/cvat/pull/6122>)
- Renamed certain Nuclio functions to adhere to a common naming convention. For instance,
  `onnx-yolov7` -> `onnx-wongkinyiu-yolov7`, `ultralytics-yolov5` -> `pth-ultralytics-yolov5`
  (<https://github.com/opencv/cvat/pull/6140>)

### Deprecated

- Deprecated the endpoint `/cloudstorages/{id}/content` (<https://github.com/opencv/cvat/pull/6074>)

### Fixed

- Fixed the issue of skeletons dumping on created tasks/projects (<https://github.com/opencv/cvat/pull/6157>)
- Resolved an issue related to saving annotations for skeleton tracks (<https://github.com/opencv/cvat/pull/6075>)

## \[2.4.4] - 2023-05-18

### Added

- Introduced a new configuration option for controlling the invocation of Nuclio functions.
  (<https://github.com/opencv/cvat/pull/6146>)

### Changed

- Relocated SAM masks decoder to frontend operation.
  (<https://github.com/opencv/cvat/pull/6019>)
- Switched `person-reidentification-retail-0300` and `faster_rcnn_inception_v2_coco` Nuclio functions with `person-reidentification-retail-0277` and `faster_rcnn_inception_resnet_v2_atrous_coco` respectively.
  (<https://github.com/opencv/cvat/pull/6129>)
- Upgraded OpenVINO-based Nuclio functions to utilize the OpenVINO 2022.3 runtime.
  (<https://github.com/opencv/cvat/pull/6129>)

### Fixed

- Resolved issues with tracking multiple objects (30 and more) using the TransT tracker.
  (<https://github.com/opencv/cvat/pull/6073>)
- Addressed azure.core.exceptions.ResourceExistsError: The specified blob already exists.
  (<https://github.com/opencv/cvat/pull/6082>)
- Corrected image scaling issues when transitioning between images of different resolutions.
  (<https://github.com/opencv/cvat/pull/6081>)
- Fixed inaccurate reporting of completed job counts.
  (<https://github.com/opencv/cvat/issues/6098>)
- Allowed OpenVINO-based Nuclio functions to be deployed to Kubernetes.
  (<https://github.com/opencv/cvat/pull/6129>)
- Improved skeleton size checks after drawing.
  (<https://github.com/opencv/cvat/pull/6156>)
- Fixed HRNet CPU serverless function.
  (<https://github.com/opencv/cvat/pull/6150>)
- Prevented sending of empty list of events.
  (<https://github.com/opencv/cvat/pull/6154>)

## \[2.4.3] - 2023-04-24

### Changed

- Docker images no longer include Ubuntu package sources or FFmpeg/OpenH264 sources
  (<https://github.com/opencv/cvat/pull/6040>)
- TUS chunk size changed from 100 MB to 2 MB
  (<https://github.com/opencv/cvat/pull/6058>)

## \[2.4.2] - 2023-04-14

### Added

- Support for Azure Blob Storage connection string authentication(<https://github.com/openvinotoolkit/cvat/pull/4649>)
- Segment Anything interactor for CPU/GPU (<https://github.com/opencv/cvat/pull/6008>)

### Changed

- The capability to transfer a task from one project to another project has been disabled (<https://github.com/opencv/cvat/pull/5901>)
- The bounding rectangle in the skeleton annotation is visible solely when the skeleton is active (<https://github.com/opencv/cvat/pull/5911>)
- Base backend image upgraded from ubuntu:20.04 to ubuntu:22.04 (<https://github.com/opencv/cvat/pull/6021>)

### Deprecated

- TDB

### Removed

- Cloud storage `unique_together` limitation (<https://github.com/opencv/cvat/pull/5855>)
- Support for redundant request media types in the API
  (<https://github.com/opencv/cvat/pull/5874>)
- Static URLs and direct SDK support for the tus chunk endpoints.
  Clients must use the `Location` header from the response to the `Upload-Length` request,
  as per the tus creation protocol
  (<https://github.com/opencv/cvat/pull/5961>)

### Fixed

- An invalid project/org handling in webhooks (<https://github.com/opencv/cvat/pull/5707>)
- Warning `key` is undefined on project page (<https://github.com/opencv/cvat/pull/5876>)
- An invalid mask detected when performing automatic annotation on a task (<https://github.com/opencv/cvat/pull/5883>)
- The 'Reset zoom' option now retains the user's preferences upon reloading CVAT (<https://github.com/opencv/cvat/pull/5908>)
- Cloud storage content listing when the manifest name contains special characters
  (<https://github.com/opencv/cvat/pull/5873>)
- Width and height in CVAT dataset format mask annotations (<https://github.com/opencv/cvat/pull/5905>)
- Empty list of export formats for a project without tasks (<https://github.com/opencv/cvat/pull/5899>)
- Downgraded NumPy used by HRNet because `np.int` is no longer available (<https://github.com/opencv/cvat/pull/5574>)
- Empty previews responsive to page resize (<https://github.com/opencv/cvat/pull/5925>)
- Nuclio function invocations when deployed via the Helm chart
  (<https://github.com/opencv/cvat/issues/5626>)
- Export of a job from a task with multiple jobs (<https://github.com/opencv/cvat/pull/5928>)
- Points missing when exporting tracked skeleton (<https://github.com/opencv/cvat/issues/5497>)
- Escaping in the `filter` parameter in generated URLs
  (<https://github.com/opencv/cvat/issues/5566>)
- Rotation property lost during saving a mutable attribute (<https://github.com/opencv/cvat/pull/5968>)
- Optimized /api/jobs request (<https://github.com/opencv/cvat/pull/5962>)
- Server micro version support check in SDK/CLI (<https://github.com/opencv/cvat/pull/5991>)
- \[SDK\] Compatibility with upcoming urllib 2.1.0
  (<https://github.com/opencv/cvat/pull/6002>)
- Fix TUS file uploading if multiple apache processes are used (<https://github.com/opencv/cvat/pull/6006>)
- The issue related to webhook events not being sent has been resolved (<https://github.com/opencv/cvat/pull/5916>)

### Security

- Updated Redis (in the Compose file) to 7.0.x, and redis-py to 4.5.4
  (<https://github.com/opencv/cvat/pull/6016>)

## \[2.4.1] - 2023-04-05

### Fixed

- Optimized annotation fetching up to 10 times (<https://github.com/opencv/cvat/pull/5974>)
- Incorrect calculation of working time in analytics (<https://github.com/opencv/cvat/pull/5973>)

## \[2.4.0] - 2023-03-16

### Added

- \[SDK\] An arg to wait for data processing in the task data uploading function
  (<https://github.com/opencv/cvat/pull/5502>)
- Filename pattern to simplify uploading cloud storage data for a task (<https://github.com/opencv/cvat/pull/5498>, <https://github.com/opencv/cvat/pull/5525>)
- \[SDK\] Configuration setting to change the dataset cache directory
  (<https://github.com/opencv/cvat/pull/5535>)
- \[SDK\] Class to represent a project as a PyTorch dataset
  (<https://github.com/opencv/cvat/pull/5523>)
- Grid view and multiple context images supported (<https://github.com/opencv/cvat/pull/5542>)
- Interpolation is now supported for 3D cuboids.
- Tracks can be exported/imported to/from Datumaro and Sly Pointcloud formats (<https://github.com/opencv/cvat/pull/5629>)
- Support for custom file to job splits in tasks (server API & SDK only)
  (<https://github.com/opencv/cvat/pull/5536>)
- \[SDK\] A PyTorch adapter setting to disable cache updates
  (<https://github.com/opencv/cvat/pull/5549>)
- YOLO v7 serverless feature added using ONNX backend (<https://github.com/opencv/cvat/pull/5552>)
- Cypress test for social account authentication (<https://github.com/opencv/cvat/pull/5444>)
- Dummy github and google authentication servers (<https://github.com/opencv/cvat/pull/5444>)
- \[Server API\] Simple filters for object collection endpoints
  (<https://github.com/opencv/cvat/pull/5575>)
- Analytics based on Clickhouse, Vector and Grafana instead of the ELK stack (<https://github.com/opencv/cvat/pull/5646>)
- \[SDK\] High-level API for working with organizations
  (<https://github.com/opencv/cvat/pull/5718>)
- Use correct service name in LDAP authentication documentation (<https://github.com/opencv/cvat/pull/5848>)

### Changed

- The Docker Compose files now use the Compose Specification version
  of the format. This version is supported by Docker Compose 1.27.0+
  (<https://github.com/opencv/cvat/pull/5524>).
- \[SDK\] The `resource_type` args now have the default value of `local` in task creation functions.
  The corresponding arguments are keyword-only now.
  (<https://github.com/opencv/cvat/pull/5502>)
- \[Server API\] Added missing pagination or pagination parameters in
  `/jobs/{id}/commits`, `/organizations`
  (<https://github.com/opencv/cvat/pull/5557>)
- Windows Installation Instructions adjusted to work around <https://github.com/nuclio/nuclio/issues/1821>
- The contour detection function for semantic segmentation (<https://github.com/opencv/cvat/pull/4665>)
- Delete newline character when generating a webhook signature (<https://github.com/opencv/cvat/pull/5622>)
- DL models UI (<https://github.com/opencv/cvat/pull/5635>)
- \[Server API\], \[SDK\] Arbitrary-sized collections in endpoints:
  `/api/projects/{id}.tasks`, `/api/tasks/{id}.segments`, `/api/jobs/{id}.issues`,
  `/api/issues/{id}.comments`, `/api/projects | tasks | jobs/{id}.labels`
  (<https://github.com/opencv/cvat/pull/5662>)
- Hide analytics link from non-admin users (<https://github.com/opencv/cvat/pull/5789>)
- Hide notifications on login/logout/register (<https://github.com/opencv/cvat/pull/5788>)
- CVAT and CVAT SDK now use a custom `User-Agent` header in HTTP requests
  (<https://github.com/opencv/cvat/issues/5598>)

### Deprecated

- TBD

### Removed

- \[Server API\] Endpoints with collections are removed in favor of their full variants
  `/project/{id}/tasks`, `/tasks/{id}/jobs`, `/jobs/{id}/issues`, `/issues/{id}/comments`.
  Corresponding fields are added or changed to provide a link to the child collection
  in `/projects/{id}`, `/tasks/{id}`, `/jobs/{id}`, `/issues/{id}`
  (<https://github.com/opencv/cvat/pull/5575>)
- Limit on the maximum number of manifest files that can be added for cloud storage (<https://github.com/opencv/cvat/pull/5660>)

### Fixed

- Helm: Empty password for Redis (<https://github.com/opencv/cvat/pull/5520>)
- Resolved HRNet serverless function runtime error on images with an alpha channel (<https://github.com/opencv/cvat/pull/5570>)
- Addressed ignored preview & chunk cache settings (<https://github.com/opencv/cvat/pull/5569>)
- Fixed exporting annotations to Azure container (<https://github.com/opencv/cvat/pull/5596>)
- Corrected the type of the credentials parameter of `make_client` in the Python SDK
- Reduced noisy information in ortho views for 3D canvas (<https://github.com/opencv/cvat/pull/5608>)
- Cleared disk space after project removal (<https://github.com/opencv/cvat/pull/5632>, <https://github.com/opencv/cvat/pull/5752>)
- Locked submit button when file is not selected during dataset import (<https://github.com/opencv/cvat/pull/5757>)
- \[Server API\]Various errors in the generated schema (<https://github.com/opencv/cvat/pull/5575>)
- Resolved browser freezing when requesting a job with NaN id (<https://github.com/opencv/cvat/pull/5763>)
- Fixed SiamMask and TransT serverless functions (<https://github.com/opencv/cvat/pull/5658>)
- Addressed creation of a project or task with the same labels (<https://github.com/opencv/cvat/pull/5700>)
- \[Server API\] Fixed ability to rename label to an existing name (<https://github.com/opencv/cvat/pull/5662>)
- Resolved issue of resetting attributes when moving a task to a project (<https://github.com/opencv/cvat/pull/5764>)
- Fixed error in dataset export when parsing skeleton sublabels containing spaces (<https://github.com/opencv/cvat/pull/5794>)
- Added missing `CVAT_BASE_URL` in docker-compose.yml (<https://github.com/opencv/cvat/pull/5792>)
- Create cloud storage button size and models pagination (<https://github.com/opencv/cvat/pull/5858>)

### Security

- Fixed vulnerability with social authentication (<https://github.com/opencv/cvat/pull/5521>)

## \[2.3.0] - 2022-12-22

### Added

- SDK section in documentation (<https://github.com/opencv/cvat/pull/4928>)
- Option to enable or disable host certificate checking in CLI (<https://github.com/opencv/cvat/pull/4928>)
- REST API tests with skeletons (<https://github.com/opencv/cvat/pull/4987>)
- Host schema auto-detection in SDK (<https://github.com/opencv/cvat/pull/4910>)
- Server compatibility checks in SDK (<https://github.com/opencv/cvat/pull/4935>)
- Objects sorting option in the sidebar, by z-order. Additional visualization when sorting is applied
  (<https://github.com/opencv/cvat/pull/5145>)
- Added YOLOv5 serverless function with NVIDIA GPU support (<https://github.com/opencv/cvat/pull/4960>)
- Mask tools now supported (brush, eraser, polygon-plus,
  polygon-minus, returning masks from online detectors & interactors)
  (<https://github.com/opencv/cvat/pull/4543>)
- Added Webhooks (<https://github.com/opencv/cvat/pull/4863>)
- Authentication with social accounts: Google & GitHub (<https://github.com/opencv/cvat/pull/5147>, <https://github.com/opencv/cvat/pull/5181>, <https://github.com/opencv/cvat/pull/5295>)
- REST API tests for exporting job datasets & annotations and validating their structure (<https://github.com/opencv/cvat/pull/5160>)
- Backward propagation on UI (<https://github.com/opencv/cvat/pull/5355>)
- Keyboard shortcut to delete a frame (Alt + Del) (<https://github.com/opencv/cvat/pull/5369>)
- PyTorch dataset adapter layer in the SDK
  (<https://github.com/opencv/cvat/pull/5417>)
- Method for debugging the server deployed with Docker (<https://github.com/opencv/cvat/issues/5327>)

### Changed

- `api/docs`, `api/swagger`, `api/schema`, `server/about` endpoints now allow unauthorized access (<https://github.com/opencv/cvat/pull/4928>, <https://github.com/opencv/cvat/pull/4935>)
- 3D canvas now can be dragged in IDLE mode (<https://github.com/opencv/cvat/pull/5385>)
- Datumaro version is upgraded to 0.3 (dev) (<https://github.com/opencv/cvat/pull/4984>)
- Allowed trailing slashes in the SDK host address (<https://github.com/opencv/cvat/pull/5057>)
- Adjusted initial camera position, enabled 'Reset zoom' option for 3D canvas (<https://github.com/opencv/cvat/pull/5395>)
- Enabled authentication via email (<https://github.com/opencv/cvat/pull/5037>)
- Unified error handling with the cloud storage (<https://github.com/opencv/cvat/pull/5389>)
- In the SDK, functions taking paths as strings now also accept path-like objects
  (<https://github.com/opencv/cvat/pull/5435>)

### Removed

- The `--https` option of CLI (<https://github.com/opencv/cvat/pull/4910>)

### Fixed

- Significantly optimized access to DB for api/jobs, api/tasks, and api/projects.
- Removed a possibly duplicated encodeURI() calls in `server-proxy.ts` to prevent doubly encoding
  non-ascii paths while adding files from "Connected file share" (issue #4428)
- Removed unnecessary volumes defined in docker-compose.serverless.yml
  (<https://github.com/openvinotoolkit/cvat/pull/4659>)
- Added support for Image files that use the PIL.Image.mode 'I;16'
- Project import/export with skeletons (<https://github.com/opencv/cvat/pull/4867>,
  <https://github.com/opencv/cvat/pull/5004>)
- Shape color is not changed on canvas after changing a label (<https://github.com/opencv/cvat/pull/5045>)
- Unstable e2e restore tests (<https://github.com/opencv/cvat/pull/5010>)
- IOG and f-BRS serverless function (<https://github.com/opencv/cvat/pull/5039>)
- Invisible label item in label constructor when label color background is white,
  or close to it (<https://github.com/opencv/cvat/pull/5041>)
- Fixed cvat-core ESlint problems (<https://github.com/opencv/cvat/pull/5027>)
- Fixed task creation with non-local files via the SDK/CLI
  (<https://github.com/opencv/cvat/issues/4962>)
- HRNET serverless function (<https://github.com/opencv/cvat/pull/4944>)
- Invalid export of segmentation masks when the `background` label gets nonzero id (<https://github.com/opencv/cvat/pull/5056>)
- A trailing slash in hostname doesn't allow SDK to send some requests
  (<https://github.com/opencv/cvat/pull/5057>)
- Double modal export/backup a task/project (<https://github.com/opencv/cvat/pull/5075>)
- Fixed bug of computing Job's unsolved/resolved issues numbers (<https://github.com/opencv/cvat/pull/5101>)
- Dataset export for job (<https://github.com/opencv/cvat/pull/5052>)
- Angle is not propagated when use `propagate` feature (<https://github.com/opencv/cvat/pull/5139>)
- Could not fetch task in a corner case (<https://github.com/opencv/cvat/pull/5163>)
- Restoring CVAT in case of React-renderning fail (<https://github.com/opencv/cvat/pull/5134>)
- Deleted frames become restored if a user deletes frames from another job of the same task
  (<https://github.com/opencv/cvat/pull/5138>)
- Wrong issue position when create a quick issue on a rotated shape (<https://github.com/opencv/cvat/pull/5162>)
- Extra rerenders of different pages with each click (<https://github.com/opencv/cvat/pull/5178>)
- Skeleton points exported out of order in the COCO Keypoints format
  (<https://github.com/opencv/cvat/issues/5048>)
- PASCAL VOC 1.1 can't import dataset (<https://github.com/opencv/cvat/pull/4647>)
- Changing an object causes current z layer to be set to the maximum (<https://github.com/opencv/cvat/pull/5145>)
- Job assignee can not resolve an issue (<https://github.com/opencv/cvat/pull/5167>)
- Create manifest with cvat/server docker container command (<https://github.com/opencv/cvat/pull/5172>)
- Cannot assign a resource to a user who has an organization (<https://github.com/opencv/cvat/pull/5218>)
- Logs and annotations are not saved when logout from a job page (<https://github.com/opencv/cvat/pull/5266>)
- Added "type" field for all the labels, allows to reduce number of controls on annotation view (<https://github.com/opencv/cvat/pull/5273>)
- Occluded not applied on canvas instantly for a skeleton elements (<https://github.com/opencv/cvat/pull/5259>)
- Oriented bounding boxes broken with COCO format ss(<https://github.com/opencv/cvat/pull/5219>)
- Can't dump annotations with objects type is track from several jobs (<https://github.com/opencv/cvat/pull/5250>)
- Fixed upload resumption in production environments
  (<https://github.com/opencv/cvat/issues/4839>)
- Fixed job exporting (<https://github.com/opencv/cvat/pull/5282>)
- Visibility and ignored information fail to be loaded (MOT dataset format) (<https://github.com/opencv/cvat/pull/5270>)
- Added force logout on CVAT app start if token is missing (<https://github.com/opencv/cvat/pull/5331>)
- Drawing issues on 3D canvas (<https://github.com/opencv/cvat/pull/5410>)
- Missed token with using social account authentication (<https://github.com/opencv/cvat/pull/5344>)
- Redundant writing of skeleton annotations (CVAT for images) (<https://github.com/opencv/cvat/pull/5387>)
- The same object on 3D scene or `null` selected each click (PERFORMANCE) (<https://github.com/opencv/cvat/pull/5411>)
- An exception when run export for an empty task (<https://github.com/opencv/cvat/pull/5396>)
- Fixed FBRS serverless function runtime error on images with alpha channel (<https://github.com/opencv/cvat/pull/5384>)
- Attaching manifest with custom name (<https://github.com/opencv/cvat/pull/5377>)
- Uploading non-zip annotation files (<https://github.com/opencv/cvat/pull/5386>)
- Loss of rotation in CVAT format (<https://github.com/opencv/cvat/pull/5407>)
- A permission problem with interactive model launches for workers in orgs (<https://github.com/opencv/cvat/issues/4996>)
- Fix chart not being upgradable (<https://github.com/opencv/cvat/pull/5371>)
- Broken helm chart - if using custom release name (<https://github.com/opencv/cvat/pull/5403>)
- Missing source tag in project annotations (<https://github.com/opencv/cvat/pull/5408>)
- Creating a task with a Git repository via the SDK
  (<https://github.com/opencv/cvat/issues/4365>)
- Queries via the low-level API using the `multipart/form-data` Content-Type with string fields
  (<https://github.com/opencv/cvat/pull/5479>)
- Skeletons cannot be added to a task or project (<https://github.com/opencv/cvat/pull/5813>)

### Security

- `Project.import_dataset` not waiting for completion correctly
  (<https://github.com/opencv/cvat/pull/5459>)

## \[2.2.0] - 2022-09-12

### Added

- Added ability to delete frames from a job based on (<https://github.com/openvinotoolkit/cvat/pull/4194>)
- Support of attributes returned by serverless functions based on (<https://github.com/openvinotoolkit/cvat/pull/4506>)
- Project/task backups uploading via chunk uploads
- Fixed UX bug when jobs pagination is reset after changing a job
- Progressbars in CLI for file uploading and downloading
- `utils/cli` changed to `cvat-cli` package
- Support custom file name for backup
- Possibility to display tags on frame
- Support source and target storages (server part)
- Tests for import/export annotation, dataset, backup from/to cloud storage
- Added Python SDK package (`cvat-sdk`) (<https://github.com/opencv/cvat/pull/4813>)
- Previews for jobs
- Documentation for LDAP authentication (<https://github.com/cvat-ai/cvat/pull/39>)
- OpenCV.js caching and autoload (<https://github.com/cvat-ai/cvat/pull/30>)
- Publishing dev version of CVAT docker images (<https://github.com/cvat-ai/cvat/pull/53>)
- Support of Human Pose Estimation, Facial Landmarks (and similar) use-cases, new shape type:
- Skeleton (<https://github.com/cvat-ai/cvat/pull/1>), (<https://github.com/opencv/cvat/pull/4829>)
- Added helm chart support for serverless functions and analytics (<https://github.com/cvat-ai/cvat/pull/110>)
- Added confirmation when remove a track (<https://github.com/opencv/cvat/pull/4846>)
- [COCO Keypoints](https://cocodataset.org/#keypoints-2020) format support (<https://github.com/opencv/cvat/pull/4821>,
  <https://github.com/opencv/cvat/pull/4908>)
- Support for Oracle OCI Buckets (<https://github.com/opencv/cvat/pull/4876>)
- `cvat-sdk` and `cvat-cli` packages on PyPI (<https://github.com/opencv/cvat/pull/4903>)
- UI part for source and target storages (<https://github.com/opencv/cvat/pull/4842>)
- Backup import/export modals (<https://github.com/opencv/cvat/pull/4842>)
- Annotations import modal (<https://github.com/opencv/cvat/pull/4842>)

### Changed

- Bumped nuclio version to 1.8.14
- Simplified running REST API tests. Extended CI-nightly workflow
- REST API tests are partially moved to Python SDK (`users`, `projects`, `tasks`, `issues`)
- cvat-ui: Improve UI/UX on label, create task and create project forms (<https://github.com/cvat-ai/cvat/pull/7>)
- Removed link to OpenVINO documentation (<https://github.com/cvat-ai/cvat/pull/35>)
- Clarified meaning of chunking for videos

### Fixed

- Task creation progressbar bug
- Removed Python dependency `open3d` which brought different issues to the building process
- Analytics not accessible when https is enabled
- Dataset import in an organization
- Updated minimist npm package to v1.2.6
- Request Status Code 500 "StopIteration" when exporting dataset
- Generated OpenAPI schema for several endpoints
- Annotation window might have top offset if try to move a locked object
- Image search in cloud storage (<https://github.com/cvat-ai/cvat/pull/8>)
- Reset password functionality (<https://github.com/cvat-ai/cvat/pull/52>)
- Creating task with cloud storage data (<https://github.com/cvat-ai/cvat/pull/116>)
- Show empty tasks (<https://github.com/cvat-ai/cvat/pull/100>)
- Fixed project filtration (<https://github.com/opencv/cvat/pull/4878>)
- Maximum callstack exceed when create task with 100000+ files from cloud storage (<https://github.com/opencv/cvat/pull/4836>)
- Fixed invocation of serverless functions (<https://github.com/opencv/cvat/pull/4907>)
- Removing label attributes (<https://github.com/opencv/cvat/pull/4927>)
- Notification with a required manifest file (<https://github.com/opencv/cvat/pull/4921>)

## \[2.1.0] - 2022-04-08

### Added

- Task annotations importing via chunk uploads (<https://github.com/openvinotoolkit/cvat/pull/4327>)
- Advanced filtration and sorting for a list of tasks/projects/cloudstorages (<https://github.com/openvinotoolkit/cvat/pull/4403>)
- Project dataset importing via chunk uploads (<https://github.com/openvinotoolkit/cvat/pull/4485>)
- Support paginated list for job commits (<https://github.com/openvinotoolkit/cvat/pull/4482>)

### Changed

- Added missing geos dependency into Dockerfile (<https://github.com/openvinotoolkit/cvat/pull/4451>)
- Improved helm chart readme (<https://github.com/openvinotoolkit/cvat/pull/4366>)
- Added helm chart support for CVAT 2.X and made ingress compatible with Kubernetes >=1.22 (<https://github.com/openvinotoolkit/cvat/pull/4448>)

### Fixed

- Permission error occurred when accessing the JobCommits (<https://github.com/openvinotoolkit/cvat/pull/4435>)
- job assignee can remove or update any issue created by the task owner (<https://github.com/openvinotoolkit/cvat/pull/4436>)
- Bug: Incorrect point deletion with keyboard shortcut (<https://github.com/openvinotoolkit/cvat/pull/4420>)
- some AI Tools were not sending responses properly (<https://github.com/openvinotoolkit/cvat/issues/4432>)
- Unable to upload annotations (<https://github.com/openvinotoolkit/cvat/pull/4513>)
- Fix build dependencies for Siammask (<https://github.com/openvinotoolkit/cvat/pull/4486>)
- Bug: Exif orientation information handled incorrectly (<https://github.com/openvinotoolkit/cvat/pull/4529>)
- Fixed build of retinanet function image (<https://github.com/cvat-ai/cvat/pull/54>)
- Dataset import for Datumaro, KITTI and VGGFace2 formats (<https://github.com/opencv/cvat/pull/4544>)
- Bug: Import dataset of Imagenet format fail (<https://github.com/opencv/cvat/issues/4850>)

## \[2.0.0] - 2022-03-04

### Added

- Handle attributes coming from nuclio detectors (<https://github.com/openvinotoolkit/cvat/pull/3917>)
- Add additional environment variables for Nuclio configuration (<https://github.com/openvinotoolkit/cvat/pull/3894>)
- Add KITTI segmentation and detection format (<https://github.com/openvinotoolkit/cvat/pull/3757>)
- Add LFW format (<https://github.com/openvinotoolkit/cvat/pull/3770>)
- Add Cityscapes format (<https://github.com/openvinotoolkit/cvat/pull/3758>)
- Add Open Images V6 format (<https://github.com/openvinotoolkit/cvat/pull/3679>)
- Rotated bounding boxes (<https://github.com/openvinotoolkit/cvat/pull/3832>)
- Player option: Smooth image when zoom-in, enabled by default (<https://github.com/openvinotoolkit/cvat/pull/3933>)
- Google Cloud Storage support in UI (<https://github.com/openvinotoolkit/cvat/pull/3919>)
- Add project tasks pagination (<https://github.com/openvinotoolkit/cvat/pull/3910>)
- Add remove issue button (<https://github.com/openvinotoolkit/cvat/pull/3952>)
- Data sorting option (<https://github.com/openvinotoolkit/cvat/pull/3937>)
- Options to change font size & position of text labels on the canvas (<https://github.com/openvinotoolkit/cvat/pull/3972>)
- Add "tag" return type for automatic annotation in Nuclio (<https://github.com/openvinotoolkit/cvat/pull/3896>)
- Helm chart: Make user-data-permission-fix optional (<https://github.com/openvinotoolkit/cvat/pull/3994>)
- Advanced identity access management system, using open policy agent (<https://github.com/openvinotoolkit/cvat/pull/3788>)
- Organizations to create "shared space" for different groups of users (<https://github.com/openvinotoolkit/cvat/pull/3788>)
- Dataset importing to a project (<https://github.com/openvinotoolkit/cvat/pull/3790>)
- User is able to customize information that text labels show (<https://github.com/openvinotoolkit/cvat/pull/4029>)
- Support for uploading manifest with any name (<https://github.com/openvinotoolkit/cvat/pull/4041>)
- Added information about OpenVINO toolkit to login page (<https://github.com/openvinotoolkit/cvat/pull/4077>)
- Support for working with ellipses (<https://github.com/openvinotoolkit/cvat/pull/4062>)
- Add several flags to task creation CLI (<https://github.com/openvinotoolkit/cvat/pull/4119>)
- Add YOLOv5 serverless function for automatic annotation (<https://github.com/openvinotoolkit/cvat/pull/4178>)
- Add possibility to change git repository and git export format from already created task (<https://github.com/openvinotoolkit/cvat/pull/3886>)
- Basic page with jobs list, basic filtration to this list (<https://github.com/openvinotoolkit/cvat/pull/4258>)
- Added OpenCV.js TrackerMIL as tracking tool (<https://github.com/openvinotoolkit/cvat/pull/4200>)
- Ability to continue working from the latest frame where an annotator was before (<https://github.com/openvinotoolkit/cvat/pull/4297>)
- `GET /api/jobs/<id>/commits` was implemented (<https://github.com/openvinotoolkit/cvat/pull/4368>)
- Advanced filtration and sorting for a list of jobs (<https://github.com/openvinotoolkit/cvat/pull/4319>)

### Changed

- Users don't have access to a task object anymore if they are assigned only on some jobs of the task (<https://github.com/openvinotoolkit/cvat/pull/3788>)
- Different resources (tasks, projects) are not visible anymore for all CVAT instance users by default (<https://github.com/openvinotoolkit/cvat/pull/3788>)
- API versioning scheme: using accept header versioning instead of namespace versioning (<https://github.com/openvinotoolkit/cvat/pull/4239>)
- Replaced 'django_sendfile' with 'django_sendfile2' (<https://github.com/openvinotoolkit/cvat/pull/4267>)
- Use drf-spectacular instead of drf-yasg for swagger documentation (<https://github.com/openvinotoolkit/cvat/pull/4210>)
- Update development-environment manual to work under MacOS, supported Mac with Apple Silicon (<https://github.com/openvinotoolkit/cvat/pull/4414>)

### Deprecated

- Job field "status" is not used in UI anymore, but it has not been removed from the database yet (<https://github.com/openvinotoolkit/cvat/pull/3788>)

### Removed

- Review rating, reviewer field from the job instance (use assignee field together with stage field instead) (<https://github.com/openvinotoolkit/cvat/pull/3788>)
- Training django app (<https://github.com/openvinotoolkit/cvat/pull/4330>)
- v1 api version support (<https://github.com/openvinotoolkit/cvat/pull/4332>)

### Fixed

- Fixed Interaction handler keyboard handlers (<https://github.com/openvinotoolkit/cvat/pull/3881>)
- Points of invisible shapes are visible in autobordering (<https://github.com/openvinotoolkit/cvat/pull/3931>)
- Order of the label attributes in the object item details(<https://github.com/openvinotoolkit/cvat/pull/3945>)
- Order of labels in tasks and projects (<https://github.com/openvinotoolkit/cvat/pull/3987>)
- Fixed task creating with large files via webpage (<https://github.com/openvinotoolkit/cvat/pull/3692>)
- Added information to export CVAT_HOST when performing local installation for accessing over network (<https://github.com/openvinotoolkit/cvat/pull/4014>)
- Fixed possible color collisions in the generated colormap (<https://github.com/openvinotoolkit/cvat/pull/4007>)
- Original pdf file is deleted when using share (<https://github.com/openvinotoolkit/cvat/pull/3967>)
- Order in an annotation file(<https://github.com/openvinotoolkit/cvat/pull/4087>)
- Fixed task data upload progressbar (<https://github.com/openvinotoolkit/cvat/pull/4134>)
- Email in org invitations is case sensitive (<https://github.com/openvinotoolkit/cvat/pull/4153>)
- Caching for tasks and jobs can lead to an exception if its assignee user is removed (<https://github.com/openvinotoolkit/cvat/pull/4165>)
- Added intelligent function when paste labels to another task (<https://github.com/openvinotoolkit/cvat/pull/4161>)
- Uncaught TypeError: this.el.node.getScreenCTM() is null in Firefox (<https://github.com/openvinotoolkit/cvat/pull/4175>)
- Bug: canvas is busy when start playing, start resizing a shape and do not release the mouse cursor (<https://github.com/openvinotoolkit/cvat/pull/4151>)
- Bug: could not receive frame N. TypeError: Cannot read properties of undefined (reding "filename") (<https://github.com/openvinotoolkit/cvat/pull/4187>)
- Cannot choose a dataset format for a linked repository if a task type is annotation (<https://github.com/openvinotoolkit/cvat/pull/4203>)
- Fixed tus upload error over https (<https://github.com/openvinotoolkit/cvat/pull/4154>)
- Issues disappear when rescale a browser (<https://github.com/openvinotoolkit/cvat/pull/4189>)
- Auth token key is not returned when registering without email verification (<https://github.com/openvinotoolkit/cvat/pull/4092>)
- Error in create project from backup for standard 3D annotation (<https://github.com/openvinotoolkit/cvat/pull/4160>)
- Annotations search does not work correctly in some corner cases (when use complex properties with width, height) (<https://github.com/openvinotoolkit/cvat/pull/4198>)
- Kibana requests are not proxied due to django-revproxy incompatibility with Django >3.2.x (<https://github.com/openvinotoolkit/cvat/issues/4085>)
- Content type for getting frame with tasks/{id}/data/ endpoint (<https://github.com/openvinotoolkit/cvat/pull/4333>)
- Bug: Permission error occurred when accessing the comments of a specific issue (<https://github.com/openvinotoolkit/cvat/issues/4416>)

### Security

- Updated ELK to 6.8.23 which uses log4j 2.17.1 (<https://github.com/openvinotoolkit/cvat/pull/4206>)
- Added validation for URLs which used as remote data source (<https://github.com/openvinotoolkit/cvat/pull/4387>)

## \[1.7.0] - 2021-11-15

### Added

- cvat-ui: support cloud storages (<https://github.com/openvinotoolkit/cvat/pull/3372>)
- interactor: add HRNet interactive segmentation serverless function (<https://github.com/openvinotoolkit/cvat/pull/3740>)
- Added GPU implementation for SiamMask, reworked tracking approach (<https://github.com/openvinotoolkit/cvat/pull/3571>)
- Progress bar for manifest creating (<https://github.com/openvinotoolkit/cvat/pull/3712>)
- IAM: Open Policy Agent integration (<https://github.com/openvinotoolkit/cvat/pull/3788>)
- Add a tutorial on attaching cloud storage AWS-S3 (<https://github.com/openvinotoolkit/cvat/pull/3745>)
  and Azure Blob Container (<https://github.com/openvinotoolkit/cvat/pull/3778>)
- The feature to remove annotations in a specified range of frames (<https://github.com/openvinotoolkit/cvat/pull/3617>)
- Project backup/restore (<https://github.com/openvinotoolkit/cvat/pull/3852>)

### Changed

- UI tracking has been reworked (<https://github.com/openvinotoolkit/cvat/pull/3571>)
- Updated Django till 3.2.7 (automatic AppConfig discovery)
- Manifest generation: Reduce creating time (<https://github.com/openvinotoolkit/cvat/pull/3712>)
- Migration from NPM 6 to NPM 7 (<https://github.com/openvinotoolkit/cvat/pull/3773>)
- Update Datumaro dependency to 0.2.0 (<https://github.com/openvinotoolkit/cvat/pull/3813>)

### Fixed

- Fixed JSON transform issues in network requests (<https://github.com/openvinotoolkit/cvat/pull/3706>)
- Display a more user-friendly exception message (<https://github.com/openvinotoolkit/cvat/pull/3721>)
- Exception `DataCloneError: The object could not be cloned` (<https://github.com/openvinotoolkit/cvat/pull/3733>)
- Fixed extension comparison in task frames CLI (<https://github.com/openvinotoolkit/cvat/pull/3674>)
- Incorrect work when copy job list with "Copy" button (<https://github.com/openvinotoolkit/cvat/pull/3749>)
- Iterating over manifest (<https://github.com/openvinotoolkit/cvat/pull/3792>)
- Manifest removing (<https://github.com/openvinotoolkit/cvat/pull/3791>)
- Fixed project updated date (<https://github.com/openvinotoolkit/cvat/pull/3814>)
- Fixed dextr deployment (<https://github.com/openvinotoolkit/cvat/pull/3820>)
- Migration of `dataset_repo` application (<https://github.com/openvinotoolkit/cvat/pull/3827>)
- Helm settings for external psql database were unused by backend (<https://github.com/openvinotoolkit/cvat/pull/3779>)
- Updated WSL setup for development (<https://github.com/openvinotoolkit/cvat/pull/3828>)
- Helm chart config (<https://github.com/openvinotoolkit/cvat/pull/3784>)

### Security

- Fix security issues on the documentation website unsafe use of target blank
  and potential clickjacking on legacy browsers (<https://github.com/openvinotoolkit/cvat/pull/3789>)

## \[1.6.0] - 2021-09-17

### Added

- Added ability to import data from share with cli without copying the data (<https://github.com/openvinotoolkit/cvat/issues/2862>)
- Notification if the browser does not support necessary API
- Added ability to export project as a dataset (<https://github.com/openvinotoolkit/cvat/pull/3365>)
  and project with 3D tasks (<https://github.com/openvinotoolkit/cvat/pull/3502>)
- Additional inline tips in interactors with demo gifs (<https://github.com/openvinotoolkit/cvat/pull/3473>)
- Added intelligent scissors blocking feature (<https://github.com/openvinotoolkit/cvat/pull/3510>)
- Support cloud storage status (<https://github.com/openvinotoolkit/cvat/pull/3386>)
- Support cloud storage preview (<https://github.com/openvinotoolkit/cvat/pull/3386>)
- cvat-core: support cloud storages (<https://github.com/openvinotoolkit/cvat/pull/3313>)

### Changed

- Non-blocking UI when using interactors (<https://github.com/openvinotoolkit/cvat/pull/3473>)
- "Selected opacity" slider now defines opacity level for shapes being drawnSelected opacity (<https://github.com/openvinotoolkit/cvat/pull/3473>)
- Cloud storage creating and updating (<https://github.com/openvinotoolkit/cvat/pull/3386>)
- Way of working with cloud storage content (<https://github.com/openvinotoolkit/cvat/pull/3386>)

### Removed

- Support TEMP_KEY_SECRET_KEY_TOKEN_SET for AWS S3 cloud storage (<https://github.com/openvinotoolkit/cvat/pull/3386>)

### Fixed

- Fixed multiple tasks moving (<https://github.com/openvinotoolkit/cvat/pull/3517>)
- Fixed task creating CLI parameter (<https://github.com/openvinotoolkit/cvat/pull/3519>)
- Fixed import for MOTS format (<https://github.com/openvinotoolkit/cvat/pull/3612>)

## \[1.5.0] - 2021-08-02

### Added

- Support of context images for 2D image tasks (<https://github.com/openvinotoolkit/cvat/pull/3122>)
- Support of cloud storage without copying data into CVAT: server part (<https://github.com/openvinotoolkit/cvat/pull/2620>)
- Filter `is_active` for user list (<https://github.com/openvinotoolkit/cvat/pull/3235>)
- Ability to export/import tasks (<https://github.com/openvinotoolkit/cvat/pull/3056>)
- Add a tutorial for semi-automatic/automatic annotation (<https://github.com/openvinotoolkit/cvat/pull/3124>)
- Explicit "Done" button when drawing any polyshapes (<https://github.com/openvinotoolkit/cvat/pull/3417>)
- Histogram equalization with OpenCV javascript (<https://github.com/openvinotoolkit/cvat/pull/3447>)
- Client-side polyshapes approximation when using semi-automatic interactors & scissors (<https://github.com/openvinotoolkit/cvat/pull/3450>)
- Support of Google Cloud Storage for cloud storage (<https://github.com/openvinotoolkit/cvat/pull/3561>)

### Changed

- Updated manifest format, added meta with related images (<https://github.com/openvinotoolkit/cvat/pull/3122>)
- Update of COCO format documentation (<https://github.com/openvinotoolkit/cvat/pull/3197>)
- Updated Webpack Dev Server config to add proxy (<https://github.com/openvinotoolkit/cvat/pull/3368>)
- Update to Django 3.1.12 (<https://github.com/openvinotoolkit/cvat/pull/3378>)
- Updated visibility for removable points in AI tools (<https://github.com/openvinotoolkit/cvat/pull/3417>)
- Updated UI handling for IOG serverless function (<https://github.com/openvinotoolkit/cvat/pull/3417>)
- Changed Nginx proxy to Traefik in `docker-compose.yml` (<https://github.com/openvinotoolkit/cvat/pull/3409>)
- Simplify the process of deploying CVAT with HTTPS (<https://github.com/openvinotoolkit/cvat/pull/3409>)

### Fixed

- Project page requests took a long time and did many DB queries (<https://github.com/openvinotoolkit/cvat/pull/3223>)
- Fixed Python 3.6 support (<https://github.com/openvinotoolkit/cvat/pull/3258>)
- Incorrect attribute import in tracks (<https://github.com/openvinotoolkit/cvat/pull/3229>)
- Issue "is not a constructor" when create object, save, undo, save, redo save (<https://github.com/openvinotoolkit/cvat/pull/3292>)
- Fix CLI create an infinite loop if git repository responds with failure (<https://github.com/openvinotoolkit/cvat/pull/3267>)
- Bug with sidebar & fullscreen (<https://github.com/openvinotoolkit/cvat/pull/3289>)
- 504 Gateway Time-out on `data/meta` requests (<https://github.com/openvinotoolkit/cvat/pull/3269>)
- TypeError: Cannot read property 'clientX' of undefined when draw cuboids with hotkeys (<https://github.com/openvinotoolkit/cvat/pull/3308>)
- Duplication of the cuboids when redraw them (<https://github.com/openvinotoolkit/cvat/pull/3308>)
- Some code issues in Deep Extreme Cut handler code (<https://github.com/openvinotoolkit/cvat/pull/3325>)
- UI fails when inactive user is assigned to a task/job (<https://github.com/openvinotoolkit/cvat/pull/3343>)
- Calculate precise progress of decoding a video file (<https://github.com/openvinotoolkit/cvat/pull/3381>)
- Falsely successful `cvat_ui` image build in case of OOM error that leads to the default nginx welcome page
  (<https://github.com/openvinotoolkit/cvat/pull/3379>)
- Fixed issue when save filtered object in AAM (<https://github.com/openvinotoolkit/cvat/pull/3401>)
- Context image disappears after undo/redo (<https://github.com/openvinotoolkit/cvat/pull/3416>)
- Using combined data sources (directory and image) when create a task (<https://github.com/openvinotoolkit/cvat/pull/3424>)
- Creating task with labels in project (<https://github.com/openvinotoolkit/cvat/pull/3454>)
- Move task and autoannotation modals were invisible from project page (<https://github.com/openvinotoolkit/cvat/pull/3475>)

## \[1.4.0] - 2021-05-18

### Added

- Documentation on mask annotation (<https://github.com/openvinotoolkit/cvat/pull/3044>)
- Hotkeys to switch a label of existing object or to change default label (for objects created with N) (<https://github.com/openvinotoolkit/cvat/pull/3070>)
- A script to convert some kinds of DICOM files to regular images (<https://github.com/openvinotoolkit/cvat/pull/3095>)
- Helm chart prototype (<https://github.com/openvinotoolkit/cvat/pull/3102>)
- Initial implementation of moving tasks between projects (<https://github.com/openvinotoolkit/cvat/pull/3164>)

### Changed

- Place of migration logger initialization (<https://github.com/openvinotoolkit/cvat/pull/3170>)

### Removed

- Kubernetes templates from (<https://github.com/openvinotoolkit/cvat/pull/1962>) due to helm charts (<https://github.com/openvinotoolkit/cvat/pull/3171>)

### Fixed

- Export of instance masks with holes (<https://github.com/openvinotoolkit/cvat/pull/3044>)
- Changing a label on canvas does not work when 'Show object details' enabled (<https://github.com/openvinotoolkit/cvat/pull/3084>)
- Make sure frame unzip web worker correctly terminates after unzipping all images in a requested chunk (<https://github.com/openvinotoolkit/cvat/pull/3096>)
- Reset password link was unavailable before login (<https://github.com/openvinotoolkit/cvat/pull/3140>)
- Manifest: migration (<https://github.com/openvinotoolkit/cvat/pull/3146>)
- Fixed cropping polygon in some corner cases (<https://github.com/openvinotoolkit/cvat/pull/3184>)

## \[1.3.0] - 3/31/2021

### Added

- CLI: Add support for saving annotations in a git repository when creating a task.
- CVAT-3D: support lidar data on the server side (<https://github.com/openvinotoolkit/cvat/pull/2534>)
- GPU support for Mask-RCNN and improvement in its deployment time (<https://github.com/openvinotoolkit/cvat/pull/2714>)
- CVAT-3D: Load all frames corresponding to the job instance
  (<https://github.com/openvinotoolkit/cvat/pull/2645>)
- Intelligent scissors with OpenCV javascript (<https://github.com/openvinotoolkit/cvat/pull/2689>)
- CVAT-3D: Visualize 3D point cloud spaces in 3D View, Top View Side View and Front View (<https://github.com/openvinotoolkit/cvat/pull/2768>)
- [Inside Outside Guidance](https://github.com/shiyinzhang/Inside-Outside-Guidance) serverless
  function for interactive segmentation
- Pre-built [cvat_server](https://hub.docker.com/r/openvino/cvat_server) and
  [cvat_ui](https://hub.docker.com/r/openvino/cvat_ui) images were published on DockerHub (<https://github.com/openvinotoolkit/cvat/pull/2766>)
- Project task subsets (<https://github.com/openvinotoolkit/cvat/pull/2774>)
- Kubernetes templates and guide for their deployment (<https://github.com/openvinotoolkit/cvat/pull/1962>)
- [WiderFace](http://shuoyang1213.me/WIDERFACE/) format support (<https://github.com/openvinotoolkit/cvat/pull/2864>)
- [VGGFace2](https://github.com/ox-vgg/vgg_face2) format support (<https://github.com/openvinotoolkit/cvat/pull/2865>)
- [Backup/Restore guide](cvat/apps/documentation/backup_guide.md) (<https://github.com/openvinotoolkit/cvat/pull/2964>)
- Label deletion from tasks and projects (<https://github.com/openvinotoolkit/cvat/pull/2881>)
- CVAT-3D: Implemented initial cuboid placement in 3D View and select cuboid in Top, Side and Front views
  (<https://github.com/openvinotoolkit/cvat/pull/2891>)
- [Market-1501](https://www.aitribune.com/dataset/2018051063) format support (<https://github.com/openvinotoolkit/cvat/pull/2869>)
- Ability of upload manifest for dataset with images (<https://github.com/openvinotoolkit/cvat/pull/2763>)
- Annotations filters UI using react-awesome-query-builder (<https://github.com/openvinotoolkit/cvat/issues/1418>)
- Storing settings in local storage to keep them between browser sessions (<https://github.com/openvinotoolkit/cvat/pull/3017>)
- [ICDAR](https://rrc.cvc.uab.es/?ch=2) format support (<https://github.com/openvinotoolkit/cvat/pull/2866>)
- Added switcher to maintain polygon crop behavior (<https://github.com/openvinotoolkit/cvat/pull/3021>
- Filters and sorting options for job list, added tooltip for tasks filters (<https://github.com/openvinotoolkit/cvat/pull/3030>)

### Changed

- CLI - task list now returns a list of current tasks. (<https://github.com/openvinotoolkit/cvat/pull/2863>)
- Updated HTTPS install README section (cleanup and described more robust deploy)
- Logstash is improved for using with configurable elasticsearch outputs (<https://github.com/openvinotoolkit/cvat/pull/2531>)
- Bumped nuclio version to 1.5.16 (<https://github.com/openvinotoolkit/cvat/pull/2578>)
- All methods for interactive segmentation accept negative points as well
- Persistent queue added to logstash (<https://github.com/openvinotoolkit/cvat/pull/2744>)
- Improved maintenance of popups visibility (<https://github.com/openvinotoolkit/cvat/pull/2809>)
- Image visualizations settings on canvas for faster access (<https://github.com/openvinotoolkit/cvat/pull/2872>)
- Better scale management of left panel when screen is too small (<https://github.com/openvinotoolkit/cvat/pull/2880>)
- Improved error messages for annotation import (<https://github.com/openvinotoolkit/cvat/pull/2935>)
- Using manifest support instead video meta information and dummy chunks (<https://github.com/openvinotoolkit/cvat/pull/2763>)

### Fixed

- More robust execution of nuclio GPU functions by limiting the GPU memory consumption per worker (<https://github.com/openvinotoolkit/cvat/pull/2714>)
- Kibana startup initialization (<https://github.com/openvinotoolkit/cvat/pull/2659>)
- The cursor jumps to the end of the line when renaming a task (<https://github.com/openvinotoolkit/cvat/pull/2669>)
- SSLCertVerificationError when remote source is used (<https://github.com/openvinotoolkit/cvat/pull/2683>)
- Fixed filters select overflow (<https://github.com/openvinotoolkit/cvat/pull/2614>)
- Fixed tasks in project auto annotation (<https://github.com/openvinotoolkit/cvat/pull/2725>)
- Cuboids are missed in annotations statistics (<https://github.com/openvinotoolkit/cvat/pull/2704>)
- The list of files attached to the task is not displayed (<https://github.com/openvinotoolkit/cvat/pull/2706>)
- A couple of css-related issues (top bar disappear, wrong arrow position on collapse elements) (<https://github.com/openvinotoolkit/cvat/pull/2736>)
- Issue with point region doesn't work in Firefox (<https://github.com/openvinotoolkit/cvat/pull/2727>)
- Fixed cuboid perspective change (<https://github.com/openvinotoolkit/cvat/pull/2733>)
- Annotation page popups (ai tools, drawing) reset state after detecting, tracking, drawing (<https://github.com/openvinotoolkit/cvat/pull/2780>)
- Polygon editing using trailing point (<https://github.com/openvinotoolkit/cvat/pull/2808>)
- Updated the path to python for DL models inside automatic annotation documentation (<https://github.com/openvinotoolkit/cvat/pull/2847>)
- Fixed of receiving function variable (<https://github.com/openvinotoolkit/cvat/pull/2860>)
- Shortcuts with CAPSLOCK enabled and with non-US languages activated (<https://github.com/openvinotoolkit/cvat/pull/2872>)
- Prevented creating several issues for the same object (<https://github.com/openvinotoolkit/cvat/pull/2868>)
- Fixed label editor name field validator (<https://github.com/openvinotoolkit/cvat/pull/2879>)
- An error about track shapes outside of the task frames during export (<https://github.com/openvinotoolkit/cvat/pull/2890>)
- Fixed project search field updating (<https://github.com/openvinotoolkit/cvat/pull/2901>)
- Fixed export error when invalid polygons are present in overlapping frames (<https://github.com/openvinotoolkit/cvat/pull/2852>)
- Fixed image quality option for tasks created from images (<https://github.com/openvinotoolkit/cvat/pull/2963>)
- Incorrect text on the warning when specifying an incorrect link to the issue tracker (<https://github.com/openvinotoolkit/cvat/pull/2971>)
- Updating label attributes when label contains number attributes (<https://github.com/openvinotoolkit/cvat/pull/2969>)
- Crop a polygon if its points are outside the bounds of the image (<https://github.com/openvinotoolkit/cvat/pull/3025>)

## \[1.2.0] - 2021-01-08

### Fixed

- Memory consumption for the task creation process (<https://github.com/openvinotoolkit/cvat/pull/2582>)
- Frame preloading (<https://github.com/openvinotoolkit/cvat/pull/2608>)
- Project cannot be removed from the project page (<https://github.com/openvinotoolkit/cvat/pull/2626>)

## \[1.2.0-beta] - 2020-12-15

### Added

- GPU support and improved documentation for auto annotation (<https://github.com/openvinotoolkit/cvat/pull/2546>)
- Manual review pipeline: issues/comments/workspace (<https://github.com/openvinotoolkit/cvat/pull/2357>)
- Basic projects implementation (<https://github.com/openvinotoolkit/cvat/pull/2255>)
- Documentation on how to mount cloud starage(AWS S3 bucket, Azure container, Google Drive) as FUSE (<https://github.com/openvinotoolkit/cvat/pull/2377>)
- Ability to work with share files without copying inside (<https://github.com/openvinotoolkit/cvat/pull/2377>)
- Tooltips in label selectors (<https://github.com/openvinotoolkit/cvat/pull/2509>)
- Page redirect after login using `next` query parameter (<https://github.com/openvinotoolkit/cvat/pull/2527>)
- [ImageNet](http://www.image-net.org) format support (<https://github.com/openvinotoolkit/cvat/pull/2376>)
- [CamVid](http://mi.eng.cam.ac.uk/research/projects/VideoRec/CamVid/) format support (<https://github.com/openvinotoolkit/cvat/pull/2559>)

### Changed

- PATCH requests from cvat-core submit only changed fields (<https://github.com/openvinotoolkit/cvat/pull/2445>)
- deploy.sh in serverless folder is separated into deploy_cpu.sh and deploy_gpu.sh (<https://github.com/openvinotoolkit/cvat/pull/2546>)
- Bumped nuclio version to 1.5.8
- Migrated to Antd 4.9 (<https://github.com/openvinotoolkit/cvat/pull/2536>)

### Fixed

- Fixed FastRCNN inference bug for images with 4 channels i.e. png (<https://github.com/openvinotoolkit/cvat/pull/2546>)
- Django templates for email and user guide (<https://github.com/openvinotoolkit/cvat/pull/2412>)
- Saving relative paths in dummy chunks instead of absolute (<https://github.com/openvinotoolkit/cvat/pull/2424>)
- Objects with a specific label cannot be displayed if at least one tag with the label exist (<https://github.com/openvinotoolkit/cvat/pull/2435>)
- Wrong attribute can be removed in labels editor (<https://github.com/openvinotoolkit/cvat/pull/2436>)
- UI fails with the error "Cannot read property 'label' of undefined" (<https://github.com/openvinotoolkit/cvat/pull/2442>)
- Exception: "Value must be a user instance" (<https://github.com/openvinotoolkit/cvat/pull/2441>)
- Reset zoom option doesn't work in tag annotation mode (<https://github.com/openvinotoolkit/cvat/pull/2443>)
- Canvas is busy error (<https://github.com/openvinotoolkit/cvat/pull/2437>)
- Projects view layout fix (<https://github.com/openvinotoolkit/cvat/pull/2503>)
- Fixed the tasks view (infinite loading) when it is impossible to get a preview of the task (<https://github.com/openvinotoolkit/cvat/pull/2504>)
- Empty frames navigation (<https://github.com/openvinotoolkit/cvat/pull/2505>)
- TypeError: Cannot read property 'toString' of undefined (<https://github.com/openvinotoolkit/cvat/pull/2517>)
- Extra shapes are drawn after Esc, or G pressed while drawing a region in grouping (<https://github.com/openvinotoolkit/cvat/pull/2507>)
- Reset state (reviews, issues) after logout or changing a job (<https://github.com/openvinotoolkit/cvat/pull/2525>)
- TypeError: Cannot read property 'id' of undefined when updating a task (<https://github.com/openvinotoolkit/cvat/pull/2544>)

## \[1.2.0-alpha] - 2020-11-09

### Added

- Ability to login into CVAT-UI with token from api/v1/auth/login (<https://github.com/openvinotoolkit/cvat/pull/2234>)
- Added layout grids toggling ('ctrl + alt + Enter')
- Added password reset functionality (<https://github.com/opencv/cvat/pull/2058>)
- Ability to work with data on the fly (<https://github.com/opencv/cvat/pull/2007>)
- Annotation in process outline color wheel (<https://github.com/opencv/cvat/pull/2084>)
- On the fly annotation using DL detectors (<https://github.com/opencv/cvat/pull/2102>)
- Displaying automatic annotation progress on a task view (<https://github.com/opencv/cvat/pull/2148>)
- Automatic tracking of bounding boxes using serverless functions (<https://github.com/opencv/cvat/pull/2136>)
- \[Datumaro] CLI command for dataset equality comparison (<https://github.com/opencv/cvat/pull/1989>)
- \[Datumaro] Merging of datasets with different labels (<https://github.com/opencv/cvat/pull/2098>)
- Add FBRS interactive segmentation serverless function (<https://github.com/openvinotoolkit/cvat/pull/2094>)
- Ability to change default behaviour of previous/next buttons of a player.
  It supports regular navigation, searching a frame according to annotations
  filters and searching the nearest frame without any annotations (<https://github.com/openvinotoolkit/cvat/pull/2221>)
- MacOS users notes in CONTRIBUTING.md
- Ability to prepare meta information manually (<https://github.com/openvinotoolkit/cvat/pull/2217>)
- Ability to upload prepared meta information along with a video when creating a task (<https://github.com/openvinotoolkit/cvat/pull/2217>)
- Optional chaining plugin for cvat-canvas and cvat-ui (<https://github.com/openvinotoolkit/cvat/pull/2249>)
- MOTS png mask format support (<https://github.com/openvinotoolkit/cvat/pull/2198>)
- Ability to correct upload video with a rotation record in the metadata (<https://github.com/openvinotoolkit/cvat/pull/2218>)
- User search field for assignee fields (<https://github.com/openvinotoolkit/cvat/pull/2370>)
- Support of mxf videos (<https://github.com/openvinotoolkit/cvat/pull/2514>)

### Changed

- UI models (like DEXTR) were redesigned to be more interactive (<https://github.com/opencv/cvat/pull/2054>)
- Used Ubuntu:20.04 as a base image for CVAT Dockerfile (<https://github.com/opencv/cvat/pull/2101>)
- Right colors of label tags in label mapping when a user runs automatic detection (<https://github.com/openvinotoolkit/cvat/pull/2162>)
- Nuclio became an optional component of CVAT (<https://github.com/openvinotoolkit/cvat/pull/2192>)
- A key to remove a point from a polyshape (Ctrl => Alt) (<https://github.com/openvinotoolkit/cvat/pull/2204>)
- Updated `docker-compose` file version from `2.3` to `3.3`(<https://github.com/openvinotoolkit/cvat/pull/2235>)
- Added auto inference of url schema from host in CLI, if provided (<https://github.com/openvinotoolkit/cvat/pull/2240>)
- Track frames in skips between annotation is presented in MOT and MOTS formats are marked `outside` (<https://github.com/openvinotoolkit/cvat/pull/2198>)
- UI packages installation with `npm ci` instead of `npm install` (<https://github.com/openvinotoolkit/cvat/pull/2350>)

### Removed

- Removed Z-Order flag from task creation process

### Fixed

- Fixed multiple errors which arises when polygon is of length 5 or less (<https://github.com/opencv/cvat/pull/2100>)
- Fixed task creation from PDF (<https://github.com/opencv/cvat/pull/2141>)
- Fixed CVAT format import for frame stepped tasks (<https://github.com/openvinotoolkit/cvat/pull/2151>)
- Fixed the reading problem with large PDFs (<https://github.com/openvinotoolkit/cvat/pull/2154>)
- Fixed unnecessary pyhash dependency (<https://github.com/openvinotoolkit/cvat/pull/2170>)
- Fixed Data is not getting cleared, even after deleting the Task from Django Admin App(<https://github.com/openvinotoolkit/cvat/issues/1925>)
- Fixed blinking message: "Some tasks have not been showed because they do not have any data" (<https://github.com/openvinotoolkit/cvat/pull/2200>)
- Fixed case when a task with 0 jobs is shown as "Completed" in UI (<https://github.com/openvinotoolkit/cvat/pull/2200>)
- Fixed use case when UI throws exception: Cannot read property 'objectType' of undefined #2053 (<https://github.com/openvinotoolkit/cvat/pull/2203>)
- Fixed use case when logs could be saved twice or more times #2202 (<https://github.com/openvinotoolkit/cvat/pull/2203>)
- Fixed issues from #2112 (<https://github.com/openvinotoolkit/cvat/pull/2217>)
- Git application name (renamed to dataset_repo) (<https://github.com/openvinotoolkit/cvat/pull/2243>)
- A problem in exporting of tracks, where tracks could be truncated (<https://github.com/openvinotoolkit/cvat/issues/2129>)
- Fixed CVAT startup process if the user has `umask 077` in .bashrc file (<https://github.com/openvinotoolkit/cvat/pull/2293>)
- Exception: Cannot read property "each" of undefined after drawing a single point (<https://github.com/openvinotoolkit/cvat/pull/2307>)
- Cannot read property 'label' of undefined (Fixed?) (<https://github.com/openvinotoolkit/cvat/pull/2311>)
- Excluded track frames marked `outside` in `CVAT for Images` export (<https://github.com/openvinotoolkit/cvat/pull/2345>)
- 'List of tasks' Kibana visualization (<https://github.com/openvinotoolkit/cvat/pull/2361>)
- An error on exporting not `jpg` or `png` images in TF Detection API format (<https://github.com/openvinotoolkit/datumaro/issues/35>)

## \[1.1.0] - 2020-08-31

### Added

- Siammask tracker as DL serverless function (<https://github.com/opencv/cvat/pull/1988>)
- \[Datumaro] Added model info and source info commands (<https://github.com/opencv/cvat/pull/1973>)
- \[Datumaro] Dataset statistics (<https://github.com/opencv/cvat/pull/1668>)
- Ability to change label color in tasks and predefined labels (<https://github.com/opencv/cvat/pull/2014>)
- \[Datumaro] Multi-dataset merge (<https://github.com/opencv/cvat/pull/1695>)
- Ability to configure email verification for new users (<https://github.com/opencv/cvat/pull/1929>)
- Link to django admin page from UI (<https://github.com/opencv/cvat/pull/2068>)
- Notification message when users use wrong browser (<https://github.com/opencv/cvat/pull/2070>)

### Changed

- Shape coordinates are rounded to 2 digits in dumped annotations (<https://github.com/opencv/cvat/pull/1970>)
- COCO format does not produce polygon points for bbox annotations (<https://github.com/opencv/cvat/pull/1953>)

### Fixed

- Issue loading openvino models for semi-automatic and automatic annotation (<https://github.com/opencv/cvat/pull/1996>)
- Basic functions of CVAT works without activated nuclio dashboard
- Fixed a case in which exported masks could have wrong color order (<https://github.com/opencv/cvat/issues/2032>)
- Fixed error with creating task with labels with the same name (<https://github.com/opencv/cvat/pull/2031>)
- Django RQ dashboard view (<https://github.com/opencv/cvat/pull/2069>)
- Object's details menu settings (<https://github.com/opencv/cvat/pull/2084>)

## \[1.1.0-beta] - 2020-08-03

### Added

- DL models as serverless functions (<https://github.com/opencv/cvat/pull/1767>)
- Source type support for tags, shapes and tracks (<https://github.com/opencv/cvat/pull/1192>)
- Source type support for CVAT Dumper/Loader (<https://github.com/opencv/cvat/pull/1192>)
- Intelligent polygon editing (<https://github.com/opencv/cvat/pull/1921>)
- Support creating multiple jobs for each task through python cli (<https://github.com/opencv/cvat/pull/1950>)
- python cli over https (<https://github.com/opencv/cvat/pull/1942>)
- Error message when plugins weren't able to initialize instead of infinite loading (<https://github.com/opencv/cvat/pull/1966>)
- Ability to change user password (<https://github.com/opencv/cvat/pull/1954>)

### Changed

- Smaller object details (<https://github.com/opencv/cvat/pull/1877>)
- `COCO` format does not convert bboxes to polygons on export (<https://github.com/opencv/cvat/pull/1953>)
- It is impossible to submit a DL model in OpenVINO format using UI.
  Now you can deploy new models on the server using serverless functions
  (<https://github.com/opencv/cvat/pull/1767>)
- Files and folders under share path are now alphabetically sorted

### Removed

- Removed OpenVINO and CUDA components because they are not necessary anymore (<https://github.com/opencv/cvat/pull/1767>)
- Removed the old UI code (<https://github.com/opencv/cvat/pull/1964>)

### Fixed

- Some objects aren't shown on canvas sometimes. For example after propagation on of objects is invisible (<https://github.com/opencv/cvat/pull/1834>)
- CVAT doesn't offer to restore state after an error (<https://github.com/opencv/cvat/pull/1874>)
- Cannot read property 'shapeType' of undefined because of zOrder related issues (<https://github.com/opencv/cvat/pull/1874>)
- Cannot read property 'pinned' of undefined because of zOrder related issues (<https://github.com/opencv/cvat/pull/1874>)
- Do not iterate over hidden objects in aam (which are invisible because of zOrder) (<https://github.com/opencv/cvat/pull/1874>)
- Cursor position is reset after changing a text field (<https://github.com/opencv/cvat/pull/1874>)
- Hidden points and cuboids can be selected to be grouped (<https://github.com/opencv/cvat/pull/1874>)
- `outside` annotations should not be in exported images (<https://github.com/opencv/cvat/issues/1620>)
- `CVAT for video format` import error with interpolation (<https://github.com/opencv/cvat/issues/1893>)
- `Image compression` definition mismatch (<https://github.com/opencv/cvat/issues/1900>)
- Points are duplicated during polygon interpolation sometimes (<https://github.com/opencv/cvat/pull/1892>)
- When redraw a shape with activated autobordering, previous points are visible (<https://github.com/opencv/cvat/pull/1892>)
- No mapping between side object element and context menu in some attributes (<https://github.com/opencv/cvat/pull/1923>)
- Interpolated shapes exported as `keyframe = True` (<https://github.com/opencv/cvat/pull/1937>)
- Stylelint filetype scans (<https://github.com/opencv/cvat/pull/1952>)
- Fixed toolip closing issue (<https://github.com/opencv/cvat/pull/1955>)
- Clearing frame cache when close a task (<https://github.com/opencv/cvat/pull/1966>)
- Increase rate of throttling policy for unauthenticated users (<https://github.com/opencv/cvat/pull/1969>)

## \[1.1.0-alpha] - 2020-06-30

### Added

- Throttling policy for unauthenticated users (<https://github.com/opencv/cvat/pull/1531>)
- Added default label color table for mask export (<https://github.com/opencv/cvat/pull/1549>)
- Added environment variables for Redis and Postgres hosts for Kubernetes deployment support (<https://github.com/opencv/cvat/pull/1641>)
- Added visual identification for unavailable formats (<https://github.com/opencv/cvat/pull/1567>)
- Shortcut to change color of an activated shape in new UI (Enter) (<https://github.com/opencv/cvat/pull/1683>)
- Shortcut to switch split mode (<https://github.com/opencv/cvat/pull/1683>)
- Built-in search for labels when create an object or change a label (<https://github.com/opencv/cvat/pull/1683>)
- Better validation of labels and attributes in raw viewer (<https://github.com/opencv/cvat/pull/1727>)
- ClamAV antivirus integration (<https://github.com/opencv/cvat/pull/1712>)
- Added canvas background color selector (<https://github.com/opencv/cvat/pull/1705>)
- SCSS files linting with Stylelint tool (<https://github.com/opencv/cvat/pull/1766>)
- Supported import and export or single boxes in MOT format (<https://github.com/opencv/cvat/pull/1764>)
- \[Datumaro] Added `stats` command, which shows some dataset statistics
  like image mean and std (<https://github.com/opencv/cvat/pull/1734>)
- Add option to upload annotations upon task creation on CLI
- Polygon and polylines interpolation (<https://github.com/opencv/cvat/pull/1571>)
- Ability to redraw shape from scratch (Shift + N) for an activated shape (<https://github.com/opencv/cvat/pull/1571>)
- Highlights for the first point of a polygon/polyline and direction (<https://github.com/opencv/cvat/pull/1571>)
- Ability to change orientation for poylgons/polylines in context menu (<https://github.com/opencv/cvat/pull/1571>)
- Ability to set the first point for polygons in points context menu (<https://github.com/opencv/cvat/pull/1571>)
- Added new tag annotation workspace (<https://github.com/opencv/cvat/pull/1570>)
- Appearance block in attribute annotation mode (<https://github.com/opencv/cvat/pull/1820>)
- Keyframe navigations and some switchers in attribute annotation mode (<https://github.com/opencv/cvat/pull/1820>)
- \[Datumaro] Added `convert` command to convert datasets directly (<https://github.com/opencv/cvat/pull/1837>)
- \[Datumaro] Added an option to specify image extension when exporting datasets (<https://github.com/opencv/cvat/pull/1799>)
- \[Datumaro] Added image copying when exporting datasets, if possible (<https://github.com/opencv/cvat/pull/1799>)

### Changed

- Removed information about e-mail from the basic user information (<https://github.com/opencv/cvat/pull/1627>)
- Update https install manual. Makes it easier and more robust.
  Includes automatic renewing of lets encrypt certificates.
- Settings page move to the modal. (<https://github.com/opencv/cvat/pull/1705>)
- Implemented import and export of annotations with relative image paths (<https://github.com/opencv/cvat/pull/1463>)
- Using only single click to start editing or remove a point (<https://github.com/opencv/cvat/pull/1571>)
- Added support for attributes in VOC XML format (<https://github.com/opencv/cvat/pull/1792>)
- Added annotation attributes in COCO format (<https://github.com/opencv/cvat/pull/1782>)
- Colorized object items in the side panel (<https://github.com/opencv/cvat/pull/1753>)
- \[Datumaro] Annotation-less files are not generated anymore in COCO format, unless tasks explicitly requested (<https://github.com/opencv/cvat/pull/1799>)

### Fixed

- Problem with exported frame stepped image task (<https://github.com/opencv/cvat/issues/1613>)
- Fixed dataset filter item representation for imageless dataset items (<https://github.com/opencv/cvat/pull/1593>)
- Fixed interpreter crash when trying to import `tensorflow` with no AVX instructions available (<https://github.com/opencv/cvat/pull/1567>)
- Kibana wrong working time calculation with new annotation UI use (<https://github.com/opencv/cvat/pull/1654>)
- Wrong rexex for account name validation (<https://github.com/opencv/cvat/pull/1667>)
- Wrong description on register view for the username field (<https://github.com/opencv/cvat/pull/1667>)
- Wrong resolution for resizing a shape (<https://github.com/opencv/cvat/pull/1667>)
- React warning because of not unique keys in labels viewer (<https://github.com/opencv/cvat/pull/1727>)
- Fixed issue tracker (<https://github.com/opencv/cvat/pull/1705>)
- Fixed canvas fit after sidebar open/close event (<https://github.com/opencv/cvat/pull/1705>)
- A couple of exceptions in AAM related with early object activation (<https://github.com/opencv/cvat/pull/1755>)
- Propagation from the latest frame (<https://github.com/opencv/cvat/pull/1800>)
- Number attribute value validation (didn't work well with floats) (<https://github.com/opencv/cvat/pull/1800>)
- Logout doesn't work (<https://github.com/opencv/cvat/pull/1812>)
- Annotations aren't updated after reopening a task (<https://github.com/opencv/cvat/pull/1753>)
- Labels aren't updated after reopening a task (<https://github.com/opencv/cvat/pull/1753>)
- Canvas isn't fitted after collapsing side panel in attribute annotation mode (<https://github.com/opencv/cvat/pull/1753>)
- Error when interpolating polygons (<https://github.com/opencv/cvat/pull/1878>)

### Security

- SQL injection in Django `CVE-2020-9402` (<https://github.com/opencv/cvat/pull/1657>)

## \[1.0.0] - 2020-05-29

### Added

- cvat-ui: cookie policy drawer for login page (<https://github.com/opencv/cvat/pull/1511>)
- `datumaro_project` export format (<https://github.com/opencv/cvat/pull/1352>)
- Ability to configure user agreements for the user registration form (<https://github.com/opencv/cvat/pull/1464>)
- Cuboid interpolation and cuboid drawing from rectangles (<https://github.com/opencv/cvat/pull/1560>)
- Ability to configure custom pageViewHit, which can be useful for web analytics integration (<https://github.com/opencv/cvat/pull/1566>)
- Ability to configure access to the analytics page based on roles (<https://github.com/opencv/cvat/pull/1592>)

### Changed

- Downloaded file name in annotations export became more informative (<https://github.com/opencv/cvat/pull/1352>)
- Added auto trimming for trailing whitespaces style enforcement (<https://github.com/opencv/cvat/pull/1352>)
- REST API: updated `GET /task/<id>/annotations`: parameters are `format`, `filename`
  (now optional), `action` (optional) (<https://github.com/opencv/cvat/pull/1352>)
- REST API: removed `dataset/formats`, changed format of `annotation/formats` (<https://github.com/opencv/cvat/pull/1352>)
- Exported annotations are stored for N hours instead of indefinitely (<https://github.com/opencv/cvat/pull/1352>)
- Formats: CVAT format now accepts ZIP and XML (<https://github.com/opencv/cvat/pull/1352>)
- Formats: COCO format now accepts ZIP and JSON (<https://github.com/opencv/cvat/pull/1352>)
- Formats: most of formats renamed, no extension in title (<https://github.com/opencv/cvat/pull/1352>)
- Formats: definitions are changed, are not stored in DB anymore (<https://github.com/opencv/cvat/pull/1352>)
- cvat-core: session.annotations.put() now returns ids of added objects (<https://github.com/opencv/cvat/pull/1493>)
- Images without annotations now also included in dataset/annotations export (<https://github.com/opencv/cvat/issues/525>)

### Removed

- `annotation` application is replaced with `dataset_manager` (<https://github.com/opencv/cvat/pull/1352>)
- `_DATUMARO_INIT_LOGLEVEL` env. variable is removed in favor of regular `--loglevel` cli parameter (<https://github.com/opencv/cvat/pull/1583>)

### Fixed

- Categories for empty projects with no sources are taken from own dataset (<https://github.com/opencv/cvat/pull/1352>)
- Added directory removal on error during `extract` command (<https://github.com/opencv/cvat/pull/1352>)
- Added debug error message on incorrect XPath (<https://github.com/opencv/cvat/pull/1352>)
- Exporting frame stepped task
  (<https://github.com/opencv/cvat/issues/1294>, <https://github.com/opencv/cvat/issues/1334>)
- Fixed broken command line interface for `cvat` export format in Datumaro (<https://github.com/opencv/cvat/issues/1494>)
- Updated Rest API document, Swagger document serving instruction issue (<https://github.com/opencv/cvat/issues/1495>)
- Fixed cuboid occluded view (<https://github.com/opencv/cvat/pull/1500>)
- Non-informative lock icon (<https://github.com/opencv/cvat/pull/1434>)
- Sidebar in AAM has no hide/show button (<https://github.com/opencv/cvat/pull/1420>)
- Task/Job buttons has no "Open in new tab" option (<https://github.com/opencv/cvat/pull/1419>)
- Delete point context menu option has no shortcut hint (<https://github.com/opencv/cvat/pull/1416>)
- Fixed issue with unnecessary tag activation in cvat-canvas (<https://github.com/opencv/cvat/issues/1540>)
- Fixed an issue with large number of instances in instance mask (<https://github.com/opencv/cvat/issues/1539>)
- Fixed full COCO dataset import error with conflicting labels in keypoints and detection (<https://github.com/opencv/cvat/pull/1548>)
- Fixed COCO keypoints skeleton parsing and saving (<https://github.com/opencv/cvat/issues/1539>)
- `tf.placeholder() is not compatible with eager execution` exception for auto_segmentation (<https://github.com/opencv/cvat/pull/1562>)
- Canvas cannot be moved with move functionality on left mouse key (<https://github.com/opencv/cvat/pull/1573>)
- Deep extreme cut request is sent when draw any shape with Make AI polygon option enabled (<https://github.com/opencv/cvat/pull/1573>)
- Fixed an error when exporting a task with cuboids to any format except CVAT (<https://github.com/opencv/cvat/pull/1577>)
- Synchronization with remote git repo (<https://github.com/opencv/cvat/pull/1582>)
- A problem with mask to polygons conversion when polygons are too small (<https://github.com/opencv/cvat/pull/1581>)
- Unable to upload video with uneven size (<https://github.com/opencv/cvat/pull/1594>)
- Fixed an issue with `z_order` having no effect on segmentations (<https://github.com/opencv/cvat/pull/1589>)

### Security

- Permission group whitelist check for analytics view (<https://github.com/opencv/cvat/pull/1608>)

## \[1.0.0-beta.2] - 2020-04-30

### Added

- Re-Identification algorithm to merging bounding boxes automatically to the new UI (<https://github.com/opencv/cvat/pull/1406>)
- Methods `import` and `export` to import/export raw annotations for Job and Task in `cvat-core` (<https://github.com/opencv/cvat/pull/1406>)
- Versioning of client packages (`cvat-core`, `cvat-canvas`, `cvat-ui`). Initial versions are set to 1.0.0 (<https://github.com/opencv/cvat/pull/1448>)
- Cuboids feature was migrated from old UI to new one. (<https://github.com/opencv/cvat/pull/1451>)

### Removed

- Annotation conversion utils, currently supported natively via Datumaro framework
  (<https://github.com/opencv/cvat/pull/1477>)

### Fixed

- Auto annotation, TF annotation and Auto segmentation apps (<https://github.com/opencv/cvat/pull/1409>)
- Import works with truncated images now: "OSError:broken data stream" on corrupt images
  (<https://github.com/opencv/cvat/pull/1430>)
- Hide functionality (H) doesn't work (<https://github.com/opencv/cvat/pull/1445>)
- The highlighted attribute doesn't correspond to the chosen attribute in AAM (<https://github.com/opencv/cvat/pull/1445>)
- Inconvinient image shaking while drawing a polygon (hold Alt key during drawing/editing/grouping to drag an image) (<https://github.com/opencv/cvat/pull/1445>)
- Filter property "shape" doesn't work and extra operator in description (<https://github.com/opencv/cvat/pull/1445>)
- Block of text information doesn't disappear after deactivating for locked shapes (<https://github.com/opencv/cvat/pull/1445>)
- Annotation uploading fails in annotation view (<https://github.com/opencv/cvat/pull/1445>)
- UI freezes after canceling pasting with escape (<https://github.com/opencv/cvat/pull/1445>)
- Duplicating keypoints in COCO export (<https://github.com/opencv/cvat/pull/1435>)
- CVAT new UI: add arrows on a mouse cursor (<https://github.com/opencv/cvat/pull/1391>)
- Delete point bug (in new UI) (<https://github.com/opencv/cvat/pull/1440>)
- Fix apache startup after PC restart (<https://github.com/opencv/cvat/pull/1467>)
- Open task button doesn't work (<https://github.com/opencv/cvat/pull/1474>)

## \[1.0.0-beta.1] - 2020-04-15

### Added

- Special behaviour for attribute value `__undefined__` (invisibility, no shortcuts to be set in AAM)
- Dialog window with some helpful information about using filters
- Ability to display a bitmap in the new UI
- Button to reset colors settings (brightness, saturation, contrast) in the new UI
- Option to display shape text always
- Dedicated message with clarifications when share is unmounted (<https://github.com/opencv/cvat/pull/1373>)
- Ability to create one tracked point (<https://github.com/opencv/cvat/pull/1383>)
- Ability to draw/edit polygons and polylines with automatic bordering feature
  (<https://github.com/opencv/cvat/pull/1394>)
- Tutorial: instructions for CVAT over HTTPS
- Deep extreme cut (semi-automatic segmentation) to the new UI (<https://github.com/opencv/cvat/pull/1398>)

### Changed

- Increase preview size of a task till 256, 256 on the server
- Public ssh-keys are displayed in a dedicated window instead of console when create a task with a repository
- React UI is the primary UI

### Fixed

- Cleaned up memory in Auto Annotation to enable long running tasks on videos
- New shape is added when press `esc` when drawing instead of cancellation
- Dextr segmentation doesn't work.
- `FileNotFoundError` during dump after moving format files
- CVAT doesn't append outside shapes when merge polyshapes in old UI
- Layout sometimes shows double scroll bars on create task, dashboard and settings pages
- UI fails after trying to change frame during resizing, dragging, editing
- Hidden points (or outsided) are visible after changing a frame
- Merge is allowed for points, but clicks on points conflict with frame dragging logic
- Removed objects are visible for search
- Add missed task_id and job_id fields into exception logs for the new UI (<https://github.com/opencv/cvat/pull/1372>)
- UI fails when annotations saving occurs during drag/resize/edit (<https://github.com/opencv/cvat/pull/1383>)
- Multiple savings when hold Ctrl+S (a lot of the same copies of events were sent with the same working time)
  (<https://github.com/opencv/cvat/pull/1383>)
- UI doesn't have any reaction when git repos synchronization failed (<https://github.com/opencv/cvat/pull/1383>)
- Bug when annotations cannot be saved after (delete - save - undo - save) (<https://github.com/opencv/cvat/pull/1383>)
- VOC format exports Upper case labels correctly in lower case (<https://github.com/opencv/cvat/pull/1379>)
- Fixed polygon exporting bug in COCO dataset (<https://github.com/opencv/cvat/issues/1387>)
- Task creation from remote files (<https://github.com/opencv/cvat/pull/1392>)
- Job cannot be opened in some cases when the previous job was failed during opening
  (<https://github.com/opencv/cvat/issues/1403>)
- Deactivated shape is still highlighted on the canvas (<https://github.com/opencv/cvat/issues/1403>)
- AttributeError: 'tuple' object has no attribute 'read' in ReID algorithm (<https://github.com/opencv/cvat/issues/1403>)
- Wrong semi-automatic segmentation near edges of an image (<https://github.com/opencv/cvat/issues/1403>)
- Git repos paths (<https://github.com/opencv/cvat/pull/1400>)
- Uploading annotations for tasks with multiple jobs (<https://github.com/opencv/cvat/pull/1396>)

## \[1.0.0-alpha] - 2020-03-31

### Added

- Data streaming using chunks (<https://github.com/opencv/cvat/pull/1007>)
- New UI: showing file names in UI (<https://github.com/opencv/cvat/pull/1311>)
- New UI: delete a point from context menu (<https://github.com/opencv/cvat/pull/1292>)

### Fixed

- Git app cannot clone a repository (<https://github.com/opencv/cvat/pull/1330>)
- New UI: preview position in task details (<https://github.com/opencv/cvat/pull/1312>)
- AWS deployment (<https://github.com/opencv/cvat/pull/1316>)

## \[0.6.1] - 2020-03-21

### Changed

- VOC task export now does not use official label map by default, but takes one
  from the source task to avoid primary-class and class part name
  clashing ([#1275](https://github.com/opencv/cvat/issues/1275))

### Fixed

- File names in LabelMe format export are no longer truncated ([#1259](https://github.com/opencv/cvat/issues/1259))
- `occluded` and `z_order` annotation attributes are now correctly passed to Datumaro ([#1271](https://github.com/opencv/cvat/pull/1271))
- Annotation-less tasks now can be exported as empty datasets in COCO ([#1277](https://github.com/opencv/cvat/issues/1277))
- Frame name matching for video annotations import -
  allowed `frame_XXXXXX[.ext]` format ([#1274](https://github.com/opencv/cvat/pull/1274))

### Security

- Bump acorn from 6.3.0 to 6.4.1 in /cvat-ui ([#1270](https://github.com/opencv/cvat/pull/1270))

## \[0.6.0] - 2020-03-15

### Added

- Server only support for projects. Extend REST API v1 (/api/v1/projects\*)
- Ability to get basic information about users without admin permissions ([#750](https://github.com/opencv/cvat/issues/750))
- Changed REST API: removed PUT and added DELETE methods for /api/v1/users/ID
- Mask-RCNN Auto Annotation Script in OpenVINO format
- Yolo Auto Annotation Script
- Auto segmentation using Mask_RCNN component (Keras+Tensorflow Mask R-CNN Segmentation)
- REST API to export an annotation task (images + annotations)
  [Datumaro](https://github.com/opencv/cvat/tree/develop/datumaro) -
  a framework to build, analyze, debug and visualize datasets
- Text Detection Auto Annotation Script in OpenVINO format for version 4
- Added in OpenVINO Semantic Segmentation for roads
- Ability to visualize labels when using Auto Annotation runner
- MOT CSV format support ([#830](https://github.com/opencv/cvat/pull/830))
- LabelMe format support ([#844](https://github.com/opencv/cvat/pull/844))
- Segmentation MASK format import (as polygons) ([#1163](https://github.com/opencv/cvat/pull/1163))
- Git repositories can be specified with IPv4 address ([#827](https://github.com/opencv/cvat/pull/827))

### Changed

- page_size parameter for all REST API methods
- React & Redux & Antd based dashboard
- Yolov3 interpretation script fix and changes to mapping.json
- YOLO format support ([#1151](https://github.com/opencv/cvat/pull/1151))
- Added support for OpenVINO 2020

### Fixed

- Exception in Git plugin [#826](https://github.com/opencv/cvat/issues/826)
- Label ids in TFrecord format now start from 1 [#866](https://github.com/opencv/cvat/issues/866)
- Mask problem in COCO JSON style [#718](https://github.com/opencv/cvat/issues/718)
- Datasets (or tasks) can be joined and split to subsets with Datumaro [#791](https://github.com/opencv/cvat/issues/791)
- Output labels for VOC format can be specified with Datumaro [#942](https://github.com/opencv/cvat/issues/942)
- Annotations can be filtered before dumping with Datumaro [#994](https://github.com/opencv/cvat/issues/994)

## \[0.5.2] - 2019-12-15

### Fixed

- Frozen version of scikit-image==0.15 in requirements.txt because next releases don't support Python 3.5

## \[0.5.1] - 2019-10-17

### Added

- Integration with Zenodo.org (DOI)

## \[0.5.0] - 2019-09-12

### Added

- A converter to YOLO format
- Installation guide
- Linear interpolation for a single point
- Video frame filter
- Running functional tests for REST API during a build
- Admins are no longer limited to a subset of python commands in the auto annotation application
- Remote data source (list of URLs to create an annotation task)
- Auto annotation using Faster R-CNN with Inception v2 (utils/open_model_zoo)
- Auto annotation using Pixel Link mobilenet v2 - text detection (utils/open_model_zoo)
- Ability to create a custom extractors for unsupported media types
- Added in PDF extractor
- Added in a command line model manager tester
- Ability to dump/load annotations in several formats from UI (CVAT, Pascal VOC, YOLO, MS COCO, png mask, TFRecord)
- Auth for REST API (api/v1/auth/): login, logout, register, ...
- Preview for the new CVAT UI (dashboard only) is available: <http://localhost:9080/>
- Added command line tool for performing common task operations (/utils/cli/)

### Changed

- Outside and keyframe buttons in the side panel for all interpolation shapes (they were only for boxes before)
- Improved error messages on the client side (#511)

### Removed

- "Flip images" has been removed. UI now contains rotation features.

### Fixed

- Incorrect width of shapes borders in some cases
- Annotation parser for tracks with a start frame less than the first segment frame
- Interpolation on the server near outside frames
- Dump for case when task name has a slash
- Auto annotation fail for multijob tasks
- Installation of CVAT with OpenVINO on the Windows platform
- Background color was always black in utils/mask/converter.py
- Exception in attribute annotation mode when a label are switched to a value without any attributes
- Handling of wrong labelamp json file in auto annotation (<https://github.com/opencv/cvat/issues/554>)
- No default attributes in dumped annotation (<https://github.com/opencv/cvat/issues/601>)
- Required field "Frame Filter" on admin page during a task modifying (#666)
- Dump annotation errors for a task with several segments (#610, #500)
- Invalid label parsing during a task creating (#628)
- Button "Open Task" in the annotation view
- Creating a video task with 0 overlap

### Security

- Upgraded Django, djangorestframework, and other packages

## \[0.4.2] - 2019-06-03

### Fixed

- Fixed interaction with the server share in the auto annotation plugin

## \[0.4.1] - 2019-05-14

### Fixed

- JavaScript syntax incompatibility with Google Chrome versions less than 72

## \[0.4.0] - 2019-05-04

### Added

- OpenVINO auto annotation: it is possible to upload a custom model and annotate images automatically.
- Ability to rotate images/video in the client part (Ctrl+R, Shift+Ctrl+R shortcuts) (#305)
- The ReID application for automatic bounding box merging has been added (#299)
- Keyboard shortcuts to switch next/previous default shape type (box, polygon etc) (Alt + <, Alt + >) (#316)
- Converter for VOC now supports interpolation tracks
- REST API (/api/v1/\*, /api/docs)
- Semi-automatic semantic segmentation with the [Deep Extreme Cut](http://www.vision.ee.ethz.ch/~cvlsegmentation/dextr/) work

### Changed

- Propagation setup has been moved from settings to bottom player panel
- Additional events like "Debug Info" or "Fit Image" have been added for analitics
- Optional using LFS for git annotation storages (#314)

### Deprecated

- "Flip images" flag in the create task dialog will be removed.
  Rotation functionality in client part have been added instead.

### Fixed

- Django 2.1.5 (security fix, [CVE-2019-3498](https://nvd.nist.gov/vuln/detail/CVE-2019-3498))
- Several scenarious which cause code 400 after undo/redo/save have been fixed (#315)

## \[0.3.0] - 2018-12-29

### Added

- Ability to copy Object URL and Frame URL via object context menu and player context menu respectively.
- Ability to change opacity for selected shape with help "Selected Fill Opacity" slider.
- Ability to remove polyshapes points by double click.
- Ability to draw/change polyshapes (except for points) by slip method. Just press ENTER and moving a cursor.
- Ability to switch lock/hide properties via label UI element (in right menu) for all objects with same label.
- Shortcuts for outside/keyframe properties
- Support of Intel OpenVINO for accelerated model inference
- Tensorflow annotation now works without CUDA. It can use CPU only. OpenVINO and CUDA are supported optionally.
- Incremental saving of annotations.
- Tutorial for using polygons (screencast)
- Silk profiler to improve development process
- Admin panel can be used to edit labels and attributes for annotation tasks
- Analytics component to manage a data annotation team, monitor exceptions, collect client and server logs
- Changeable job and task statuses (annotation, validation, completed).
  A job status can be changed manually, a task status is computed automatically based on job statuses (#153)
- Backlink to a task from its job annotation view (#156)
- Buttons lock/hide for labels. They work for all objects with the same label on a current frame (#116)

### Changed

- Polyshape editing method has been improved. You can redraw part of shape instead of points cloning.
- Unified shortcut (Esc) for close any mode instead of different shortcuts (Alt+N, Alt+G, Alt+M etc.).
- Dump file contains information about data source (e.g. video name, archive name, ...)
- Update requests library due to [CVE-2018-18074](https://nvd.nist.gov/vuln/detail/CVE-2018-18074)
- Per task/job permissions to create/access/change/delete tasks and annotations
- Documentation was improved
- Timeout for creating tasks was increased (from 1h to 4h) (#136)
- Drawing has become more convenience. Now it is possible to draw outside an image.
  Shapes will be automatically truncated after drawing process (#202)

### Fixed

- Performance bottleneck has been fixed during you create new objects (draw, copy, merge etc).
- Label UI elements aren't updated after changelabel.
- Attribute annotation mode can use invalid shape position after resize or move shapes.
- Labels order is preserved now (#242)
- Uploading large XML files (#123)
- Django vulnerability (#121)
- Grammatical cleanup of README.md (#107)
- Dashboard loading has been accelerated (#156)
- Text drawing outside of a frame in some cases (#202)

## \[0.2.0] - 2018-09-28

### Added

- New annotation shapes: polygons, polylines, points
- Undo/redo feature
- Grid to estimate size of objects
- Context menu for shapes
- A converter to PASCAL VOC format
- A converter to MS COCO format
- A converter to mask format
- License header for most of all files
- .gitattribute to avoid problems with bash scripts inside a container
- CHANGELOG.md itself
- Drawing size of a bounding box during resize
- Color by instance, group, label
- Group objects
- Object propagation on next frames
- Full screen view

### Changed

- Documentation, screencasts, the primary screenshot
- Content-type for save_job request is application/json

### Fixed

- Player navigation if the browser's window is scrolled
- Filter doesn't support dash (-)
- Several memory leaks
- Inconsistent extensions between filenames in an annotation file and real filenames

## \[0.1.2] - 2018-08-07

### Added

- 7z archive support when creating a task
- .vscode/launch.json file for developing with VS code

### Fixed

- #14: docker-compose down command as written in the readme does not remove volumes
- #15: all checkboxes in temporary attributes are checked when reopening job after saving the job
- #18: extend CONTRIBUTING.md
- #19: using the same attribute for label twice -> stuck

### Changed

- More strict verification for labels with attributes

## \[0.1.1] - 2018-07-6

### Added

- Links on a screenshot, documentation, screencasts into README.md
- CONTRIBUTORS.md

### Fixed

- GitHub documentation

## \[0.1.0] - 2018-06-29

### Added

- Initial version

## Template

```
## \[Unreleased]
### Added
- TDB

### Changed
- TDB

### Deprecated
- TDB

### Removed
- TDB

### Fixed
- TDB

### Security
- TDB
```<|MERGE_RESOLUTION|>--- conflicted
+++ resolved
@@ -8,13 +8,6 @@
 ## \[Unreleased]
 ### Added
 
-<<<<<<< HEAD
-- TDB
-
-### Changed
-
-- TDB
-=======
 - \[SDK\] A `DeferredTqdmProgressReporter` class, which doesn't have glitchy output
   like `TqdmProgressReporter` in certain circumstances
   (<https://github.com/opencv/cvat/pull/6556>)
@@ -31,7 +24,6 @@
 - \[SDK\] Custom `ProgressReporter` implementations should now override `start2` instead of `start`
   (<https://github.com/opencv/cvat/pull/6556>)
 
->>>>>>> c68cb077
 
 ### Deprecated
 
@@ -43,12 +35,8 @@
 
 ### Fixed
 
-<<<<<<< HEAD
-- TDB
-=======
 - Accidentally using prebuilt FFmpeg bundled in PyAV instead of the custom
   build.
->>>>>>> c68cb077
 
 ### Security
 
