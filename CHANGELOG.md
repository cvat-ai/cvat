# Changelog

All notable changes to this project will be documented in this file.

The format is based on [Keep a Changelog](https://keepachangelog.com/en/1.0.0/),
and this project adheres to [Semantic Versioning](https://semver.org/spec/v2.0.0.html).

## \[1.6.0] - Unreleased

### Added

<<<<<<< HEAD
- Notification if the browser does not support nesassary API

### Changed

- TBD

### Deprecated

- TBD

### Removed

- TBD

### Fixed

- TBD

### Security

- TBD
=======
- TDB

### Changed

- TDB

### Deprecated

- TDB

### Removed

- TDB

### Fixed

- TDB

### Security

- TDB
>>>>>>> 048e71b6

## \[1.5.0] - 2021-08-02

### Added

- Support of context images for 2D image tasks (<https://github.com/openvinotoolkit/cvat/pull/3122>)
- Support of cloud storage without copying data into CVAT: server part (<https://github.com/openvinotoolkit/cvat/pull/2620>)
- Filter `is_active` for user list (<https://github.com/openvinotoolkit/cvat/pull/3235>)
- Ability to export/import tasks (<https://github.com/openvinotoolkit/cvat/pull/3056>)
- Add a tutorial for semi-automatic/automatic annotation (<https://github.com/openvinotoolkit/cvat/pull/3124>)
- Explicit "Done" button when drawing any polyshapes (<https://github.com/openvinotoolkit/cvat/pull/3417>)
- Histogram equalization with OpenCV javascript (<https://github.com/openvinotoolkit/cvat/pull/3447>)
- Client-side polyshapes approximation when using semi-automatic interactors & scissors (<https://github.com/openvinotoolkit/cvat/pull/3450>)

### Changed

- Updated manifest format, added meta with related images (<https://github.com/openvinotoolkit/cvat/pull/3122>)
- Update of COCO format documentation (<https://github.com/openvinotoolkit/cvat/pull/3197>)
- Updated Webpack Dev Server config to add proxy (<https://github.com/openvinotoolkit/cvat/pull/3368>)
- Update to Django 3.1.12 (<https://github.com/openvinotoolkit/cvat/pull/3378>)
- Updated visibility for removable points in AI tools (<https://github.com/openvinotoolkit/cvat/pull/3417>)
- Updated UI handling for IOG serverless function (<https://github.com/openvinotoolkit/cvat/pull/3417>)
- Changed Nginx proxy to Traefik in `docker-compose.yml` (<https://github.com/openvinotoolkit/cvat/pull/3409>)
- Simplify the process of deploying CVAT with HTTPS (<https://github.com/openvinotoolkit/cvat/pull/3409>)

### Fixed

- Project page requests took a long time and did many DB queries (<https://github.com/openvinotoolkit/cvat/pull/3223>)
- Fixed Python 3.6 support (<https://github.com/openvinotoolkit/cvat/pull/3258>)
- Incorrect attribute import in tracks (<https://github.com/openvinotoolkit/cvat/pull/3229>)
- Issue "is not a constructor" when create object, save, undo, save, redo save (<https://github.com/openvinotoolkit/cvat/pull/3292>)
- Fix CLI create an infinite loop if git repository responds with failure (<https://github.com/openvinotoolkit/cvat/pull/3267>)
- Bug with sidebar & fullscreen (<https://github.com/openvinotoolkit/cvat/pull/3289>)
- 504 Gateway Time-out on `data/meta` requests (<https://github.com/openvinotoolkit/cvat/pull/3269>)
- TypeError: Cannot read property 'clientX' of undefined when draw cuboids with hotkeys (<https://github.com/openvinotoolkit/cvat/pull/3308>)
- Duplication of the cuboids when redraw them (<https://github.com/openvinotoolkit/cvat/pull/3308>)
- Some code issues in Deep Extreme Cut handler code (<https://github.com/openvinotoolkit/cvat/pull/3325>)
- UI fails when inactive user is assigned to a task/job (<https://github.com/openvinotoolkit/cvat/pull/3343>)
- Calculate precise progress of decoding a video file (<https://github.com/openvinotoolkit/cvat/pull/3381>)
- Falsely successful `cvat_ui` image build in case of OOM error that leads to the default nginx welcome page
  (<https://github.com/openvinotoolkit/cvat/pull/3379>)
- Fixed issue when save filtered object in AAM (<https://github.com/openvinotoolkit/cvat/pull/3401>)
- Context image disappears after undo/redo (<https://github.com/openvinotoolkit/cvat/pull/3416>)
- Using combined data sources (directory and image) when create a task (<https://github.com/openvinotoolkit/cvat/pull/3424>)
- Creating task with labels in project (<https://github.com/openvinotoolkit/cvat/pull/3454>)
- Move task and autoannotation modals were invisible from project page (<https://github.com/openvinotoolkit/cvat/pull/3475>)

## \[1.4.0] - 2021-05-18

### Added

- Documentation on mask annotation (<https://github.com/openvinotoolkit/cvat/pull/3044>)
- Hotkeys to switch a label of existing object or to change default label (for objects created with N) (<https://github.com/openvinotoolkit/cvat/pull/3070>)
- A script to convert some kinds of DICOM files to regular images (<https://github.com/openvinotoolkit/cvat/pull/3095>)
- Helm chart prototype (<https://github.com/openvinotoolkit/cvat/pull/3102>)
- Initial implementation of moving tasks between projects (<https://github.com/openvinotoolkit/cvat/pull/3164>)

### Changed

- Place of migration logger initialization (<https://github.com/openvinotoolkit/cvat/pull/3170>)

### Removed

- Kubernetes templates from (<https://github.com/openvinotoolkit/cvat/pull/1962>) due to helm charts (<https://github.com/openvinotoolkit/cvat/pull/3171>)

### Fixed

- Export of instance masks with holes (<https://github.com/openvinotoolkit/cvat/pull/3044>)
- Changing a label on canvas does not work when 'Show object details' enabled (<https://github.com/openvinotoolkit/cvat/pull/3084>)
- Make sure frame unzip web worker correctly terminates after unzipping all images in a requested chunk (<https://github.com/openvinotoolkit/cvat/pull/3096>)
- Reset password link was unavailable before login (<https://github.com/openvinotoolkit/cvat/pull/3140>)
- Manifest: migration (<https://github.com/openvinotoolkit/cvat/pull/3146>)
- Fixed cropping polygon in some corner cases (<https://github.com/openvinotoolkit/cvat/pull/3184>)

## \[1.3.0] - 3/31/2021

### Added

- CLI: Add support for saving annotations in a git repository when creating a task.
- CVAT-3D: support lidar data on the server side (<https://github.com/openvinotoolkit/cvat/pull/2534>)
- GPU support for Mask-RCNN and improvement in its deployment time (<https://github.com/openvinotoolkit/cvat/pull/2714>)
- CVAT-3D: Load all frames corresponding to the job instance
  (<https://github.com/openvinotoolkit/cvat/pull/2645>)
- Intelligent scissors with OpenCV javascript (<https://github.com/openvinotoolkit/cvat/pull/2689>)
- CVAT-3D: Visualize 3D point cloud spaces in 3D View, Top View Side View and Front View (<https://github.com/openvinotoolkit/cvat/pull/2768>)
- [Inside Outside Guidance](https://github.com/shiyinzhang/Inside-Outside-Guidance) serverless
  function for interactive segmentation
- Pre-built [cvat_server](https://hub.docker.com/r/openvino/cvat_server) and
  [cvat_ui](https://hub.docker.com/r/openvino/cvat_ui) images were published on DockerHub (<https://github.com/openvinotoolkit/cvat/pull/2766>)
- Project task subsets (<https://github.com/openvinotoolkit/cvat/pull/2774>)
- Kubernetes templates and guide for their deployment (<https://github.com/openvinotoolkit/cvat/pull/1962>)
- [WiderFace](http://shuoyang1213.me/WIDERFACE/) format support (<https://github.com/openvinotoolkit/cvat/pull/2864>)
- [VGGFace2](https://github.com/ox-vgg/vgg_face2) format support (<https://github.com/openvinotoolkit/cvat/pull/2865>)
- [Backup/Restore guide](cvat/apps/documentation/backup_guide.md) (<https://github.com/openvinotoolkit/cvat/pull/2964>)
- Label deletion from tasks and projects (<https://github.com/openvinotoolkit/cvat/pull/2881>)
- CVAT-3D: Implemented initial cuboid placement in 3D View and select cuboid in Top, Side and Front views
  (<https://github.com/openvinotoolkit/cvat/pull/2891>)
- [Market-1501](https://www.aitribune.com/dataset/2018051063) format support (<https://github.com/openvinotoolkit/cvat/pull/2869>)
- Ability of upload manifest for dataset with images (<https://github.com/openvinotoolkit/cvat/pull/2763>)
- Annotations filters UI using react-awesome-query-builder (<https://github.com/openvinotoolkit/cvat/issues/1418>)
- Storing settings in local storage to keep them between browser sessions (<https://github.com/openvinotoolkit/cvat/pull/3017>)
- [ICDAR](https://rrc.cvc.uab.es/?ch=2) format support (<https://github.com/openvinotoolkit/cvat/pull/2866>)
- Added switcher to maintain polygon crop behavior (<https://github.com/openvinotoolkit/cvat/pull/3021>
- Filters and sorting options for job list, added tooltip for tasks filters (<https://github.com/openvinotoolkit/cvat/pull/3030>)

### Changed

- CLI - task list now returns a list of current tasks. (<https://github.com/openvinotoolkit/cvat/pull/2863>)
- Updated HTTPS install README section (cleanup and described more robust deploy)
- Logstash is improved for using with configurable elasticsearch outputs (<https://github.com/openvinotoolkit/cvat/pull/2531>)
- Bumped nuclio version to 1.5.16 (<https://github.com/openvinotoolkit/cvat/pull/2578>)
- All methods for interactive segmentation accept negative points as well
- Persistent queue added to logstash (<https://github.com/openvinotoolkit/cvat/pull/2744>)
- Improved maintenance of popups visibility (<https://github.com/openvinotoolkit/cvat/pull/2809>)
- Image visualizations settings on canvas for faster access (<https://github.com/openvinotoolkit/cvat/pull/2872>)
- Better scale management of left panel when screen is too small (<https://github.com/openvinotoolkit/cvat/pull/2880>)
- Improved error messages for annotation import (<https://github.com/openvinotoolkit/cvat/pull/2935>)
- Using manifest support instead video meta information and dummy chunks (<https://github.com/openvinotoolkit/cvat/pull/2763>)

### Fixed

- More robust execution of nuclio GPU functions by limiting the GPU memory consumption per worker (<https://github.com/openvinotoolkit/cvat/pull/2714>)
- Kibana startup initialization (<https://github.com/openvinotoolkit/cvat/pull/2659>)
- The cursor jumps to the end of the line when renaming a task (<https://github.com/openvinotoolkit/cvat/pull/2669>)
- SSLCertVerificationError when remote source is used (<https://github.com/openvinotoolkit/cvat/pull/2683>)
- Fixed filters select overflow (<https://github.com/openvinotoolkit/cvat/pull/2614>)
- Fixed tasks in project auto annotation (<https://github.com/openvinotoolkit/cvat/pull/2725>)
- Cuboids are missed in annotations statistics (<https://github.com/openvinotoolkit/cvat/pull/2704>)
- The list of files attached to the task is not displayed (<https://github.com/openvinotoolkit/cvat/pull/2706>)
- A couple of css-related issues (top bar disappear, wrong arrow position on collapse elements) (<https://github.com/openvinotoolkit/cvat/pull/2736>)
- Issue with point region doesn't work in Firefox (<https://github.com/openvinotoolkit/cvat/pull/2727>)
- Fixed cuboid perspective change (<https://github.com/openvinotoolkit/cvat/pull/2733>)
- Annotation page popups (ai tools, drawing) reset state after detecting, tracking, drawing (<https://github.com/openvinotoolkit/cvat/pull/2780>)
- Polygon editing using trailing point (<https://github.com/openvinotoolkit/cvat/pull/2808>)
- Updated the path to python for DL models inside automatic annotation documentation (<https://github.com/openvinotoolkit/cvat/pull/2847>)
- Fixed of receiving function variable (<https://github.com/openvinotoolkit/cvat/pull/2860>)
- Shortcuts with CAPSLOCK enabled and with non-US languages activated (<https://github.com/openvinotoolkit/cvat/pull/2872>)
- Prevented creating several issues for the same object (<https://github.com/openvinotoolkit/cvat/pull/2868>)
- Fixed label editor name field validator (<https://github.com/openvinotoolkit/cvat/pull/2879>)
- An error about track shapes outside of the task frames during export (<https://github.com/openvinotoolkit/cvat/pull/2890>)
- Fixed project search field updating (<https://github.com/openvinotoolkit/cvat/pull/2901>)
- Fixed export error when invalid polygons are present in overlapping frames (<https://github.com/openvinotoolkit/cvat/pull/2852>)
- Fixed image quality option for tasks created from images (<https://github.com/openvinotoolkit/cvat/pull/2963>)
- Incorrect text on the warning when specifying an incorrect link to the issue tracker (<https://github.com/openvinotoolkit/cvat/pull/2971>)
- Updating label attributes when label contains number attributes (<https://github.com/openvinotoolkit/cvat/pull/2969>)
- Crop a polygon if its points are outside the bounds of the image (<https://github.com/openvinotoolkit/cvat/pull/3025>)

## \[1.2.0] - 2021-01-08

### Fixed

- Memory consumption for the task creation process (<https://github.com/openvinotoolkit/cvat/pull/2582>)
- Frame preloading (<https://github.com/openvinotoolkit/cvat/pull/2608>)
- Project cannot be removed from the project page (<https://github.com/openvinotoolkit/cvat/pull/2626>)

## \[1.2.0-beta] - 2020-12-15

### Added

- GPU support and improved documentation for auto annotation (<https://github.com/openvinotoolkit/cvat/pull/2546>)
- Manual review pipeline: issues/comments/workspace (<https://github.com/openvinotoolkit/cvat/pull/2357>)
- Basic projects implementation (<https://github.com/openvinotoolkit/cvat/pull/2255>)
- Documentation on how to mount cloud starage(AWS S3 bucket, Azure container, Google Drive) as FUSE (<https://github.com/openvinotoolkit/cvat/pull/2377>)
- Ability to work with share files without copying inside (<https://github.com/openvinotoolkit/cvat/pull/2377>)
- Tooltips in label selectors (<https://github.com/openvinotoolkit/cvat/pull/2509>)
- Page redirect after login using `next` query parameter (<https://github.com/openvinotoolkit/cvat/pull/2527>)
- [ImageNet](http://www.image-net.org) format support (<https://github.com/openvinotoolkit/cvat/pull/2376>)
- [CamVid](http://mi.eng.cam.ac.uk/research/projects/VideoRec/CamVid/) format support (<https://github.com/openvinotoolkit/cvat/pull/2559>)

### Changed

- PATCH requests from cvat-core submit only changed fields (<https://github.com/openvinotoolkit/cvat/pull/2445>)
- deploy.sh in serverless folder is separated into deploy_cpu.sh and deploy_gpu.sh (<https://github.com/openvinotoolkit/cvat/pull/2546>)
- Bumped nuclio version to 1.5.8
- Migrated to Antd 4.9 (<https://github.com/openvinotoolkit/cvat/pull/2536>)

### Fixed

- Fixed FastRCNN inference bug for images with 4 channels i.e. png (<https://github.com/openvinotoolkit/cvat/pull/2546>)
- Django templates for email and user guide (<https://github.com/openvinotoolkit/cvat/pull/2412>)
- Saving relative paths in dummy chunks instead of absolute (<https://github.com/openvinotoolkit/cvat/pull/2424>)
- Objects with a specific label cannot be displayed if at least one tag with the label exist (<https://github.com/openvinotoolkit/cvat/pull/2435>)
- Wrong attribute can be removed in labels editor (<https://github.com/openvinotoolkit/cvat/pull/2436>)
- UI fails with the error "Cannot read property 'label' of undefined" (<https://github.com/openvinotoolkit/cvat/pull/2442>)
- Exception: "Value must be a user instance" (<https://github.com/openvinotoolkit/cvat/pull/2441>)
- Reset zoom option doesn't work in tag annotation mode (<https://github.com/openvinotoolkit/cvat/pull/2443>)
- Canvas is busy error (<https://github.com/openvinotoolkit/cvat/pull/2437>)
- Projects view layout fix (<https://github.com/openvinotoolkit/cvat/pull/2503>)
- Fixed the tasks view (infinite loading) when it is impossible to get a preview of the task (<https://github.com/openvinotoolkit/cvat/pull/2504>)
- Empty frames navigation (<https://github.com/openvinotoolkit/cvat/pull/2505>)
- TypeError: Cannot read property 'toString' of undefined (<https://github.com/openvinotoolkit/cvat/pull/2517>)
- Extra shapes are drawn after Esc, or G pressed while drawing a region in grouping (<https://github.com/openvinotoolkit/cvat/pull/2507>)
- Reset state (reviews, issues) after logout or changing a job (<https://github.com/openvinotoolkit/cvat/pull/2525>)
- TypeError: Cannot read property 'id' of undefined when updating a task (<https://github.com/openvinotoolkit/cvat/pull/2544>)

## \[1.2.0-alpha] - 2020-11-09

### Added

- Ability to login into CVAT-UI with token from api/v1/auth/login (<https://github.com/openvinotoolkit/cvat/pull/2234>)
- Added layout grids toggling ('ctrl + alt + Enter')
- Added password reset functionality (<https://github.com/opencv/cvat/pull/2058>)
- Ability to work with data on the fly (<https://github.com/opencv/cvat/pull/2007>)
- Annotation in process outline color wheel (<https://github.com/opencv/cvat/pull/2084>)
- On the fly annotation using DL detectors (<https://github.com/opencv/cvat/pull/2102>)
- Displaying automatic annotation progress on a task view (<https://github.com/opencv/cvat/pull/2148>)
- Automatic tracking of bounding boxes using serverless functions (<https://github.com/opencv/cvat/pull/2136>)
- \[Datumaro] CLI command for dataset equality comparison (<https://github.com/opencv/cvat/pull/1989>)
- \[Datumaro] Merging of datasets with different labels (<https://github.com/opencv/cvat/pull/2098>)
- Add FBRS interactive segmentation serverless function (<https://github.com/openvinotoolkit/cvat/pull/2094>)
- Ability to change default behaviour of previous/next buttons of a player.
  It supports regular navigation, searching a frame according to annotations
  filters and searching the nearest frame without any annotations (<https://github.com/openvinotoolkit/cvat/pull/2221>)
- MacOS users notes in CONTRIBUTING.md
- Ability to prepare meta information manually (<https://github.com/openvinotoolkit/cvat/pull/2217>)
- Ability to upload prepared meta information along with a video when creating a task (<https://github.com/openvinotoolkit/cvat/pull/2217>)
- Optional chaining plugin for cvat-canvas and cvat-ui (<https://github.com/openvinotoolkit/cvat/pull/2249>)
- MOTS png mask format support (<https://github.com/openvinotoolkit/cvat/pull/2198>)
- Ability to correct upload video with a rotation record in the metadata (<https://github.com/openvinotoolkit/cvat/pull/2218>)
- User search field for assignee fields (<https://github.com/openvinotoolkit/cvat/pull/2370>)
- Support of mxf videos (<https://github.com/openvinotoolkit/cvat/pull/2514>)

### Changed

- UI models (like DEXTR) were redesigned to be more interactive (<https://github.com/opencv/cvat/pull/2054>)
- Used Ubuntu:20.04 as a base image for CVAT Dockerfile (<https://github.com/opencv/cvat/pull/2101>)
- Right colors of label tags in label mapping when a user runs automatic detection (<https://github.com/openvinotoolkit/cvat/pull/2162>)
- Nuclio became an optional component of CVAT (<https://github.com/openvinotoolkit/cvat/pull/2192>)
- A key to remove a point from a polyshape (Ctrl => Alt) (<https://github.com/openvinotoolkit/cvat/pull/2204>)
- Updated `docker-compose` file version from `2.3` to `3.3`(<https://github.com/openvinotoolkit/cvat/pull/2235>)
- Added auto inference of url schema from host in CLI, if provided (<https://github.com/openvinotoolkit/cvat/pull/2240>)
- Track frames in skips between annotation is presented in MOT and MOTS formats are marked `outside` (<https://github.com/openvinotoolkit/cvat/pull/2198>)
- UI packages installation with `npm ci` instead of `npm install` (<https://github.com/openvinotoolkit/cvat/pull/2350>)

### Removed

- Removed Z-Order flag from task creation process

### Fixed

- Fixed multiple errors which arises when polygon is of length 5 or less (<https://github.com/opencv/cvat/pull/2100>)
- Fixed task creation from PDF (<https://github.com/opencv/cvat/pull/2141>)
- Fixed CVAT format import for frame stepped tasks (<https://github.com/openvinotoolkit/cvat/pull/2151>)
- Fixed the reading problem with large PDFs (<https://github.com/openvinotoolkit/cvat/pull/2154>)
- Fixed unnecessary pyhash dependency (<https://github.com/openvinotoolkit/cvat/pull/2170>)
- Fixed Data is not getting cleared, even after deleting the Task from Django Admin App(<https://github.com/openvinotoolkit/cvat/issues/1925>)
- Fixed blinking message: "Some tasks have not been showed because they do not have any data" (<https://github.com/openvinotoolkit/cvat/pull/2200>)
- Fixed case when a task with 0 jobs is shown as "Completed" in UI (<https://github.com/openvinotoolkit/cvat/pull/2200>)
- Fixed use case when UI throws exception: Cannot read property 'objectType' of undefined #2053 (<https://github.com/openvinotoolkit/cvat/pull/2203>)
- Fixed use case when logs could be saved twice or more times #2202 (<https://github.com/openvinotoolkit/cvat/pull/2203>)
- Fixed issues from #2112 (<https://github.com/openvinotoolkit/cvat/pull/2217>)
- Git application name (renamed to dataset_repo) (<https://github.com/openvinotoolkit/cvat/pull/2243>)
- A problem in exporting of tracks, where tracks could be truncated (<https://github.com/openvinotoolkit/cvat/issues/2129>)
- Fixed CVAT startup process if the user has `umask 077` in .bashrc file (<https://github.com/openvinotoolkit/cvat/pull/2293>)
- Exception: Cannot read property "each" of undefined after drawing a single point (<https://github.com/openvinotoolkit/cvat/pull/2307>)
- Cannot read property 'label' of undefined (Fixed?) (<https://github.com/openvinotoolkit/cvat/pull/2311>)
- Excluded track frames marked `outside` in `CVAT for Images` export (<https://github.com/openvinotoolkit/cvat/pull/2345>)
- 'List of tasks' Kibana visualization (<https://github.com/openvinotoolkit/cvat/pull/2361>)
- An error on exporting not `jpg` or `png` images in TF Detection API format (<https://github.com/openvinotoolkit/datumaro/issues/35>)

## \[1.1.0] - 2020-08-31

### Added

- Siammask tracker as DL serverless function (<https://github.com/opencv/cvat/pull/1988>)
- \[Datumaro] Added model info and source info commands (<https://github.com/opencv/cvat/pull/1973>)
- \[Datumaro] Dataset statistics (<https://github.com/opencv/cvat/pull/1668>)
- Ability to change label color in tasks and predefined labels (<https://github.com/opencv/cvat/pull/2014>)
- \[Datumaro] Multi-dataset merge (<https://github.com/opencv/cvat/pull/1695>)
- Ability to configure email verification for new users (<https://github.com/opencv/cvat/pull/1929>)
- Link to django admin page from UI (<https://github.com/opencv/cvat/pull/2068>)
- Notification message when users use wrong browser (<https://github.com/opencv/cvat/pull/2070>)

### Changed

- Shape coordinates are rounded to 2 digits in dumped annotations (<https://github.com/opencv/cvat/pull/1970>)
- COCO format does not produce polygon points for bbox annotations (<https://github.com/opencv/cvat/pull/1953>)

### Fixed

- Issue loading openvino models for semi-automatic and automatic annotation (<https://github.com/opencv/cvat/pull/1996>)
- Basic functions of CVAT works without activated nuclio dashboard
- Fixed a case in which exported masks could have wrong color order (<https://github.com/opencv/cvat/issues/2032>)
- Fixed error with creating task with labels with the same name (<https://github.com/opencv/cvat/pull/2031>)
- Django RQ dashboard view (<https://github.com/opencv/cvat/pull/2069>)
- Object's details menu settings (<https://github.com/opencv/cvat/pull/2084>)

## \[1.1.0-beta] - 2020-08-03

### Added

- DL models as serverless functions (<https://github.com/opencv/cvat/pull/1767>)
- Source type support for tags, shapes and tracks (<https://github.com/opencv/cvat/pull/1192>)
- Source type support for CVAT Dumper/Loader (<https://github.com/opencv/cvat/pull/1192>)
- Intelligent polygon editing (<https://github.com/opencv/cvat/pull/1921>)
- Support creating multiple jobs for each task through python cli (<https://github.com/opencv/cvat/pull/1950>)
- python cli over https (<https://github.com/opencv/cvat/pull/1942>)
- Error message when plugins weren't able to initialize instead of infinite loading (<https://github.com/opencv/cvat/pull/1966>)
- Ability to change user password (<https://github.com/opencv/cvat/pull/1954>)

### Changed

- Smaller object details (<https://github.com/opencv/cvat/pull/1877>)
- `COCO` format does not convert bboxes to polygons on export (<https://github.com/opencv/cvat/pull/1953>)
- It is impossible to submit a DL model in OpenVINO format using UI.
  Now you can deploy new models on the server using serverless functions
  (<https://github.com/opencv/cvat/pull/1767>)
- Files and folders under share path are now alphabetically sorted

### Removed

- Removed OpenVINO and CUDA components because they are not necessary anymore (<https://github.com/opencv/cvat/pull/1767>)
- Removed the old UI code (<https://github.com/opencv/cvat/pull/1964>)

### Fixed

- Some objects aren't shown on canvas sometimes. For example after propagation on of objects is invisible (<https://github.com/opencv/cvat/pull/1834>)
- CVAT doesn't offer to restore state after an error (<https://github.com/opencv/cvat/pull/1874>)
- Cannot read property 'shapeType' of undefined because of zOrder related issues (<https://github.com/opencv/cvat/pull/1874>)
- Cannot read property 'pinned' of undefined because of zOrder related issues (<https://github.com/opencv/cvat/pull/1874>)
- Do not iterate over hidden objects in aam (which are invisible because of zOrder) (<https://github.com/opencv/cvat/pull/1874>)
- Cursor position is reset after changing a text field (<https://github.com/opencv/cvat/pull/1874>)
- Hidden points and cuboids can be selected to be grouped (<https://github.com/opencv/cvat/pull/1874>)
- `outside` annotations should not be in exported images (<https://github.com/opencv/cvat/issues/1620>)
- `CVAT for video format` import error with interpolation (<https://github.com/opencv/cvat/issues/1893>)
- `Image compression` definition mismatch (<https://github.com/opencv/cvat/issues/1900>)
- Points are duplicated during polygon interpolation sometimes (<https://github.com/opencv/cvat/pull/1892>)
- When redraw a shape with activated autobordering, previous points are visible (<https://github.com/opencv/cvat/pull/1892>)
- No mapping between side object element and context menu in some attributes (<https://github.com/opencv/cvat/pull/1923>)
- Interpolated shapes exported as `keyframe = True` (<https://github.com/opencv/cvat/pull/1937>)
- Stylelint filetype scans (<https://github.com/opencv/cvat/pull/1952>)
- Fixed toolip closing issue (<https://github.com/opencv/cvat/pull/1955>)
- Clearing frame cache when close a task (<https://github.com/opencv/cvat/pull/1966>)
- Increase rate of throttling policy for unauthenticated users (<https://github.com/opencv/cvat/pull/1969>)

## \[1.1.0-alpha] - 2020-06-30

### Added

- Throttling policy for unauthenticated users (<https://github.com/opencv/cvat/pull/1531>)
- Added default label color table for mask export (<https://github.com/opencv/cvat/pull/1549>)
- Added environment variables for Redis and Postgres hosts for Kubernetes deployment support (<https://github.com/opencv/cvat/pull/1641>)
- Added visual identification for unavailable formats (<https://github.com/opencv/cvat/pull/1567>)
- Shortcut to change color of an activated shape in new UI (Enter) (<https://github.com/opencv/cvat/pull/1683>)
- Shortcut to switch split mode (<https://github.com/opencv/cvat/pull/1683>)
- Built-in search for labels when create an object or change a label (<https://github.com/opencv/cvat/pull/1683>)
- Better validation of labels and attributes in raw viewer (<https://github.com/opencv/cvat/pull/1727>)
- ClamAV antivirus integration (<https://github.com/opencv/cvat/pull/1712>)
- Added canvas background color selector (<https://github.com/opencv/cvat/pull/1705>)
- SCSS files linting with Stylelint tool (<https://github.com/opencv/cvat/pull/1766>)
- Supported import and export or single boxes in MOT format (<https://github.com/opencv/cvat/pull/1764>)
- \[Datumaro] Added `stats` command, which shows some dataset statistics
  like image mean and std (<https://github.com/opencv/cvat/pull/1734>)
- Add option to upload annotations upon task creation on CLI
- Polygon and polylines interpolation (<https://github.com/opencv/cvat/pull/1571>)
- Ability to redraw shape from scratch (Shift + N) for an activated shape (<https://github.com/opencv/cvat/pull/1571>)
- Highlights for the first point of a polygon/polyline and direction (<https://github.com/opencv/cvat/pull/1571>)
- Ability to change orientation for poylgons/polylines in context menu (<https://github.com/opencv/cvat/pull/1571>)
- Ability to set the first point for polygons in points context menu (<https://github.com/opencv/cvat/pull/1571>)
- Added new tag annotation workspace (<https://github.com/opencv/cvat/pull/1570>)
- Appearance block in attribute annotation mode (<https://github.com/opencv/cvat/pull/1820>)
- Keyframe navigations and some switchers in attribute annotation mode (<https://github.com/opencv/cvat/pull/1820>)
- \[Datumaro] Added `convert` command to convert datasets directly (<https://github.com/opencv/cvat/pull/1837>)
- \[Datumaro] Added an option to specify image extension when exporting datasets (<https://github.com/opencv/cvat/pull/1799>)
- \[Datumaro] Added image copying when exporting datasets, if possible (<https://github.com/opencv/cvat/pull/1799>)

### Changed

- Removed information about e-mail from the basic user information (<https://github.com/opencv/cvat/pull/1627>)
- Update https install manual. Makes it easier and more robust.
  Includes automatic renewing of lets encrypt certificates.
- Settings page move to the modal. (<https://github.com/opencv/cvat/pull/1705>)
- Implemented import and export of annotations with relative image paths (<https://github.com/opencv/cvat/pull/1463>)
- Using only single click to start editing or remove a point (<https://github.com/opencv/cvat/pull/1571>)
- Added support for attributes in VOC XML format (<https://github.com/opencv/cvat/pull/1792>)
- Added annotation attributes in COCO format (<https://github.com/opencv/cvat/pull/1782>)
- Colorized object items in the side panel (<https://github.com/opencv/cvat/pull/1753>)
- \[Datumaro] Annotation-less files are not generated anymore in COCO format, unless tasks explicitly requested (<https://github.com/opencv/cvat/pull/1799>)

### Fixed

- Problem with exported frame stepped image task (<https://github.com/opencv/cvat/issues/1613>)
- Fixed dataset filter item representation for imageless dataset items (<https://github.com/opencv/cvat/pull/1593>)
- Fixed interpreter crash when trying to import `tensorflow` with no AVX instructions available (<https://github.com/opencv/cvat/pull/1567>)
- Kibana wrong working time calculation with new annotation UI use (<https://github.com/opencv/cvat/pull/1654>)
- Wrong rexex for account name validation (<https://github.com/opencv/cvat/pull/1667>)
- Wrong description on register view for the username field (<https://github.com/opencv/cvat/pull/1667>)
- Wrong resolution for resizing a shape (<https://github.com/opencv/cvat/pull/1667>)
- React warning because of not unique keys in labels viewer (<https://github.com/opencv/cvat/pull/1727>)
- Fixed issue tracker (<https://github.com/opencv/cvat/pull/1705>)
- Fixed canvas fit after sidebar open/close event (<https://github.com/opencv/cvat/pull/1705>)
- A couple of exceptions in AAM related with early object activation (<https://github.com/opencv/cvat/pull/1755>)
- Propagation from the latest frame (<https://github.com/opencv/cvat/pull/1800>)
- Number attribute value validation (didn't work well with floats) (<https://github.com/opencv/cvat/pull/1800>)
- Logout doesn't work (<https://github.com/opencv/cvat/pull/1812>)
- Annotations aren't updated after reopening a task (<https://github.com/opencv/cvat/pull/1753>)
- Labels aren't updated after reopening a task (<https://github.com/opencv/cvat/pull/1753>)
- Canvas isn't fitted after collapsing side panel in attribute annotation mode (<https://github.com/opencv/cvat/pull/1753>)
- Error when interpolating polygons (<https://github.com/opencv/cvat/pull/1878>)

### Security

- SQL injection in Django `CVE-2020-9402` (<https://github.com/opencv/cvat/pull/1657>)

## \[1.0.0] - 2020-05-29

### Added

- cvat-ui: cookie policy drawer for login page (<https://github.com/opencv/cvat/pull/1511>)
- `datumaro_project` export format (<https://github.com/opencv/cvat/pull/1352>)
- Ability to configure user agreements for the user registration form (<https://github.com/opencv/cvat/pull/1464>)
- Cuboid interpolation and cuboid drawing from rectangles (<https://github.com/opencv/cvat/pull/1560>)
- Ability to configure custom pageViewHit, which can be useful for web analytics integration (<https://github.com/opencv/cvat/pull/1566>)
- Ability to configure access to the analytics page based on roles (<https://github.com/opencv/cvat/pull/1592>)

### Changed

- Downloaded file name in annotations export became more informative (<https://github.com/opencv/cvat/pull/1352>)
- Added auto trimming for trailing whitespaces style enforcement (<https://github.com/opencv/cvat/pull/1352>)
- REST API: updated `GET /task/<id>/annotations`: parameters are `format`, `filename`
  (now optional), `action` (optional) (<https://github.com/opencv/cvat/pull/1352>)
- REST API: removed `dataset/formats`, changed format of `annotation/formats` (<https://github.com/opencv/cvat/pull/1352>)
- Exported annotations are stored for N hours instead of indefinitely (<https://github.com/opencv/cvat/pull/1352>)
- Formats: CVAT format now accepts ZIP and XML (<https://github.com/opencv/cvat/pull/1352>)
- Formats: COCO format now accepts ZIP and JSON (<https://github.com/opencv/cvat/pull/1352>)
- Formats: most of formats renamed, no extension in title (<https://github.com/opencv/cvat/pull/1352>)
- Formats: definitions are changed, are not stored in DB anymore (<https://github.com/opencv/cvat/pull/1352>)
- cvat-core: session.annotations.put() now returns ids of added objects (<https://github.com/opencv/cvat/pull/1493>)
- Images without annotations now also included in dataset/annotations export (<https://github.com/opencv/cvat/issues/525>)

### Removed

- `annotation` application is replaced with `dataset_manager` (<https://github.com/opencv/cvat/pull/1352>)
- `_DATUMARO_INIT_LOGLEVEL` env. variable is removed in favor of regular `--loglevel` cli parameter (<https://github.com/opencv/cvat/pull/1583>)

### Fixed

- Categories for empty projects with no sources are taken from own dataset (<https://github.com/opencv/cvat/pull/1352>)
- Added directory removal on error during `extract` command (<https://github.com/opencv/cvat/pull/1352>)
- Added debug error message on incorrect XPath (<https://github.com/opencv/cvat/pull/1352>)
- Exporting frame stepped task
  (<https://github.com/opencv/cvat/issues/1294>, <https://github.com/opencv/cvat/issues/1334>)
- Fixed broken command line interface for `cvat` export format in Datumaro (<https://github.com/opencv/cvat/issues/1494>)
- Updated Rest API document, Swagger document serving instruction issue (<https://github.com/opencv/cvat/issues/1495>)
- Fixed cuboid occluded view (<https://github.com/opencv/cvat/pull/1500>)
- Non-informative lock icon (<https://github.com/opencv/cvat/pull/1434>)
- Sidebar in AAM has no hide/show button (<https://github.com/opencv/cvat/pull/1420>)
- Task/Job buttons has no "Open in new tab" option (<https://github.com/opencv/cvat/pull/1419>)
- Delete point context menu option has no shortcut hint (<https://github.com/opencv/cvat/pull/1416>)
- Fixed issue with unnecessary tag activation in cvat-canvas (<https://github.com/opencv/cvat/issues/1540>)
- Fixed an issue with large number of instances in instance mask (<https://github.com/opencv/cvat/issues/1539>)
- Fixed full COCO dataset import error with conflicting labels in keypoints and detection (<https://github.com/opencv/cvat/pull/1548>)
- Fixed COCO keypoints skeleton parsing and saving (<https://github.com/opencv/cvat/issues/1539>)
- `tf.placeholder() is not compatible with eager execution` exception for auto_segmentation (<https://github.com/opencv/cvat/pull/1562>)
- Canvas cannot be moved with move functionality on left mouse key (<https://github.com/opencv/cvat/pull/1573>)
- Deep extreme cut request is sent when draw any shape with Make AI polygon option enabled (<https://github.com/opencv/cvat/pull/1573>)
- Fixed an error when exporting a task with cuboids to any format except CVAT (<https://github.com/opencv/cvat/pull/1577>)
- Synchronization with remote git repo (<https://github.com/opencv/cvat/pull/1582>)
- A problem with mask to polygons conversion when polygons are too small (<https://github.com/opencv/cvat/pull/1581>)
- Unable to upload video with uneven size (<https://github.com/opencv/cvat/pull/1594>)
- Fixed an issue with `z_order` having no effect on segmentations (<https://github.com/opencv/cvat/pull/1589>)

### Security

- Permission group whitelist check for analytics view (<https://github.com/opencv/cvat/pull/1608>)

## \[1.0.0-beta.2] - 2020-04-30

### Added

- Re-Identification algorithm to merging bounding boxes automatically to the new UI (<https://github.com/opencv/cvat/pull/1406>)
- Methods `import` and `export` to import/export raw annotations for Job and Task in `cvat-core` (<https://github.com/opencv/cvat/pull/1406>)
- Versioning of client packages (`cvat-core`, `cvat-canvas`, `cvat-ui`). Initial versions are set to 1.0.0 (<https://github.com/opencv/cvat/pull/1448>)
- Cuboids feature was migrated from old UI to new one. (<https://github.com/opencv/cvat/pull/1451>)

### Removed

- Annotation conversion utils, currently supported natively via Datumaro framework
  (<https://github.com/opencv/cvat/pull/1477>)

### Fixed

- Auto annotation, TF annotation and Auto segmentation apps (<https://github.com/opencv/cvat/pull/1409>)
- Import works with truncated images now: "OSError:broken data stream" on corrupt images
  (<https://github.com/opencv/cvat/pull/1430>)
- Hide functionality (H) doesn't work (<https://github.com/opencv/cvat/pull/1445>)
- The highlighted attribute doesn't correspond to the chosen attribute in AAM (<https://github.com/opencv/cvat/pull/1445>)
- Inconvinient image shaking while drawing a polygon (hold Alt key during drawing/editing/grouping to drag an image) (<https://github.com/opencv/cvat/pull/1445>)
- Filter property "shape" doesn't work and extra operator in description (<https://github.com/opencv/cvat/pull/1445>)
- Block of text information doesn't disappear after deactivating for locked shapes (<https://github.com/opencv/cvat/pull/1445>)
- Annotation uploading fails in annotation view (<https://github.com/opencv/cvat/pull/1445>)
- UI freezes after canceling pasting with escape (<https://github.com/opencv/cvat/pull/1445>)
- Duplicating keypoints in COCO export (<https://github.com/opencv/cvat/pull/1435>)
- CVAT new UI: add arrows on a mouse cursor (<https://github.com/opencv/cvat/pull/1391>)
- Delete point bug (in new UI) (<https://github.com/opencv/cvat/pull/1440>)
- Fix apache startup after PC restart (<https://github.com/opencv/cvat/pull/1467>)
- Open task button doesn't work (<https://github.com/opencv/cvat/pull/1474>)

## \[1.0.0-beta.1] - 2020-04-15

### Added

- Special behaviour for attribute value `__undefined__` (invisibility, no shortcuts to be set in AAM)
- Dialog window with some helpful information about using filters
- Ability to display a bitmap in the new UI
- Button to reset colors settings (brightness, saturation, contrast) in the new UI
- Option to display shape text always
- Dedicated message with clarifications when share is unmounted (<https://github.com/opencv/cvat/pull/1373>)
- Ability to create one tracked point (<https://github.com/opencv/cvat/pull/1383>)
- Ability to draw/edit polygons and polylines with automatic bordering feature
  (<https://github.com/opencv/cvat/pull/1394>)
- Tutorial: instructions for CVAT over HTTPS
- Deep extreme cut (semi-automatic segmentation) to the new UI (<https://github.com/opencv/cvat/pull/1398>)

### Changed

- Increase preview size of a task till 256, 256 on the server
- Public ssh-keys are displayed in a dedicated window instead of console when create a task with a repository
- React UI is the primary UI

### Fixed

- Cleaned up memory in Auto Annotation to enable long running tasks on videos
- New shape is added when press `esc` when drawing instead of cancellation
- Dextr segmentation doesn't work.
- `FileNotFoundError` during dump after moving format files
- CVAT doesn't append outside shapes when merge polyshapes in old UI
- Layout sometimes shows double scroll bars on create task, dashboard and settings pages
- UI fails after trying to change frame during resizing, dragging, editing
- Hidden points (or outsided) are visible after changing a frame
- Merge is allowed for points, but clicks on points conflict with frame dragging logic
- Removed objects are visible for search
- Add missed task_id and job_id fields into exception logs for the new UI (<https://github.com/opencv/cvat/pull/1372>)
- UI fails when annotations saving occurs during drag/resize/edit (<https://github.com/opencv/cvat/pull/1383>)
- Multiple savings when hold Ctrl+S (a lot of the same copies of events were sent with the same working time)
  (<https://github.com/opencv/cvat/pull/1383>)
- UI doesn't have any reaction when git repos synchronization failed (<https://github.com/opencv/cvat/pull/1383>)
- Bug when annotations cannot be saved after (delete - save - undo - save) (<https://github.com/opencv/cvat/pull/1383>)
- VOC format exports Upper case labels correctly in lower case (<https://github.com/opencv/cvat/pull/1379>)
- Fixed polygon exporting bug in COCO dataset (<https://github.com/opencv/cvat/issues/1387>)
- Task creation from remote files (<https://github.com/opencv/cvat/pull/1392>)
- Job cannot be opened in some cases when the previous job was failed during opening
  (<https://github.com/opencv/cvat/issues/1403>)
- Deactivated shape is still highlighted on the canvas (<https://github.com/opencv/cvat/issues/1403>)
- AttributeError: 'tuple' object has no attribute 'read' in ReID algorithm (<https://github.com/opencv/cvat/issues/1403>)
- Wrong semi-automatic segmentation near edges of an image (<https://github.com/opencv/cvat/issues/1403>)
- Git repos paths (<https://github.com/opencv/cvat/pull/1400>)
- Uploading annotations for tasks with multiple jobs (<https://github.com/opencv/cvat/pull/1396>)

## \[1.0.0-alpha] - 2020-03-31

### Added

- Data streaming using chunks (<https://github.com/opencv/cvat/pull/1007>)
- New UI: showing file names in UI (<https://github.com/opencv/cvat/pull/1311>)
- New UI: delete a point from context menu (<https://github.com/opencv/cvat/pull/1292>)

### Fixed

- Git app cannot clone a repository (<https://github.com/opencv/cvat/pull/1330>)
- New UI: preview position in task details (<https://github.com/opencv/cvat/pull/1312>)
- AWS deployment (<https://github.com/opencv/cvat/pull/1316>)

## \[0.6.1] - 2020-03-21

### Changed

- VOC task export now does not use official label map by default, but takes one
  from the source task to avoid primary-class and class part name
  clashing ([#1275](https://github.com/opencv/cvat/issues/1275))

### Fixed

- File names in LabelMe format export are no longer truncated ([#1259](https://github.com/opencv/cvat/issues/1259))
- `occluded` and `z_order` annotation attributes are now correctly passed to Datumaro ([#1271](https://github.com/opencv/cvat/pull/1271))
- Annotation-less tasks now can be exported as empty datasets in COCO ([#1277](https://github.com/opencv/cvat/issues/1277))
- Frame name matching for video annotations import -
  allowed `frame_XXXXXX[.ext]` format ([#1274](https://github.com/opencv/cvat/pull/1274))

### Security

- Bump acorn from 6.3.0 to 6.4.1 in /cvat-ui ([#1270](https://github.com/opencv/cvat/pull/1270))

## \[0.6.0] - 2020-03-15

### Added

- Server only support for projects. Extend REST API v1 (/api/v1/projects\*)
- Ability to get basic information about users without admin permissions ([#750](https://github.com/opencv/cvat/issues/750))
- Changed REST API: removed PUT and added DELETE methods for /api/v1/users/ID
- Mask-RCNN Auto Annotation Script in OpenVINO format
- Yolo Auto Annotation Script
- Auto segmentation using Mask_RCNN component (Keras+Tensorflow Mask R-CNN Segmentation)
- REST API to export an annotation task (images + annotations)
  [Datumaro](https://github.com/opencv/cvat/tree/develop/datumaro) -
  a framework to build, analyze, debug and visualize datasets
- Text Detection Auto Annotation Script in OpenVINO format for version 4
- Added in OpenVINO Semantic Segmentation for roads
- Ability to visualize labels when using Auto Annotation runner
- MOT CSV format support ([#830](https://github.com/opencv/cvat/pull/830))
- LabelMe format support ([#844](https://github.com/opencv/cvat/pull/844))
- Segmentation MASK format import (as polygons) ([#1163](https://github.com/opencv/cvat/pull/1163))
- Git repositories can be specified with IPv4 address ([#827](https://github.com/opencv/cvat/pull/827))

### Changed

- page_size parameter for all REST API methods
- React & Redux & Antd based dashboard
- Yolov3 interpretation script fix and changes to mapping.json
- YOLO format support ([#1151](https://github.com/opencv/cvat/pull/1151))
- Added support for OpenVINO 2020

### Fixed

- Exception in Git plugin [#826](https://github.com/opencv/cvat/issues/826)
- Label ids in TFrecord format now start from 1 [#866](https://github.com/opencv/cvat/issues/866)
- Mask problem in COCO JSON style [#718](https://github.com/opencv/cvat/issues/718)
- Datasets (or tasks) can be joined and split to subsets with Datumaro [#791](https://github.com/opencv/cvat/issues/791)
- Output labels for VOC format can be specified with Datumaro [#942](https://github.com/opencv/cvat/issues/942)
- Annotations can be filtered before dumping with Datumaro [#994](https://github.com/opencv/cvat/issues/994)

## \[0.5.2] - 2019-12-15

### Fixed

- Frozen version of scikit-image==0.15 in requirements.txt because next releases don't support Python 3.5

## \[0.5.1] - 2019-10-17

### Added

- Integration with Zenodo.org (DOI)

## \[0.5.0] - 2019-09-12

### Added

- A converter to YOLO format
- Installation guide
- Linear interpolation for a single point
- Video frame filter
- Running functional tests for REST API during a build
- Admins are no longer limited to a subset of python commands in the auto annotation application
- Remote data source (list of URLs to create an annotation task)
- Auto annotation using Faster R-CNN with Inception v2 (utils/open_model_zoo)
- Auto annotation using Pixel Link mobilenet v2 - text detection (utils/open_model_zoo)
- Ability to create a custom extractors for unsupported media types
- Added in PDF extractor
- Added in a command line model manager tester
- Ability to dump/load annotations in several formats from UI (CVAT, Pascal VOC, YOLO, MS COCO, png mask, TFRecord)
- Auth for REST API (api/v1/auth/): login, logout, register, ...
- Preview for the new CVAT UI (dashboard only) is available: <http://localhost:9080/>
- Added command line tool for performing common task operations (/utils/cli/)

### Changed

- Outside and keyframe buttons in the side panel for all interpolation shapes (they were only for boxes before)
- Improved error messages on the client side (#511)

### Removed

- "Flip images" has been removed. UI now contains rotation features.

### Fixed

- Incorrect width of shapes borders in some cases
- Annotation parser for tracks with a start frame less than the first segment frame
- Interpolation on the server near outside frames
- Dump for case when task name has a slash
- Auto annotation fail for multijob tasks
- Installation of CVAT with OpenVINO on the Windows platform
- Background color was always black in utils/mask/converter.py
- Exception in attribute annotation mode when a label are switched to a value without any attributes
- Handling of wrong labelamp json file in auto annotation (<https://github.com/opencv/cvat/issues/554>)
- No default attributes in dumped annotation (<https://github.com/opencv/cvat/issues/601>)
- Required field "Frame Filter" on admin page during a task modifying (#666)
- Dump annotation errors for a task with several segments (#610, #500)
- Invalid label parsing during a task creating (#628)
- Button "Open Task" in the annotation view
- Creating a video task with 0 overlap

### Security

- Upgraded Django, djangorestframework, and other packages

## \[0.4.2] - 2019-06-03

### Fixed

- Fixed interaction with the server share in the auto annotation plugin

## \[0.4.1] - 2019-05-14

### Fixed

- JavaScript syntax incompatibility with Google Chrome versions less than 72

## \[0.4.0] - 2019-05-04

### Added

- OpenVINO auto annotation: it is possible to upload a custom model and annotate images automatically.
- Ability to rotate images/video in the client part (Ctrl+R, Shift+Ctrl+R shortcuts) (#305)
- The ReID application for automatic bounding box merging has been added (#299)
- Keyboard shortcuts to switch next/previous default shape type (box, polygon etc) (Alt + <, Alt + >) (#316)
- Converter for VOC now supports interpolation tracks
- REST API (/api/v1/\*, /api/docs)
- Semi-automatic semantic segmentation with the [Deep Extreme Cut](http://www.vision.ee.ethz.ch/~cvlsegmentation/dextr/) work

### Changed

- Propagation setup has been moved from settings to bottom player panel
- Additional events like "Debug Info" or "Fit Image" have been added for analitics
- Optional using LFS for git annotation storages (#314)

### Deprecated

- "Flip images" flag in the create task dialog will be removed.
  Rotation functionality in client part have been added instead.

### Fixed

- Django 2.1.5 (security fix, [CVE-2019-3498](https://nvd.nist.gov/vuln/detail/CVE-2019-3498))
- Several scenarious which cause code 400 after undo/redo/save have been fixed (#315)

## \[0.3.0] - 2018-12-29

### Added

- Ability to copy Object URL and Frame URL via object context menu and player context menu respectively.
- Ability to change opacity for selected shape with help "Selected Fill Opacity" slider.
- Ability to remove polyshapes points by double click.
- Ability to draw/change polyshapes (except for points) by slip method. Just press ENTER and moving a cursor.
- Ability to switch lock/hide properties via label UI element (in right menu) for all objects with same label.
- Shortcuts for outside/keyframe properties
- Support of Intel OpenVINO for accelerated model inference
- Tensorflow annotation now works without CUDA. It can use CPU only. OpenVINO and CUDA are supported optionally.
- Incremental saving of annotations.
- Tutorial for using polygons (screencast)
- Silk profiler to improve development process
- Admin panel can be used to edit labels and attributes for annotation tasks
- Analytics component to manage a data annotation team, monitor exceptions, collect client and server logs
- Changeable job and task statuses (annotation, validation, completed).
  A job status can be changed manually, a task status is computed automatically based on job statuses (#153)
- Backlink to a task from its job annotation view (#156)
- Buttons lock/hide for labels. They work for all objects with the same label on a current frame (#116)

### Changed

- Polyshape editing method has been improved. You can redraw part of shape instead of points cloning.
- Unified shortcut (Esc) for close any mode instead of different shortcuts (Alt+N, Alt+G, Alt+M etc.).
- Dump file contains information about data source (e.g. video name, archive name, ...)
- Update requests library due to [CVE-2018-18074](https://nvd.nist.gov/vuln/detail/CVE-2018-18074)
- Per task/job permissions to create/access/change/delete tasks and annotations
- Documentation was improved
- Timeout for creating tasks was increased (from 1h to 4h) (#136)
- Drawing has become more convenience. Now it is possible to draw outside an image.
  Shapes will be automatically truncated after drawing process (#202)

### Fixed

- Performance bottleneck has been fixed during you create new objects (draw, copy, merge etc).
- Label UI elements aren't updated after changelabel.
- Attribute annotation mode can use invalid shape position after resize or move shapes.
- Labels order is preserved now (#242)
- Uploading large XML files (#123)
- Django vulnerability (#121)
- Grammatical cleanup of README.md (#107)
- Dashboard loading has been accelerated (#156)
- Text drawing outside of a frame in some cases (#202)

## \[0.2.0] - 2018-09-28

### Added

- New annotation shapes: polygons, polylines, points
- Undo/redo feature
- Grid to estimate size of objects
- Context menu for shapes
- A converter to PASCAL VOC format
- A converter to MS COCO format
- A converter to mask format
- License header for most of all files
- .gitattribute to avoid problems with bash scripts inside a container
- CHANGELOG.md itself
- Drawing size of a bounding box during resize
- Color by instance, group, label
- Group objects
- Object propagation on next frames
- Full screen view

### Changed

- Documentation, screencasts, the primary screenshot
- Content-type for save_job request is application/json

### Fixed

- Player navigation if the browser's window is scrolled
- Filter doesn't support dash (-)
- Several memory leaks
- Inconsistent extensions between filenames in an annotation file and real filenames

## \[0.1.2] - 2018-08-07

### Added

- 7z archive support when creating a task
- .vscode/launch.json file for developing with VS code

### Fixed

- #14: docker-compose down command as written in the readme does not remove volumes
- #15: all checkboxes in temporary attributes are checked when reopening job after saving the job
- #18: extend CONTRIBUTING.md
- #19: using the same attribute for label twice -> stuck

### Changed

- More strict verification for labels with attributes

## \[0.1.1] - 2018-07-6

### Added

- Links on a screenshot, documentation, screencasts into README.md
- CONTRIBUTORS.md

### Fixed

- GitHub documentation

## \[0.1.0] - 2018-06-29

### Added

- Initial version

## Template

```
## [Unreleased]
### Added
-

### Changed
-

### Deprecated
-

### Removed
-

### Fixed
-

### Security
-
```<|MERGE_RESOLUTION|>--- conflicted
+++ resolved
@@ -9,51 +9,27 @@
 
 ### Added
 
-<<<<<<< HEAD
 - Notification if the browser does not support nesassary API
 
 ### Changed
 
-- TBD
+- TDB
 
 ### Deprecated
 
-- TBD
+- TDB
 
 ### Removed
 
-- TBD
-
-### Fixed
-
-- TBD
+- TDB
+
+### Fixed
+
+- TDB
 
 ### Security
 
-- TBD
-=======
 - TDB
-
-### Changed
-
-- TDB
-
-### Deprecated
-
-- TDB
-
-### Removed
-
-- TDB
-
-### Fixed
-
-- TDB
-
-### Security
-
-- TDB
->>>>>>> 048e71b6
 
 ## \[1.5.0] - 2021-08-02
 
