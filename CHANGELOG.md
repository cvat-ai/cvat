# Changelog
All notable changes to this project will be documented in this file.

The format is based on [Keep a Changelog](https://keepachangelog.com/en/1.0.0/),
and this project adheres to [Semantic Versioning](https://semver.org/spec/v2.0.0.html).

## [1.0.0-beta.2] - Unreleased
### Added
<<<<<<< HEAD
- Added `datumaro_project` export format (https://github.com/opencv/cvat/pull/1352)
- Re-Identification algorithm to merging bounding boxes automatically to the new UI (https://github.com/opencv/cvat/pull/1406)
- Methods ``import`` and ``export`` to import/export raw annotations for Job and Task in ``cvat-core`` (https://github.com/opencv/cvat/pull/1406)
=======
- Re-Identification algorithm to merging bounding boxes automatically to the new UI (<https://github.com/opencv/cvat/pull/1406>)
- Methods ``import`` and ``export`` to import/export raw annotations for Job and Task in ``cvat-core`` (<https://github.com/opencv/cvat/pull/1406>)
- Versioning of client packages (``cvat-core``, ``cvat-canvas``, ``cvat-ui``). Initial versions are set to 1.0.0  (<https://github.com/opencv/cvat/pull/1448>)
>>>>>>> 176dc718

### Changed
- Downloaded file name in annotations export became more informative (https://github.com/opencv/cvat/pull/1352)
- Added auto trimming for trailing whitespaces style enforsement (https://github.com/opencv/cvat/pull/1352)
- REST API: updated `GET /task/<id>/annotations`: parameters are `format`, `filename` (now optional), `action` (optional) (https://github.com/opencv/cvat/pull/1352)
- REST API: removed `dataset/formats`, changed format of `annotation/formats` (https://github.com/opencv/cvat/pull/1352)
- Exported annotations are stored for N hours insted of indefinitely (https://github.com/opencv/cvat/pull/1352)
- Formats: CVAT format now accepts ZIP and XML (https://github.com/opencv/cvat/pull/1352)
- Formats: COCO format now accepts ZIP and JSON (https://github.com/opencv/cvat/pull/1352)
- Formats: most of formats renamed, no extension in title (https://github.com/opencv/cvat/pull/1352)
- Formats: definitions are changed, are not stored in DB anymore (https://github.com/opencv/cvat/pull/1352)

### Deprecated
-

### Removed
- `annotation` application is replaced with `dataset_manager` (https://github.com/opencv/cvat/pull/1352)

### Fixed
- Categories for empty projects with no sources are taken from own dataset (https://github.com/opencv/cvat/pull/1352)
- Added directory removal on error during `extract` command (https://github.com/opencv/cvat/pull/1352)
- Added debug error message on incorrect XPath (https://github.com/opencv/cvat/pull/1352)
- Exporting frame stepped task (https://github.com/opencv/cvat/issues/1294, https://github.com/opencv/cvat/issues/1334)
- Auto annotation, TF annotation and Auto segmentation apps (https://github.com/opencv/cvat/pull/1409)
- Import works with truncated images now: "OSError:broken data stream" on corrupt images (https://github.com/opencv/cvat/pull/1430)
- Hide functionality (H) doesn't work (<https://github.com/opencv/cvat/pull/1445>)
- The highlighted attribute doesn't correspond to the chosen attribute in AAM (<https://github.com/opencv/cvat/pull/1445>)
- Inconvinient image shaking while drawing a polygon (hold Alt key during drawing/editing/grouping to drag an image) (<https://github.com/opencv/cvat/pull/1445>)
- Filter property "shape" doesn't work and extra operator in description (<https://github.com/opencv/cvat/pull/1445>)
- Block of text information doesn't disappear after deactivating for locked shapes (<https://github.com/opencv/cvat/pull/1445>)
- Annotation uploading fails in annotation view (<https://github.com/opencv/cvat/pull/1445>)
- UI freezes after canceling pasting with escape (<https://github.com/opencv/cvat/pull/1445>)
- Duplicating keypoints in COCO export (https://github.com/opencv/cvat/pull/1435)
- CVAT new UI: add arrows on a mouse cursor (<https://github.com/opencv/cvat/pull/1391>)
- Delete point bug (in new UI) (<https://github.com/opencv/cvat/pull/1440>)

### Security
-

## [1.0.0-beta.1] - 2020-04-15
### Added
- Special behaviour for attribute value ``__undefined__`` (invisibility, no shortcuts to be set in AAM)
- Dialog window with some helpful information about using filters
- Ability to display a bitmap in the new UI
- Button to reset colors settings (brightness, saturation, contrast) in the new UI
- Option to display shape text always
- Dedicated message with clarifications when share is unmounted (https://github.com/opencv/cvat/pull/1373)
- Ability to create one tracked point (https://github.com/opencv/cvat/pull/1383)
- Ability to draw/edit polygons and polylines with automatic bordering feature (https://github.com/opencv/cvat/pull/1394)
- Tutorial: instructions for CVAT over HTTPS
- Deep extreme cut (semi-automatic segmentation) to the new UI (https://github.com/opencv/cvat/pull/1398)

### Changed
- Increase preview size of a task till 256, 256 on the server
- Public ssh-keys are displayed in a dedicated window instead of console when create a task with a repository
- React UI is the primary UI

### Fixed
- New shape is added when press ``esc`` when drawing instead of cancellation
- Dextr segmentation doesn't work.
- `FileNotFoundError` during dump after moving format files
- CVAT doesn't append outside shapes when merge polyshapes in old UI
- Layout sometimes shows double scroll bars on create task, dashboard and settings pages
- UI fails after trying to change frame during resizing, dragging, editing
- Hidden points (or outsided) are visible after changing a frame
- Merge is allowed for points, but clicks on points conflict with frame dragging logic
- Removed objects are visible for search
- Add missed task_id and job_id fields into exception logs for the new UI (https://github.com/opencv/cvat/pull/1372)
- UI fails when annotations saving occurs during drag/resize/edit (https://github.com/opencv/cvat/pull/1383)
- Multiple savings when hold Ctrl+S (a lot of the same copies of events were sent with the same working time) (https://github.com/opencv/cvat/pull/1383)
- UI doesn't have any reaction when git repos synchronization failed (https://github.com/opencv/cvat/pull/1383)
- Bug when annotations cannot be saved after (delete - save - undo - save) (https://github.com/opencv/cvat/pull/1383)
- VOC format exports Upper case labels correctly in lower case (https://github.com/opencv/cvat/pull/1379)
- Fixed polygon exporting bug in COCO dataset (https://github.com/opencv/cvat/issues/1387)
- Task creation from remote files (https://github.com/opencv/cvat/pull/1392)
- Job cannot be opened in some cases when the previous job was failed during opening (https://github.com/opencv/cvat/issues/1403)
- Deactivated shape is still highlighted on the canvas (https://github.com/opencv/cvat/issues/1403)
- AttributeError: 'tuple' object has no attribute 'read' in ReID algorithm (https://github.com/opencv/cvat/issues/1403)
- Wrong semi-automatic segmentation near edges of an image (https://github.com/opencv/cvat/issues/1403)
- Git repos paths (https://github.com/opencv/cvat/pull/1400)

## [1.0.0-alpha] - 2020-03-31
### Added
- Data streaming using chunks (https://github.com/opencv/cvat/pull/1007)
- New UI: showing file names in UI (https://github.com/opencv/cvat/pull/1311)
- New UI: delete a point from context menu (https://github.com/opencv/cvat/pull/1292)

### Fixed
- Git app cannot clone a repository (https://github.com/opencv/cvat/pull/1330)
- New UI: preview position in task details (https://github.com/opencv/cvat/pull/1312)
- AWS deployment (https://github.com/opencv/cvat/pull/1316)

## [0.6.1] - 2020-03-21
### Changed
- VOC task export now does not use official label map by default, but takes one
  from the source task to avoid primary-class and class part name
  clashing ([#1275](https://github.com/opencv/cvat/issues/1275))

### Fixed
- File names in LabelMe format export are no longer truncated ([#1259](https://github.com/opencv/cvat/issues/1259))
- `occluded` and `z_order` annotation attributes are now correctly passed to Datumaro ([#1271](https://github.com/opencv/cvat/pull/1271))
- Annotation-less tasks now can be exported as empty datasets in COCO ([#1277](https://github.com/opencv/cvat/issues/1277))
- Frame name matching for video annotations import -
  allowed `frame_XXXXXX[.ext]` format ([#1274](https://github.com/opencv/cvat/pull/1274))

### Security
- Bump acorn from 6.3.0 to 6.4.1 in /cvat-ui ([#1270](https://github.com/opencv/cvat/pull/1270))

## [0.6.0] - 2020-03-15
### Added
- Server only support for projects. Extend REST API v1 (/api/v1/projects*)
- Ability to get basic information about users without admin permissions ([#750](https://github.com/opencv/cvat/issues/750))
- Changed REST API: removed PUT and added DELETE methods for /api/v1/users/ID
- Mask-RCNN Auto Annotation Script in OpenVINO format
- Yolo Auto Annotation Script
- Auto segmentation using Mask_RCNN component (Keras+Tensorflow Mask R-CNN Segmentation)
- REST API to export an annotation task (images + annotations)
- [Datumaro](https://github.com/opencv/cvat/tree/develop/datumaro) - a framework to build, analyze, debug and visualize datasets
- Text Detection Auto Annotation Script in OpenVINO format for version 4
- Added in OpenVINO Semantic Segmentation for roads
- Ability to visualize labels when using Auto Annotation runner
- MOT CSV format support ([#830](https://github.com/opencv/cvat/pull/830))
- LabelMe format support ([#844](https://github.com/opencv/cvat/pull/844))
- Segmentation MASK format import (as polygons) ([#1163](https://github.com/opencv/cvat/pull/1163))
- Git repositories can be specified with IPv4 address ([#827](https://github.com/opencv/cvat/pull/827))

### Changed
- page_size parameter for all REST API methods
- React & Redux & Antd based dashboard
- Yolov3 interpretation script fix and changes to mapping.json
- YOLO format support ([#1151](https://github.com/opencv/cvat/pull/1151))
- Added support for OpenVINO 2020

### Fixed
- Exception in Git plugin [#826](https://github.com/opencv/cvat/issues/826)
- Label ids in TFrecord format now start from 1 [#866](https://github.com/opencv/cvat/issues/866)
- Mask problem in COCO JSON style [#718](https://github.com/opencv/cvat/issues/718)
- Datasets (or tasks) can be joined and split to subsets with Datumaro [#791](https://github.com/opencv/cvat/issues/791)
- Output labels for VOC format can be specified with Datumaro [#942](https://github.com/opencv/cvat/issues/942)
- Annotations can be filtered before dumping with Datumaro [#994](https://github.com/opencv/cvat/issues/994)

## [0.5.2] - 2019-12-15
### Fixed
- Frozen version of scikit-image==0.15 in requirements.txt because next releases don't support Python 3.5

## [0.5.1] - 2019-10-17
### Added
- Integration with Zenodo.org (DOI)

## [0.5.0] - 2019-09-12
### Added
- A converter to YOLO format
- Installation guide
- Linear interpolation for a single point
- Video frame filter
- Running functional tests for REST API during a build
- Admins are no longer limited to a subset of python commands in the auto annotation application
- Remote data source (list of URLs to create an annotation task)
- Auto annotation using Faster R-CNN with Inception v2 (utils/open_model_zoo)
- Auto annotation using Pixel Link mobilenet v2 - text detection (utils/open_model_zoo)
- Ability to create a custom extractors for unsupported media types
- Added in PDF extractor
- Added in a command line model manager tester
- Ability to dump/load annotations in several formats from UI (CVAT, Pascal VOC, YOLO, MS COCO, png mask, TFRecord)
- Auth for REST API (api/v1/auth/): login, logout, register, ...
- Preview for the new CVAT UI (dashboard only) is available: http://localhost:9080/
- Added command line tool for performing common task operations (/utils/cli/)

### Changed
- Outside and keyframe buttons in the side panel for all interpolation shapes (they were only for boxes before)
- Improved error messages on the client side (#511)

### Removed
- "Flip images" has been removed. UI now contains rotation features.

### Fixed
- Incorrect width of shapes borders in some cases
- Annotation parser for tracks with a start frame less than the first segment frame
- Interpolation on the server near outside frames
- Dump for case when task name has a slash
- Auto annotation fail for multijob tasks
- Installation of CVAT with OpenVINO on the Windows platform
- Background color was always black in utils/mask/converter.py
- Exception in attribute annotation mode when a label are switched to a value without any attributes
- Handling of wrong labelamp json file in auto annotation (<https://github.com/opencv/cvat/issues/554>)
- No default attributes in dumped annotation (<https://github.com/opencv/cvat/issues/601>)
- Required field "Frame Filter" on admin page during a task modifying (#666)
- Dump annotation errors for a task with several segments (#610, #500)
- Invalid label parsing during a task creating (#628)
- Button "Open Task" in the annotation view
- Creating a video task with 0 overlap

### Security
- Upgraded Django, djangorestframework, and other packages

## [0.4.2] - 2019-06-03
### Fixed
- Fixed interaction with the server share in the auto annotation plugin

## [0.4.1] - 2019-05-14
### Fixed
- JavaScript syntax incompatibility with Google Chrome versions less than 72

## [0.4.0] - 2019-05-04
### Added
- OpenVINO auto annotation: it is possible to upload a custom model and annotate images automatically.
- Ability to rotate images/video in the client part (Ctrl+R, Shift+Ctrl+R shortcuts) (#305)
- The ReID application for automatic bounding box merging has been added (#299)
- Keyboard shortcuts to switch next/previous default shape type (box, polygon etc) [Alt + <, Alt + >] (#316)
- Converter for VOC now supports interpolation tracks
- REST API (/api/v1/*, /api/docs)
- Semi-automatic semantic segmentation with the [Deep Extreme Cut](http://www.vision.ee.ethz.ch/~cvlsegmentation/dextr/) work

### Changed
- Propagation setup has been moved from settings to bottom player panel
- Additional events like "Debug Info" or "Fit Image" have been added for analitics
- Optional using LFS for git annotation storages (#314)

### Deprecated
- "Flip images" flag in the create task dialog will be removed. Rotation functionality in client part have been added instead.

### Removed
-

### Fixed
- Django 2.1.5 (security fix, https://nvd.nist.gov/vuln/detail/CVE-2019-3498)
- Several scenarious which cause code 400 after undo/redo/save have been fixed (#315)

## [0.3.0] - 2018-12-29
### Added
- Ability to copy Object URL and Frame URL via object context menu and player context menu respectively.
- Ability to change opacity for selected shape with help "Selected Fill Opacity" slider.
- Ability to remove polyshapes points by double click.
- Ability to draw/change polyshapes (except for points) by slip method. Just press ENTER and moving a cursor.
- Ability to switch lock/hide properties via label UI element (in right menu) for all objects with same label.
- Shortcuts for outside/keyframe properties
- Support of Intel OpenVINO for accelerated model inference
- Tensorflow annotation now works without CUDA. It can use CPU only. OpenVINO and CUDA are supported optionally.
- Incremental saving of annotations.
- Tutorial for using polygons (screencast)
- Silk profiler to improve development process
- Admin panel can be used to edit labels and attributes for annotation tasks
- Analytics component to manage a data annotation team, monitor exceptions, collect client and server logs
- Changeable job and task statuses (annotation, validation, completed). A job status can be changed manually, a task status is computed automatically based on job statuses (#153)
- Backlink to a task from its job annotation view (#156)
- Buttons lock/hide for labels. They work for all objects with the same label on a current frame (#116)

### Changed
- Polyshape editing method has been improved. You can redraw part of shape instead of points cloning.
- Unified shortcut (Esc) for close any mode instead of different shortcuts (Alt+N, Alt+G, Alt+M etc.).
- Dump file contains information about data source (e.g. video name, archive name, ...)
- Update requests library due to https://nvd.nist.gov/vuln/detail/CVE-2018-18074
- Per task/job permissions to create/access/change/delete tasks and annotations
- Documentation was improved
- Timeout for creating tasks was increased (from 1h to 4h) (#136)
- Drawing has become more convenience. Now it is possible to draw outside an image. Shapes will be automatically truncated after drawing process (#202)

### Fixed
- Performance bottleneck has been fixed during you create new objects (draw, copy, merge etc).
- Label UI elements aren't updated after changelabel.
- Attribute annotation mode can use invalid shape position after resize or move shapes.
- Labels order is preserved now (#242)
- Uploading large XML files (#123)
- Django vulnerability (#121)
- Grammatical cleanup of README.md (#107)
- Dashboard loading has been accelerated (#156)
- Text drawing outside of a frame in some cases (#202)

## [0.2.0] - 2018-09-28
### Added
- New annotation shapes: polygons, polylines, points
- Undo/redo feature
- Grid to estimate size of objects
- Context menu for shapes
- A converter to PASCAL VOC format
- A converter to MS COCO format
- A converter to mask format
- License header for most of all files
- .gitattribute to avoid problems with bash scripts inside a container
- CHANGELOG.md itself
- Drawing size of a bounding box during resize
- Color by instance, group, label
- Group objects
- Object propagation on next frames
- Full screen view

### Changed
- Documentation, screencasts, the primary screenshot
- Content-type for save_job request is application/json

### Fixed
- Player navigation if the browser's window is scrolled
- Filter doesn't support dash (-)
- Several memory leaks
- Inconsistent extensions between filenames in an annotation file and real filenames

## [0.1.2] - 2018-08-07
### Added
- 7z archive support when creating a task
- .vscode/launch.json file for developing with VS code

### Fixed
- #14: docker-compose down command as written in the readme does not remove volumes
- #15: all checkboxes in temporary attributes are checked when reopening job after saving the job
- #18: extend CONTRIBUTING.md
- #19: using the same attribute for label twice -> stuck

### Changed
- More strict verification for labels with attributes

## [0.1.1] - 2018-07-6
### Added
- Links on a screenshot, documentation, screencasts into README.md
- CONTRIBUTORS.md

### Fixed
- GitHub documentation

## 0.1.0 - 2018-06-29
### Added
- Initial version

## Template
```
## [Unreleased]
### Added
-

### Changed
-

### Deprecated
-

### Removed
-

### Fixed
-

### Security
-
```<|MERGE_RESOLUTION|>--- conflicted
+++ resolved
@@ -6,15 +6,10 @@
 
 ## [1.0.0-beta.2] - Unreleased
 ### Added
-<<<<<<< HEAD
 - Added `datumaro_project` export format (https://github.com/opencv/cvat/pull/1352)
-- Re-Identification algorithm to merging bounding boxes automatically to the new UI (https://github.com/opencv/cvat/pull/1406)
-- Methods ``import`` and ``export`` to import/export raw annotations for Job and Task in ``cvat-core`` (https://github.com/opencv/cvat/pull/1406)
-=======
 - Re-Identification algorithm to merging bounding boxes automatically to the new UI (<https://github.com/opencv/cvat/pull/1406>)
 - Methods ``import`` and ``export`` to import/export raw annotations for Job and Task in ``cvat-core`` (<https://github.com/opencv/cvat/pull/1406>)
 - Versioning of client packages (``cvat-core``, ``cvat-canvas``, ``cvat-ui``). Initial versions are set to 1.0.0  (<https://github.com/opencv/cvat/pull/1448>)
->>>>>>> 176dc718
 
 ### Changed
 - Downloaded file name in annotations export became more informative (https://github.com/opencv/cvat/pull/1352)
