--- conflicted
+++ resolved
@@ -7,11 +7,8 @@
 ## [1.1.0-alpha] - Unreleased
 ### Added
 - Throttling policy for unauthenticated users (<https://github.com/opencv/cvat/pull/1531>)
-<<<<<<< HEAD
+- Added default label color table for mask export (https://github.com/opencv/cvat/pull/1549)
 - Added visual identification for unavailable formats (https://github.com/opencv/cvat/pull/1567)
-=======
-- Added default label color table for mask export (https://github.com/opencv/cvat/pull/1549)
->>>>>>> ac922e33
 
 ### Changed
 - Removed information about e-mail from the basic user information (<https://github.com/opencv/cvat/pull/1627>)
