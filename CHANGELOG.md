--- conflicted
+++ resolved
@@ -70,12 +70,9 @@
 - Create manifest with cvat/server docker container command (<https://github.com/opencv/cvat/pull/5172>)
 - Cannot assign a resource to a user who has an organization (<https://github.com/opencv/cvat/pull/5218>)
 - Oriented bounding boxes broken with COCO format ss(<https://github.com/opencv/cvat/pull/5219>)
-<<<<<<< HEAD
-- Can't dump annotations with objects type is track from several jobs (<https://github.com/opencv/cvat/issues/3200>)
-=======
+- Can't dump annotations with objects type is track from several jobs (<https://github.com/opencv/cvat/pull/5250>)
 - Fixed upload resumption in production environments
   (<https://github.com/opencv/cvat/issues/4839>)
->>>>>>> aadfd881
 
 ### Security
 - TDB
