--- conflicted
+++ resolved
@@ -29,12 +29,9 @@
 - Project import/export with skeletons (<https://github.com/opencv/cvat/pull/4867>,
   <https://github.com/opencv/cvat/pull/5004>)
 - Unstable e2e restore tests (<https://github.com/opencv/cvat/pull/5010>)
-<<<<<<< HEAD
+- IOG and f-BRS serverless function (<https://github.com/opencv/cvat/pulls>)
 - Invisible label item in label constructor when label color background is white,
  or close to it (<https://github.com/opencv/cvat/pull/5041>)
-=======
-- IOG and f-BRS serverless function (<https://github.com/opencv/cvat/pulls>)
->>>>>>> bcb3f9bd
 
 ### Security
 - TDB
