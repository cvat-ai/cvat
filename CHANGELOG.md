# Changelog

All notable changes to this project will be documented in this file.

The format is based on [Keep a Changelog](https://keepachangelog.com/en/1.0.0/),
and this project adheres to [Semantic Versioning](https://semver.org/spec/v2.0.0.html).

## \[2.5.0] - Unreleased
### Added
- TDB

### Changed
<<<<<<< HEAD
- Running SAM masks decoder on frontend (<https://github.com/opencv/cvat/pull/6019>)
- The `person-reidentification-retail-0300` and
  `faster_rcnn_inception_v2_coco` Nuclio functions were replaced with
  `person-reidentification-retail-0277` and
  `faster_rcnn_inception_resnet_v2_atrous_coco`, respectively
  (<https://github.com/opencv/cvat/pull/6129>).
- OpenVINO-based Nuclio functions now use the OpenVINO 2022.3 runtime
  (<https://github.com/opencv/cvat/pull/6129>).
- Updated Django to 4.2.x version (<https://github.com/opencv/cvat/pull/6122>)
=======
- TDB
>>>>>>> 8ad485be

### Deprecated
- TDB

### Removed
- TDB

### Fixed
- Skeletons dumping on created tasks/projects (<https://github.com/opencv/cvat/pull/6157>)

### Security
- TDB

## \[2.4.4] - 2023-05-18
### Added
- Introduced a new configuration option for controlling the invocation of Nuclio functions.
  (<https://github.com/opencv/cvat/pull/6146>)

### Changed
- Relocated SAM masks decoder to frontend operation.
  (<https://github.com/opencv/cvat/pull/6019>)
- Switched `person-reidentification-retail-0300` and `faster_rcnn_inception_v2_coco` Nuclio functions with `person-reidentification-retail-0277` and `faster_rcnn_inception_resnet_v2_atrous_coco` respectively.
  (<https://github.com/opencv/cvat/pull/6129>)
- Upgraded OpenVINO-based Nuclio functions to utilize the OpenVINO 2022.3 runtime.
  (<https://github.com/opencv/cvat/pull/6129>)

### Fixed
- Resolved issues with tracking multiple objects (30 and more) using the TransT tracker.
  (<https://github.com/opencv/cvat/pull/6073>)
- Addressed azure.core.exceptions.ResourceExistsError: The specified blob already exists.
  (<https://github.com/opencv/cvat/pull/6082>)
- Corrected image scaling issues when transitioning between images of different resolutions.
  (<https://github.com/opencv/cvat/pull/6081>)
- Fixed inaccurate reporting of completed job counts.
  (<https://github.com/opencv/cvat/issues/6098>)
- Allowed OpenVINO-based Nuclio functions to be deployed to Kubernetes.
  (<https://github.com/opencv/cvat/pull/6129>)
- Improved skeleton size checks after drawing.
  (<https://github.com/opencv/cvat/pull/6156>)
- Fixed HRNet CPU serverless function.
  (<https://github.com/opencv/cvat/pull/6150>)
- Prevented sending of empty list of events.
  (<https://github.com/opencv/cvat/pull/6154>)

## \[2.4.3] - 2023-04-24
### Changed
- Docker images no longer include Ubuntu package sources or FFmpeg/OpenH264 sources
  (<https://github.com/opencv/cvat/pull/6040>)
- TUS chunk size changed from 100 MB to 2 MB
  (<https://github.com/opencv/cvat/pull/6058>)

## \[2.4.2] - 2023-04-14
### Added
- Support for Azure Blob Storage connection string authentication(<https://github.com/openvinotoolkit/cvat/pull/4649>)
- Segment Anything interactor for CPU/GPU (<https://github.com/opencv/cvat/pull/6008>)

### Changed
- The capability to transfer a task from one project to another project has been disabled (<https://github.com/opencv/cvat/pull/5901>)
- The bounding rectangle in the skeleton annotation is visible solely when the skeleton is active (<https://github.com/opencv/cvat/pull/5911>)
- Base backend image upgraded from ubuntu:20.04 to ubuntu:22.04 (<https://github.com/opencv/cvat/pull/6021>)

### Deprecated
- TDB

### Removed
- Cloud storage `unique_together` limitation (<https://github.com/opencv/cvat/pull/5855>)
- Support for redundant request media types in the API
  (<https://github.com/opencv/cvat/pull/5874>)
- Static URLs and direct SDK support for the tus chunk endpoints.
  Clients must use the `Location` header from the response to the `Upload-Length` request,
  as per the tus creation protocol
  (<https://github.com/opencv/cvat/pull/5961>)

### Fixed
- An invalid project/org handling in webhooks (<https://github.com/opencv/cvat/pull/5707>)
- Warning `key` is undefined on project page (<https://github.com/opencv/cvat/pull/5876>)
- An invalid mask detected when performing automatic annotation on a task (<https://github.com/opencv/cvat/pull/5883>)
- The 'Reset zoom' option now retains the user's preferences upon reloading CVAT (<https://github.com/opencv/cvat/pull/5908>)
- Cloud storage content listing when the manifest name contains special characters
  (<https://github.com/opencv/cvat/pull/5873>)
- Width and height in CVAT dataset format mask annotations (<https://github.com/opencv/cvat/pull/5905>)
- Empty list of export formats for a project without tasks (<https://github.com/opencv/cvat/pull/5899>)
- Downgraded NumPy used by HRNet because `np.int` is no longer available (<https://github.com/opencv/cvat/pull/5574>)
- Empty previews responsive to page resize (<https://github.com/opencv/cvat/pull/5925>)
- Nuclio function invocations when deployed via the Helm chart
  (<https://github.com/opencv/cvat/issues/5626>)
- Export of a job from a task with multiple jobs (<https://github.com/opencv/cvat/pull/5928>)
- Points missing when exporting tracked skeleton (<https://github.com/opencv/cvat/issues/5497>)
- Escaping in the `filter` parameter in generated URLs
  (<https://github.com/opencv/cvat/issues/5566>)
- Rotation property lost during saving a mutable attribute (<https://github.com/opencv/cvat/pull/5968>)
- Optimized /api/jobs request (<https://github.com/opencv/cvat/pull/5962>)
- Server micro version support check in SDK/CLI (<https://github.com/opencv/cvat/pull/5991>)
- \[SDK\] Compatibility with upcoming urllib 2.1.0
  (<https://github.com/opencv/cvat/pull/6002>)
- Fix TUS file uploading if multiple apache processes are used (<https://github.com/opencv/cvat/pull/6006>)
- The issue related to webhook events not being sent has been resolved (<https://github.com/opencv/cvat/pull/5916>)

### Security
- Updated Redis (in the Compose file) to 7.0.x, and redis-py to 4.5.4
  (<https://github.com/opencv/cvat/pull/6016>)

## \[2.4.1] - 2023-04-05
### Fixed
- Optimized annotation fetching up to 10 times (<https://github.com/opencv/cvat/pull/5974>)
- Incorrect calculation of working time in analytics (<https://github.com/opencv/cvat/pull/5973>)

## \[2.4.0] - 2023-03-16
### Added
- \[SDK\] An arg to wait for data processing in the task data uploading function
  (<https://github.com/opencv/cvat/pull/5502>)
- Filename pattern to simplify uploading cloud storage data for a task (<https://github.com/opencv/cvat/pull/5498>, <https://github.com/opencv/cvat/pull/5525>)
- \[SDK\] Configuration setting to change the dataset cache directory
  (<https://github.com/opencv/cvat/pull/5535>)
- \[SDK\] Class to represent a project as a PyTorch dataset
  (<https://github.com/opencv/cvat/pull/5523>)
- Grid view and multiple context images supported (<https://github.com/opencv/cvat/pull/5542>)
- Interpolation is now supported for 3D cuboids.
Tracks can be exported/imported to/from Datumaro and Sly Pointcloud formats (<https://github.com/opencv/cvat/pull/5629>)
- Support for custom file to job splits in tasks (server API & SDK only)
  (<https://github.com/opencv/cvat/pull/5536>)
- \[SDK\] A PyTorch adapter setting to disable cache updates
  (<https://github.com/opencv/cvat/pull/5549>)
- YOLO v7 serverless feature added using ONNX backend (<https://github.com/opencv/cvat/pull/5552>)
- Cypress test for social account authentication (<https://github.com/opencv/cvat/pull/5444>)
- Dummy github and google authentication servers (<https://github.com/opencv/cvat/pull/5444>)
- \[Server API\] Simple filters for object collection endpoints
  (<https://github.com/opencv/cvat/pull/5575>)
- Analytics based on Clickhouse, Vector and Grafana instead of the ELK stack (<https://github.com/opencv/cvat/pull/5646>)
- \[SDK\] High-level API for working with organizations
  (<https://github.com/opencv/cvat/pull/5718>)
- Use correct service name in LDAP authentication documentation (<https://github.com/opencv/cvat/pull/5848>)

### Changed
- The Docker Compose files now use the Compose Specification version
  of the format. This version is supported by Docker Compose 1.27.0+
  (<https://github.com/opencv/cvat/pull/5524>).
- \[SDK\] The `resource_type` args now have the default value of `local` in task creation functions.
  The corresponding arguments are keyword-only now.
  (<https://github.com/opencv/cvat/pull/5502>)
- \[Server API\] Added missing pagination or pagination parameters in
  `/jobs/{id}/commits`, `/organizations`
  (<https://github.com/opencv/cvat/pull/5557>)
- Windows Installation Instructions adjusted to work around <https://github.com/nuclio/nuclio/issues/1821>
- The contour detection function for semantic segmentation (<https://github.com/opencv/cvat/pull/4665>)
- Delete newline character when generating a webhook signature (<https://github.com/opencv/cvat/pull/5622>)
- DL models UI (<https://github.com/opencv/cvat/pull/5635>)
- \[Server API\], \[SDK\] Arbitrary-sized collections in endpoints:
  `/api/projects/{id}.tasks`, `/api/tasks/{id}.segments`, `/api/jobs/{id}.issues`,
  `/api/issues/{id}.comments`, `/api/projects | tasks | jobs/{id}.labels`
  (<https://github.com/opencv/cvat/pull/5662>)
- Hide analytics link from non-admin users (<https://github.com/opencv/cvat/pull/5789>)
- Hide notifications on login/logout/register (<https://github.com/opencv/cvat/pull/5788>)
- CVAT and CVAT SDK now use a custom `User-Agent` header in HTTP requests
  (<https://github.com/opencv/cvat/issues/5598>)

### Deprecated
- TBD

### Removed
- \[Server API\] Endpoints with collections are removed in favor of their full variants
  `/project/{id}/tasks`, `/tasks/{id}/jobs`, `/jobs/{id}/issues`, `/issues/{id}/comments`.
  Corresponding fields are added or changed to provide a link to the child collection
  in `/projects/{id}`, `/tasks/{id}`, `/jobs/{id}`, `/issues/{id}`
  (<https://github.com/opencv/cvat/pull/5575>)
- Limit on the maximum number of manifest files that can be added for cloud storage (<https://github.com/opencv/cvat/pull/5660>)

### Fixed
- Helm: Empty password for Redis (<https://github.com/opencv/cvat/pull/5520>)
- Resolved HRNet serverless function runtime error on images with an alpha channel (<https://github.com/opencv/cvat/pull/5570>)
- Addressed ignored preview & chunk cache settings (<https://github.com/opencv/cvat/pull/5569>)
- Fixed exporting annotations to Azure container (<https://github.com/opencv/cvat/pull/5596>)
- Corrected the type of the credentials parameter of `make_client` in the Python SDK
- Reduced noisy information in ortho views for 3D canvas (<https://github.com/opencv/cvat/pull/5608>)
- Cleared disk space after project removal (<https://github.com/opencv/cvat/pull/5632>, <https://github.com/opencv/cvat/pull/5752>)
- Locked submit button when file is not selected during dataset import (<https://github.com/opencv/cvat/pull/5757>)
- \[Server API\]Various errors in the generated schema (<https://github.com/opencv/cvat/pull/5575>)
- Resolved browser freezing when requesting a job with NaN id (<https://github.com/opencv/cvat/pull/5763>)
- Fixed SiamMask and TransT serverless functions (<https://github.com/opencv/cvat/pull/5658>)
- Addressed creation of a project or task with the same labels (<https://github.com/opencv/cvat/pull/5700>)
- \[Server API\] Fixed ability to rename label to an existing name (<https://github.com/opencv/cvat/pull/5662>)
- Resolved issue of resetting attributes when moving a task to a project (<https://github.com/opencv/cvat/pull/5764>)
- Fixed error in dataset export when parsing skeleton sublabels containing spaces (<https://github.com/opencv/cvat/pull/5794>)
- Added missing `CVAT_BASE_URL` in docker-compose.yml (<https://github.com/opencv/cvat/pull/5792>)
- Create cloud storage button size and models pagination (<https://github.com/opencv/cvat/pull/5858>)

### Security
- Fixed vulnerability with social authentication (<https://github.com/opencv/cvat/pull/5521>)

## \[2.3.0] - 2022-12-22
### Added
- SDK section in documentation (<https://github.com/opencv/cvat/pull/4928>)
- Option to enable or disable host certificate checking in CLI (<https://github.com/opencv/cvat/pull/4928>)
- REST API tests with skeletons (<https://github.com/opencv/cvat/pull/4987>)
- Host schema auto-detection in SDK (<https://github.com/opencv/cvat/pull/4910>)
- Server compatibility checks in SDK (<https://github.com/opencv/cvat/pull/4935>)
- Objects sorting option in the sidebar, by z-order. Additional visualization when sorting is applied
(<https://github.com/opencv/cvat/pull/5145>)
- Added YOLOv5 serverless function with NVIDIA GPU support (<https://github.com/opencv/cvat/pull/4960>)
- Mask tools now supported (brush, eraser, polygon-plus,
polygon-minus, returning masks from online detectors & interactors)
(<https://github.com/opencv/cvat/pull/4543>)
- Added Webhooks (<https://github.com/opencv/cvat/pull/4863>)
- Authentication with social accounts: Google & GitHub (<https://github.com/opencv/cvat/pull/5147>, <https://github.com/opencv/cvat/pull/5181>, <https://github.com/opencv/cvat/pull/5295>)
- REST API tests for exporting job datasets & annotations and validating their structure (<https://github.com/opencv/cvat/pull/5160>)
- Backward propagation on UI (<https://github.com/opencv/cvat/pull/5355>)
- Keyboard shortcut to delete a frame (Alt + Del) (<https://github.com/opencv/cvat/pull/5369>)
- PyTorch dataset adapter layer in the SDK
(<https://github.com/opencv/cvat/pull/5417>)
- Method for debugging the server deployed with Docker (<https://github.com/opencv/cvat/issues/5327>)

### Changed
- `api/docs`, `api/swagger`, `api/schema`, `server/about` endpoints now allow unauthorized access (<https://github.com/opencv/cvat/pull/4928>, <https://github.com/opencv/cvat/pull/4935>)
- 3D canvas now can be dragged in IDLE mode (<https://github.com/opencv/cvat/pull/5385>)
- Datumaro version is upgraded to 0.3 (dev) (<https://github.com/opencv/cvat/pull/4984>)
- Allowed trailing slashes in the SDK host address (<https://github.com/opencv/cvat/pull/5057>)
- Adjusted initial camera position, enabled 'Reset zoom' option for 3D canvas (<https://github.com/opencv/cvat/pull/5395>)
- Enabled authentication via email (<https://github.com/opencv/cvat/pull/5037>)
- Unified error handling with the cloud storage (<https://github.com/opencv/cvat/pull/5389>)
- In the SDK, functions taking paths as strings now also accept path-like objects
  (<https://github.com/opencv/cvat/pull/5435>)

### Removed
- The `--https` option of CLI (<https://github.com/opencv/cvat/pull/4910>)

### Fixed
- Significantly optimized access to DB for api/jobs, api/tasks, and api/projects.
- Removed a possibly duplicated encodeURI() calls in `server-proxy.ts` to prevent doubly encoding
non-ascii paths while adding files from "Connected file share" (issue #4428)
- Removed unnecessary volumes defined in docker-compose.serverless.yml
(<https://github.com/openvinotoolkit/cvat/pull/4659>)
- Added support for Image files that use the PIL.Image.mode 'I;16'
- Project import/export with skeletons (<https://github.com/opencv/cvat/pull/4867>,
  <https://github.com/opencv/cvat/pull/5004>)
- Shape color is not changed on canvas after changing a label (<https://github.com/opencv/cvat/pull/5045>)
- Unstable e2e restore tests (<https://github.com/opencv/cvat/pull/5010>)
- IOG and f-BRS serverless function (<https://github.com/opencv/cvat/pull/5039>)
- Invisible label item in label constructor when label color background is white,
 or close to it (<https://github.com/opencv/cvat/pull/5041>)
- Fixed cvat-core ESlint problems (<https://github.com/opencv/cvat/pull/5027>)
- Fixed task creation with non-local files via the SDK/CLI
  (<https://github.com/opencv/cvat/issues/4962>)
- HRNET serverless function (<https://github.com/opencv/cvat/pull/4944>)
- Invalid export of segmentation masks when the `background` label gets nonzero id (<https://github.com/opencv/cvat/pull/5056>)
- A trailing slash in hostname doesn't allow SDK to send some requests
  (<https://github.com/opencv/cvat/pull/5057>)
- Double modal export/backup a task/project (<https://github.com/opencv/cvat/pull/5075>)
- Fixed bug of computing Job's unsolved/resolved issues numbers (<https://github.com/opencv/cvat/pull/5101>)
- Dataset export for job (<https://github.com/opencv/cvat/pull/5052>)
- Angle is not propagated when use ``propagate`` feature (<https://github.com/opencv/cvat/pull/5139>)
- Could not fetch task in a corner case (<https://github.com/opencv/cvat/pull/5163>)
- Restoring CVAT in case of React-renderning fail (<https://github.com/opencv/cvat/pull/5134>)
- Deleted frames become restored if a user deletes frames from another job of the same task
(<https://github.com/opencv/cvat/pull/5138>)
- Wrong issue position when create a quick issue on a rotated shape (<https://github.com/opencv/cvat/pull/5162>)
- Extra rerenders of different pages with each click (<https://github.com/opencv/cvat/pull/5178>)
- Skeleton points exported out of order in the COCO Keypoints format
  (<https://github.com/opencv/cvat/issues/5048>)
- PASCAL VOC 1.1 can't import dataset (<https://github.com/opencv/cvat/pull/4647>)
- Changing an object causes current z layer to be set to the maximum (<https://github.com/opencv/cvat/pull/5145>)
- Job assignee can not resolve an issue (<https://github.com/opencv/cvat/pull/5167>)
- Create manifest with cvat/server docker container command (<https://github.com/opencv/cvat/pull/5172>)
- Cannot assign a resource to a user who has an organization (<https://github.com/opencv/cvat/pull/5218>)
- Logs and annotations are not saved when logout from a job page (<https://github.com/opencv/cvat/pull/5266>)
- Added "type" field for all the labels, allows to reduce number of controls on annotation view (<https://github.com/opencv/cvat/pull/5273>)
- Occluded not applied on canvas instantly for a skeleton elements (<https://github.com/opencv/cvat/pull/5259>)
- Oriented bounding boxes broken with COCO format ss(<https://github.com/opencv/cvat/pull/5219>)
- Can't dump annotations with objects type is track from several jobs (<https://github.com/opencv/cvat/pull/5250>)
- Fixed upload resumption in production environments
  (<https://github.com/opencv/cvat/issues/4839>)
- Fixed job exporting (<https://github.com/opencv/cvat/pull/5282>)
- Visibility and ignored information fail to be loaded (MOT dataset format) (<https://github.com/opencv/cvat/pull/5270>)
- Added force logout on CVAT app start if token is missing (<https://github.com/opencv/cvat/pull/5331>)
- Drawing issues on 3D canvas (<https://github.com/opencv/cvat/pull/5410>)
- Missed token with using social account authentication (<https://github.com/opencv/cvat/pull/5344>)
- Redundant writing of skeleton annotations (CVAT for images) (<https://github.com/opencv/cvat/pull/5387>)
- The same object on 3D scene or `null` selected each click (PERFORMANCE) (<https://github.com/opencv/cvat/pull/5411>)
- An exception when run export for an empty task (<https://github.com/opencv/cvat/pull/5396>)
- Fixed FBRS serverless function runtime error on images with alpha channel (<https://github.com/opencv/cvat/pull/5384>)
- Attaching manifest with custom name (<https://github.com/opencv/cvat/pull/5377>)
- Uploading non-zip annotation files (<https://github.com/opencv/cvat/pull/5386>)
- Loss of rotation in CVAT format (<https://github.com/opencv/cvat/pull/5407>)
- A permission problem with interactive model launches for workers in orgs (<https://github.com/opencv/cvat/issues/4996>)
- Fix chart not being upgradable (<https://github.com/opencv/cvat/pull/5371>)
- Broken helm chart - if using custom release name (<https://github.com/opencv/cvat/pull/5403>)
- Missing source tag in project annotations (<https://github.com/opencv/cvat/pull/5408>)
- Creating a task with a Git repository via the SDK
  (<https://github.com/opencv/cvat/issues/4365>)
- Queries via the low-level API using the `multipart/form-data` Content-Type with string fields
  (<https://github.com/opencv/cvat/pull/5479>)
- Skeletons cannot be added to a task or project (<https://github.com/opencv/cvat/pull/5813>)

### Security
- `Project.import_dataset` not waiting for completion correctly
  (<https://github.com/opencv/cvat/pull/5459>)

## \[2.2.0] - 2022-09-12
### Added
- Added ability to delete frames from a job based on (<https://github.com/openvinotoolkit/cvat/pull/4194>)
- Support of attributes returned by serverless functions based on (<https://github.com/openvinotoolkit/cvat/pull/4506>)
- Project/task backups uploading via chunk uploads
- Fixed UX bug when jobs pagination is reset after changing a job
- Progressbars in CLI for file uploading and downloading
- `utils/cli` changed to `cvat-cli` package
- Support custom file name for backup
- Possibility to display tags on frame
- Support source and target storages (server part)
- Tests for import/export annotation, dataset, backup from/to cloud storage
- Added Python SDK package (`cvat-sdk`) (<https://github.com/opencv/cvat/pull/4813>)
- Previews for jobs
- Documentation for LDAP authentication (<https://github.com/cvat-ai/cvat/pull/39>)
- OpenCV.js caching and autoload (<https://github.com/cvat-ai/cvat/pull/30>)
- Publishing dev version of CVAT docker images (<https://github.com/cvat-ai/cvat/pull/53>)
- Support of Human Pose Estimation, Facial Landmarks (and similar) use-cases, new shape type:
Skeleton (<https://github.com/cvat-ai/cvat/pull/1>), (<https://github.com/opencv/cvat/pull/4829>)
- Added helm chart support for serverless functions and analytics (<https://github.com/cvat-ai/cvat/pull/110>)
- Added confirmation when remove a track (<https://github.com/opencv/cvat/pull/4846>)
- [COCO Keypoints](https://cocodataset.org/#keypoints-2020) format support (<https://github.com/opencv/cvat/pull/4821>,
  <https://github.com/opencv/cvat/pull/4908>)
- Support for Oracle OCI Buckets (<https://github.com/opencv/cvat/pull/4876>)
- `cvat-sdk` and `cvat-cli` packages on PyPI (<https://github.com/opencv/cvat/pull/4903>)
- UI part for source and target storages (<https://github.com/opencv/cvat/pull/4842>)
- Backup import/export modals (<https://github.com/opencv/cvat/pull/4842>)
- Annotations import modal (<https://github.com/opencv/cvat/pull/4842>)

### Changed
- Bumped nuclio version to 1.8.14
- Simplified running REST API tests. Extended CI-nightly workflow
- REST API tests are partially moved to Python SDK (`users`, `projects`, `tasks`, `issues`)
- cvat-ui: Improve UI/UX on label, create task and create project forms (<https://github.com/cvat-ai/cvat/pull/7>)
- Removed link to OpenVINO documentation (<https://github.com/cvat-ai/cvat/pull/35>)
- Clarified meaning of chunking for videos

### Fixed
- Task creation progressbar bug
- Removed Python dependency ``open3d`` which brought different issues to the building process
- Analytics not accessible when https is enabled
- Dataset import in an organization
- Updated minimist npm package to v1.2.6
- Request Status Code 500 "StopIteration" when exporting dataset
- Generated OpenAPI schema for several endpoints
- Annotation window might have top offset if try to move a locked object
- Image search in cloud storage (<https://github.com/cvat-ai/cvat/pull/8>)
- Reset password functionality (<https://github.com/cvat-ai/cvat/pull/52>)
- Creating task with cloud storage data (<https://github.com/cvat-ai/cvat/pull/116>)
- Show empty tasks (<https://github.com/cvat-ai/cvat/pull/100>)
- Fixed project filtration (<https://github.com/opencv/cvat/pull/4878>)
- Maximum callstack exceed when create task with 100000+ files from cloud storage (<https://github.com/opencv/cvat/pull/4836>)
- Fixed invocation of serverless functions (<https://github.com/opencv/cvat/pull/4907>)
- Removing label attributes (<https://github.com/opencv/cvat/pull/4927>)
- Notification with a required manifest file (<https://github.com/opencv/cvat/pull/4921>)

## \[2.1.0] - 2022-04-08
### Added
- Task annotations importing via chunk uploads (<https://github.com/openvinotoolkit/cvat/pull/4327>)
- Advanced filtration and sorting for a list of tasks/projects/cloudstorages (<https://github.com/openvinotoolkit/cvat/pull/4403>)
- Project dataset importing via chunk uploads (<https://github.com/openvinotoolkit/cvat/pull/4485>)
- Support paginated list for job commits (<https://github.com/openvinotoolkit/cvat/pull/4482>)

### Changed
- Added missing geos dependency into Dockerfile (<https://github.com/openvinotoolkit/cvat/pull/4451>)
- Improved helm chart readme (<https://github.com/openvinotoolkit/cvat/pull/4366>)
- Added helm chart support for CVAT 2.X and made ingress compatible with Kubernetes >=1.22 (<https://github.com/openvinotoolkit/cvat/pull/4448>)

### Fixed
- Permission error occurred when accessing the JobCommits (<https://github.com/openvinotoolkit/cvat/pull/4435>)
- job assignee can remove or update any issue created by the task owner (<https://github.com/openvinotoolkit/cvat/pull/4436>)
- Bug: Incorrect point deletion with keyboard shortcut (<https://github.com/openvinotoolkit/cvat/pull/4420>)
- some AI Tools were not sending responses properly (<https://github.com/openvinotoolkit/cvat/issues/4432>)
- Unable to upload annotations (<https://github.com/openvinotoolkit/cvat/pull/4513>)
- Fix build dependencies for Siammask (<https://github.com/openvinotoolkit/cvat/pull/4486>)
- Bug: Exif orientation information handled incorrectly (<https://github.com/openvinotoolkit/cvat/pull/4529>)
- Fixed build of retinanet function image (<https://github.com/cvat-ai/cvat/pull/54>)
- Dataset import for Datumaro, KITTI and VGGFace2 formats (<https://github.com/opencv/cvat/pull/4544>)
- Bug: Import dataset of Imagenet format fail (<https://github.com/opencv/cvat/issues/4850>)

## \[2.0.0] - 2022-03-04
### Added
- Handle attributes coming from nuclio detectors (<https://github.com/openvinotoolkit/cvat/pull/3917>)
- Add additional environment variables for Nuclio configuration (<https://github.com/openvinotoolkit/cvat/pull/3894>)
- Add KITTI segmentation and detection format (<https://github.com/openvinotoolkit/cvat/pull/3757>)
- Add LFW format (<https://github.com/openvinotoolkit/cvat/pull/3770>)
- Add Cityscapes format (<https://github.com/openvinotoolkit/cvat/pull/3758>)
- Add Open Images V6 format (<https://github.com/openvinotoolkit/cvat/pull/3679>)
- Rotated bounding boxes (<https://github.com/openvinotoolkit/cvat/pull/3832>)
- Player option: Smooth image when zoom-in, enabled by default (<https://github.com/openvinotoolkit/cvat/pull/3933>)
- Google Cloud Storage support in UI (<https://github.com/openvinotoolkit/cvat/pull/3919>)
- Add project tasks pagination (<https://github.com/openvinotoolkit/cvat/pull/3910>)
- Add remove issue button (<https://github.com/openvinotoolkit/cvat/pull/3952>)
- Data sorting option (<https://github.com/openvinotoolkit/cvat/pull/3937>)
- Options to change font size & position of text labels on the canvas (<https://github.com/openvinotoolkit/cvat/pull/3972>)
- Add "tag" return type for automatic annotation in Nuclio (<https://github.com/openvinotoolkit/cvat/pull/3896>)
- Helm chart: Make user-data-permission-fix optional (<https://github.com/openvinotoolkit/cvat/pull/3994>)
- Advanced identity access management system, using open policy agent (<https://github.com/openvinotoolkit/cvat/pull/3788>)
- Organizations to create "shared space" for different groups of users (<https://github.com/openvinotoolkit/cvat/pull/3788>)
- Dataset importing to a project (<https://github.com/openvinotoolkit/cvat/pull/3790>)
- User is able to customize information that text labels show (<https://github.com/openvinotoolkit/cvat/pull/4029>)
- Support for uploading manifest with any name (<https://github.com/openvinotoolkit/cvat/pull/4041>)
- Added information about OpenVINO toolkit to login page (<https://github.com/openvinotoolkit/cvat/pull/4077>)
- Support for working with ellipses (<https://github.com/openvinotoolkit/cvat/pull/4062>)
- Add several flags to task creation CLI (<https://github.com/openvinotoolkit/cvat/pull/4119>)
- Add YOLOv5 serverless function for automatic annotation (<https://github.com/openvinotoolkit/cvat/pull/4178>)
- Add possibility to change git repository and git export format from already created task (<https://github.com/openvinotoolkit/cvat/pull/3886>)
- Basic page with jobs list, basic filtration to this list (<https://github.com/openvinotoolkit/cvat/pull/4258>)
- Added OpenCV.js TrackerMIL as tracking tool (<https://github.com/openvinotoolkit/cvat/pull/4200>)
- Ability to continue working from the latest frame where an annotator was before (<https://github.com/openvinotoolkit/cvat/pull/4297>)
- `GET /api/jobs/<id>/commits` was implemented (<https://github.com/openvinotoolkit/cvat/pull/4368>)
- Advanced filtration and sorting for a list of jobs (<https://github.com/openvinotoolkit/cvat/pull/4319>)

### Changed
- Users don't have access to a task object anymore if they are assigned only on some jobs of the task (<https://github.com/openvinotoolkit/cvat/pull/3788>)
- Different resources (tasks, projects) are not visible anymore for all CVAT instance users by default (<https://github.com/openvinotoolkit/cvat/pull/3788>)
- API versioning scheme: using accept header versioning instead of namespace versioning (<https://github.com/openvinotoolkit/cvat/pull/4239>)
- Replaced 'django_sendfile' with 'django_sendfile2' (<https://github.com/openvinotoolkit/cvat/pull/4267>)
- Use drf-spectacular instead of drf-yasg for swagger documentation (<https://github.com/openvinotoolkit/cvat/pull/4210>)
- Update development-environment manual to work under MacOS, supported Mac with Apple Silicon (<https://github.com/openvinotoolkit/cvat/pull/4414>)

### Deprecated
- Job field "status" is not used in UI anymore, but it has not been removed from the database yet (<https://github.com/openvinotoolkit/cvat/pull/3788>)

### Removed
- Review rating, reviewer field from the job instance (use assignee field together with stage field instead) (<https://github.com/openvinotoolkit/cvat/pull/3788>)
- Training django app (<https://github.com/openvinotoolkit/cvat/pull/4330>)
- v1 api version support (<https://github.com/openvinotoolkit/cvat/pull/4332>)

### Fixed
- Fixed Interaction handler keyboard handlers (<https://github.com/openvinotoolkit/cvat/pull/3881>)
- Points of invisible shapes are visible in autobordering (<https://github.com/openvinotoolkit/cvat/pull/3931>)
- Order of the label attributes in the object item details(<https://github.com/openvinotoolkit/cvat/pull/3945>)
- Order of labels in tasks and projects (<https://github.com/openvinotoolkit/cvat/pull/3987>)
- Fixed task creating with large files via webpage (<https://github.com/openvinotoolkit/cvat/pull/3692>)
- Added information to export CVAT_HOST when performing local installation for accessing over network (<https://github.com/openvinotoolkit/cvat/pull/4014>)
- Fixed possible color collisions in the generated colormap (<https://github.com/openvinotoolkit/cvat/pull/4007>)
- Original pdf file is deleted when using share (<https://github.com/openvinotoolkit/cvat/pull/3967>)
- Order in an annotation file(<https://github.com/openvinotoolkit/cvat/pull/4087>)
- Fixed task data upload progressbar (<https://github.com/openvinotoolkit/cvat/pull/4134>)
- Email in org invitations is case sensitive (<https://github.com/openvinotoolkit/cvat/pull/4153>)
- Caching for tasks and jobs can lead to an exception if its assignee user is removed (<https://github.com/openvinotoolkit/cvat/pull/4165>)
- Added intelligent function when paste labels to another task (<https://github.com/openvinotoolkit/cvat/pull/4161>)
- Uncaught TypeError: this.el.node.getScreenCTM() is null in Firefox (<https://github.com/openvinotoolkit/cvat/pull/4175>)
- Bug: canvas is busy when start playing, start resizing a shape and do not release the mouse cursor (<https://github.com/openvinotoolkit/cvat/pull/4151>)
- Bug: could not receive frame N. TypeError: Cannot read properties of undefined (reding "filename") (<https://github.com/openvinotoolkit/cvat/pull/4187>)
- Cannot choose a dataset format for a linked repository if a task type is annotation (<https://github.com/openvinotoolkit/cvat/pull/4203>)
- Fixed tus upload error over https (<https://github.com/openvinotoolkit/cvat/pull/4154>)
- Issues disappear when rescale a browser (<https://github.com/openvinotoolkit/cvat/pull/4189>)
- Auth token key is not returned when registering without email verification (<https://github.com/openvinotoolkit/cvat/pull/4092>)
- Error in create project from backup for standard 3D annotation (<https://github.com/openvinotoolkit/cvat/pull/4160>)
- Annotations search does not work correctly in some corner cases (when use complex properties with width, height) (<https://github.com/openvinotoolkit/cvat/pull/4198>)
- Kibana requests are not proxied due to django-revproxy incompatibility with Django >3.2.x (<https://github.com/openvinotoolkit/cvat/issues/4085>)
- Content type for getting frame with tasks/{id}/data/ endpoint (<https://github.com/openvinotoolkit/cvat/pull/4333>)
- Bug: Permission error occurred when accessing the comments of a specific issue (<https://github.com/openvinotoolkit/cvat/issues/4416>)


### Security
- Updated ELK to 6.8.23 which uses log4j 2.17.1 (<https://github.com/openvinotoolkit/cvat/pull/4206>)
- Added validation for URLs which used as remote data source (<https://github.com/openvinotoolkit/cvat/pull/4387>)

## \[1.7.0] - 2021-11-15

### Added

- cvat-ui: support cloud storages (<https://github.com/openvinotoolkit/cvat/pull/3372>)
- interactor: add HRNet interactive segmentation serverless function (<https://github.com/openvinotoolkit/cvat/pull/3740>)
- Added GPU implementation for SiamMask, reworked tracking approach (<https://github.com/openvinotoolkit/cvat/pull/3571>)
- Progress bar for manifest creating (<https://github.com/openvinotoolkit/cvat/pull/3712>)
- IAM: Open Policy Agent integration (<https://github.com/openvinotoolkit/cvat/pull/3788>)
- Add a tutorial on attaching cloud storage AWS-S3 (<https://github.com/openvinotoolkit/cvat/pull/3745>)
  and Azure Blob Container (<https://github.com/openvinotoolkit/cvat/pull/3778>)
- The feature to remove annotations in a specified range of frames (<https://github.com/openvinotoolkit/cvat/pull/3617>)
- Project backup/restore (<https://github.com/openvinotoolkit/cvat/pull/3852>)

### Changed

- UI tracking has been reworked (<https://github.com/openvinotoolkit/cvat/pull/3571>)
- Updated Django till 3.2.7 (automatic AppConfig discovery)
- Manifest generation: Reduce creating time (<https://github.com/openvinotoolkit/cvat/pull/3712>)
- Migration from NPM 6 to NPM 7 (<https://github.com/openvinotoolkit/cvat/pull/3773>)
- Update Datumaro dependency to 0.2.0 (<https://github.com/openvinotoolkit/cvat/pull/3813>)

### Fixed

- Fixed JSON transform issues in network requests (<https://github.com/openvinotoolkit/cvat/pull/3706>)
- Display a more user-friendly exception message (<https://github.com/openvinotoolkit/cvat/pull/3721>)
- Exception `DataCloneError: The object could not be cloned` (<https://github.com/openvinotoolkit/cvat/pull/3733>)
- Fixed extension comparison in task frames CLI (<https://github.com/openvinotoolkit/cvat/pull/3674>)
- Incorrect work when copy job list with "Copy" button (<https://github.com/openvinotoolkit/cvat/pull/3749>)
- Iterating over manifest (<https://github.com/openvinotoolkit/cvat/pull/3792>)
- Manifest removing (<https://github.com/openvinotoolkit/cvat/pull/3791>)
- Fixed project updated date (<https://github.com/openvinotoolkit/cvat/pull/3814>)
- Fixed dextr deployment (<https://github.com/openvinotoolkit/cvat/pull/3820>)
- Migration of `dataset_repo` application (<https://github.com/openvinotoolkit/cvat/pull/3827>)
- Helm settings for external psql database were unused by backend (<https://github.com/openvinotoolkit/cvat/pull/3779>)
- Updated WSL setup for development (<https://github.com/openvinotoolkit/cvat/pull/3828>)
- Helm chart config (<https://github.com/openvinotoolkit/cvat/pull/3784>)

### Security

- Fix security issues on the documentation website unsafe use of target blank
  and potential clickjacking on legacy browsers (<https://github.com/openvinotoolkit/cvat/pull/3789>)

## \[1.6.0] - 2021-09-17

### Added

- Added ability to import data from share with cli without copying the data (<https://github.com/openvinotoolkit/cvat/issues/2862>)
- Notification if the browser does not support necessary API
- Added ability to export project as a dataset (<https://github.com/openvinotoolkit/cvat/pull/3365>)
  and project with 3D tasks (<https://github.com/openvinotoolkit/cvat/pull/3502>)
- Additional inline tips in interactors with demo gifs (<https://github.com/openvinotoolkit/cvat/pull/3473>)
- Added intelligent scissors blocking feature (<https://github.com/openvinotoolkit/cvat/pull/3510>)
- Support cloud storage status (<https://github.com/openvinotoolkit/cvat/pull/3386>)
- Support cloud storage preview (<https://github.com/openvinotoolkit/cvat/pull/3386>)
- cvat-core: support cloud storages (<https://github.com/openvinotoolkit/cvat/pull/3313>)

### Changed

- Non-blocking UI when using interactors (<https://github.com/openvinotoolkit/cvat/pull/3473>)
- "Selected opacity" slider now defines opacity level for shapes being drawnSelected opacity (<https://github.com/openvinotoolkit/cvat/pull/3473>)
- Cloud storage creating and updating (<https://github.com/openvinotoolkit/cvat/pull/3386>)
- Way of working with cloud storage content (<https://github.com/openvinotoolkit/cvat/pull/3386>)

### Removed

- Support TEMP_KEY_SECRET_KEY_TOKEN_SET for AWS S3 cloud storage (<https://github.com/openvinotoolkit/cvat/pull/3386>)

### Fixed

- Fixed multiple tasks moving (<https://github.com/openvinotoolkit/cvat/pull/3517>)
- Fixed task creating CLI parameter (<https://github.com/openvinotoolkit/cvat/pull/3519>)
- Fixed import for MOTS format (<https://github.com/openvinotoolkit/cvat/pull/3612>)

## \[1.5.0] - 2021-08-02

### Added

- Support of context images for 2D image tasks (<https://github.com/openvinotoolkit/cvat/pull/3122>)
- Support of cloud storage without copying data into CVAT: server part (<https://github.com/openvinotoolkit/cvat/pull/2620>)
- Filter `is_active` for user list (<https://github.com/openvinotoolkit/cvat/pull/3235>)
- Ability to export/import tasks (<https://github.com/openvinotoolkit/cvat/pull/3056>)
- Add a tutorial for semi-automatic/automatic annotation (<https://github.com/openvinotoolkit/cvat/pull/3124>)
- Explicit "Done" button when drawing any polyshapes (<https://github.com/openvinotoolkit/cvat/pull/3417>)
- Histogram equalization with OpenCV javascript (<https://github.com/openvinotoolkit/cvat/pull/3447>)
- Client-side polyshapes approximation when using semi-automatic interactors & scissors (<https://github.com/openvinotoolkit/cvat/pull/3450>)
- Support of Google Cloud Storage for cloud storage (<https://github.com/openvinotoolkit/cvat/pull/3561>)

### Changed

- Updated manifest format, added meta with related images (<https://github.com/openvinotoolkit/cvat/pull/3122>)
- Update of COCO format documentation (<https://github.com/openvinotoolkit/cvat/pull/3197>)
- Updated Webpack Dev Server config to add proxy (<https://github.com/openvinotoolkit/cvat/pull/3368>)
- Update to Django 3.1.12 (<https://github.com/openvinotoolkit/cvat/pull/3378>)
- Updated visibility for removable points in AI tools (<https://github.com/openvinotoolkit/cvat/pull/3417>)
- Updated UI handling for IOG serverless function (<https://github.com/openvinotoolkit/cvat/pull/3417>)
- Changed Nginx proxy to Traefik in `docker-compose.yml` (<https://github.com/openvinotoolkit/cvat/pull/3409>)
- Simplify the process of deploying CVAT with HTTPS (<https://github.com/openvinotoolkit/cvat/pull/3409>)

### Fixed

- Project page requests took a long time and did many DB queries (<https://github.com/openvinotoolkit/cvat/pull/3223>)
- Fixed Python 3.6 support (<https://github.com/openvinotoolkit/cvat/pull/3258>)
- Incorrect attribute import in tracks (<https://github.com/openvinotoolkit/cvat/pull/3229>)
- Issue "is not a constructor" when create object, save, undo, save, redo save (<https://github.com/openvinotoolkit/cvat/pull/3292>)
- Fix CLI create an infinite loop if git repository responds with failure (<https://github.com/openvinotoolkit/cvat/pull/3267>)
- Bug with sidebar & fullscreen (<https://github.com/openvinotoolkit/cvat/pull/3289>)
- 504 Gateway Time-out on `data/meta` requests (<https://github.com/openvinotoolkit/cvat/pull/3269>)
- TypeError: Cannot read property 'clientX' of undefined when draw cuboids with hotkeys (<https://github.com/openvinotoolkit/cvat/pull/3308>)
- Duplication of the cuboids when redraw them (<https://github.com/openvinotoolkit/cvat/pull/3308>)
- Some code issues in Deep Extreme Cut handler code (<https://github.com/openvinotoolkit/cvat/pull/3325>)
- UI fails when inactive user is assigned to a task/job (<https://github.com/openvinotoolkit/cvat/pull/3343>)
- Calculate precise progress of decoding a video file (<https://github.com/openvinotoolkit/cvat/pull/3381>)
- Falsely successful `cvat_ui` image build in case of OOM error that leads to the default nginx welcome page
  (<https://github.com/openvinotoolkit/cvat/pull/3379>)
- Fixed issue when save filtered object in AAM (<https://github.com/openvinotoolkit/cvat/pull/3401>)
- Context image disappears after undo/redo (<https://github.com/openvinotoolkit/cvat/pull/3416>)
- Using combined data sources (directory and image) when create a task (<https://github.com/openvinotoolkit/cvat/pull/3424>)
- Creating task with labels in project (<https://github.com/openvinotoolkit/cvat/pull/3454>)
- Move task and autoannotation modals were invisible from project page (<https://github.com/openvinotoolkit/cvat/pull/3475>)

## \[1.4.0] - 2021-05-18

### Added

- Documentation on mask annotation (<https://github.com/openvinotoolkit/cvat/pull/3044>)
- Hotkeys to switch a label of existing object or to change default label (for objects created with N) (<https://github.com/openvinotoolkit/cvat/pull/3070>)
- A script to convert some kinds of DICOM files to regular images (<https://github.com/openvinotoolkit/cvat/pull/3095>)
- Helm chart prototype (<https://github.com/openvinotoolkit/cvat/pull/3102>)
- Initial implementation of moving tasks between projects (<https://github.com/openvinotoolkit/cvat/pull/3164>)

### Changed

- Place of migration logger initialization (<https://github.com/openvinotoolkit/cvat/pull/3170>)

### Removed

- Kubernetes templates from (<https://github.com/openvinotoolkit/cvat/pull/1962>) due to helm charts (<https://github.com/openvinotoolkit/cvat/pull/3171>)

### Fixed

- Export of instance masks with holes (<https://github.com/openvinotoolkit/cvat/pull/3044>)
- Changing a label on canvas does not work when 'Show object details' enabled (<https://github.com/openvinotoolkit/cvat/pull/3084>)
- Make sure frame unzip web worker correctly terminates after unzipping all images in a requested chunk (<https://github.com/openvinotoolkit/cvat/pull/3096>)
- Reset password link was unavailable before login (<https://github.com/openvinotoolkit/cvat/pull/3140>)
- Manifest: migration (<https://github.com/openvinotoolkit/cvat/pull/3146>)
- Fixed cropping polygon in some corner cases (<https://github.com/openvinotoolkit/cvat/pull/3184>)

## \[1.3.0] - 3/31/2021

### Added

- CLI: Add support for saving annotations in a git repository when creating a task.
- CVAT-3D: support lidar data on the server side (<https://github.com/openvinotoolkit/cvat/pull/2534>)
- GPU support for Mask-RCNN and improvement in its deployment time (<https://github.com/openvinotoolkit/cvat/pull/2714>)
- CVAT-3D: Load all frames corresponding to the job instance
  (<https://github.com/openvinotoolkit/cvat/pull/2645>)
- Intelligent scissors with OpenCV javascript (<https://github.com/openvinotoolkit/cvat/pull/2689>)
- CVAT-3D: Visualize 3D point cloud spaces in 3D View, Top View Side View and Front View (<https://github.com/openvinotoolkit/cvat/pull/2768>)
- [Inside Outside Guidance](https://github.com/shiyinzhang/Inside-Outside-Guidance) serverless
  function for interactive segmentation
- Pre-built [cvat_server](https://hub.docker.com/r/openvino/cvat_server) and
  [cvat_ui](https://hub.docker.com/r/openvino/cvat_ui) images were published on DockerHub (<https://github.com/openvinotoolkit/cvat/pull/2766>)
- Project task subsets (<https://github.com/openvinotoolkit/cvat/pull/2774>)
- Kubernetes templates and guide for their deployment (<https://github.com/openvinotoolkit/cvat/pull/1962>)
- [WiderFace](http://shuoyang1213.me/WIDERFACE/) format support (<https://github.com/openvinotoolkit/cvat/pull/2864>)
- [VGGFace2](https://github.com/ox-vgg/vgg_face2) format support (<https://github.com/openvinotoolkit/cvat/pull/2865>)
- [Backup/Restore guide](cvat/apps/documentation/backup_guide.md) (<https://github.com/openvinotoolkit/cvat/pull/2964>)
- Label deletion from tasks and projects (<https://github.com/openvinotoolkit/cvat/pull/2881>)
- CVAT-3D: Implemented initial cuboid placement in 3D View and select cuboid in Top, Side and Front views
  (<https://github.com/openvinotoolkit/cvat/pull/2891>)
- [Market-1501](https://www.aitribune.com/dataset/2018051063) format support (<https://github.com/openvinotoolkit/cvat/pull/2869>)
- Ability of upload manifest for dataset with images (<https://github.com/openvinotoolkit/cvat/pull/2763>)
- Annotations filters UI using react-awesome-query-builder (<https://github.com/openvinotoolkit/cvat/issues/1418>)
- Storing settings in local storage to keep them between browser sessions (<https://github.com/openvinotoolkit/cvat/pull/3017>)
- [ICDAR](https://rrc.cvc.uab.es/?ch=2) format support (<https://github.com/openvinotoolkit/cvat/pull/2866>)
- Added switcher to maintain polygon crop behavior (<https://github.com/openvinotoolkit/cvat/pull/3021>
- Filters and sorting options for job list, added tooltip for tasks filters (<https://github.com/openvinotoolkit/cvat/pull/3030>)

### Changed

- CLI - task list now returns a list of current tasks. (<https://github.com/openvinotoolkit/cvat/pull/2863>)
- Updated HTTPS install README section (cleanup and described more robust deploy)
- Logstash is improved for using with configurable elasticsearch outputs (<https://github.com/openvinotoolkit/cvat/pull/2531>)
- Bumped nuclio version to 1.5.16 (<https://github.com/openvinotoolkit/cvat/pull/2578>)
- All methods for interactive segmentation accept negative points as well
- Persistent queue added to logstash (<https://github.com/openvinotoolkit/cvat/pull/2744>)
- Improved maintenance of popups visibility (<https://github.com/openvinotoolkit/cvat/pull/2809>)
- Image visualizations settings on canvas for faster access (<https://github.com/openvinotoolkit/cvat/pull/2872>)
- Better scale management of left panel when screen is too small (<https://github.com/openvinotoolkit/cvat/pull/2880>)
- Improved error messages for annotation import (<https://github.com/openvinotoolkit/cvat/pull/2935>)
- Using manifest support instead video meta information and dummy chunks (<https://github.com/openvinotoolkit/cvat/pull/2763>)

### Fixed

- More robust execution of nuclio GPU functions by limiting the GPU memory consumption per worker (<https://github.com/openvinotoolkit/cvat/pull/2714>)
- Kibana startup initialization (<https://github.com/openvinotoolkit/cvat/pull/2659>)
- The cursor jumps to the end of the line when renaming a task (<https://github.com/openvinotoolkit/cvat/pull/2669>)
- SSLCertVerificationError when remote source is used (<https://github.com/openvinotoolkit/cvat/pull/2683>)
- Fixed filters select overflow (<https://github.com/openvinotoolkit/cvat/pull/2614>)
- Fixed tasks in project auto annotation (<https://github.com/openvinotoolkit/cvat/pull/2725>)
- Cuboids are missed in annotations statistics (<https://github.com/openvinotoolkit/cvat/pull/2704>)
- The list of files attached to the task is not displayed (<https://github.com/openvinotoolkit/cvat/pull/2706>)
- A couple of css-related issues (top bar disappear, wrong arrow position on collapse elements) (<https://github.com/openvinotoolkit/cvat/pull/2736>)
- Issue with point region doesn't work in Firefox (<https://github.com/openvinotoolkit/cvat/pull/2727>)
- Fixed cuboid perspective change (<https://github.com/openvinotoolkit/cvat/pull/2733>)
- Annotation page popups (ai tools, drawing) reset state after detecting, tracking, drawing (<https://github.com/openvinotoolkit/cvat/pull/2780>)
- Polygon editing using trailing point (<https://github.com/openvinotoolkit/cvat/pull/2808>)
- Updated the path to python for DL models inside automatic annotation documentation (<https://github.com/openvinotoolkit/cvat/pull/2847>)
- Fixed of receiving function variable (<https://github.com/openvinotoolkit/cvat/pull/2860>)
- Shortcuts with CAPSLOCK enabled and with non-US languages activated (<https://github.com/openvinotoolkit/cvat/pull/2872>)
- Prevented creating several issues for the same object (<https://github.com/openvinotoolkit/cvat/pull/2868>)
- Fixed label editor name field validator (<https://github.com/openvinotoolkit/cvat/pull/2879>)
- An error about track shapes outside of the task frames during export (<https://github.com/openvinotoolkit/cvat/pull/2890>)
- Fixed project search field updating (<https://github.com/openvinotoolkit/cvat/pull/2901>)
- Fixed export error when invalid polygons are present in overlapping frames (<https://github.com/openvinotoolkit/cvat/pull/2852>)
- Fixed image quality option for tasks created from images (<https://github.com/openvinotoolkit/cvat/pull/2963>)
- Incorrect text on the warning when specifying an incorrect link to the issue tracker (<https://github.com/openvinotoolkit/cvat/pull/2971>)
- Updating label attributes when label contains number attributes (<https://github.com/openvinotoolkit/cvat/pull/2969>)
- Crop a polygon if its points are outside the bounds of the image (<https://github.com/openvinotoolkit/cvat/pull/3025>)

## \[1.2.0] - 2021-01-08

### Fixed

- Memory consumption for the task creation process (<https://github.com/openvinotoolkit/cvat/pull/2582>)
- Frame preloading (<https://github.com/openvinotoolkit/cvat/pull/2608>)
- Project cannot be removed from the project page (<https://github.com/openvinotoolkit/cvat/pull/2626>)

## \[1.2.0-beta] - 2020-12-15

### Added

- GPU support and improved documentation for auto annotation (<https://github.com/openvinotoolkit/cvat/pull/2546>)
- Manual review pipeline: issues/comments/workspace (<https://github.com/openvinotoolkit/cvat/pull/2357>)
- Basic projects implementation (<https://github.com/openvinotoolkit/cvat/pull/2255>)
- Documentation on how to mount cloud starage(AWS S3 bucket, Azure container, Google Drive) as FUSE (<https://github.com/openvinotoolkit/cvat/pull/2377>)
- Ability to work with share files without copying inside (<https://github.com/openvinotoolkit/cvat/pull/2377>)
- Tooltips in label selectors (<https://github.com/openvinotoolkit/cvat/pull/2509>)
- Page redirect after login using `next` query parameter (<https://github.com/openvinotoolkit/cvat/pull/2527>)
- [ImageNet](http://www.image-net.org) format support (<https://github.com/openvinotoolkit/cvat/pull/2376>)
- [CamVid](http://mi.eng.cam.ac.uk/research/projects/VideoRec/CamVid/) format support (<https://github.com/openvinotoolkit/cvat/pull/2559>)

### Changed

- PATCH requests from cvat-core submit only changed fields (<https://github.com/openvinotoolkit/cvat/pull/2445>)
- deploy.sh in serverless folder is separated into deploy_cpu.sh and deploy_gpu.sh (<https://github.com/openvinotoolkit/cvat/pull/2546>)
- Bumped nuclio version to 1.5.8
- Migrated to Antd 4.9 (<https://github.com/openvinotoolkit/cvat/pull/2536>)

### Fixed

- Fixed FastRCNN inference bug for images with 4 channels i.e. png (<https://github.com/openvinotoolkit/cvat/pull/2546>)
- Django templates for email and user guide (<https://github.com/openvinotoolkit/cvat/pull/2412>)
- Saving relative paths in dummy chunks instead of absolute (<https://github.com/openvinotoolkit/cvat/pull/2424>)
- Objects with a specific label cannot be displayed if at least one tag with the label exist (<https://github.com/openvinotoolkit/cvat/pull/2435>)
- Wrong attribute can be removed in labels editor (<https://github.com/openvinotoolkit/cvat/pull/2436>)
- UI fails with the error "Cannot read property 'label' of undefined" (<https://github.com/openvinotoolkit/cvat/pull/2442>)
- Exception: "Value must be a user instance" (<https://github.com/openvinotoolkit/cvat/pull/2441>)
- Reset zoom option doesn't work in tag annotation mode (<https://github.com/openvinotoolkit/cvat/pull/2443>)
- Canvas is busy error (<https://github.com/openvinotoolkit/cvat/pull/2437>)
- Projects view layout fix (<https://github.com/openvinotoolkit/cvat/pull/2503>)
- Fixed the tasks view (infinite loading) when it is impossible to get a preview of the task (<https://github.com/openvinotoolkit/cvat/pull/2504>)
- Empty frames navigation (<https://github.com/openvinotoolkit/cvat/pull/2505>)
- TypeError: Cannot read property 'toString' of undefined (<https://github.com/openvinotoolkit/cvat/pull/2517>)
- Extra shapes are drawn after Esc, or G pressed while drawing a region in grouping (<https://github.com/openvinotoolkit/cvat/pull/2507>)
- Reset state (reviews, issues) after logout or changing a job (<https://github.com/openvinotoolkit/cvat/pull/2525>)
- TypeError: Cannot read property 'id' of undefined when updating a task (<https://github.com/openvinotoolkit/cvat/pull/2544>)

## \[1.2.0-alpha] - 2020-11-09

### Added

- Ability to login into CVAT-UI with token from api/v1/auth/login (<https://github.com/openvinotoolkit/cvat/pull/2234>)
- Added layout grids toggling ('ctrl + alt + Enter')
- Added password reset functionality (<https://github.com/opencv/cvat/pull/2058>)
- Ability to work with data on the fly (<https://github.com/opencv/cvat/pull/2007>)
- Annotation in process outline color wheel (<https://github.com/opencv/cvat/pull/2084>)
- On the fly annotation using DL detectors (<https://github.com/opencv/cvat/pull/2102>)
- Displaying automatic annotation progress on a task view (<https://github.com/opencv/cvat/pull/2148>)
- Automatic tracking of bounding boxes using serverless functions (<https://github.com/opencv/cvat/pull/2136>)
- \[Datumaro] CLI command for dataset equality comparison (<https://github.com/opencv/cvat/pull/1989>)
- \[Datumaro] Merging of datasets with different labels (<https://github.com/opencv/cvat/pull/2098>)
- Add FBRS interactive segmentation serverless function (<https://github.com/openvinotoolkit/cvat/pull/2094>)
- Ability to change default behaviour of previous/next buttons of a player.
  It supports regular navigation, searching a frame according to annotations
  filters and searching the nearest frame without any annotations (<https://github.com/openvinotoolkit/cvat/pull/2221>)
- MacOS users notes in CONTRIBUTING.md
- Ability to prepare meta information manually (<https://github.com/openvinotoolkit/cvat/pull/2217>)
- Ability to upload prepared meta information along with a video when creating a task (<https://github.com/openvinotoolkit/cvat/pull/2217>)
- Optional chaining plugin for cvat-canvas and cvat-ui (<https://github.com/openvinotoolkit/cvat/pull/2249>)
- MOTS png mask format support (<https://github.com/openvinotoolkit/cvat/pull/2198>)
- Ability to correct upload video with a rotation record in the metadata (<https://github.com/openvinotoolkit/cvat/pull/2218>)
- User search field for assignee fields (<https://github.com/openvinotoolkit/cvat/pull/2370>)
- Support of mxf videos (<https://github.com/openvinotoolkit/cvat/pull/2514>)

### Changed

- UI models (like DEXTR) were redesigned to be more interactive (<https://github.com/opencv/cvat/pull/2054>)
- Used Ubuntu:20.04 as a base image for CVAT Dockerfile (<https://github.com/opencv/cvat/pull/2101>)
- Right colors of label tags in label mapping when a user runs automatic detection (<https://github.com/openvinotoolkit/cvat/pull/2162>)
- Nuclio became an optional component of CVAT (<https://github.com/openvinotoolkit/cvat/pull/2192>)
- A key to remove a point from a polyshape (Ctrl => Alt) (<https://github.com/openvinotoolkit/cvat/pull/2204>)
- Updated `docker-compose` file version from `2.3` to `3.3`(<https://github.com/openvinotoolkit/cvat/pull/2235>)
- Added auto inference of url schema from host in CLI, if provided (<https://github.com/openvinotoolkit/cvat/pull/2240>)
- Track frames in skips between annotation is presented in MOT and MOTS formats are marked `outside` (<https://github.com/openvinotoolkit/cvat/pull/2198>)
- UI packages installation with `npm ci` instead of `npm install` (<https://github.com/openvinotoolkit/cvat/pull/2350>)

### Removed

- Removed Z-Order flag from task creation process

### Fixed

- Fixed multiple errors which arises when polygon is of length 5 or less (<https://github.com/opencv/cvat/pull/2100>)
- Fixed task creation from PDF (<https://github.com/opencv/cvat/pull/2141>)
- Fixed CVAT format import for frame stepped tasks (<https://github.com/openvinotoolkit/cvat/pull/2151>)
- Fixed the reading problem with large PDFs (<https://github.com/openvinotoolkit/cvat/pull/2154>)
- Fixed unnecessary pyhash dependency (<https://github.com/openvinotoolkit/cvat/pull/2170>)
- Fixed Data is not getting cleared, even after deleting the Task from Django Admin App(<https://github.com/openvinotoolkit/cvat/issues/1925>)
- Fixed blinking message: "Some tasks have not been showed because they do not have any data" (<https://github.com/openvinotoolkit/cvat/pull/2200>)
- Fixed case when a task with 0 jobs is shown as "Completed" in UI (<https://github.com/openvinotoolkit/cvat/pull/2200>)
- Fixed use case when UI throws exception: Cannot read property 'objectType' of undefined #2053 (<https://github.com/openvinotoolkit/cvat/pull/2203>)
- Fixed use case when logs could be saved twice or more times #2202 (<https://github.com/openvinotoolkit/cvat/pull/2203>)
- Fixed issues from #2112 (<https://github.com/openvinotoolkit/cvat/pull/2217>)
- Git application name (renamed to dataset_repo) (<https://github.com/openvinotoolkit/cvat/pull/2243>)
- A problem in exporting of tracks, where tracks could be truncated (<https://github.com/openvinotoolkit/cvat/issues/2129>)
- Fixed CVAT startup process if the user has `umask 077` in .bashrc file (<https://github.com/openvinotoolkit/cvat/pull/2293>)
- Exception: Cannot read property "each" of undefined after drawing a single point (<https://github.com/openvinotoolkit/cvat/pull/2307>)
- Cannot read property 'label' of undefined (Fixed?) (<https://github.com/openvinotoolkit/cvat/pull/2311>)
- Excluded track frames marked `outside` in `CVAT for Images` export (<https://github.com/openvinotoolkit/cvat/pull/2345>)
- 'List of tasks' Kibana visualization (<https://github.com/openvinotoolkit/cvat/pull/2361>)
- An error on exporting not `jpg` or `png` images in TF Detection API format (<https://github.com/openvinotoolkit/datumaro/issues/35>)

## \[1.1.0] - 2020-08-31

### Added

- Siammask tracker as DL serverless function (<https://github.com/opencv/cvat/pull/1988>)
- \[Datumaro] Added model info and source info commands (<https://github.com/opencv/cvat/pull/1973>)
- \[Datumaro] Dataset statistics (<https://github.com/opencv/cvat/pull/1668>)
- Ability to change label color in tasks and predefined labels (<https://github.com/opencv/cvat/pull/2014>)
- \[Datumaro] Multi-dataset merge (<https://github.com/opencv/cvat/pull/1695>)
- Ability to configure email verification for new users (<https://github.com/opencv/cvat/pull/1929>)
- Link to django admin page from UI (<https://github.com/opencv/cvat/pull/2068>)
- Notification message when users use wrong browser (<https://github.com/opencv/cvat/pull/2070>)

### Changed

- Shape coordinates are rounded to 2 digits in dumped annotations (<https://github.com/opencv/cvat/pull/1970>)
- COCO format does not produce polygon points for bbox annotations (<https://github.com/opencv/cvat/pull/1953>)

### Fixed

- Issue loading openvino models for semi-automatic and automatic annotation (<https://github.com/opencv/cvat/pull/1996>)
- Basic functions of CVAT works without activated nuclio dashboard
- Fixed a case in which exported masks could have wrong color order (<https://github.com/opencv/cvat/issues/2032>)
- Fixed error with creating task with labels with the same name (<https://github.com/opencv/cvat/pull/2031>)
- Django RQ dashboard view (<https://github.com/opencv/cvat/pull/2069>)
- Object's details menu settings (<https://github.com/opencv/cvat/pull/2084>)

## \[1.1.0-beta] - 2020-08-03

### Added

- DL models as serverless functions (<https://github.com/opencv/cvat/pull/1767>)
- Source type support for tags, shapes and tracks (<https://github.com/opencv/cvat/pull/1192>)
- Source type support for CVAT Dumper/Loader (<https://github.com/opencv/cvat/pull/1192>)
- Intelligent polygon editing (<https://github.com/opencv/cvat/pull/1921>)
- Support creating multiple jobs for each task through python cli (<https://github.com/opencv/cvat/pull/1950>)
- python cli over https (<https://github.com/opencv/cvat/pull/1942>)
- Error message when plugins weren't able to initialize instead of infinite loading (<https://github.com/opencv/cvat/pull/1966>)
- Ability to change user password (<https://github.com/opencv/cvat/pull/1954>)

### Changed

- Smaller object details (<https://github.com/opencv/cvat/pull/1877>)
- `COCO` format does not convert bboxes to polygons on export (<https://github.com/opencv/cvat/pull/1953>)
- It is impossible to submit a DL model in OpenVINO format using UI.
  Now you can deploy new models on the server using serverless functions
  (<https://github.com/opencv/cvat/pull/1767>)
- Files and folders under share path are now alphabetically sorted

### Removed

- Removed OpenVINO and CUDA components because they are not necessary anymore (<https://github.com/opencv/cvat/pull/1767>)
- Removed the old UI code (<https://github.com/opencv/cvat/pull/1964>)

### Fixed

- Some objects aren't shown on canvas sometimes. For example after propagation on of objects is invisible (<https://github.com/opencv/cvat/pull/1834>)
- CVAT doesn't offer to restore state after an error (<https://github.com/opencv/cvat/pull/1874>)
- Cannot read property 'shapeType' of undefined because of zOrder related issues (<https://github.com/opencv/cvat/pull/1874>)
- Cannot read property 'pinned' of undefined because of zOrder related issues (<https://github.com/opencv/cvat/pull/1874>)
- Do not iterate over hidden objects in aam (which are invisible because of zOrder) (<https://github.com/opencv/cvat/pull/1874>)
- Cursor position is reset after changing a text field (<https://github.com/opencv/cvat/pull/1874>)
- Hidden points and cuboids can be selected to be grouped (<https://github.com/opencv/cvat/pull/1874>)
- `outside` annotations should not be in exported images (<https://github.com/opencv/cvat/issues/1620>)
- `CVAT for video format` import error with interpolation (<https://github.com/opencv/cvat/issues/1893>)
- `Image compression` definition mismatch (<https://github.com/opencv/cvat/issues/1900>)
- Points are duplicated during polygon interpolation sometimes (<https://github.com/opencv/cvat/pull/1892>)
- When redraw a shape with activated autobordering, previous points are visible (<https://github.com/opencv/cvat/pull/1892>)
- No mapping between side object element and context menu in some attributes (<https://github.com/opencv/cvat/pull/1923>)
- Interpolated shapes exported as `keyframe = True` (<https://github.com/opencv/cvat/pull/1937>)
- Stylelint filetype scans (<https://github.com/opencv/cvat/pull/1952>)
- Fixed toolip closing issue (<https://github.com/opencv/cvat/pull/1955>)
- Clearing frame cache when close a task (<https://github.com/opencv/cvat/pull/1966>)
- Increase rate of throttling policy for unauthenticated users (<https://github.com/opencv/cvat/pull/1969>)

## \[1.1.0-alpha] - 2020-06-30

### Added

- Throttling policy for unauthenticated users (<https://github.com/opencv/cvat/pull/1531>)
- Added default label color table for mask export (<https://github.com/opencv/cvat/pull/1549>)
- Added environment variables for Redis and Postgres hosts for Kubernetes deployment support (<https://github.com/opencv/cvat/pull/1641>)
- Added visual identification for unavailable formats (<https://github.com/opencv/cvat/pull/1567>)
- Shortcut to change color of an activated shape in new UI (Enter) (<https://github.com/opencv/cvat/pull/1683>)
- Shortcut to switch split mode (<https://github.com/opencv/cvat/pull/1683>)
- Built-in search for labels when create an object or change a label (<https://github.com/opencv/cvat/pull/1683>)
- Better validation of labels and attributes in raw viewer (<https://github.com/opencv/cvat/pull/1727>)
- ClamAV antivirus integration (<https://github.com/opencv/cvat/pull/1712>)
- Added canvas background color selector (<https://github.com/opencv/cvat/pull/1705>)
- SCSS files linting with Stylelint tool (<https://github.com/opencv/cvat/pull/1766>)
- Supported import and export or single boxes in MOT format (<https://github.com/opencv/cvat/pull/1764>)
- \[Datumaro] Added `stats` command, which shows some dataset statistics
  like image mean and std (<https://github.com/opencv/cvat/pull/1734>)
- Add option to upload annotations upon task creation on CLI
- Polygon and polylines interpolation (<https://github.com/opencv/cvat/pull/1571>)
- Ability to redraw shape from scratch (Shift + N) for an activated shape (<https://github.com/opencv/cvat/pull/1571>)
- Highlights for the first point of a polygon/polyline and direction (<https://github.com/opencv/cvat/pull/1571>)
- Ability to change orientation for poylgons/polylines in context menu (<https://github.com/opencv/cvat/pull/1571>)
- Ability to set the first point for polygons in points context menu (<https://github.com/opencv/cvat/pull/1571>)
- Added new tag annotation workspace (<https://github.com/opencv/cvat/pull/1570>)
- Appearance block in attribute annotation mode (<https://github.com/opencv/cvat/pull/1820>)
- Keyframe navigations and some switchers in attribute annotation mode (<https://github.com/opencv/cvat/pull/1820>)
- \[Datumaro] Added `convert` command to convert datasets directly (<https://github.com/opencv/cvat/pull/1837>)
- \[Datumaro] Added an option to specify image extension when exporting datasets (<https://github.com/opencv/cvat/pull/1799>)
- \[Datumaro] Added image copying when exporting datasets, if possible (<https://github.com/opencv/cvat/pull/1799>)

### Changed

- Removed information about e-mail from the basic user information (<https://github.com/opencv/cvat/pull/1627>)
- Update https install manual. Makes it easier and more robust.
  Includes automatic renewing of lets encrypt certificates.
- Settings page move to the modal. (<https://github.com/opencv/cvat/pull/1705>)
- Implemented import and export of annotations with relative image paths (<https://github.com/opencv/cvat/pull/1463>)
- Using only single click to start editing or remove a point (<https://github.com/opencv/cvat/pull/1571>)
- Added support for attributes in VOC XML format (<https://github.com/opencv/cvat/pull/1792>)
- Added annotation attributes in COCO format (<https://github.com/opencv/cvat/pull/1782>)
- Colorized object items in the side panel (<https://github.com/opencv/cvat/pull/1753>)
- \[Datumaro] Annotation-less files are not generated anymore in COCO format, unless tasks explicitly requested (<https://github.com/opencv/cvat/pull/1799>)

### Fixed

- Problem with exported frame stepped image task (<https://github.com/opencv/cvat/issues/1613>)
- Fixed dataset filter item representation for imageless dataset items (<https://github.com/opencv/cvat/pull/1593>)
- Fixed interpreter crash when trying to import `tensorflow` with no AVX instructions available (<https://github.com/opencv/cvat/pull/1567>)
- Kibana wrong working time calculation with new annotation UI use (<https://github.com/opencv/cvat/pull/1654>)
- Wrong rexex for account name validation (<https://github.com/opencv/cvat/pull/1667>)
- Wrong description on register view for the username field (<https://github.com/opencv/cvat/pull/1667>)
- Wrong resolution for resizing a shape (<https://github.com/opencv/cvat/pull/1667>)
- React warning because of not unique keys in labels viewer (<https://github.com/opencv/cvat/pull/1727>)
- Fixed issue tracker (<https://github.com/opencv/cvat/pull/1705>)
- Fixed canvas fit after sidebar open/close event (<https://github.com/opencv/cvat/pull/1705>)
- A couple of exceptions in AAM related with early object activation (<https://github.com/opencv/cvat/pull/1755>)
- Propagation from the latest frame (<https://github.com/opencv/cvat/pull/1800>)
- Number attribute value validation (didn't work well with floats) (<https://github.com/opencv/cvat/pull/1800>)
- Logout doesn't work (<https://github.com/opencv/cvat/pull/1812>)
- Annotations aren't updated after reopening a task (<https://github.com/opencv/cvat/pull/1753>)
- Labels aren't updated after reopening a task (<https://github.com/opencv/cvat/pull/1753>)
- Canvas isn't fitted after collapsing side panel in attribute annotation mode (<https://github.com/opencv/cvat/pull/1753>)
- Error when interpolating polygons (<https://github.com/opencv/cvat/pull/1878>)

### Security

- SQL injection in Django `CVE-2020-9402` (<https://github.com/opencv/cvat/pull/1657>)

## \[1.0.0] - 2020-05-29

### Added

- cvat-ui: cookie policy drawer for login page (<https://github.com/opencv/cvat/pull/1511>)
- `datumaro_project` export format (<https://github.com/opencv/cvat/pull/1352>)
- Ability to configure user agreements for the user registration form (<https://github.com/opencv/cvat/pull/1464>)
- Cuboid interpolation and cuboid drawing from rectangles (<https://github.com/opencv/cvat/pull/1560>)
- Ability to configure custom pageViewHit, which can be useful for web analytics integration (<https://github.com/opencv/cvat/pull/1566>)
- Ability to configure access to the analytics page based on roles (<https://github.com/opencv/cvat/pull/1592>)

### Changed

- Downloaded file name in annotations export became more informative (<https://github.com/opencv/cvat/pull/1352>)
- Added auto trimming for trailing whitespaces style enforcement (<https://github.com/opencv/cvat/pull/1352>)
- REST API: updated `GET /task/<id>/annotations`: parameters are `format`, `filename`
  (now optional), `action` (optional) (<https://github.com/opencv/cvat/pull/1352>)
- REST API: removed `dataset/formats`, changed format of `annotation/formats` (<https://github.com/opencv/cvat/pull/1352>)
- Exported annotations are stored for N hours instead of indefinitely (<https://github.com/opencv/cvat/pull/1352>)
- Formats: CVAT format now accepts ZIP and XML (<https://github.com/opencv/cvat/pull/1352>)
- Formats: COCO format now accepts ZIP and JSON (<https://github.com/opencv/cvat/pull/1352>)
- Formats: most of formats renamed, no extension in title (<https://github.com/opencv/cvat/pull/1352>)
- Formats: definitions are changed, are not stored in DB anymore (<https://github.com/opencv/cvat/pull/1352>)
- cvat-core: session.annotations.put() now returns ids of added objects (<https://github.com/opencv/cvat/pull/1493>)
- Images without annotations now also included in dataset/annotations export (<https://github.com/opencv/cvat/issues/525>)

### Removed

- `annotation` application is replaced with `dataset_manager` (<https://github.com/opencv/cvat/pull/1352>)
- `_DATUMARO_INIT_LOGLEVEL` env. variable is removed in favor of regular `--loglevel` cli parameter (<https://github.com/opencv/cvat/pull/1583>)

### Fixed

- Categories for empty projects with no sources are taken from own dataset (<https://github.com/opencv/cvat/pull/1352>)
- Added directory removal on error during `extract` command (<https://github.com/opencv/cvat/pull/1352>)
- Added debug error message on incorrect XPath (<https://github.com/opencv/cvat/pull/1352>)
- Exporting frame stepped task
  (<https://github.com/opencv/cvat/issues/1294>, <https://github.com/opencv/cvat/issues/1334>)
- Fixed broken command line interface for `cvat` export format in Datumaro (<https://github.com/opencv/cvat/issues/1494>)
- Updated Rest API document, Swagger document serving instruction issue (<https://github.com/opencv/cvat/issues/1495>)
- Fixed cuboid occluded view (<https://github.com/opencv/cvat/pull/1500>)
- Non-informative lock icon (<https://github.com/opencv/cvat/pull/1434>)
- Sidebar in AAM has no hide/show button (<https://github.com/opencv/cvat/pull/1420>)
- Task/Job buttons has no "Open in new tab" option (<https://github.com/opencv/cvat/pull/1419>)
- Delete point context menu option has no shortcut hint (<https://github.com/opencv/cvat/pull/1416>)
- Fixed issue with unnecessary tag activation in cvat-canvas (<https://github.com/opencv/cvat/issues/1540>)
- Fixed an issue with large number of instances in instance mask (<https://github.com/opencv/cvat/issues/1539>)
- Fixed full COCO dataset import error with conflicting labels in keypoints and detection (<https://github.com/opencv/cvat/pull/1548>)
- Fixed COCO keypoints skeleton parsing and saving (<https://github.com/opencv/cvat/issues/1539>)
- `tf.placeholder() is not compatible with eager execution` exception for auto_segmentation (<https://github.com/opencv/cvat/pull/1562>)
- Canvas cannot be moved with move functionality on left mouse key (<https://github.com/opencv/cvat/pull/1573>)
- Deep extreme cut request is sent when draw any shape with Make AI polygon option enabled (<https://github.com/opencv/cvat/pull/1573>)
- Fixed an error when exporting a task with cuboids to any format except CVAT (<https://github.com/opencv/cvat/pull/1577>)
- Synchronization with remote git repo (<https://github.com/opencv/cvat/pull/1582>)
- A problem with mask to polygons conversion when polygons are too small (<https://github.com/opencv/cvat/pull/1581>)
- Unable to upload video with uneven size (<https://github.com/opencv/cvat/pull/1594>)
- Fixed an issue with `z_order` having no effect on segmentations (<https://github.com/opencv/cvat/pull/1589>)

### Security

- Permission group whitelist check for analytics view (<https://github.com/opencv/cvat/pull/1608>)

## \[1.0.0-beta.2] - 2020-04-30

### Added

- Re-Identification algorithm to merging bounding boxes automatically to the new UI (<https://github.com/opencv/cvat/pull/1406>)
- Methods `import` and `export` to import/export raw annotations for Job and Task in `cvat-core` (<https://github.com/opencv/cvat/pull/1406>)
- Versioning of client packages (`cvat-core`, `cvat-canvas`, `cvat-ui`). Initial versions are set to 1.0.0 (<https://github.com/opencv/cvat/pull/1448>)
- Cuboids feature was migrated from old UI to new one. (<https://github.com/opencv/cvat/pull/1451>)

### Removed

- Annotation conversion utils, currently supported natively via Datumaro framework
  (<https://github.com/opencv/cvat/pull/1477>)

### Fixed

- Auto annotation, TF annotation and Auto segmentation apps (<https://github.com/opencv/cvat/pull/1409>)
- Import works with truncated images now: "OSError:broken data stream" on corrupt images
  (<https://github.com/opencv/cvat/pull/1430>)
- Hide functionality (H) doesn't work (<https://github.com/opencv/cvat/pull/1445>)
- The highlighted attribute doesn't correspond to the chosen attribute in AAM (<https://github.com/opencv/cvat/pull/1445>)
- Inconvinient image shaking while drawing a polygon (hold Alt key during drawing/editing/grouping to drag an image) (<https://github.com/opencv/cvat/pull/1445>)
- Filter property "shape" doesn't work and extra operator in description (<https://github.com/opencv/cvat/pull/1445>)
- Block of text information doesn't disappear after deactivating for locked shapes (<https://github.com/opencv/cvat/pull/1445>)
- Annotation uploading fails in annotation view (<https://github.com/opencv/cvat/pull/1445>)
- UI freezes after canceling pasting with escape (<https://github.com/opencv/cvat/pull/1445>)
- Duplicating keypoints in COCO export (<https://github.com/opencv/cvat/pull/1435>)
- CVAT new UI: add arrows on a mouse cursor (<https://github.com/opencv/cvat/pull/1391>)
- Delete point bug (in new UI) (<https://github.com/opencv/cvat/pull/1440>)
- Fix apache startup after PC restart (<https://github.com/opencv/cvat/pull/1467>)
- Open task button doesn't work (<https://github.com/opencv/cvat/pull/1474>)

## \[1.0.0-beta.1] - 2020-04-15

### Added

- Special behaviour for attribute value `__undefined__` (invisibility, no shortcuts to be set in AAM)
- Dialog window with some helpful information about using filters
- Ability to display a bitmap in the new UI
- Button to reset colors settings (brightness, saturation, contrast) in the new UI
- Option to display shape text always
- Dedicated message with clarifications when share is unmounted (<https://github.com/opencv/cvat/pull/1373>)
- Ability to create one tracked point (<https://github.com/opencv/cvat/pull/1383>)
- Ability to draw/edit polygons and polylines with automatic bordering feature
  (<https://github.com/opencv/cvat/pull/1394>)
- Tutorial: instructions for CVAT over HTTPS
- Deep extreme cut (semi-automatic segmentation) to the new UI (<https://github.com/opencv/cvat/pull/1398>)

### Changed

- Increase preview size of a task till 256, 256 on the server
- Public ssh-keys are displayed in a dedicated window instead of console when create a task with a repository
- React UI is the primary UI

### Fixed

- Cleaned up memory in Auto Annotation to enable long running tasks on videos
- New shape is added when press `esc` when drawing instead of cancellation
- Dextr segmentation doesn't work.
- `FileNotFoundError` during dump after moving format files
- CVAT doesn't append outside shapes when merge polyshapes in old UI
- Layout sometimes shows double scroll bars on create task, dashboard and settings pages
- UI fails after trying to change frame during resizing, dragging, editing
- Hidden points (or outsided) are visible after changing a frame
- Merge is allowed for points, but clicks on points conflict with frame dragging logic
- Removed objects are visible for search
- Add missed task_id and job_id fields into exception logs for the new UI (<https://github.com/opencv/cvat/pull/1372>)
- UI fails when annotations saving occurs during drag/resize/edit (<https://github.com/opencv/cvat/pull/1383>)
- Multiple savings when hold Ctrl+S (a lot of the same copies of events were sent with the same working time)
  (<https://github.com/opencv/cvat/pull/1383>)
- UI doesn't have any reaction when git repos synchronization failed (<https://github.com/opencv/cvat/pull/1383>)
- Bug when annotations cannot be saved after (delete - save - undo - save) (<https://github.com/opencv/cvat/pull/1383>)
- VOC format exports Upper case labels correctly in lower case (<https://github.com/opencv/cvat/pull/1379>)
- Fixed polygon exporting bug in COCO dataset (<https://github.com/opencv/cvat/issues/1387>)
- Task creation from remote files (<https://github.com/opencv/cvat/pull/1392>)
- Job cannot be opened in some cases when the previous job was failed during opening
  (<https://github.com/opencv/cvat/issues/1403>)
- Deactivated shape is still highlighted on the canvas (<https://github.com/opencv/cvat/issues/1403>)
- AttributeError: 'tuple' object has no attribute 'read' in ReID algorithm (<https://github.com/opencv/cvat/issues/1403>)
- Wrong semi-automatic segmentation near edges of an image (<https://github.com/opencv/cvat/issues/1403>)
- Git repos paths (<https://github.com/opencv/cvat/pull/1400>)
- Uploading annotations for tasks with multiple jobs (<https://github.com/opencv/cvat/pull/1396>)

## \[1.0.0-alpha] - 2020-03-31

### Added

- Data streaming using chunks (<https://github.com/opencv/cvat/pull/1007>)
- New UI: showing file names in UI (<https://github.com/opencv/cvat/pull/1311>)
- New UI: delete a point from context menu (<https://github.com/opencv/cvat/pull/1292>)

### Fixed

- Git app cannot clone a repository (<https://github.com/opencv/cvat/pull/1330>)
- New UI: preview position in task details (<https://github.com/opencv/cvat/pull/1312>)
- AWS deployment (<https://github.com/opencv/cvat/pull/1316>)

## \[0.6.1] - 2020-03-21

### Changed

- VOC task export now does not use official label map by default, but takes one
  from the source task to avoid primary-class and class part name
  clashing ([#1275](https://github.com/opencv/cvat/issues/1275))

### Fixed

- File names in LabelMe format export are no longer truncated ([#1259](https://github.com/opencv/cvat/issues/1259))
- `occluded` and `z_order` annotation attributes are now correctly passed to Datumaro ([#1271](https://github.com/opencv/cvat/pull/1271))
- Annotation-less tasks now can be exported as empty datasets in COCO ([#1277](https://github.com/opencv/cvat/issues/1277))
- Frame name matching for video annotations import -
  allowed `frame_XXXXXX[.ext]` format ([#1274](https://github.com/opencv/cvat/pull/1274))

### Security

- Bump acorn from 6.3.0 to 6.4.1 in /cvat-ui ([#1270](https://github.com/opencv/cvat/pull/1270))

## \[0.6.0] - 2020-03-15

### Added

- Server only support for projects. Extend REST API v1 (/api/v1/projects\*)
- Ability to get basic information about users without admin permissions ([#750](https://github.com/opencv/cvat/issues/750))
- Changed REST API: removed PUT and added DELETE methods for /api/v1/users/ID
- Mask-RCNN Auto Annotation Script in OpenVINO format
- Yolo Auto Annotation Script
- Auto segmentation using Mask_RCNN component (Keras+Tensorflow Mask R-CNN Segmentation)
- REST API to export an annotation task (images + annotations)
  [Datumaro](https://github.com/opencv/cvat/tree/develop/datumaro) -
  a framework to build, analyze, debug and visualize datasets
- Text Detection Auto Annotation Script in OpenVINO format for version 4
- Added in OpenVINO Semantic Segmentation for roads
- Ability to visualize labels when using Auto Annotation runner
- MOT CSV format support ([#830](https://github.com/opencv/cvat/pull/830))
- LabelMe format support ([#844](https://github.com/opencv/cvat/pull/844))
- Segmentation MASK format import (as polygons) ([#1163](https://github.com/opencv/cvat/pull/1163))
- Git repositories can be specified with IPv4 address ([#827](https://github.com/opencv/cvat/pull/827))

### Changed

- page_size parameter for all REST API methods
- React & Redux & Antd based dashboard
- Yolov3 interpretation script fix and changes to mapping.json
- YOLO format support ([#1151](https://github.com/opencv/cvat/pull/1151))
- Added support for OpenVINO 2020

### Fixed

- Exception in Git plugin [#826](https://github.com/opencv/cvat/issues/826)
- Label ids in TFrecord format now start from 1 [#866](https://github.com/opencv/cvat/issues/866)
- Mask problem in COCO JSON style [#718](https://github.com/opencv/cvat/issues/718)
- Datasets (or tasks) can be joined and split to subsets with Datumaro [#791](https://github.com/opencv/cvat/issues/791)
- Output labels for VOC format can be specified with Datumaro [#942](https://github.com/opencv/cvat/issues/942)
- Annotations can be filtered before dumping with Datumaro [#994](https://github.com/opencv/cvat/issues/994)

## \[0.5.2] - 2019-12-15

### Fixed

- Frozen version of scikit-image==0.15 in requirements.txt because next releases don't support Python 3.5

## \[0.5.1] - 2019-10-17

### Added

- Integration with Zenodo.org (DOI)

## \[0.5.0] - 2019-09-12

### Added

- A converter to YOLO format
- Installation guide
- Linear interpolation for a single point
- Video frame filter
- Running functional tests for REST API during a build
- Admins are no longer limited to a subset of python commands in the auto annotation application
- Remote data source (list of URLs to create an annotation task)
- Auto annotation using Faster R-CNN with Inception v2 (utils/open_model_zoo)
- Auto annotation using Pixel Link mobilenet v2 - text detection (utils/open_model_zoo)
- Ability to create a custom extractors for unsupported media types
- Added in PDF extractor
- Added in a command line model manager tester
- Ability to dump/load annotations in several formats from UI (CVAT, Pascal VOC, YOLO, MS COCO, png mask, TFRecord)
- Auth for REST API (api/v1/auth/): login, logout, register, ...
- Preview for the new CVAT UI (dashboard only) is available: <http://localhost:9080/>
- Added command line tool for performing common task operations (/utils/cli/)

### Changed

- Outside and keyframe buttons in the side panel for all interpolation shapes (they were only for boxes before)
- Improved error messages on the client side (#511)

### Removed

- "Flip images" has been removed. UI now contains rotation features.

### Fixed

- Incorrect width of shapes borders in some cases
- Annotation parser for tracks with a start frame less than the first segment frame
- Interpolation on the server near outside frames
- Dump for case when task name has a slash
- Auto annotation fail for multijob tasks
- Installation of CVAT with OpenVINO on the Windows platform
- Background color was always black in utils/mask/converter.py
- Exception in attribute annotation mode when a label are switched to a value without any attributes
- Handling of wrong labelamp json file in auto annotation (<https://github.com/opencv/cvat/issues/554>)
- No default attributes in dumped annotation (<https://github.com/opencv/cvat/issues/601>)
- Required field "Frame Filter" on admin page during a task modifying (#666)
- Dump annotation errors for a task with several segments (#610, #500)
- Invalid label parsing during a task creating (#628)
- Button "Open Task" in the annotation view
- Creating a video task with 0 overlap

### Security

- Upgraded Django, djangorestframework, and other packages

## \[0.4.2] - 2019-06-03

### Fixed

- Fixed interaction with the server share in the auto annotation plugin

## \[0.4.1] - 2019-05-14

### Fixed

- JavaScript syntax incompatibility with Google Chrome versions less than 72

## \[0.4.0] - 2019-05-04

### Added

- OpenVINO auto annotation: it is possible to upload a custom model and annotate images automatically.
- Ability to rotate images/video in the client part (Ctrl+R, Shift+Ctrl+R shortcuts) (#305)
- The ReID application for automatic bounding box merging has been added (#299)
- Keyboard shortcuts to switch next/previous default shape type (box, polygon etc) (Alt + <, Alt + >) (#316)
- Converter for VOC now supports interpolation tracks
- REST API (/api/v1/\*, /api/docs)
- Semi-automatic semantic segmentation with the [Deep Extreme Cut](http://www.vision.ee.ethz.ch/~cvlsegmentation/dextr/) work

### Changed

- Propagation setup has been moved from settings to bottom player panel
- Additional events like "Debug Info" or "Fit Image" have been added for analitics
- Optional using LFS for git annotation storages (#314)

### Deprecated

- "Flip images" flag in the create task dialog will be removed.
  Rotation functionality in client part have been added instead.

### Fixed

- Django 2.1.5 (security fix, [CVE-2019-3498](https://nvd.nist.gov/vuln/detail/CVE-2019-3498))
- Several scenarious which cause code 400 after undo/redo/save have been fixed (#315)

## \[0.3.0] - 2018-12-29

### Added

- Ability to copy Object URL and Frame URL via object context menu and player context menu respectively.
- Ability to change opacity for selected shape with help "Selected Fill Opacity" slider.
- Ability to remove polyshapes points by double click.
- Ability to draw/change polyshapes (except for points) by slip method. Just press ENTER and moving a cursor.
- Ability to switch lock/hide properties via label UI element (in right menu) for all objects with same label.
- Shortcuts for outside/keyframe properties
- Support of Intel OpenVINO for accelerated model inference
- Tensorflow annotation now works without CUDA. It can use CPU only. OpenVINO and CUDA are supported optionally.
- Incremental saving of annotations.
- Tutorial for using polygons (screencast)
- Silk profiler to improve development process
- Admin panel can be used to edit labels and attributes for annotation tasks
- Analytics component to manage a data annotation team, monitor exceptions, collect client and server logs
- Changeable job and task statuses (annotation, validation, completed).
  A job status can be changed manually, a task status is computed automatically based on job statuses (#153)
- Backlink to a task from its job annotation view (#156)
- Buttons lock/hide for labels. They work for all objects with the same label on a current frame (#116)

### Changed

- Polyshape editing method has been improved. You can redraw part of shape instead of points cloning.
- Unified shortcut (Esc) for close any mode instead of different shortcuts (Alt+N, Alt+G, Alt+M etc.).
- Dump file contains information about data source (e.g. video name, archive name, ...)
- Update requests library due to [CVE-2018-18074](https://nvd.nist.gov/vuln/detail/CVE-2018-18074)
- Per task/job permissions to create/access/change/delete tasks and annotations
- Documentation was improved
- Timeout for creating tasks was increased (from 1h to 4h) (#136)
- Drawing has become more convenience. Now it is possible to draw outside an image.
  Shapes will be automatically truncated after drawing process (#202)

### Fixed

- Performance bottleneck has been fixed during you create new objects (draw, copy, merge etc).
- Label UI elements aren't updated after changelabel.
- Attribute annotation mode can use invalid shape position after resize or move shapes.
- Labels order is preserved now (#242)
- Uploading large XML files (#123)
- Django vulnerability (#121)
- Grammatical cleanup of README.md (#107)
- Dashboard loading has been accelerated (#156)
- Text drawing outside of a frame in some cases (#202)

## \[0.2.0] - 2018-09-28

### Added

- New annotation shapes: polygons, polylines, points
- Undo/redo feature
- Grid to estimate size of objects
- Context menu for shapes
- A converter to PASCAL VOC format
- A converter to MS COCO format
- A converter to mask format
- License header for most of all files
- .gitattribute to avoid problems with bash scripts inside a container
- CHANGELOG.md itself
- Drawing size of a bounding box during resize
- Color by instance, group, label
- Group objects
- Object propagation on next frames
- Full screen view

### Changed

- Documentation, screencasts, the primary screenshot
- Content-type for save_job request is application/json

### Fixed

- Player navigation if the browser's window is scrolled
- Filter doesn't support dash (-)
- Several memory leaks
- Inconsistent extensions between filenames in an annotation file and real filenames

## \[0.1.2] - 2018-08-07

### Added

- 7z archive support when creating a task
- .vscode/launch.json file for developing with VS code

### Fixed

- #14: docker-compose down command as written in the readme does not remove volumes
- #15: all checkboxes in temporary attributes are checked when reopening job after saving the job
- #18: extend CONTRIBUTING.md
- #19: using the same attribute for label twice -> stuck

### Changed

- More strict verification for labels with attributes

## \[0.1.1] - 2018-07-6

### Added

- Links on a screenshot, documentation, screencasts into README.md
- CONTRIBUTORS.md

### Fixed

- GitHub documentation

## \[0.1.0] - 2018-06-29

### Added

- Initial version

## Template

```
## \[Unreleased]
### Added
- TDB

### Changed
- TDB

### Deprecated
- TDB

### Removed
- TDB

### Fixed
- TDB

### Security
- TDB
```<|MERGE_RESOLUTION|>--- conflicted
+++ resolved
@@ -10,19 +10,7 @@
 - TDB
 
 ### Changed
-<<<<<<< HEAD
-- Running SAM masks decoder on frontend (<https://github.com/opencv/cvat/pull/6019>)
-- The `person-reidentification-retail-0300` and
-  `faster_rcnn_inception_v2_coco` Nuclio functions were replaced with
-  `person-reidentification-retail-0277` and
-  `faster_rcnn_inception_resnet_v2_atrous_coco`, respectively
-  (<https://github.com/opencv/cvat/pull/6129>).
-- OpenVINO-based Nuclio functions now use the OpenVINO 2022.3 runtime
-  (<https://github.com/opencv/cvat/pull/6129>).
 - Updated Django to 4.2.x version (<https://github.com/opencv/cvat/pull/6122>)
-=======
-- TDB
->>>>>>> 8ad485be
 
 ### Deprecated
 - TDB
