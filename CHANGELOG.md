# Changelog

All notable changes to this project will be documented in this file.

The format is based on [Keep a Changelog](https://keepachangelog.com/en/1.0.0/),
and this project adheres to [Semantic Versioning](https://semver.org/spec/v2.0.0.html).

## \[2.2.0] - Unreleased
### Added
- Added ability to delete frames from a job based on (<https://github.com/openvinotoolkit/cvat/pull/4194>)
- Support of attributes returned by serverless functions based on (<https://github.com/openvinotoolkit/cvat/pull/4506>)
- Project/task backups uploading via chunk uploads
- Fixed UX bug when jobs pagination is reset after changing a job
- Progressbars in CLI for file uploading and downloading
- `utils/cli` changed to `cvat-cli` package
- Support custom file name for backup
- Possibility to display tags on frame
- Support source and target storages (server part)
- Tests for import/export annotation, dataset, backup from/to cloud storage
- Added Python SDK package (`cvat-sdk`)
- Previews for jobs
<<<<<<< HEAD
- Support of Human Pose Estimation (and similar) use-cases, new shape type: Skeleton (<https://github.com/cvat-ai/cvat/pull/1>)
=======
- Documentation for LDAP authentication (<https://github.com/cvat-ai/cvat/pull/39>)
>>>>>>> c6dfef24

### Changed
- Bumped nuclio version to 1.8.14
- Simplified running REST API tests. Extended CI-nightly workflow
- REST API tests are partially moved to Python SDK (`users`, `projects`, `tasks`)
- cvat-ui: Improve UI/UX on label, create task and create project forms (<https://github.com/cvat-ai/cvat/pull/7>)
- Removed link to OpenVINO documentation (<https://github.com/cvat-ai/cvat/pull/35>)
- Clarified meaning of chunking for videos

### Deprecated
- TDB

### Removed
- TDB

### Fixed
- Task creation progressbar bug
- Removed Python dependency ``open3d`` which brought different issues to the building process
- Analytics not accessible when https is enabled
- Dataset import in an organization
- Updated minimist npm package to v1.2.6
- Request Status Code 500 "StopIteration" when exporting dataset
- Generated OpenAPI schema for several endpoints
- Annotation window might have top offset if try to move a locked object

### Security
- TDB

## \[2.1.0] - 2022-04-08
### Added
- Task annotations importing via chunk uploads (<https://github.com/openvinotoolkit/cvat/pull/4327>)
- Advanced filtration and sorting for a list of tasks/projects/cloudstorages (<https://github.com/openvinotoolkit/cvat/pull/4403>)
- Project dataset importing via chunk uploads (<https://github.com/openvinotoolkit/cvat/pull/4485>)
- Support paginated list for job commits (<https://github.com/openvinotoolkit/cvat/pull/4482>)

### Changed
- Added missing geos dependency into Dockerfile (<https://github.com/openvinotoolkit/cvat/pull/4451>)
- Improved helm chart readme (<https://github.com/openvinotoolkit/cvat/pull/4366>)
- Added helm chart support for CVAT 2.X and made ingress compatible with Kubernetes >=1.22 (<https://github.com/openvinotoolkit/cvat/pull/4448>)

### Fixed
- Permission error occured when accessing the JobCommits (<https://github.com/openvinotoolkit/cvat/pull/4435>)
- job assignee can remove or update any issue created by the task owner (<https://github.com/openvinotoolkit/cvat/pull/4436>)
- Bug: Incorrect point deletion with keyboard shortcut (<https://github.com/openvinotoolkit/cvat/pull/4420>)
- some AI Tools were not sending responses properly (<https://github.com/openvinotoolkit/cvat/issues/4432>)
- Unable to upload annotations (<https://github.com/openvinotoolkit/cvat/pull/4513>)
- Fix build dependencies for Siammask (<https://github.com/openvinotoolkit/cvat/pull/4486>)
- Bug: Exif orientation information handled incorrectly (<https://github.com/openvinotoolkit/cvat/pull/4529>)
- Fixed build of retinanet function image (<https://github.com/cvat-ai/cvat/pull/54>)

## \[2.0.0] - 2022-03-04
### Added
- Handle attributes coming from nuclio detectors (<https://github.com/openvinotoolkit/cvat/pull/3917>)
- Add additional environment variables for Nuclio configuration (<https://github.com/openvinotoolkit/cvat/pull/3894>)
- Add KITTI segmentation and detection format (<https://github.com/openvinotoolkit/cvat/pull/3757>)
- Add LFW format (<https://github.com/openvinotoolkit/cvat/pull/3770>)
- Add Cityscapes format (<https://github.com/openvinotoolkit/cvat/pull/3758>)
- Add Open Images V6 format (<https://github.com/openvinotoolkit/cvat/pull/3679>)
- Rotated bounding boxes (<https://github.com/openvinotoolkit/cvat/pull/3832>)
- Player option: Smooth image when zoom-in, enabled by default (<https://github.com/openvinotoolkit/cvat/pull/3933>)
- Google Cloud Storage support in UI (<https://github.com/openvinotoolkit/cvat/pull/3919>)
- Add project tasks pagination (<https://github.com/openvinotoolkit/cvat/pull/3910>)
- Add remove issue button (<https://github.com/openvinotoolkit/cvat/pull/3952>)
- Data sorting option (<https://github.com/openvinotoolkit/cvat/pull/3937>)
- Options to change font size & position of text labels on the canvas (<https://github.com/openvinotoolkit/cvat/pull/3972>)
- Add "tag" return type for automatic annotation in Nuclio (<https://github.com/openvinotoolkit/cvat/pull/3896>)
- Helm chart: Make user-data-permission-fix optional (<https://github.com/openvinotoolkit/cvat/pull/3994>)
- Advanced identity access management system, using open policy agent (<https://github.com/openvinotoolkit/cvat/pull/3788>)
- Organizations to create "shared space" for different groups of users (<https://github.com/openvinotoolkit/cvat/pull/3788>)
- Dataset importing to a project (<https://github.com/openvinotoolkit/cvat/pull/3790>)
- User is able to customize information that text labels show (<https://github.com/openvinotoolkit/cvat/pull/4029>)
- Support for uploading manifest with any name (<https://github.com/openvinotoolkit/cvat/pull/4041>)
- Added information about OpenVINO toolkit to login page (<https://github.com/openvinotoolkit/cvat/pull/4077>)
- Support for working with ellipses (<https://github.com/openvinotoolkit/cvat/pull/4062>)
- Add several flags to task creation CLI (<https://github.com/openvinotoolkit/cvat/pull/4119>)
- Add YOLOv5 serverless function for automatic annotation (<https://github.com/openvinotoolkit/cvat/pull/4178>)
- Add possibility to change git repository and git export format from already created task (<https://github.com/openvinotoolkit/cvat/pull/3886>)
- Basic page with jobs list, basic filtration to this list (<https://github.com/openvinotoolkit/cvat/pull/4258>)
- Added OpenCV.js TrackerMIL as tracking tool (<https://github.com/openvinotoolkit/cvat/pull/4200>)
- Ability to continue working from the latest frame where an annotator was before (<https://github.com/openvinotoolkit/cvat/pull/4297>)
- `GET /api/jobs/<id>/commits` was implemented (<https://github.com/openvinotoolkit/cvat/pull/4368>)
- Advanced filtration and sorting for a list of jobs (<https://github.com/openvinotoolkit/cvat/pull/4319>)

### Changed
- Users don't have access to a task object anymore if they are assigned only on some jobs of the task (<https://github.com/openvinotoolkit/cvat/pull/3788>)
- Different resources (tasks, projects) are not visible anymore for all CVAT instance users by default (<https://github.com/openvinotoolkit/cvat/pull/3788>)
- API versioning scheme: using accept header versioning instead of namespace versioning (<https://github.com/openvinotoolkit/cvat/pull/4239>)
- Replaced 'django_sendfile' with 'django_sendfile2' (<https://github.com/openvinotoolkit/cvat/pull/4267>)
- Use drf-spectacular instead of drf-yasg for swagger documentation (<https://github.com/openvinotoolkit/cvat/pull/4210>)
- Update development-environment manual to work under MacOS, supported Mac with Apple Silicon (<https://github.com/openvinotoolkit/cvat/pull/4414>)

### Deprecated
- Job field "status" is not used in UI anymore, but it has not been removed from the database yet (<https://github.com/openvinotoolkit/cvat/pull/3788>)

### Removed
- Review rating, reviewer field from the job instance (use assignee field together with stage field instead) (<https://github.com/openvinotoolkit/cvat/pull/3788>)
- Training django app (<https://github.com/openvinotoolkit/cvat/pull/4330>)
- v1 api version support (<https://github.com/openvinotoolkit/cvat/pull/4332>)

### Fixed
- Fixed Interaction handler keyboard handlers (<https://github.com/openvinotoolkit/cvat/pull/3881>)
- Points of invisible shapes are visible in autobordering (<https://github.com/openvinotoolkit/cvat/pull/3931>)
- Order of the label attributes in the object item details(<https://github.com/openvinotoolkit/cvat/pull/3945>)
- Order of labels in tasks and projects (<https://github.com/openvinotoolkit/cvat/pull/3987>)
- Fixed task creating with large files via webpage (<https://github.com/openvinotoolkit/cvat/pull/3692>)
- Added information to export CVAT_HOST when performing local installation for accessing over network (<https://github.com/openvinotoolkit/cvat/pull/4014>)
- Fixed possible color collisions in the generated colormap (<https://github.com/openvinotoolkit/cvat/pull/4007>)
- Original pdf file is deleted when using share (<https://github.com/openvinotoolkit/cvat/pull/3967>)
- Order in an annotation file(<https://github.com/openvinotoolkit/cvat/pull/4087>)
- Fixed task data upload progressbar (<https://github.com/openvinotoolkit/cvat/pull/4134>)
- Email in org invitations is case sensitive (<https://github.com/openvinotoolkit/cvat/pull/4153>)
- Caching for tasks and jobs can lead to an exception if its assignee user is removed (<https://github.com/openvinotoolkit/cvat/pull/4165>)
- Added intelligent function when paste labels to another task (<https://github.com/openvinotoolkit/cvat/pull/4161>)
- Uncaught TypeError: this.el.node.getScreenCTM() is null in Firefox (<https://github.com/openvinotoolkit/cvat/pull/4175>)
- Bug: canvas is busy when start playing, start resizing a shape and do not release the mouse cursor (<https://github.com/openvinotoolkit/cvat/pull/4151>)
- Bug: could not receive frame N. TypeError: Cannot read properties of undefined (reding "filename") (<https://github.com/openvinotoolkit/cvat/pull/4187>)
- Cannot choose a dataset format for a linked repository if a task type is annotation (<https://github.com/openvinotoolkit/cvat/pull/4203>)
- Fixed tus upload error over https (<https://github.com/openvinotoolkit/cvat/pull/4154>)
- Issues disappear when rescale a browser (<https://github.com/openvinotoolkit/cvat/pull/4189>)
- Auth token key is not returned when registering without email verification (<https://github.com/openvinotoolkit/cvat/pull/4092>)
- Error in create project from backup for standard 3D annotation (<https://github.com/openvinotoolkit/cvat/pull/4160>)
- Annotations search does not work correctly in some corner cases (when use complex properties with width, height) (<https://github.com/openvinotoolkit/cvat/pull/4198>)
- Kibana requests are not proxied due to django-revproxy incompatibility with Django >3.2.x (<https://github.com/openvinotoolkit/cvat/issues/4085>)
- Content type for getting frame with tasks/{id}/data/ endpoint (<https://github.com/openvinotoolkit/cvat/pull/4333>)
- Bug: Permission error occured when accessing the comments of a specific issue (<https://github.com/openvinotoolkit/cvat/issues/4416>)


### Security
- Updated ELK to 6.8.23 which uses log4j 2.17.1 (<https://github.com/openvinotoolkit/cvat/pull/4206>)
- Added validation for URLs which used as remote data source (<https://github.com/openvinotoolkit/cvat/pull/4387>)

## \[1.7.0] - 2021-11-15

### Added

- cvat-ui: support cloud storages (<https://github.com/openvinotoolkit/cvat/pull/3372>)
- interactor: add HRNet interactive segmentation serverless function (<https://github.com/openvinotoolkit/cvat/pull/3740>)
- Added GPU implementation for SiamMask, reworked tracking approach (<https://github.com/openvinotoolkit/cvat/pull/3571>)
- Progress bar for manifest creating (<https://github.com/openvinotoolkit/cvat/pull/3712>)
- IAM: Open Policy Agent integration (<https://github.com/openvinotoolkit/cvat/pull/3788>)
- Add a tutorial on attaching cloud storage AWS-S3 (<https://github.com/openvinotoolkit/cvat/pull/3745>)
  and Azure Blob Container (<https://github.com/openvinotoolkit/cvat/pull/3778>)
- The feature to remove annotations in a specified range of frames (<https://github.com/openvinotoolkit/cvat/pull/3617>)
- Project backup/restore (<https://github.com/openvinotoolkit/cvat/pull/3852>)

### Changed

- UI tracking has been reworked (<https://github.com/openvinotoolkit/cvat/pull/3571>)
- Updated Django till 3.2.7 (automatic AppConfig discovery)
- Manifest generation: Reduce creating time (<https://github.com/openvinotoolkit/cvat/pull/3712>)
- Migration from NPM 6 to NPM 7 (<https://github.com/openvinotoolkit/cvat/pull/3773>)
- Update Datumaro dependency to 0.2.0 (<https://github.com/openvinotoolkit/cvat/pull/3813>)

### Fixed

- Fixed JSON transform issues in network requests (<https://github.com/openvinotoolkit/cvat/pull/3706>)
- Display a more user-friendly exception message (<https://github.com/openvinotoolkit/cvat/pull/3721>)
- Exception `DataCloneError: The object could not be cloned` (<https://github.com/openvinotoolkit/cvat/pull/3733>)
- Fixed extension comparison in task frames CLI (<https://github.com/openvinotoolkit/cvat/pull/3674>)
- Incorrect work when copy job list with "Copy" button (<https://github.com/openvinotoolkit/cvat/pull/3749>)
- Iterating over manifest (<https://github.com/openvinotoolkit/cvat/pull/3792>)
- Manifest removing (<https://github.com/openvinotoolkit/cvat/pull/3791>)
- Fixed project updated date (<https://github.com/openvinotoolkit/cvat/pull/3814>)
- Fixed dextr deployment (<https://github.com/openvinotoolkit/cvat/pull/3820>)
- Migration of `dataset_repo` application (<https://github.com/openvinotoolkit/cvat/pull/3827>)
- Helm settings for external psql database were unused by backend (<https://github.com/openvinotoolkit/cvat/pull/3779>)
- Updated WSL setup for development (<https://github.com/openvinotoolkit/cvat/pull/3828>)
- Helm chart config (<https://github.com/openvinotoolkit/cvat/pull/3784>)

### Security

- Fix security issues on the documentation website unsafe use of target blank
  and potential clickjacking on legacy browsers (<https://github.com/openvinotoolkit/cvat/pull/3789>)

## \[1.6.0] - 2021-09-17

### Added

- Added ability to import data from share with cli without copying the data (<https://github.com/openvinotoolkit/cvat/issues/2862>)
- Notification if the browser does not support nesassary API
- Added ability to export project as a dataset (<https://github.com/openvinotoolkit/cvat/pull/3365>)
  and project with 3D tasks (<https://github.com/openvinotoolkit/cvat/pull/3502>)
- Additional inline tips in interactors with demo gifs (<https://github.com/openvinotoolkit/cvat/pull/3473>)
- Added intelligent scissors blocking feature (<https://github.com/openvinotoolkit/cvat/pull/3510>)
- Support cloud storage status (<https://github.com/openvinotoolkit/cvat/pull/3386>)
- Support cloud storage preview (<https://github.com/openvinotoolkit/cvat/pull/3386>)
- cvat-core: support cloud storages (<https://github.com/openvinotoolkit/cvat/pull/3313>)

### Changed

- Non-blocking UI when using interactors (<https://github.com/openvinotoolkit/cvat/pull/3473>)
- "Selected opacity" slider now defines opacity level for shapes being drawnSelected opacity (<https://github.com/openvinotoolkit/cvat/pull/3473>)
- Cloud storage creating and updating (<https://github.com/openvinotoolkit/cvat/pull/3386>)
- Way of working with cloud storage content (<https://github.com/openvinotoolkit/cvat/pull/3386>)

### Removed

- Support TEMP_KEY_SECRET_KEY_TOKEN_SET for AWS S3 cloud storage (<https://github.com/openvinotoolkit/cvat/pull/3386>)

### Fixed

- Fixed multiple tasks moving (<https://github.com/openvinotoolkit/cvat/pull/3517>)
- Fixed task creating CLI parameter (<https://github.com/openvinotoolkit/cvat/pull/3519>)
- Fixed import for MOTS format (<https://github.com/openvinotoolkit/cvat/pull/3612>)

## \[1.5.0] - 2021-08-02

### Added

- Support of context images for 2D image tasks (<https://github.com/openvinotoolkit/cvat/pull/3122>)
- Support of cloud storage without copying data into CVAT: server part (<https://github.com/openvinotoolkit/cvat/pull/2620>)
- Filter `is_active` for user list (<https://github.com/openvinotoolkit/cvat/pull/3235>)
- Ability to export/import tasks (<https://github.com/openvinotoolkit/cvat/pull/3056>)
- Add a tutorial for semi-automatic/automatic annotation (<https://github.com/openvinotoolkit/cvat/pull/3124>)
- Explicit "Done" button when drawing any polyshapes (<https://github.com/openvinotoolkit/cvat/pull/3417>)
- Histogram equalization with OpenCV javascript (<https://github.com/openvinotoolkit/cvat/pull/3447>)
- Client-side polyshapes approximation when using semi-automatic interactors & scissors (<https://github.com/openvinotoolkit/cvat/pull/3450>)
- Support of Google Cloud Storage for cloud storage (<https://github.com/openvinotoolkit/cvat/pull/3561>)

### Changed

- Updated manifest format, added meta with related images (<https://github.com/openvinotoolkit/cvat/pull/3122>)
- Update of COCO format documentation (<https://github.com/openvinotoolkit/cvat/pull/3197>)
- Updated Webpack Dev Server config to add proxy (<https://github.com/openvinotoolkit/cvat/pull/3368>)
- Update to Django 3.1.12 (<https://github.com/openvinotoolkit/cvat/pull/3378>)
- Updated visibility for removable points in AI tools (<https://github.com/openvinotoolkit/cvat/pull/3417>)
- Updated UI handling for IOG serverless function (<https://github.com/openvinotoolkit/cvat/pull/3417>)
- Changed Nginx proxy to Traefik in `docker-compose.yml` (<https://github.com/openvinotoolkit/cvat/pull/3409>)
- Simplify the process of deploying CVAT with HTTPS (<https://github.com/openvinotoolkit/cvat/pull/3409>)

### Fixed

- Project page requests took a long time and did many DB queries (<https://github.com/openvinotoolkit/cvat/pull/3223>)
- Fixed Python 3.6 support (<https://github.com/openvinotoolkit/cvat/pull/3258>)
- Incorrect attribute import in tracks (<https://github.com/openvinotoolkit/cvat/pull/3229>)
- Issue "is not a constructor" when create object, save, undo, save, redo save (<https://github.com/openvinotoolkit/cvat/pull/3292>)
- Fix CLI create an infinite loop if git repository responds with failure (<https://github.com/openvinotoolkit/cvat/pull/3267>)
- Bug with sidebar & fullscreen (<https://github.com/openvinotoolkit/cvat/pull/3289>)
- 504 Gateway Time-out on `data/meta` requests (<https://github.com/openvinotoolkit/cvat/pull/3269>)
- TypeError: Cannot read property 'clientX' of undefined when draw cuboids with hotkeys (<https://github.com/openvinotoolkit/cvat/pull/3308>)
- Duplication of the cuboids when redraw them (<https://github.com/openvinotoolkit/cvat/pull/3308>)
- Some code issues in Deep Extreme Cut handler code (<https://github.com/openvinotoolkit/cvat/pull/3325>)
- UI fails when inactive user is assigned to a task/job (<https://github.com/openvinotoolkit/cvat/pull/3343>)
- Calculate precise progress of decoding a video file (<https://github.com/openvinotoolkit/cvat/pull/3381>)
- Falsely successful `cvat_ui` image build in case of OOM error that leads to the default nginx welcome page
  (<https://github.com/openvinotoolkit/cvat/pull/3379>)
- Fixed issue when save filtered object in AAM (<https://github.com/openvinotoolkit/cvat/pull/3401>)
- Context image disappears after undo/redo (<https://github.com/openvinotoolkit/cvat/pull/3416>)
- Using combined data sources (directory and image) when create a task (<https://github.com/openvinotoolkit/cvat/pull/3424>)
- Creating task with labels in project (<https://github.com/openvinotoolkit/cvat/pull/3454>)
- Move task and autoannotation modals were invisible from project page (<https://github.com/openvinotoolkit/cvat/pull/3475>)

## \[1.4.0] - 2021-05-18

### Added

- Documentation on mask annotation (<https://github.com/openvinotoolkit/cvat/pull/3044>)
- Hotkeys to switch a label of existing object or to change default label (for objects created with N) (<https://github.com/openvinotoolkit/cvat/pull/3070>)
- A script to convert some kinds of DICOM files to regular images (<https://github.com/openvinotoolkit/cvat/pull/3095>)
- Helm chart prototype (<https://github.com/openvinotoolkit/cvat/pull/3102>)
- Initial implementation of moving tasks between projects (<https://github.com/openvinotoolkit/cvat/pull/3164>)

### Changed

- Place of migration logger initialization (<https://github.com/openvinotoolkit/cvat/pull/3170>)

### Removed

- Kubernetes templates from (<https://github.com/openvinotoolkit/cvat/pull/1962>) due to helm charts (<https://github.com/openvinotoolkit/cvat/pull/3171>)

### Fixed

- Export of instance masks with holes (<https://github.com/openvinotoolkit/cvat/pull/3044>)
- Changing a label on canvas does not work when 'Show object details' enabled (<https://github.com/openvinotoolkit/cvat/pull/3084>)
- Make sure frame unzip web worker correctly terminates after unzipping all images in a requested chunk (<https://github.com/openvinotoolkit/cvat/pull/3096>)
- Reset password link was unavailable before login (<https://github.com/openvinotoolkit/cvat/pull/3140>)
- Manifest: migration (<https://github.com/openvinotoolkit/cvat/pull/3146>)
- Fixed cropping polygon in some corner cases (<https://github.com/openvinotoolkit/cvat/pull/3184>)

## \[1.3.0] - 3/31/2021

### Added

- CLI: Add support for saving annotations in a git repository when creating a task.
- CVAT-3D: support lidar data on the server side (<https://github.com/openvinotoolkit/cvat/pull/2534>)
- GPU support for Mask-RCNN and improvement in its deployment time (<https://github.com/openvinotoolkit/cvat/pull/2714>)
- CVAT-3D: Load all frames corresponding to the job instance
  (<https://github.com/openvinotoolkit/cvat/pull/2645>)
- Intelligent scissors with OpenCV javascript (<https://github.com/openvinotoolkit/cvat/pull/2689>)
- CVAT-3D: Visualize 3D point cloud spaces in 3D View, Top View Side View and Front View (<https://github.com/openvinotoolkit/cvat/pull/2768>)
- [Inside Outside Guidance](https://github.com/shiyinzhang/Inside-Outside-Guidance) serverless
  function for interactive segmentation
- Pre-built [cvat_server](https://hub.docker.com/r/openvino/cvat_server) and
  [cvat_ui](https://hub.docker.com/r/openvino/cvat_ui) images were published on DockerHub (<https://github.com/openvinotoolkit/cvat/pull/2766>)
- Project task subsets (<https://github.com/openvinotoolkit/cvat/pull/2774>)
- Kubernetes templates and guide for their deployment (<https://github.com/openvinotoolkit/cvat/pull/1962>)
- [WiderFace](http://shuoyang1213.me/WIDERFACE/) format support (<https://github.com/openvinotoolkit/cvat/pull/2864>)
- [VGGFace2](https://github.com/ox-vgg/vgg_face2) format support (<https://github.com/openvinotoolkit/cvat/pull/2865>)
- [Backup/Restore guide](cvat/apps/documentation/backup_guide.md) (<https://github.com/openvinotoolkit/cvat/pull/2964>)
- Label deletion from tasks and projects (<https://github.com/openvinotoolkit/cvat/pull/2881>)
- CVAT-3D: Implemented initial cuboid placement in 3D View and select cuboid in Top, Side and Front views
  (<https://github.com/openvinotoolkit/cvat/pull/2891>)
- [Market-1501](https://www.aitribune.com/dataset/2018051063) format support (<https://github.com/openvinotoolkit/cvat/pull/2869>)
- Ability of upload manifest for dataset with images (<https://github.com/openvinotoolkit/cvat/pull/2763>)
- Annotations filters UI using react-awesome-query-builder (<https://github.com/openvinotoolkit/cvat/issues/1418>)
- Storing settings in local storage to keep them between browser sessions (<https://github.com/openvinotoolkit/cvat/pull/3017>)
- [ICDAR](https://rrc.cvc.uab.es/?ch=2) format support (<https://github.com/openvinotoolkit/cvat/pull/2866>)
- Added switcher to maintain polygon crop behavior (<https://github.com/openvinotoolkit/cvat/pull/3021>
- Filters and sorting options for job list, added tooltip for tasks filters (<https://github.com/openvinotoolkit/cvat/pull/3030>)

### Changed

- CLI - task list now returns a list of current tasks. (<https://github.com/openvinotoolkit/cvat/pull/2863>)
- Updated HTTPS install README section (cleanup and described more robust deploy)
- Logstash is improved for using with configurable elasticsearch outputs (<https://github.com/openvinotoolkit/cvat/pull/2531>)
- Bumped nuclio version to 1.5.16 (<https://github.com/openvinotoolkit/cvat/pull/2578>)
- All methods for interactive segmentation accept negative points as well
- Persistent queue added to logstash (<https://github.com/openvinotoolkit/cvat/pull/2744>)
- Improved maintenance of popups visibility (<https://github.com/openvinotoolkit/cvat/pull/2809>)
- Image visualizations settings on canvas for faster access (<https://github.com/openvinotoolkit/cvat/pull/2872>)
- Better scale management of left panel when screen is too small (<https://github.com/openvinotoolkit/cvat/pull/2880>)
- Improved error messages for annotation import (<https://github.com/openvinotoolkit/cvat/pull/2935>)
- Using manifest support instead video meta information and dummy chunks (<https://github.com/openvinotoolkit/cvat/pull/2763>)

### Fixed

- More robust execution of nuclio GPU functions by limiting the GPU memory consumption per worker (<https://github.com/openvinotoolkit/cvat/pull/2714>)
- Kibana startup initialization (<https://github.com/openvinotoolkit/cvat/pull/2659>)
- The cursor jumps to the end of the line when renaming a task (<https://github.com/openvinotoolkit/cvat/pull/2669>)
- SSLCertVerificationError when remote source is used (<https://github.com/openvinotoolkit/cvat/pull/2683>)
- Fixed filters select overflow (<https://github.com/openvinotoolkit/cvat/pull/2614>)
- Fixed tasks in project auto annotation (<https://github.com/openvinotoolkit/cvat/pull/2725>)
- Cuboids are missed in annotations statistics (<https://github.com/openvinotoolkit/cvat/pull/2704>)
- The list of files attached to the task is not displayed (<https://github.com/openvinotoolkit/cvat/pull/2706>)
- A couple of css-related issues (top bar disappear, wrong arrow position on collapse elements) (<https://github.com/openvinotoolkit/cvat/pull/2736>)
- Issue with point region doesn't work in Firefox (<https://github.com/openvinotoolkit/cvat/pull/2727>)
- Fixed cuboid perspective change (<https://github.com/openvinotoolkit/cvat/pull/2733>)
- Annotation page popups (ai tools, drawing) reset state after detecting, tracking, drawing (<https://github.com/openvinotoolkit/cvat/pull/2780>)
- Polygon editing using trailing point (<https://github.com/openvinotoolkit/cvat/pull/2808>)
- Updated the path to python for DL models inside automatic annotation documentation (<https://github.com/openvinotoolkit/cvat/pull/2847>)
- Fixed of receiving function variable (<https://github.com/openvinotoolkit/cvat/pull/2860>)
- Shortcuts with CAPSLOCK enabled and with non-US languages activated (<https://github.com/openvinotoolkit/cvat/pull/2872>)
- Prevented creating several issues for the same object (<https://github.com/openvinotoolkit/cvat/pull/2868>)
- Fixed label editor name field validator (<https://github.com/openvinotoolkit/cvat/pull/2879>)
- An error about track shapes outside of the task frames during export (<https://github.com/openvinotoolkit/cvat/pull/2890>)
- Fixed project search field updating (<https://github.com/openvinotoolkit/cvat/pull/2901>)
- Fixed export error when invalid polygons are present in overlapping frames (<https://github.com/openvinotoolkit/cvat/pull/2852>)
- Fixed image quality option for tasks created from images (<https://github.com/openvinotoolkit/cvat/pull/2963>)
- Incorrect text on the warning when specifying an incorrect link to the issue tracker (<https://github.com/openvinotoolkit/cvat/pull/2971>)
- Updating label attributes when label contains number attributes (<https://github.com/openvinotoolkit/cvat/pull/2969>)
- Crop a polygon if its points are outside the bounds of the image (<https://github.com/openvinotoolkit/cvat/pull/3025>)

## \[1.2.0] - 2021-01-08

### Fixed

- Memory consumption for the task creation process (<https://github.com/openvinotoolkit/cvat/pull/2582>)
- Frame preloading (<https://github.com/openvinotoolkit/cvat/pull/2608>)
- Project cannot be removed from the project page (<https://github.com/openvinotoolkit/cvat/pull/2626>)

## \[1.2.0-beta] - 2020-12-15

### Added

- GPU support and improved documentation for auto annotation (<https://github.com/openvinotoolkit/cvat/pull/2546>)
- Manual review pipeline: issues/comments/workspace (<https://github.com/openvinotoolkit/cvat/pull/2357>)
- Basic projects implementation (<https://github.com/openvinotoolkit/cvat/pull/2255>)
- Documentation on how to mount cloud starage(AWS S3 bucket, Azure container, Google Drive) as FUSE (<https://github.com/openvinotoolkit/cvat/pull/2377>)
- Ability to work with share files without copying inside (<https://github.com/openvinotoolkit/cvat/pull/2377>)
- Tooltips in label selectors (<https://github.com/openvinotoolkit/cvat/pull/2509>)
- Page redirect after login using `next` query parameter (<https://github.com/openvinotoolkit/cvat/pull/2527>)
- [ImageNet](http://www.image-net.org) format support (<https://github.com/openvinotoolkit/cvat/pull/2376>)
- [CamVid](http://mi.eng.cam.ac.uk/research/projects/VideoRec/CamVid/) format support (<https://github.com/openvinotoolkit/cvat/pull/2559>)

### Changed

- PATCH requests from cvat-core submit only changed fields (<https://github.com/openvinotoolkit/cvat/pull/2445>)
- deploy.sh in serverless folder is separated into deploy_cpu.sh and deploy_gpu.sh (<https://github.com/openvinotoolkit/cvat/pull/2546>)
- Bumped nuclio version to 1.5.8
- Migrated to Antd 4.9 (<https://github.com/openvinotoolkit/cvat/pull/2536>)

### Fixed

- Fixed FastRCNN inference bug for images with 4 channels i.e. png (<https://github.com/openvinotoolkit/cvat/pull/2546>)
- Django templates for email and user guide (<https://github.com/openvinotoolkit/cvat/pull/2412>)
- Saving relative paths in dummy chunks instead of absolute (<https://github.com/openvinotoolkit/cvat/pull/2424>)
- Objects with a specific label cannot be displayed if at least one tag with the label exist (<https://github.com/openvinotoolkit/cvat/pull/2435>)
- Wrong attribute can be removed in labels editor (<https://github.com/openvinotoolkit/cvat/pull/2436>)
- UI fails with the error "Cannot read property 'label' of undefined" (<https://github.com/openvinotoolkit/cvat/pull/2442>)
- Exception: "Value must be a user instance" (<https://github.com/openvinotoolkit/cvat/pull/2441>)
- Reset zoom option doesn't work in tag annotation mode (<https://github.com/openvinotoolkit/cvat/pull/2443>)
- Canvas is busy error (<https://github.com/openvinotoolkit/cvat/pull/2437>)
- Projects view layout fix (<https://github.com/openvinotoolkit/cvat/pull/2503>)
- Fixed the tasks view (infinite loading) when it is impossible to get a preview of the task (<https://github.com/openvinotoolkit/cvat/pull/2504>)
- Empty frames navigation (<https://github.com/openvinotoolkit/cvat/pull/2505>)
- TypeError: Cannot read property 'toString' of undefined (<https://github.com/openvinotoolkit/cvat/pull/2517>)
- Extra shapes are drawn after Esc, or G pressed while drawing a region in grouping (<https://github.com/openvinotoolkit/cvat/pull/2507>)
- Reset state (reviews, issues) after logout or changing a job (<https://github.com/openvinotoolkit/cvat/pull/2525>)
- TypeError: Cannot read property 'id' of undefined when updating a task (<https://github.com/openvinotoolkit/cvat/pull/2544>)

## \[1.2.0-alpha] - 2020-11-09

### Added

- Ability to login into CVAT-UI with token from api/v1/auth/login (<https://github.com/openvinotoolkit/cvat/pull/2234>)
- Added layout grids toggling ('ctrl + alt + Enter')
- Added password reset functionality (<https://github.com/opencv/cvat/pull/2058>)
- Ability to work with data on the fly (<https://github.com/opencv/cvat/pull/2007>)
- Annotation in process outline color wheel (<https://github.com/opencv/cvat/pull/2084>)
- On the fly annotation using DL detectors (<https://github.com/opencv/cvat/pull/2102>)
- Displaying automatic annotation progress on a task view (<https://github.com/opencv/cvat/pull/2148>)
- Automatic tracking of bounding boxes using serverless functions (<https://github.com/opencv/cvat/pull/2136>)
- \[Datumaro] CLI command for dataset equality comparison (<https://github.com/opencv/cvat/pull/1989>)
- \[Datumaro] Merging of datasets with different labels (<https://github.com/opencv/cvat/pull/2098>)
- Add FBRS interactive segmentation serverless function (<https://github.com/openvinotoolkit/cvat/pull/2094>)
- Ability to change default behaviour of previous/next buttons of a player.
  It supports regular navigation, searching a frame according to annotations
  filters and searching the nearest frame without any annotations (<https://github.com/openvinotoolkit/cvat/pull/2221>)
- MacOS users notes in CONTRIBUTING.md
- Ability to prepare meta information manually (<https://github.com/openvinotoolkit/cvat/pull/2217>)
- Ability to upload prepared meta information along with a video when creating a task (<https://github.com/openvinotoolkit/cvat/pull/2217>)
- Optional chaining plugin for cvat-canvas and cvat-ui (<https://github.com/openvinotoolkit/cvat/pull/2249>)
- MOTS png mask format support (<https://github.com/openvinotoolkit/cvat/pull/2198>)
- Ability to correct upload video with a rotation record in the metadata (<https://github.com/openvinotoolkit/cvat/pull/2218>)
- User search field for assignee fields (<https://github.com/openvinotoolkit/cvat/pull/2370>)
- Support of mxf videos (<https://github.com/openvinotoolkit/cvat/pull/2514>)

### Changed

- UI models (like DEXTR) were redesigned to be more interactive (<https://github.com/opencv/cvat/pull/2054>)
- Used Ubuntu:20.04 as a base image for CVAT Dockerfile (<https://github.com/opencv/cvat/pull/2101>)
- Right colors of label tags in label mapping when a user runs automatic detection (<https://github.com/openvinotoolkit/cvat/pull/2162>)
- Nuclio became an optional component of CVAT (<https://github.com/openvinotoolkit/cvat/pull/2192>)
- A key to remove a point from a polyshape (Ctrl => Alt) (<https://github.com/openvinotoolkit/cvat/pull/2204>)
- Updated `docker-compose` file version from `2.3` to `3.3`(<https://github.com/openvinotoolkit/cvat/pull/2235>)
- Added auto inference of url schema from host in CLI, if provided (<https://github.com/openvinotoolkit/cvat/pull/2240>)
- Track frames in skips between annotation is presented in MOT and MOTS formats are marked `outside` (<https://github.com/openvinotoolkit/cvat/pull/2198>)
- UI packages installation with `npm ci` instead of `npm install` (<https://github.com/openvinotoolkit/cvat/pull/2350>)

### Removed

- Removed Z-Order flag from task creation process

### Fixed

- Fixed multiple errors which arises when polygon is of length 5 or less (<https://github.com/opencv/cvat/pull/2100>)
- Fixed task creation from PDF (<https://github.com/opencv/cvat/pull/2141>)
- Fixed CVAT format import for frame stepped tasks (<https://github.com/openvinotoolkit/cvat/pull/2151>)
- Fixed the reading problem with large PDFs (<https://github.com/openvinotoolkit/cvat/pull/2154>)
- Fixed unnecessary pyhash dependency (<https://github.com/openvinotoolkit/cvat/pull/2170>)
- Fixed Data is not getting cleared, even after deleting the Task from Django Admin App(<https://github.com/openvinotoolkit/cvat/issues/1925>)
- Fixed blinking message: "Some tasks have not been showed because they do not have any data" (<https://github.com/openvinotoolkit/cvat/pull/2200>)
- Fixed case when a task with 0 jobs is shown as "Completed" in UI (<https://github.com/openvinotoolkit/cvat/pull/2200>)
- Fixed use case when UI throws exception: Cannot read property 'objectType' of undefined #2053 (<https://github.com/openvinotoolkit/cvat/pull/2203>)
- Fixed use case when logs could be saved twice or more times #2202 (<https://github.com/openvinotoolkit/cvat/pull/2203>)
- Fixed issues from #2112 (<https://github.com/openvinotoolkit/cvat/pull/2217>)
- Git application name (renamed to dataset_repo) (<https://github.com/openvinotoolkit/cvat/pull/2243>)
- A problem in exporting of tracks, where tracks could be truncated (<https://github.com/openvinotoolkit/cvat/issues/2129>)
- Fixed CVAT startup process if the user has `umask 077` in .bashrc file (<https://github.com/openvinotoolkit/cvat/pull/2293>)
- Exception: Cannot read property "each" of undefined after drawing a single point (<https://github.com/openvinotoolkit/cvat/pull/2307>)
- Cannot read property 'label' of undefined (Fixed?) (<https://github.com/openvinotoolkit/cvat/pull/2311>)
- Excluded track frames marked `outside` in `CVAT for Images` export (<https://github.com/openvinotoolkit/cvat/pull/2345>)
- 'List of tasks' Kibana visualization (<https://github.com/openvinotoolkit/cvat/pull/2361>)
- An error on exporting not `jpg` or `png` images in TF Detection API format (<https://github.com/openvinotoolkit/datumaro/issues/35>)

## \[1.1.0] - 2020-08-31

### Added

- Siammask tracker as DL serverless function (<https://github.com/opencv/cvat/pull/1988>)
- \[Datumaro] Added model info and source info commands (<https://github.com/opencv/cvat/pull/1973>)
- \[Datumaro] Dataset statistics (<https://github.com/opencv/cvat/pull/1668>)
- Ability to change label color in tasks and predefined labels (<https://github.com/opencv/cvat/pull/2014>)
- \[Datumaro] Multi-dataset merge (<https://github.com/opencv/cvat/pull/1695>)
- Ability to configure email verification for new users (<https://github.com/opencv/cvat/pull/1929>)
- Link to django admin page from UI (<https://github.com/opencv/cvat/pull/2068>)
- Notification message when users use wrong browser (<https://github.com/opencv/cvat/pull/2070>)

### Changed

- Shape coordinates are rounded to 2 digits in dumped annotations (<https://github.com/opencv/cvat/pull/1970>)
- COCO format does not produce polygon points for bbox annotations (<https://github.com/opencv/cvat/pull/1953>)

### Fixed

- Issue loading openvino models for semi-automatic and automatic annotation (<https://github.com/opencv/cvat/pull/1996>)
- Basic functions of CVAT works without activated nuclio dashboard
- Fixed a case in which exported masks could have wrong color order (<https://github.com/opencv/cvat/issues/2032>)
- Fixed error with creating task with labels with the same name (<https://github.com/opencv/cvat/pull/2031>)
- Django RQ dashboard view (<https://github.com/opencv/cvat/pull/2069>)
- Object's details menu settings (<https://github.com/opencv/cvat/pull/2084>)

## \[1.1.0-beta] - 2020-08-03

### Added

- DL models as serverless functions (<https://github.com/opencv/cvat/pull/1767>)
- Source type support for tags, shapes and tracks (<https://github.com/opencv/cvat/pull/1192>)
- Source type support for CVAT Dumper/Loader (<https://github.com/opencv/cvat/pull/1192>)
- Intelligent polygon editing (<https://github.com/opencv/cvat/pull/1921>)
- Support creating multiple jobs for each task through python cli (<https://github.com/opencv/cvat/pull/1950>)
- python cli over https (<https://github.com/opencv/cvat/pull/1942>)
- Error message when plugins weren't able to initialize instead of infinite loading (<https://github.com/opencv/cvat/pull/1966>)
- Ability to change user password (<https://github.com/opencv/cvat/pull/1954>)

### Changed

- Smaller object details (<https://github.com/opencv/cvat/pull/1877>)
- `COCO` format does not convert bboxes to polygons on export (<https://github.com/opencv/cvat/pull/1953>)
- It is impossible to submit a DL model in OpenVINO format using UI.
  Now you can deploy new models on the server using serverless functions
  (<https://github.com/opencv/cvat/pull/1767>)
- Files and folders under share path are now alphabetically sorted

### Removed

- Removed OpenVINO and CUDA components because they are not necessary anymore (<https://github.com/opencv/cvat/pull/1767>)
- Removed the old UI code (<https://github.com/opencv/cvat/pull/1964>)

### Fixed

- Some objects aren't shown on canvas sometimes. For example after propagation on of objects is invisible (<https://github.com/opencv/cvat/pull/1834>)
- CVAT doesn't offer to restore state after an error (<https://github.com/opencv/cvat/pull/1874>)
- Cannot read property 'shapeType' of undefined because of zOrder related issues (<https://github.com/opencv/cvat/pull/1874>)
- Cannot read property 'pinned' of undefined because of zOrder related issues (<https://github.com/opencv/cvat/pull/1874>)
- Do not iterate over hidden objects in aam (which are invisible because of zOrder) (<https://github.com/opencv/cvat/pull/1874>)
- Cursor position is reset after changing a text field (<https://github.com/opencv/cvat/pull/1874>)
- Hidden points and cuboids can be selected to be grouped (<https://github.com/opencv/cvat/pull/1874>)
- `outside` annotations should not be in exported images (<https://github.com/opencv/cvat/issues/1620>)
- `CVAT for video format` import error with interpolation (<https://github.com/opencv/cvat/issues/1893>)
- `Image compression` definition mismatch (<https://github.com/opencv/cvat/issues/1900>)
- Points are duplicated during polygon interpolation sometimes (<https://github.com/opencv/cvat/pull/1892>)
- When redraw a shape with activated autobordering, previous points are visible (<https://github.com/opencv/cvat/pull/1892>)
- No mapping between side object element and context menu in some attributes (<https://github.com/opencv/cvat/pull/1923>)
- Interpolated shapes exported as `keyframe = True` (<https://github.com/opencv/cvat/pull/1937>)
- Stylelint filetype scans (<https://github.com/opencv/cvat/pull/1952>)
- Fixed toolip closing issue (<https://github.com/opencv/cvat/pull/1955>)
- Clearing frame cache when close a task (<https://github.com/opencv/cvat/pull/1966>)
- Increase rate of throttling policy for unauthenticated users (<https://github.com/opencv/cvat/pull/1969>)

## \[1.1.0-alpha] - 2020-06-30

### Added

- Throttling policy for unauthenticated users (<https://github.com/opencv/cvat/pull/1531>)
- Added default label color table for mask export (<https://github.com/opencv/cvat/pull/1549>)
- Added environment variables for Redis and Postgres hosts for Kubernetes deployment support (<https://github.com/opencv/cvat/pull/1641>)
- Added visual identification for unavailable formats (<https://github.com/opencv/cvat/pull/1567>)
- Shortcut to change color of an activated shape in new UI (Enter) (<https://github.com/opencv/cvat/pull/1683>)
- Shortcut to switch split mode (<https://github.com/opencv/cvat/pull/1683>)
- Built-in search for labels when create an object or change a label (<https://github.com/opencv/cvat/pull/1683>)
- Better validation of labels and attributes in raw viewer (<https://github.com/opencv/cvat/pull/1727>)
- ClamAV antivirus integration (<https://github.com/opencv/cvat/pull/1712>)
- Added canvas background color selector (<https://github.com/opencv/cvat/pull/1705>)
- SCSS files linting with Stylelint tool (<https://github.com/opencv/cvat/pull/1766>)
- Supported import and export or single boxes in MOT format (<https://github.com/opencv/cvat/pull/1764>)
- \[Datumaro] Added `stats` command, which shows some dataset statistics
  like image mean and std (<https://github.com/opencv/cvat/pull/1734>)
- Add option to upload annotations upon task creation on CLI
- Polygon and polylines interpolation (<https://github.com/opencv/cvat/pull/1571>)
- Ability to redraw shape from scratch (Shift + N) for an activated shape (<https://github.com/opencv/cvat/pull/1571>)
- Highlights for the first point of a polygon/polyline and direction (<https://github.com/opencv/cvat/pull/1571>)
- Ability to change orientation for poylgons/polylines in context menu (<https://github.com/opencv/cvat/pull/1571>)
- Ability to set the first point for polygons in points context menu (<https://github.com/opencv/cvat/pull/1571>)
- Added new tag annotation workspace (<https://github.com/opencv/cvat/pull/1570>)
- Appearance block in attribute annotation mode (<https://github.com/opencv/cvat/pull/1820>)
- Keyframe navigations and some switchers in attribute annotation mode (<https://github.com/opencv/cvat/pull/1820>)
- \[Datumaro] Added `convert` command to convert datasets directly (<https://github.com/opencv/cvat/pull/1837>)
- \[Datumaro] Added an option to specify image extension when exporting datasets (<https://github.com/opencv/cvat/pull/1799>)
- \[Datumaro] Added image copying when exporting datasets, if possible (<https://github.com/opencv/cvat/pull/1799>)

### Changed

- Removed information about e-mail from the basic user information (<https://github.com/opencv/cvat/pull/1627>)
- Update https install manual. Makes it easier and more robust.
  Includes automatic renewing of lets encrypt certificates.
- Settings page move to the modal. (<https://github.com/opencv/cvat/pull/1705>)
- Implemented import and export of annotations with relative image paths (<https://github.com/opencv/cvat/pull/1463>)
- Using only single click to start editing or remove a point (<https://github.com/opencv/cvat/pull/1571>)
- Added support for attributes in VOC XML format (<https://github.com/opencv/cvat/pull/1792>)
- Added annotation attributes in COCO format (<https://github.com/opencv/cvat/pull/1782>)
- Colorized object items in the side panel (<https://github.com/opencv/cvat/pull/1753>)
- \[Datumaro] Annotation-less files are not generated anymore in COCO format, unless tasks explicitly requested (<https://github.com/opencv/cvat/pull/1799>)

### Fixed

- Problem with exported frame stepped image task (<https://github.com/opencv/cvat/issues/1613>)
- Fixed dataset filter item representation for imageless dataset items (<https://github.com/opencv/cvat/pull/1593>)
- Fixed interpreter crash when trying to import `tensorflow` with no AVX instructions available (<https://github.com/opencv/cvat/pull/1567>)
- Kibana wrong working time calculation with new annotation UI use (<https://github.com/opencv/cvat/pull/1654>)
- Wrong rexex for account name validation (<https://github.com/opencv/cvat/pull/1667>)
- Wrong description on register view for the username field (<https://github.com/opencv/cvat/pull/1667>)
- Wrong resolution for resizing a shape (<https://github.com/opencv/cvat/pull/1667>)
- React warning because of not unique keys in labels viewer (<https://github.com/opencv/cvat/pull/1727>)
- Fixed issue tracker (<https://github.com/opencv/cvat/pull/1705>)
- Fixed canvas fit after sidebar open/close event (<https://github.com/opencv/cvat/pull/1705>)
- A couple of exceptions in AAM related with early object activation (<https://github.com/opencv/cvat/pull/1755>)
- Propagation from the latest frame (<https://github.com/opencv/cvat/pull/1800>)
- Number attribute value validation (didn't work well with floats) (<https://github.com/opencv/cvat/pull/1800>)
- Logout doesn't work (<https://github.com/opencv/cvat/pull/1812>)
- Annotations aren't updated after reopening a task (<https://github.com/opencv/cvat/pull/1753>)
- Labels aren't updated after reopening a task (<https://github.com/opencv/cvat/pull/1753>)
- Canvas isn't fitted after collapsing side panel in attribute annotation mode (<https://github.com/opencv/cvat/pull/1753>)
- Error when interpolating polygons (<https://github.com/opencv/cvat/pull/1878>)

### Security

- SQL injection in Django `CVE-2020-9402` (<https://github.com/opencv/cvat/pull/1657>)

## \[1.0.0] - 2020-05-29

### Added

- cvat-ui: cookie policy drawer for login page (<https://github.com/opencv/cvat/pull/1511>)
- `datumaro_project` export format (<https://github.com/opencv/cvat/pull/1352>)
- Ability to configure user agreements for the user registration form (<https://github.com/opencv/cvat/pull/1464>)
- Cuboid interpolation and cuboid drawing from rectangles (<https://github.com/opencv/cvat/pull/1560>)
- Ability to configure custom pageViewHit, which can be useful for web analytics integration (<https://github.com/opencv/cvat/pull/1566>)
- Ability to configure access to the analytics page based on roles (<https://github.com/opencv/cvat/pull/1592>)

### Changed

- Downloaded file name in annotations export became more informative (<https://github.com/opencv/cvat/pull/1352>)
- Added auto trimming for trailing whitespaces style enforcement (<https://github.com/opencv/cvat/pull/1352>)
- REST API: updated `GET /task/<id>/annotations`: parameters are `format`, `filename`
  (now optional), `action` (optional) (<https://github.com/opencv/cvat/pull/1352>)
- REST API: removed `dataset/formats`, changed format of `annotation/formats` (<https://github.com/opencv/cvat/pull/1352>)
- Exported annotations are stored for N hours instead of indefinitely (<https://github.com/opencv/cvat/pull/1352>)
- Formats: CVAT format now accepts ZIP and XML (<https://github.com/opencv/cvat/pull/1352>)
- Formats: COCO format now accepts ZIP and JSON (<https://github.com/opencv/cvat/pull/1352>)
- Formats: most of formats renamed, no extension in title (<https://github.com/opencv/cvat/pull/1352>)
- Formats: definitions are changed, are not stored in DB anymore (<https://github.com/opencv/cvat/pull/1352>)
- cvat-core: session.annotations.put() now returns ids of added objects (<https://github.com/opencv/cvat/pull/1493>)
- Images without annotations now also included in dataset/annotations export (<https://github.com/opencv/cvat/issues/525>)

### Removed

- `annotation` application is replaced with `dataset_manager` (<https://github.com/opencv/cvat/pull/1352>)
- `_DATUMARO_INIT_LOGLEVEL` env. variable is removed in favor of regular `--loglevel` cli parameter (<https://github.com/opencv/cvat/pull/1583>)

### Fixed

- Categories for empty projects with no sources are taken from own dataset (<https://github.com/opencv/cvat/pull/1352>)
- Added directory removal on error during `extract` command (<https://github.com/opencv/cvat/pull/1352>)
- Added debug error message on incorrect XPath (<https://github.com/opencv/cvat/pull/1352>)
- Exporting frame stepped task
  (<https://github.com/opencv/cvat/issues/1294>, <https://github.com/opencv/cvat/issues/1334>)
- Fixed broken command line interface for `cvat` export format in Datumaro (<https://github.com/opencv/cvat/issues/1494>)
- Updated Rest API document, Swagger document serving instruction issue (<https://github.com/opencv/cvat/issues/1495>)
- Fixed cuboid occluded view (<https://github.com/opencv/cvat/pull/1500>)
- Non-informative lock icon (<https://github.com/opencv/cvat/pull/1434>)
- Sidebar in AAM has no hide/show button (<https://github.com/opencv/cvat/pull/1420>)
- Task/Job buttons has no "Open in new tab" option (<https://github.com/opencv/cvat/pull/1419>)
- Delete point context menu option has no shortcut hint (<https://github.com/opencv/cvat/pull/1416>)
- Fixed issue with unnecessary tag activation in cvat-canvas (<https://github.com/opencv/cvat/issues/1540>)
- Fixed an issue with large number of instances in instance mask (<https://github.com/opencv/cvat/issues/1539>)
- Fixed full COCO dataset import error with conflicting labels in keypoints and detection (<https://github.com/opencv/cvat/pull/1548>)
- Fixed COCO keypoints skeleton parsing and saving (<https://github.com/opencv/cvat/issues/1539>)
- `tf.placeholder() is not compatible with eager execution` exception for auto_segmentation (<https://github.com/opencv/cvat/pull/1562>)
- Canvas cannot be moved with move functionality on left mouse key (<https://github.com/opencv/cvat/pull/1573>)
- Deep extreme cut request is sent when draw any shape with Make AI polygon option enabled (<https://github.com/opencv/cvat/pull/1573>)
- Fixed an error when exporting a task with cuboids to any format except CVAT (<https://github.com/opencv/cvat/pull/1577>)
- Synchronization with remote git repo (<https://github.com/opencv/cvat/pull/1582>)
- A problem with mask to polygons conversion when polygons are too small (<https://github.com/opencv/cvat/pull/1581>)
- Unable to upload video with uneven size (<https://github.com/opencv/cvat/pull/1594>)
- Fixed an issue with `z_order` having no effect on segmentations (<https://github.com/opencv/cvat/pull/1589>)

### Security

- Permission group whitelist check for analytics view (<https://github.com/opencv/cvat/pull/1608>)

## \[1.0.0-beta.2] - 2020-04-30

### Added

- Re-Identification algorithm to merging bounding boxes automatically to the new UI (<https://github.com/opencv/cvat/pull/1406>)
- Methods `import` and `export` to import/export raw annotations for Job and Task in `cvat-core` (<https://github.com/opencv/cvat/pull/1406>)
- Versioning of client packages (`cvat-core`, `cvat-canvas`, `cvat-ui`). Initial versions are set to 1.0.0 (<https://github.com/opencv/cvat/pull/1448>)
- Cuboids feature was migrated from old UI to new one. (<https://github.com/opencv/cvat/pull/1451>)

### Removed

- Annotation conversion utils, currently supported natively via Datumaro framework
  (<https://github.com/opencv/cvat/pull/1477>)

### Fixed

- Auto annotation, TF annotation and Auto segmentation apps (<https://github.com/opencv/cvat/pull/1409>)
- Import works with truncated images now: "OSError:broken data stream" on corrupt images
  (<https://github.com/opencv/cvat/pull/1430>)
- Hide functionality (H) doesn't work (<https://github.com/opencv/cvat/pull/1445>)
- The highlighted attribute doesn't correspond to the chosen attribute in AAM (<https://github.com/opencv/cvat/pull/1445>)
- Inconvinient image shaking while drawing a polygon (hold Alt key during drawing/editing/grouping to drag an image) (<https://github.com/opencv/cvat/pull/1445>)
- Filter property "shape" doesn't work and extra operator in description (<https://github.com/opencv/cvat/pull/1445>)
- Block of text information doesn't disappear after deactivating for locked shapes (<https://github.com/opencv/cvat/pull/1445>)
- Annotation uploading fails in annotation view (<https://github.com/opencv/cvat/pull/1445>)
- UI freezes after canceling pasting with escape (<https://github.com/opencv/cvat/pull/1445>)
- Duplicating keypoints in COCO export (<https://github.com/opencv/cvat/pull/1435>)
- CVAT new UI: add arrows on a mouse cursor (<https://github.com/opencv/cvat/pull/1391>)
- Delete point bug (in new UI) (<https://github.com/opencv/cvat/pull/1440>)
- Fix apache startup after PC restart (<https://github.com/opencv/cvat/pull/1467>)
- Open task button doesn't work (<https://github.com/opencv/cvat/pull/1474>)

## \[1.0.0-beta.1] - 2020-04-15

### Added

- Special behaviour for attribute value `__undefined__` (invisibility, no shortcuts to be set in AAM)
- Dialog window with some helpful information about using filters
- Ability to display a bitmap in the new UI
- Button to reset colors settings (brightness, saturation, contrast) in the new UI
- Option to display shape text always
- Dedicated message with clarifications when share is unmounted (<https://github.com/opencv/cvat/pull/1373>)
- Ability to create one tracked point (<https://github.com/opencv/cvat/pull/1383>)
- Ability to draw/edit polygons and polylines with automatic bordering feature
  (<https://github.com/opencv/cvat/pull/1394>)
- Tutorial: instructions for CVAT over HTTPS
- Deep extreme cut (semi-automatic segmentation) to the new UI (<https://github.com/opencv/cvat/pull/1398>)

### Changed

- Increase preview size of a task till 256, 256 on the server
- Public ssh-keys are displayed in a dedicated window instead of console when create a task with a repository
- React UI is the primary UI

### Fixed

- Cleaned up memory in Auto Annotation to enable long running tasks on videos
- New shape is added when press `esc` when drawing instead of cancellation
- Dextr segmentation doesn't work.
- `FileNotFoundError` during dump after moving format files
- CVAT doesn't append outside shapes when merge polyshapes in old UI
- Layout sometimes shows double scroll bars on create task, dashboard and settings pages
- UI fails after trying to change frame during resizing, dragging, editing
- Hidden points (or outsided) are visible after changing a frame
- Merge is allowed for points, but clicks on points conflict with frame dragging logic
- Removed objects are visible for search
- Add missed task_id and job_id fields into exception logs for the new UI (<https://github.com/opencv/cvat/pull/1372>)
- UI fails when annotations saving occurs during drag/resize/edit (<https://github.com/opencv/cvat/pull/1383>)
- Multiple savings when hold Ctrl+S (a lot of the same copies of events were sent with the same working time)
  (<https://github.com/opencv/cvat/pull/1383>)
- UI doesn't have any reaction when git repos synchronization failed (<https://github.com/opencv/cvat/pull/1383>)
- Bug when annotations cannot be saved after (delete - save - undo - save) (<https://github.com/opencv/cvat/pull/1383>)
- VOC format exports Upper case labels correctly in lower case (<https://github.com/opencv/cvat/pull/1379>)
- Fixed polygon exporting bug in COCO dataset (<https://github.com/opencv/cvat/issues/1387>)
- Task creation from remote files (<https://github.com/opencv/cvat/pull/1392>)
- Job cannot be opened in some cases when the previous job was failed during opening
  (<https://github.com/opencv/cvat/issues/1403>)
- Deactivated shape is still highlighted on the canvas (<https://github.com/opencv/cvat/issues/1403>)
- AttributeError: 'tuple' object has no attribute 'read' in ReID algorithm (<https://github.com/opencv/cvat/issues/1403>)
- Wrong semi-automatic segmentation near edges of an image (<https://github.com/opencv/cvat/issues/1403>)
- Git repos paths (<https://github.com/opencv/cvat/pull/1400>)
- Uploading annotations for tasks with multiple jobs (<https://github.com/opencv/cvat/pull/1396>)

## \[1.0.0-alpha] - 2020-03-31

### Added

- Data streaming using chunks (<https://github.com/opencv/cvat/pull/1007>)
- New UI: showing file names in UI (<https://github.com/opencv/cvat/pull/1311>)
- New UI: delete a point from context menu (<https://github.com/opencv/cvat/pull/1292>)

### Fixed

- Git app cannot clone a repository (<https://github.com/opencv/cvat/pull/1330>)
- New UI: preview position in task details (<https://github.com/opencv/cvat/pull/1312>)
- AWS deployment (<https://github.com/opencv/cvat/pull/1316>)

## \[0.6.1] - 2020-03-21

### Changed

- VOC task export now does not use official label map by default, but takes one
  from the source task to avoid primary-class and class part name
  clashing ([#1275](https://github.com/opencv/cvat/issues/1275))

### Fixed

- File names in LabelMe format export are no longer truncated ([#1259](https://github.com/opencv/cvat/issues/1259))
- `occluded` and `z_order` annotation attributes are now correctly passed to Datumaro ([#1271](https://github.com/opencv/cvat/pull/1271))
- Annotation-less tasks now can be exported as empty datasets in COCO ([#1277](https://github.com/opencv/cvat/issues/1277))
- Frame name matching for video annotations import -
  allowed `frame_XXXXXX[.ext]` format ([#1274](https://github.com/opencv/cvat/pull/1274))

### Security

- Bump acorn from 6.3.0 to 6.4.1 in /cvat-ui ([#1270](https://github.com/opencv/cvat/pull/1270))

## \[0.6.0] - 2020-03-15

### Added

- Server only support for projects. Extend REST API v1 (/api/v1/projects\*)
- Ability to get basic information about users without admin permissions ([#750](https://github.com/opencv/cvat/issues/750))
- Changed REST API: removed PUT and added DELETE methods for /api/v1/users/ID
- Mask-RCNN Auto Annotation Script in OpenVINO format
- Yolo Auto Annotation Script
- Auto segmentation using Mask_RCNN component (Keras+Tensorflow Mask R-CNN Segmentation)
- REST API to export an annotation task (images + annotations)
  [Datumaro](https://github.com/opencv/cvat/tree/develop/datumaro) -
  a framework to build, analyze, debug and visualize datasets
- Text Detection Auto Annotation Script in OpenVINO format for version 4
- Added in OpenVINO Semantic Segmentation for roads
- Ability to visualize labels when using Auto Annotation runner
- MOT CSV format support ([#830](https://github.com/opencv/cvat/pull/830))
- LabelMe format support ([#844](https://github.com/opencv/cvat/pull/844))
- Segmentation MASK format import (as polygons) ([#1163](https://github.com/opencv/cvat/pull/1163))
- Git repositories can be specified with IPv4 address ([#827](https://github.com/opencv/cvat/pull/827))

### Changed

- page_size parameter for all REST API methods
- React & Redux & Antd based dashboard
- Yolov3 interpretation script fix and changes to mapping.json
- YOLO format support ([#1151](https://github.com/opencv/cvat/pull/1151))
- Added support for OpenVINO 2020

### Fixed

- Exception in Git plugin [#826](https://github.com/opencv/cvat/issues/826)
- Label ids in TFrecord format now start from 1 [#866](https://github.com/opencv/cvat/issues/866)
- Mask problem in COCO JSON style [#718](https://github.com/opencv/cvat/issues/718)
- Datasets (or tasks) can be joined and split to subsets with Datumaro [#791](https://github.com/opencv/cvat/issues/791)
- Output labels for VOC format can be specified with Datumaro [#942](https://github.com/opencv/cvat/issues/942)
- Annotations can be filtered before dumping with Datumaro [#994](https://github.com/opencv/cvat/issues/994)

## \[0.5.2] - 2019-12-15

### Fixed

- Frozen version of scikit-image==0.15 in requirements.txt because next releases don't support Python 3.5

## \[0.5.1] - 2019-10-17

### Added

- Integration with Zenodo.org (DOI)

## \[0.5.0] - 2019-09-12

### Added

- A converter to YOLO format
- Installation guide
- Linear interpolation for a single point
- Video frame filter
- Running functional tests for REST API during a build
- Admins are no longer limited to a subset of python commands in the auto annotation application
- Remote data source (list of URLs to create an annotation task)
- Auto annotation using Faster R-CNN with Inception v2 (utils/open_model_zoo)
- Auto annotation using Pixel Link mobilenet v2 - text detection (utils/open_model_zoo)
- Ability to create a custom extractors for unsupported media types
- Added in PDF extractor
- Added in a command line model manager tester
- Ability to dump/load annotations in several formats from UI (CVAT, Pascal VOC, YOLO, MS COCO, png mask, TFRecord)
- Auth for REST API (api/v1/auth/): login, logout, register, ...
- Preview for the new CVAT UI (dashboard only) is available: <http://localhost:9080/>
- Added command line tool for performing common task operations (/utils/cli/)

### Changed

- Outside and keyframe buttons in the side panel for all interpolation shapes (they were only for boxes before)
- Improved error messages on the client side (#511)

### Removed

- "Flip images" has been removed. UI now contains rotation features.

### Fixed

- Incorrect width of shapes borders in some cases
- Annotation parser for tracks with a start frame less than the first segment frame
- Interpolation on the server near outside frames
- Dump for case when task name has a slash
- Auto annotation fail for multijob tasks
- Installation of CVAT with OpenVINO on the Windows platform
- Background color was always black in utils/mask/converter.py
- Exception in attribute annotation mode when a label are switched to a value without any attributes
- Handling of wrong labelamp json file in auto annotation (<https://github.com/opencv/cvat/issues/554>)
- No default attributes in dumped annotation (<https://github.com/opencv/cvat/issues/601>)
- Required field "Frame Filter" on admin page during a task modifying (#666)
- Dump annotation errors for a task with several segments (#610, #500)
- Invalid label parsing during a task creating (#628)
- Button "Open Task" in the annotation view
- Creating a video task with 0 overlap

### Security

- Upgraded Django, djangorestframework, and other packages

## \[0.4.2] - 2019-06-03

### Fixed

- Fixed interaction with the server share in the auto annotation plugin

## \[0.4.1] - 2019-05-14

### Fixed

- JavaScript syntax incompatibility with Google Chrome versions less than 72

## \[0.4.0] - 2019-05-04

### Added

- OpenVINO auto annotation: it is possible to upload a custom model and annotate images automatically.
- Ability to rotate images/video in the client part (Ctrl+R, Shift+Ctrl+R shortcuts) (#305)
- The ReID application for automatic bounding box merging has been added (#299)
- Keyboard shortcuts to switch next/previous default shape type (box, polygon etc) (Alt + <, Alt + >) (#316)
- Converter for VOC now supports interpolation tracks
- REST API (/api/v1/\*, /api/docs)
- Semi-automatic semantic segmentation with the [Deep Extreme Cut](http://www.vision.ee.ethz.ch/~cvlsegmentation/dextr/) work

### Changed

- Propagation setup has been moved from settings to bottom player panel
- Additional events like "Debug Info" or "Fit Image" have been added for analitics
- Optional using LFS for git annotation storages (#314)

### Deprecated

- "Flip images" flag in the create task dialog will be removed.
  Rotation functionality in client part have been added instead.

### Fixed

- Django 2.1.5 (security fix, [CVE-2019-3498](https://nvd.nist.gov/vuln/detail/CVE-2019-3498))
- Several scenarious which cause code 400 after undo/redo/save have been fixed (#315)

## \[0.3.0] - 2018-12-29

### Added

- Ability to copy Object URL and Frame URL via object context menu and player context menu respectively.
- Ability to change opacity for selected shape with help "Selected Fill Opacity" slider.
- Ability to remove polyshapes points by double click.
- Ability to draw/change polyshapes (except for points) by slip method. Just press ENTER and moving a cursor.
- Ability to switch lock/hide properties via label UI element (in right menu) for all objects with same label.
- Shortcuts for outside/keyframe properties
- Support of Intel OpenVINO for accelerated model inference
- Tensorflow annotation now works without CUDA. It can use CPU only. OpenVINO and CUDA are supported optionally.
- Incremental saving of annotations.
- Tutorial for using polygons (screencast)
- Silk profiler to improve development process
- Admin panel can be used to edit labels and attributes for annotation tasks
- Analytics component to manage a data annotation team, monitor exceptions, collect client and server logs
- Changeable job and task statuses (annotation, validation, completed).
  A job status can be changed manually, a task status is computed automatically based on job statuses (#153)
- Backlink to a task from its job annotation view (#156)
- Buttons lock/hide for labels. They work for all objects with the same label on a current frame (#116)

### Changed

- Polyshape editing method has been improved. You can redraw part of shape instead of points cloning.
- Unified shortcut (Esc) for close any mode instead of different shortcuts (Alt+N, Alt+G, Alt+M etc.).
- Dump file contains information about data source (e.g. video name, archive name, ...)
- Update requests library due to [CVE-2018-18074](https://nvd.nist.gov/vuln/detail/CVE-2018-18074)
- Per task/job permissions to create/access/change/delete tasks and annotations
- Documentation was improved
- Timeout for creating tasks was increased (from 1h to 4h) (#136)
- Drawing has become more convenience. Now it is possible to draw outside an image.
  Shapes will be automatically truncated after drawing process (#202)

### Fixed

- Performance bottleneck has been fixed during you create new objects (draw, copy, merge etc).
- Label UI elements aren't updated after changelabel.
- Attribute annotation mode can use invalid shape position after resize or move shapes.
- Labels order is preserved now (#242)
- Uploading large XML files (#123)
- Django vulnerability (#121)
- Grammatical cleanup of README.md (#107)
- Dashboard loading has been accelerated (#156)
- Text drawing outside of a frame in some cases (#202)

## \[0.2.0] - 2018-09-28

### Added

- New annotation shapes: polygons, polylines, points
- Undo/redo feature
- Grid to estimate size of objects
- Context menu for shapes
- A converter to PASCAL VOC format
- A converter to MS COCO format
- A converter to mask format
- License header for most of all files
- .gitattribute to avoid problems with bash scripts inside a container
- CHANGELOG.md itself
- Drawing size of a bounding box during resize
- Color by instance, group, label
- Group objects
- Object propagation on next frames
- Full screen view

### Changed

- Documentation, screencasts, the primary screenshot
- Content-type for save_job request is application/json

### Fixed

- Player navigation if the browser's window is scrolled
- Filter doesn't support dash (-)
- Several memory leaks
- Inconsistent extensions between filenames in an annotation file and real filenames

## \[0.1.2] - 2018-08-07

### Added

- 7z archive support when creating a task
- .vscode/launch.json file for developing with VS code

### Fixed

- #14: docker-compose down command as written in the readme does not remove volumes
- #15: all checkboxes in temporary attributes are checked when reopening job after saving the job
- #18: extend CONTRIBUTING.md
- #19: using the same attribute for label twice -> stuck

### Changed

- More strict verification for labels with attributes

## \[0.1.1] - 2018-07-6

### Added

- Links on a screenshot, documentation, screencasts into README.md
- CONTRIBUTORS.md

### Fixed

- GitHub documentation

## \[0.1.0] - 2018-06-29

### Added

- Initial version

## Template

```
## \[Unreleased]
### Added
- TDB

### Changed
- TDB

### Deprecated
- TDB

### Removed
- TDB

### Fixed
- TDB

### Security
- TDB
```<|MERGE_RESOLUTION|>--- conflicted
+++ resolved
@@ -19,11 +19,8 @@
 - Tests for import/export annotation, dataset, backup from/to cloud storage
 - Added Python SDK package (`cvat-sdk`)
 - Previews for jobs
-<<<<<<< HEAD
+- Documentation for LDAP authentication (<https://github.com/cvat-ai/cvat/pull/39>)
 - Support of Human Pose Estimation (and similar) use-cases, new shape type: Skeleton (<https://github.com/cvat-ai/cvat/pull/1>)
-=======
-- Documentation for LDAP authentication (<https://github.com/cvat-ai/cvat/pull/39>)
->>>>>>> c6dfef24
 
 ### Changed
 - Bumped nuclio version to 1.8.14
