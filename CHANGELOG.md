# Changelog

All notable changes to this project will be documented in this file.

The format is based on [Keep a Changelog](https://keepachangelog.com/en/1.0.0/),
and this project adheres to [Semantic Versioning](https://semver.org/spec/v2.0.0.html).

## \[2.4.0] - Unreleased
### Added
- Filename pattern to simplify uploading cloud storage data for a task (<https://github.com/opencv/cvat/pull/5498>)
- \[SDK\] An arg to wait for data processing in the task data uploading function
  (<https://github.com/opencv/cvat/pull/5502>)

### Changed
<<<<<<< HEAD
- \[SDK\] `resource_type` args now have the default value of `local` in task creation functions
  (<https://github.com/opencv/cvat/pull/5502>)
=======
- The Docker Compose files now use the Compose Specification version
  of the format. This version is supported by Docker Compose 1.27.0+
  (<https://github.com/opencv/cvat/pull/5524>).
>>>>>>> cb512fb5

### Deprecated
- TDB

### Removed
- TDB

### Fixed
- Helm: Empty password for Redis (<https://github.com/opencv/cvat/pull/5520>)

### Security
- Fixed vulnerability with social authentication (<https://github.com/opencv/cvat/pull/5521>)

## \[2.3.0] - 2022-12-22
### Added
- SDK section in docs (<https://github.com/opencv/cvat/pull/4928>)
- An option to enable or disable host certificate checking in CLI (<https://github.com/opencv/cvat/pull/4928>)
- REST API tests with skeletons (<https://github.com/opencv/cvat/pull/4987>)
- Host schema auto-detection in SDK (<https://github.com/opencv/cvat/pull/4910>)
- Server compatibility checks in SDK (<https://github.com/opencv/cvat/pull/4935>)
- Objects sorting option in the sidebar, by z order. Additional visualization when the sorting is applied
(<https://github.com/opencv/cvat/pull/5145>)
- Added YOLOv5 serverless function NVIDIA GPU support (<https://github.com/opencv/cvat/pull/4960>)
- Mask tools are supported now (brush, eraser, polygon-plus, polygon-minus, returning masks
from online detectors & interactors) (<https://github.com/opencv/cvat/pull/4543>)
- Added Webhooks (<https://github.com/opencv/cvat/pull/4863>)
- Authentication with social accounts google & github (<https://github.com/opencv/cvat/pull/5147>, <https://github.com/opencv/cvat/pull/5181>, <https://github.com/opencv/cvat/pull/5295>)
- REST API tests to export job datasets & annotations and validate their structure  (<https://github.com/opencv/cvat/pull/5160>)
- Propagation backward on UI (<https://github.com/opencv/cvat/pull/5355>)
- Keyboard shortcut to delete a frame (Alt + Del) (<https://github.com/opencv/cvat/pull/5369>)
- A PyTorch dataset adapter layer in the SDK
  (<https://github.com/opencv/cvat/pull/5417>)
- A way to debug the server deployed with Docker (<https://github.com/opencv/cvat/issues/5327>)

### Changed
- `api/docs`, `api/swagger`, `api/schema`, `server/about` endpoints now allow unauthorized access (<https://github.com/opencv/cvat/pull/4928>, <https://github.com/opencv/cvat/pull/4935>)
- 3D canvas now can be dragged in IDLE mode (<https://github.com/opencv/cvat/pull/5385>)
- Datumaro version is upgraded to 0.3 (dev) (<https://github.com/opencv/cvat/pull/4984>)
- Allowed trailing slashes in the SDK host address (<https://github.com/opencv/cvat/pull/5057>)
- Adjusted initial camera position, enabled 'Reset zoom' option for 3D canvas (<https://github.com/opencv/cvat/pull/5395>)
- Enabled authentication via email (<https://github.com/opencv/cvat/pull/5037>)
- Unify error handling with the cloud storage (<https://github.com/opencv/cvat/pull/5389>)
- In the SDK, functions taking paths as strings now also accept path-like objects
  (<https://github.com/opencv/cvat/pull/5435>)

### Removed
- The `--https` option of CLI (<https://github.com/opencv/cvat/pull/4910>)

### Fixed
- Significantly optimized access to DB for api/jobs, api/tasks, and api/projects.
- Removed a possibly duplicated encodeURI() calls in `server-proxy.ts` to prevent doubly encoding
non-ascii paths while adding files from "Connected file share" (issue #4428)
- Removed unnecessary volumes defined in docker-compose.serverless.yml
(<https://github.com/openvinotoolkit/cvat/pull/4659>)
- Project import/export with skeletons (<https://github.com/opencv/cvat/pull/4867>,
  <https://github.com/opencv/cvat/pull/5004>)
- Shape color is not changed on canvas after changing a label (<https://github.com/opencv/cvat/pull/5045>)
- Unstable e2e restore tests (<https://github.com/opencv/cvat/pull/5010>)
- IOG and f-BRS serverless function (<https://github.com/opencv/cvat/pull/5039>)
- Invisible label item in label constructor when label color background is white,
 or close to it (<https://github.com/opencv/cvat/pull/5041>)
- Fixed cvat-core ESlint problems (<https://github.com/opencv/cvat/pull/5027>)
- Fixed task creation with non-local files via the SDK/CLI
  (<https://github.com/opencv/cvat/issues/4962>)
- HRNET serverless function (<https://github.com/opencv/cvat/pull/4944>)
- Invalid export of segmentation masks when the `background` label gets nonzero id (<https://github.com/opencv/cvat/pull/5056>)
- A trailing slash in hostname does't allow SDK to send some requests
  (<https://github.com/opencv/cvat/pull/5057>)
- Double modal export/backup a task/project (<https://github.com/opencv/cvat/pull/5075>)
- Fixed bug of computing Job's unsolved/resolved issues numbers (<https://github.com/opencv/cvat/pull/5101>)
- Dataset export for job (<https://github.com/opencv/cvat/pull/5052>)
- Angle is not propagated when use ``propagate`` feature (<https://github.com/opencv/cvat/pull/5139>)
- Could not fetch task in a corner case (<https://github.com/opencv/cvat/pull/5163>)
- Restoring CVAT in case of React-renderning fail (<https://github.com/opencv/cvat/pull/5134>)
- Deleted frames become restored if a user deletes frames from another job of the same task
(<https://github.com/opencv/cvat/pull/5138>)
- Wrong issue position when create a quick issue on a rotated shape (<https://github.com/opencv/cvat/pull/5162>)
- Extra rerenders of different pages with each click (<https://github.com/opencv/cvat/pull/5178>)
- Skeleton points exported out of order in the COCO Keypoints format
  (<https://github.com/opencv/cvat/issues/5048>)
- PASCAL VOC 1.1 can't import dataset (<https://github.com/opencv/cvat/pull/4647>)
- Changing an object causes current z layer to be set to the maximum (<https://github.com/opencv/cvat/pull/5145>)
- Job assignee can not resolve an issue (<https://github.com/opencv/cvat/pull/5167>)
- Create manifest with cvat/server docker container command (<https://github.com/opencv/cvat/pull/5172>)
- Cannot assign a resource to a user who has an organization (<https://github.com/opencv/cvat/pull/5218>)
- Logs and annotations are not saved when logout from a job page (<https://github.com/opencv/cvat/pull/5266>)
- Added "type" field for all the labels, allows to reduce number of controls on annotation view (<https://github.com/opencv/cvat/pull/5273>)
- Occluded not applied on canvas instantly for a skeleton elements (<https://github.com/opencv/cvat/pull/5259>)
- Oriented bounding boxes broken with COCO format ss(<https://github.com/opencv/cvat/pull/5219>)
- Can't dump annotations with objects type is track from several jobs (<https://github.com/opencv/cvat/pull/5250>)
- Fixed upload resumption in production environments
  (<https://github.com/opencv/cvat/issues/4839>)
- Fixed job exporting (<https://github.com/opencv/cvat/pull/5282>)
- Visibility and ignored information fail to be loaded (MOT dataset format) (<https://github.com/opencv/cvat/pull/5270>)
- Added force logout on CVAT app start if token is missing (<https://github.com/opencv/cvat/pull/5331>)
- Drawing issues on 3D canvas (<https://github.com/opencv/cvat/pull/5410>)
- Missed token with using social account authentication (<https://github.com/opencv/cvat/pull/5344>)
- The same object on 3D scene or `null` selected each click (PERFORMANCE) (<https://github.com/opencv/cvat/pull/5411>)
- An exception when run export for an empty task (<https://github.com/opencv/cvat/pull/5396>)
- Fixed FBRS serverless function runtime error on images with alpha channel (<https://github.com/opencv/cvat/pull/5384>)
- Attaching manifest with custom name (<https://github.com/opencv/cvat/pull/5377>)
- Uploading non-zip annotaion files (<https://github.com/opencv/cvat/pull/5386>)
- Loss of rotation in CVAT format (<https://github.com/opencv/cvat/pull/5407>)
- A permission problem with interactive model launches for workers in orgs (<https://github.com/opencv/cvat/issues/4996>)
- Fix chart not being upgradable (<https://github.com/opencv/cvat/pull/5371>)
- Broken helm chart - if using custom release name (<https://github.com/opencv/cvat/pull/5403>)
- Missing source tag in project annotations (<https://github.com/opencv/cvat/pull/5408>)
- Creating a task with a Git repository via the SDK
  (<https://github.com/opencv/cvat/issues/4365>)
- `Project.import_dataset` not waiting for completion correctly
  (<https://github.com/opencv/cvat/pull/5459>)

## \[2.2.0] - 2022-09-12
### Added
- Added ability to delete frames from a job based on (<https://github.com/openvinotoolkit/cvat/pull/4194>)
- Support of attributes returned by serverless functions based on (<https://github.com/openvinotoolkit/cvat/pull/4506>)
- Project/task backups uploading via chunk uploads
- Fixed UX bug when jobs pagination is reset after changing a job
- Progressbars in CLI for file uploading and downloading
- `utils/cli` changed to `cvat-cli` package
- Support custom file name for backup
- Possibility to display tags on frame
- Support source and target storages (server part)
- Tests for import/export annotation, dataset, backup from/to cloud storage
- Added Python SDK package (`cvat-sdk`) (<https://github.com/opencv/cvat/pull/4813>)
- Previews for jobs
- Documentation for LDAP authentication (<https://github.com/cvat-ai/cvat/pull/39>)
- OpenCV.js caching and autoload (<https://github.com/cvat-ai/cvat/pull/30>)
- Publishing dev version of CVAT docker images (<https://github.com/cvat-ai/cvat/pull/53>)
- Support of Human Pose Estimation, Facial Landmarks (and similar) use-cases, new shape type:
Skeleton (<https://github.com/cvat-ai/cvat/pull/1>), (<https://github.com/opencv/cvat/pull/4829>)
- Added helm chart support for serverless functions and analytics (<https://github.com/cvat-ai/cvat/pull/110>)
- Added confirmation when remove a track (<https://github.com/opencv/cvat/pull/4846>)
- [COCO Keypoints](https://cocodataset.org/#keypoints-2020) format support (<https://github.com/opencv/cvat/pull/4821>,
  <https://github.com/opencv/cvat/pull/4908>)
- Support for Oracle OCI Buckets (<https://github.com/opencv/cvat/pull/4876>)
- `cvat-sdk` and `cvat-cli` packages on PyPI (<https://github.com/opencv/cvat/pull/4903>)
- UI part for source and target storages (<https://github.com/opencv/cvat/pull/4842>)
- Backup import/export modals (<https://github.com/opencv/cvat/pull/4842>)
- Annotations import modal (<https://github.com/opencv/cvat/pull/4842>)

### Changed
- Bumped nuclio version to 1.8.14
- Simplified running REST API tests. Extended CI-nightly workflow
- REST API tests are partially moved to Python SDK (`users`, `projects`, `tasks`, `issues`)
- cvat-ui: Improve UI/UX on label, create task and create project forms (<https://github.com/cvat-ai/cvat/pull/7>)
- Removed link to OpenVINO documentation (<https://github.com/cvat-ai/cvat/pull/35>)
- Clarified meaning of chunking for videos

### Fixed
- Task creation progressbar bug
- Removed Python dependency ``open3d`` which brought different issues to the building process
- Analytics not accessible when https is enabled
- Dataset import in an organization
- Updated minimist npm package to v1.2.6
- Request Status Code 500 "StopIteration" when exporting dataset
- Generated OpenAPI schema for several endpoints
- Annotation window might have top offset if try to move a locked object
- Image search in cloud storage (<https://github.com/cvat-ai/cvat/pull/8>)
- Reset password functionality (<https://github.com/cvat-ai/cvat/pull/52>)
- Creating task with cloud storage data (<https://github.com/cvat-ai/cvat/pull/116>)
- Show empty tasks (<https://github.com/cvat-ai/cvat/pull/100>)
- Fixed project filtration (<https://github.com/opencv/cvat/pull/4878>)
- Maximum callstack exceed when create task with 100000+ files from cloud storage (<https://github.com/opencv/cvat/pull/4836>)
- Fixed invocation of serverless functions (<https://github.com/opencv/cvat/pull/4907>)
- Removing label attributes (<https://github.com/opencv/cvat/pull/4927>)
- Notification with a required manifest file (<https://github.com/opencv/cvat/pull/4921>)

## \[2.1.0] - 2022-04-08
### Added
- Task annotations importing via chunk uploads (<https://github.com/openvinotoolkit/cvat/pull/4327>)
- Advanced filtration and sorting for a list of tasks/projects/cloudstorages (<https://github.com/openvinotoolkit/cvat/pull/4403>)
- Project dataset importing via chunk uploads (<https://github.com/openvinotoolkit/cvat/pull/4485>)
- Support paginated list for job commits (<https://github.com/openvinotoolkit/cvat/pull/4482>)

### Changed
- Added missing geos dependency into Dockerfile (<https://github.com/openvinotoolkit/cvat/pull/4451>)
- Improved helm chart readme (<https://github.com/openvinotoolkit/cvat/pull/4366>)
- Added helm chart support for CVAT 2.X and made ingress compatible with Kubernetes >=1.22 (<https://github.com/openvinotoolkit/cvat/pull/4448>)

### Fixed
- Permission error occured when accessing the JobCommits (<https://github.com/openvinotoolkit/cvat/pull/4435>)
- job assignee can remove or update any issue created by the task owner (<https://github.com/openvinotoolkit/cvat/pull/4436>)
- Bug: Incorrect point deletion with keyboard shortcut (<https://github.com/openvinotoolkit/cvat/pull/4420>)
- some AI Tools were not sending responses properly (<https://github.com/openvinotoolkit/cvat/issues/4432>)
- Unable to upload annotations (<https://github.com/openvinotoolkit/cvat/pull/4513>)
- Fix build dependencies for Siammask (<https://github.com/openvinotoolkit/cvat/pull/4486>)
- Bug: Exif orientation information handled incorrectly (<https://github.com/openvinotoolkit/cvat/pull/4529>)
- Fixed build of retinanet function image (<https://github.com/cvat-ai/cvat/pull/54>)
- Dataset import for Datumaro, KITTI and VGGFace2 formats (<https://github.com/opencv/cvat/pull/4544>)
- Bug: Import dataset of Imagenet format fail (<https://github.com/opencv/cvat/issues/4850>)

## \[2.0.0] - 2022-03-04
### Added
- Handle attributes coming from nuclio detectors (<https://github.com/openvinotoolkit/cvat/pull/3917>)
- Add additional environment variables for Nuclio configuration (<https://github.com/openvinotoolkit/cvat/pull/3894>)
- Add KITTI segmentation and detection format (<https://github.com/openvinotoolkit/cvat/pull/3757>)
- Add LFW format (<https://github.com/openvinotoolkit/cvat/pull/3770>)
- Add Cityscapes format (<https://github.com/openvinotoolkit/cvat/pull/3758>)
- Add Open Images V6 format (<https://github.com/openvinotoolkit/cvat/pull/3679>)
- Rotated bounding boxes (<https://github.com/openvinotoolkit/cvat/pull/3832>)
- Player option: Smooth image when zoom-in, enabled by default (<https://github.com/openvinotoolkit/cvat/pull/3933>)
- Google Cloud Storage support in UI (<https://github.com/openvinotoolkit/cvat/pull/3919>)
- Add project tasks pagination (<https://github.com/openvinotoolkit/cvat/pull/3910>)
- Add remove issue button (<https://github.com/openvinotoolkit/cvat/pull/3952>)
- Data sorting option (<https://github.com/openvinotoolkit/cvat/pull/3937>)
- Options to change font size & position of text labels on the canvas (<https://github.com/openvinotoolkit/cvat/pull/3972>)
- Add "tag" return type for automatic annotation in Nuclio (<https://github.com/openvinotoolkit/cvat/pull/3896>)
- Helm chart: Make user-data-permission-fix optional (<https://github.com/openvinotoolkit/cvat/pull/3994>)
- Advanced identity access management system, using open policy agent (<https://github.com/openvinotoolkit/cvat/pull/3788>)
- Organizations to create "shared space" for different groups of users (<https://github.com/openvinotoolkit/cvat/pull/3788>)
- Dataset importing to a project (<https://github.com/openvinotoolkit/cvat/pull/3790>)
- User is able to customize information that text labels show (<https://github.com/openvinotoolkit/cvat/pull/4029>)
- Support for uploading manifest with any name (<https://github.com/openvinotoolkit/cvat/pull/4041>)
- Added information about OpenVINO toolkit to login page (<https://github.com/openvinotoolkit/cvat/pull/4077>)
- Support for working with ellipses (<https://github.com/openvinotoolkit/cvat/pull/4062>)
- Add several flags to task creation CLI (<https://github.com/openvinotoolkit/cvat/pull/4119>)
- Add YOLOv5 serverless function for automatic annotation (<https://github.com/openvinotoolkit/cvat/pull/4178>)
- Add possibility to change git repository and git export format from already created task (<https://github.com/openvinotoolkit/cvat/pull/3886>)
- Basic page with jobs list, basic filtration to this list (<https://github.com/openvinotoolkit/cvat/pull/4258>)
- Added OpenCV.js TrackerMIL as tracking tool (<https://github.com/openvinotoolkit/cvat/pull/4200>)
- Ability to continue working from the latest frame where an annotator was before (<https://github.com/openvinotoolkit/cvat/pull/4297>)
- `GET /api/jobs/<id>/commits` was implemented (<https://github.com/openvinotoolkit/cvat/pull/4368>)
- Advanced filtration and sorting for a list of jobs (<https://github.com/openvinotoolkit/cvat/pull/4319>)

### Changed
- Users don't have access to a task object anymore if they are assigned only on some jobs of the task (<https://github.com/openvinotoolkit/cvat/pull/3788>)
- Different resources (tasks, projects) are not visible anymore for all CVAT instance users by default (<https://github.com/openvinotoolkit/cvat/pull/3788>)
- API versioning scheme: using accept header versioning instead of namespace versioning (<https://github.com/openvinotoolkit/cvat/pull/4239>)
- Replaced 'django_sendfile' with 'django_sendfile2' (<https://github.com/openvinotoolkit/cvat/pull/4267>)
- Use drf-spectacular instead of drf-yasg for swagger documentation (<https://github.com/openvinotoolkit/cvat/pull/4210>)
- Update development-environment manual to work under MacOS, supported Mac with Apple Silicon (<https://github.com/openvinotoolkit/cvat/pull/4414>)

### Deprecated
- Job field "status" is not used in UI anymore, but it has not been removed from the database yet (<https://github.com/openvinotoolkit/cvat/pull/3788>)

### Removed
- Review rating, reviewer field from the job instance (use assignee field together with stage field instead) (<https://github.com/openvinotoolkit/cvat/pull/3788>)
- Training django app (<https://github.com/openvinotoolkit/cvat/pull/4330>)
- v1 api version support (<https://github.com/openvinotoolkit/cvat/pull/4332>)

### Fixed
- Fixed Interaction handler keyboard handlers (<https://github.com/openvinotoolkit/cvat/pull/3881>)
- Points of invisible shapes are visible in autobordering (<https://github.com/openvinotoolkit/cvat/pull/3931>)
- Order of the label attributes in the object item details(<https://github.com/openvinotoolkit/cvat/pull/3945>)
- Order of labels in tasks and projects (<https://github.com/openvinotoolkit/cvat/pull/3987>)
- Fixed task creating with large files via webpage (<https://github.com/openvinotoolkit/cvat/pull/3692>)
- Added information to export CVAT_HOST when performing local installation for accessing over network (<https://github.com/openvinotoolkit/cvat/pull/4014>)
- Fixed possible color collisions in the generated colormap (<https://github.com/openvinotoolkit/cvat/pull/4007>)
- Original pdf file is deleted when using share (<https://github.com/openvinotoolkit/cvat/pull/3967>)
- Order in an annotation file(<https://github.com/openvinotoolkit/cvat/pull/4087>)
- Fixed task data upload progressbar (<https://github.com/openvinotoolkit/cvat/pull/4134>)
- Email in org invitations is case sensitive (<https://github.com/openvinotoolkit/cvat/pull/4153>)
- Caching for tasks and jobs can lead to an exception if its assignee user is removed (<https://github.com/openvinotoolkit/cvat/pull/4165>)
- Added intelligent function when paste labels to another task (<https://github.com/openvinotoolkit/cvat/pull/4161>)
- Uncaught TypeError: this.el.node.getScreenCTM() is null in Firefox (<https://github.com/openvinotoolkit/cvat/pull/4175>)
- Bug: canvas is busy when start playing, start resizing a shape and do not release the mouse cursor (<https://github.com/openvinotoolkit/cvat/pull/4151>)
- Bug: could not receive frame N. TypeError: Cannot read properties of undefined (reding "filename") (<https://github.com/openvinotoolkit/cvat/pull/4187>)
- Cannot choose a dataset format for a linked repository if a task type is annotation (<https://github.com/openvinotoolkit/cvat/pull/4203>)
- Fixed tus upload error over https (<https://github.com/openvinotoolkit/cvat/pull/4154>)
- Issues disappear when rescale a browser (<https://github.com/openvinotoolkit/cvat/pull/4189>)
- Auth token key is not returned when registering without email verification (<https://github.com/openvinotoolkit/cvat/pull/4092>)
- Error in create project from backup for standard 3D annotation (<https://github.com/openvinotoolkit/cvat/pull/4160>)
- Annotations search does not work correctly in some corner cases (when use complex properties with width, height) (<https://github.com/openvinotoolkit/cvat/pull/4198>)
- Kibana requests are not proxied due to django-revproxy incompatibility with Django >3.2.x (<https://github.com/openvinotoolkit/cvat/issues/4085>)
- Content type for getting frame with tasks/{id}/data/ endpoint (<https://github.com/openvinotoolkit/cvat/pull/4333>)
- Bug: Permission error occured when accessing the comments of a specific issue (<https://github.com/openvinotoolkit/cvat/issues/4416>)


### Security
- Updated ELK to 6.8.23 which uses log4j 2.17.1 (<https://github.com/openvinotoolkit/cvat/pull/4206>)
- Added validation for URLs which used as remote data source (<https://github.com/openvinotoolkit/cvat/pull/4387>)

## \[1.7.0] - 2021-11-15

### Added

- cvat-ui: support cloud storages (<https://github.com/openvinotoolkit/cvat/pull/3372>)
- interactor: add HRNet interactive segmentation serverless function (<https://github.com/openvinotoolkit/cvat/pull/3740>)
- Added GPU implementation for SiamMask, reworked tracking approach (<https://github.com/openvinotoolkit/cvat/pull/3571>)
- Progress bar for manifest creating (<https://github.com/openvinotoolkit/cvat/pull/3712>)
- IAM: Open Policy Agent integration (<https://github.com/openvinotoolkit/cvat/pull/3788>)
- Add a tutorial on attaching cloud storage AWS-S3 (<https://github.com/openvinotoolkit/cvat/pull/3745>)
  and Azure Blob Container (<https://github.com/openvinotoolkit/cvat/pull/3778>)
- The feature to remove annotations in a specified range of frames (<https://github.com/openvinotoolkit/cvat/pull/3617>)
- Project backup/restore (<https://github.com/openvinotoolkit/cvat/pull/3852>)

### Changed

- UI tracking has been reworked (<https://github.com/openvinotoolkit/cvat/pull/3571>)
- Updated Django till 3.2.7 (automatic AppConfig discovery)
- Manifest generation: Reduce creating time (<https://github.com/openvinotoolkit/cvat/pull/3712>)
- Migration from NPM 6 to NPM 7 (<https://github.com/openvinotoolkit/cvat/pull/3773>)
- Update Datumaro dependency to 0.2.0 (<https://github.com/openvinotoolkit/cvat/pull/3813>)

### Fixed

- Fixed JSON transform issues in network requests (<https://github.com/openvinotoolkit/cvat/pull/3706>)
- Display a more user-friendly exception message (<https://github.com/openvinotoolkit/cvat/pull/3721>)
- Exception `DataCloneError: The object could not be cloned` (<https://github.com/openvinotoolkit/cvat/pull/3733>)
- Fixed extension comparison in task frames CLI (<https://github.com/openvinotoolkit/cvat/pull/3674>)
- Incorrect work when copy job list with "Copy" button (<https://github.com/openvinotoolkit/cvat/pull/3749>)
- Iterating over manifest (<https://github.com/openvinotoolkit/cvat/pull/3792>)
- Manifest removing (<https://github.com/openvinotoolkit/cvat/pull/3791>)
- Fixed project updated date (<https://github.com/openvinotoolkit/cvat/pull/3814>)
- Fixed dextr deployment (<https://github.com/openvinotoolkit/cvat/pull/3820>)
- Migration of `dataset_repo` application (<https://github.com/openvinotoolkit/cvat/pull/3827>)
- Helm settings for external psql database were unused by backend (<https://github.com/openvinotoolkit/cvat/pull/3779>)
- Updated WSL setup for development (<https://github.com/openvinotoolkit/cvat/pull/3828>)
- Helm chart config (<https://github.com/openvinotoolkit/cvat/pull/3784>)

### Security

- Fix security issues on the documentation website unsafe use of target blank
  and potential clickjacking on legacy browsers (<https://github.com/openvinotoolkit/cvat/pull/3789>)

## \[1.6.0] - 2021-09-17

### Added

- Added ability to import data from share with cli without copying the data (<https://github.com/openvinotoolkit/cvat/issues/2862>)
- Notification if the browser does not support nesassary API
- Added ability to export project as a dataset (<https://github.com/openvinotoolkit/cvat/pull/3365>)
  and project with 3D tasks (<https://github.com/openvinotoolkit/cvat/pull/3502>)
- Additional inline tips in interactors with demo gifs (<https://github.com/openvinotoolkit/cvat/pull/3473>)
- Added intelligent scissors blocking feature (<https://github.com/openvinotoolkit/cvat/pull/3510>)
- Support cloud storage status (<https://github.com/openvinotoolkit/cvat/pull/3386>)
- Support cloud storage preview (<https://github.com/openvinotoolkit/cvat/pull/3386>)
- cvat-core: support cloud storages (<https://github.com/openvinotoolkit/cvat/pull/3313>)

### Changed

- Non-blocking UI when using interactors (<https://github.com/openvinotoolkit/cvat/pull/3473>)
- "Selected opacity" slider now defines opacity level for shapes being drawnSelected opacity (<https://github.com/openvinotoolkit/cvat/pull/3473>)
- Cloud storage creating and updating (<https://github.com/openvinotoolkit/cvat/pull/3386>)
- Way of working with cloud storage content (<https://github.com/openvinotoolkit/cvat/pull/3386>)

### Removed

- Support TEMP_KEY_SECRET_KEY_TOKEN_SET for AWS S3 cloud storage (<https://github.com/openvinotoolkit/cvat/pull/3386>)

### Fixed

- Fixed multiple tasks moving (<https://github.com/openvinotoolkit/cvat/pull/3517>)
- Fixed task creating CLI parameter (<https://github.com/openvinotoolkit/cvat/pull/3519>)
- Fixed import for MOTS format (<https://github.com/openvinotoolkit/cvat/pull/3612>)

## \[1.5.0] - 2021-08-02

### Added

- Support of context images for 2D image tasks (<https://github.com/openvinotoolkit/cvat/pull/3122>)
- Support of cloud storage without copying data into CVAT: server part (<https://github.com/openvinotoolkit/cvat/pull/2620>)
- Filter `is_active` for user list (<https://github.com/openvinotoolkit/cvat/pull/3235>)
- Ability to export/import tasks (<https://github.com/openvinotoolkit/cvat/pull/3056>)
- Add a tutorial for semi-automatic/automatic annotation (<https://github.com/openvinotoolkit/cvat/pull/3124>)
- Explicit "Done" button when drawing any polyshapes (<https://github.com/openvinotoolkit/cvat/pull/3417>)
- Histogram equalization with OpenCV javascript (<https://github.com/openvinotoolkit/cvat/pull/3447>)
- Client-side polyshapes approximation when using semi-automatic interactors & scissors (<https://github.com/openvinotoolkit/cvat/pull/3450>)
- Support of Google Cloud Storage for cloud storage (<https://github.com/openvinotoolkit/cvat/pull/3561>)

### Changed

- Updated manifest format, added meta with related images (<https://github.com/openvinotoolkit/cvat/pull/3122>)
- Update of COCO format documentation (<https://github.com/openvinotoolkit/cvat/pull/3197>)
- Updated Webpack Dev Server config to add proxy (<https://github.com/openvinotoolkit/cvat/pull/3368>)
- Update to Django 3.1.12 (<https://github.com/openvinotoolkit/cvat/pull/3378>)
- Updated visibility for removable points in AI tools (<https://github.com/openvinotoolkit/cvat/pull/3417>)
- Updated UI handling for IOG serverless function (<https://github.com/openvinotoolkit/cvat/pull/3417>)
- Changed Nginx proxy to Traefik in `docker-compose.yml` (<https://github.com/openvinotoolkit/cvat/pull/3409>)
- Simplify the process of deploying CVAT with HTTPS (<https://github.com/openvinotoolkit/cvat/pull/3409>)

### Fixed

- Project page requests took a long time and did many DB queries (<https://github.com/openvinotoolkit/cvat/pull/3223>)
- Fixed Python 3.6 support (<https://github.com/openvinotoolkit/cvat/pull/3258>)
- Incorrect attribute import in tracks (<https://github.com/openvinotoolkit/cvat/pull/3229>)
- Issue "is not a constructor" when create object, save, undo, save, redo save (<https://github.com/openvinotoolkit/cvat/pull/3292>)
- Fix CLI create an infinite loop if git repository responds with failure (<https://github.com/openvinotoolkit/cvat/pull/3267>)
- Bug with sidebar & fullscreen (<https://github.com/openvinotoolkit/cvat/pull/3289>)
- 504 Gateway Time-out on `data/meta` requests (<https://github.com/openvinotoolkit/cvat/pull/3269>)
- TypeError: Cannot read property 'clientX' of undefined when draw cuboids with hotkeys (<https://github.com/openvinotoolkit/cvat/pull/3308>)
- Duplication of the cuboids when redraw them (<https://github.com/openvinotoolkit/cvat/pull/3308>)
- Some code issues in Deep Extreme Cut handler code (<https://github.com/openvinotoolkit/cvat/pull/3325>)
- UI fails when inactive user is assigned to a task/job (<https://github.com/openvinotoolkit/cvat/pull/3343>)
- Calculate precise progress of decoding a video file (<https://github.com/openvinotoolkit/cvat/pull/3381>)
- Falsely successful `cvat_ui` image build in case of OOM error that leads to the default nginx welcome page
  (<https://github.com/openvinotoolkit/cvat/pull/3379>)
- Fixed issue when save filtered object in AAM (<https://github.com/openvinotoolkit/cvat/pull/3401>)
- Context image disappears after undo/redo (<https://github.com/openvinotoolkit/cvat/pull/3416>)
- Using combined data sources (directory and image) when create a task (<https://github.com/openvinotoolkit/cvat/pull/3424>)
- Creating task with labels in project (<https://github.com/openvinotoolkit/cvat/pull/3454>)
- Move task and autoannotation modals were invisible from project page (<https://github.com/openvinotoolkit/cvat/pull/3475>)

## \[1.4.0] - 2021-05-18

### Added

- Documentation on mask annotation (<https://github.com/openvinotoolkit/cvat/pull/3044>)
- Hotkeys to switch a label of existing object or to change default label (for objects created with N) (<https://github.com/openvinotoolkit/cvat/pull/3070>)
- A script to convert some kinds of DICOM files to regular images (<https://github.com/openvinotoolkit/cvat/pull/3095>)
- Helm chart prototype (<https://github.com/openvinotoolkit/cvat/pull/3102>)
- Initial implementation of moving tasks between projects (<https://github.com/openvinotoolkit/cvat/pull/3164>)

### Changed

- Place of migration logger initialization (<https://github.com/openvinotoolkit/cvat/pull/3170>)

### Removed

- Kubernetes templates from (<https://github.com/openvinotoolkit/cvat/pull/1962>) due to helm charts (<https://github.com/openvinotoolkit/cvat/pull/3171>)

### Fixed

- Export of instance masks with holes (<https://github.com/openvinotoolkit/cvat/pull/3044>)
- Changing a label on canvas does not work when 'Show object details' enabled (<https://github.com/openvinotoolkit/cvat/pull/3084>)
- Make sure frame unzip web worker correctly terminates after unzipping all images in a requested chunk (<https://github.com/openvinotoolkit/cvat/pull/3096>)
- Reset password link was unavailable before login (<https://github.com/openvinotoolkit/cvat/pull/3140>)
- Manifest: migration (<https://github.com/openvinotoolkit/cvat/pull/3146>)
- Fixed cropping polygon in some corner cases (<https://github.com/openvinotoolkit/cvat/pull/3184>)

## \[1.3.0] - 3/31/2021

### Added

- CLI: Add support for saving annotations in a git repository when creating a task.
- CVAT-3D: support lidar data on the server side (<https://github.com/openvinotoolkit/cvat/pull/2534>)
- GPU support for Mask-RCNN and improvement in its deployment time (<https://github.com/openvinotoolkit/cvat/pull/2714>)
- CVAT-3D: Load all frames corresponding to the job instance
  (<https://github.com/openvinotoolkit/cvat/pull/2645>)
- Intelligent scissors with OpenCV javascript (<https://github.com/openvinotoolkit/cvat/pull/2689>)
- CVAT-3D: Visualize 3D point cloud spaces in 3D View, Top View Side View and Front View (<https://github.com/openvinotoolkit/cvat/pull/2768>)
- [Inside Outside Guidance](https://github.com/shiyinzhang/Inside-Outside-Guidance) serverless
  function for interactive segmentation
- Pre-built [cvat_server](https://hub.docker.com/r/openvino/cvat_server) and
  [cvat_ui](https://hub.docker.com/r/openvino/cvat_ui) images were published on DockerHub (<https://github.com/openvinotoolkit/cvat/pull/2766>)
- Project task subsets (<https://github.com/openvinotoolkit/cvat/pull/2774>)
- Kubernetes templates and guide for their deployment (<https://github.com/openvinotoolkit/cvat/pull/1962>)
- [WiderFace](http://shuoyang1213.me/WIDERFACE/) format support (<https://github.com/openvinotoolkit/cvat/pull/2864>)
- [VGGFace2](https://github.com/ox-vgg/vgg_face2) format support (<https://github.com/openvinotoolkit/cvat/pull/2865>)
- [Backup/Restore guide](cvat/apps/documentation/backup_guide.md) (<https://github.com/openvinotoolkit/cvat/pull/2964>)
- Label deletion from tasks and projects (<https://github.com/openvinotoolkit/cvat/pull/2881>)
- CVAT-3D: Implemented initial cuboid placement in 3D View and select cuboid in Top, Side and Front views
  (<https://github.com/openvinotoolkit/cvat/pull/2891>)
- [Market-1501](https://www.aitribune.com/dataset/2018051063) format support (<https://github.com/openvinotoolkit/cvat/pull/2869>)
- Ability of upload manifest for dataset with images (<https://github.com/openvinotoolkit/cvat/pull/2763>)
- Annotations filters UI using react-awesome-query-builder (<https://github.com/openvinotoolkit/cvat/issues/1418>)
- Storing settings in local storage to keep them between browser sessions (<https://github.com/openvinotoolkit/cvat/pull/3017>)
- [ICDAR](https://rrc.cvc.uab.es/?ch=2) format support (<https://github.com/openvinotoolkit/cvat/pull/2866>)
- Added switcher to maintain polygon crop behavior (<https://github.com/openvinotoolkit/cvat/pull/3021>
- Filters and sorting options for job list, added tooltip for tasks filters (<https://github.com/openvinotoolkit/cvat/pull/3030>)

### Changed

- CLI - task list now returns a list of current tasks. (<https://github.com/openvinotoolkit/cvat/pull/2863>)
- Updated HTTPS install README section (cleanup and described more robust deploy)
- Logstash is improved for using with configurable elasticsearch outputs (<https://github.com/openvinotoolkit/cvat/pull/2531>)
- Bumped nuclio version to 1.5.16 (<https://github.com/openvinotoolkit/cvat/pull/2578>)
- All methods for interactive segmentation accept negative points as well
- Persistent queue added to logstash (<https://github.com/openvinotoolkit/cvat/pull/2744>)
- Improved maintenance of popups visibility (<https://github.com/openvinotoolkit/cvat/pull/2809>)
- Image visualizations settings on canvas for faster access (<https://github.com/openvinotoolkit/cvat/pull/2872>)
- Better scale management of left panel when screen is too small (<https://github.com/openvinotoolkit/cvat/pull/2880>)
- Improved error messages for annotation import (<https://github.com/openvinotoolkit/cvat/pull/2935>)
- Using manifest support instead video meta information and dummy chunks (<https://github.com/openvinotoolkit/cvat/pull/2763>)

### Fixed

- More robust execution of nuclio GPU functions by limiting the GPU memory consumption per worker (<https://github.com/openvinotoolkit/cvat/pull/2714>)
- Kibana startup initialization (<https://github.com/openvinotoolkit/cvat/pull/2659>)
- The cursor jumps to the end of the line when renaming a task (<https://github.com/openvinotoolkit/cvat/pull/2669>)
- SSLCertVerificationError when remote source is used (<https://github.com/openvinotoolkit/cvat/pull/2683>)
- Fixed filters select overflow (<https://github.com/openvinotoolkit/cvat/pull/2614>)
- Fixed tasks in project auto annotation (<https://github.com/openvinotoolkit/cvat/pull/2725>)
- Cuboids are missed in annotations statistics (<https://github.com/openvinotoolkit/cvat/pull/2704>)
- The list of files attached to the task is not displayed (<https://github.com/openvinotoolkit/cvat/pull/2706>)
- A couple of css-related issues (top bar disappear, wrong arrow position on collapse elements) (<https://github.com/openvinotoolkit/cvat/pull/2736>)
- Issue with point region doesn't work in Firefox (<https://github.com/openvinotoolkit/cvat/pull/2727>)
- Fixed cuboid perspective change (<https://github.com/openvinotoolkit/cvat/pull/2733>)
- Annotation page popups (ai tools, drawing) reset state after detecting, tracking, drawing (<https://github.com/openvinotoolkit/cvat/pull/2780>)
- Polygon editing using trailing point (<https://github.com/openvinotoolkit/cvat/pull/2808>)
- Updated the path to python for DL models inside automatic annotation documentation (<https://github.com/openvinotoolkit/cvat/pull/2847>)
- Fixed of receiving function variable (<https://github.com/openvinotoolkit/cvat/pull/2860>)
- Shortcuts with CAPSLOCK enabled and with non-US languages activated (<https://github.com/openvinotoolkit/cvat/pull/2872>)
- Prevented creating several issues for the same object (<https://github.com/openvinotoolkit/cvat/pull/2868>)
- Fixed label editor name field validator (<https://github.com/openvinotoolkit/cvat/pull/2879>)
- An error about track shapes outside of the task frames during export (<https://github.com/openvinotoolkit/cvat/pull/2890>)
- Fixed project search field updating (<https://github.com/openvinotoolkit/cvat/pull/2901>)
- Fixed export error when invalid polygons are present in overlapping frames (<https://github.com/openvinotoolkit/cvat/pull/2852>)
- Fixed image quality option for tasks created from images (<https://github.com/openvinotoolkit/cvat/pull/2963>)
- Incorrect text on the warning when specifying an incorrect link to the issue tracker (<https://github.com/openvinotoolkit/cvat/pull/2971>)
- Updating label attributes when label contains number attributes (<https://github.com/openvinotoolkit/cvat/pull/2969>)
- Crop a polygon if its points are outside the bounds of the image (<https://github.com/openvinotoolkit/cvat/pull/3025>)

## \[1.2.0] - 2021-01-08

### Fixed

- Memory consumption for the task creation process (<https://github.com/openvinotoolkit/cvat/pull/2582>)
- Frame preloading (<https://github.com/openvinotoolkit/cvat/pull/2608>)
- Project cannot be removed from the project page (<https://github.com/openvinotoolkit/cvat/pull/2626>)

## \[1.2.0-beta] - 2020-12-15

### Added

- GPU support and improved documentation for auto annotation (<https://github.com/openvinotoolkit/cvat/pull/2546>)
- Manual review pipeline: issues/comments/workspace (<https://github.com/openvinotoolkit/cvat/pull/2357>)
- Basic projects implementation (<https://github.com/openvinotoolkit/cvat/pull/2255>)
- Documentation on how to mount cloud starage(AWS S3 bucket, Azure container, Google Drive) as FUSE (<https://github.com/openvinotoolkit/cvat/pull/2377>)
- Ability to work with share files without copying inside (<https://github.com/openvinotoolkit/cvat/pull/2377>)
- Tooltips in label selectors (<https://github.com/openvinotoolkit/cvat/pull/2509>)
- Page redirect after login using `next` query parameter (<https://github.com/openvinotoolkit/cvat/pull/2527>)
- [ImageNet](http://www.image-net.org) format support (<https://github.com/openvinotoolkit/cvat/pull/2376>)
- [CamVid](http://mi.eng.cam.ac.uk/research/projects/VideoRec/CamVid/) format support (<https://github.com/openvinotoolkit/cvat/pull/2559>)

### Changed

- PATCH requests from cvat-core submit only changed fields (<https://github.com/openvinotoolkit/cvat/pull/2445>)
- deploy.sh in serverless folder is separated into deploy_cpu.sh and deploy_gpu.sh (<https://github.com/openvinotoolkit/cvat/pull/2546>)
- Bumped nuclio version to 1.5.8
- Migrated to Antd 4.9 (<https://github.com/openvinotoolkit/cvat/pull/2536>)

### Fixed

- Fixed FastRCNN inference bug for images with 4 channels i.e. png (<https://github.com/openvinotoolkit/cvat/pull/2546>)
- Django templates for email and user guide (<https://github.com/openvinotoolkit/cvat/pull/2412>)
- Saving relative paths in dummy chunks instead of absolute (<https://github.com/openvinotoolkit/cvat/pull/2424>)
- Objects with a specific label cannot be displayed if at least one tag with the label exist (<https://github.com/openvinotoolkit/cvat/pull/2435>)
- Wrong attribute can be removed in labels editor (<https://github.com/openvinotoolkit/cvat/pull/2436>)
- UI fails with the error "Cannot read property 'label' of undefined" (<https://github.com/openvinotoolkit/cvat/pull/2442>)
- Exception: "Value must be a user instance" (<https://github.com/openvinotoolkit/cvat/pull/2441>)
- Reset zoom option doesn't work in tag annotation mode (<https://github.com/openvinotoolkit/cvat/pull/2443>)
- Canvas is busy error (<https://github.com/openvinotoolkit/cvat/pull/2437>)
- Projects view layout fix (<https://github.com/openvinotoolkit/cvat/pull/2503>)
- Fixed the tasks view (infinite loading) when it is impossible to get a preview of the task (<https://github.com/openvinotoolkit/cvat/pull/2504>)
- Empty frames navigation (<https://github.com/openvinotoolkit/cvat/pull/2505>)
- TypeError: Cannot read property 'toString' of undefined (<https://github.com/openvinotoolkit/cvat/pull/2517>)
- Extra shapes are drawn after Esc, or G pressed while drawing a region in grouping (<https://github.com/openvinotoolkit/cvat/pull/2507>)
- Reset state (reviews, issues) after logout or changing a job (<https://github.com/openvinotoolkit/cvat/pull/2525>)
- TypeError: Cannot read property 'id' of undefined when updating a task (<https://github.com/openvinotoolkit/cvat/pull/2544>)

## \[1.2.0-alpha] - 2020-11-09

### Added

- Ability to login into CVAT-UI with token from api/v1/auth/login (<https://github.com/openvinotoolkit/cvat/pull/2234>)
- Added layout grids toggling ('ctrl + alt + Enter')
- Added password reset functionality (<https://github.com/opencv/cvat/pull/2058>)
- Ability to work with data on the fly (<https://github.com/opencv/cvat/pull/2007>)
- Annotation in process outline color wheel (<https://github.com/opencv/cvat/pull/2084>)
- On the fly annotation using DL detectors (<https://github.com/opencv/cvat/pull/2102>)
- Displaying automatic annotation progress on a task view (<https://github.com/opencv/cvat/pull/2148>)
- Automatic tracking of bounding boxes using serverless functions (<https://github.com/opencv/cvat/pull/2136>)
- \[Datumaro] CLI command for dataset equality comparison (<https://github.com/opencv/cvat/pull/1989>)
- \[Datumaro] Merging of datasets with different labels (<https://github.com/opencv/cvat/pull/2098>)
- Add FBRS interactive segmentation serverless function (<https://github.com/openvinotoolkit/cvat/pull/2094>)
- Ability to change default behaviour of previous/next buttons of a player.
  It supports regular navigation, searching a frame according to annotations
  filters and searching the nearest frame without any annotations (<https://github.com/openvinotoolkit/cvat/pull/2221>)
- MacOS users notes in CONTRIBUTING.md
- Ability to prepare meta information manually (<https://github.com/openvinotoolkit/cvat/pull/2217>)
- Ability to upload prepared meta information along with a video when creating a task (<https://github.com/openvinotoolkit/cvat/pull/2217>)
- Optional chaining plugin for cvat-canvas and cvat-ui (<https://github.com/openvinotoolkit/cvat/pull/2249>)
- MOTS png mask format support (<https://github.com/openvinotoolkit/cvat/pull/2198>)
- Ability to correct upload video with a rotation record in the metadata (<https://github.com/openvinotoolkit/cvat/pull/2218>)
- User search field for assignee fields (<https://github.com/openvinotoolkit/cvat/pull/2370>)
- Support of mxf videos (<https://github.com/openvinotoolkit/cvat/pull/2514>)

### Changed

- UI models (like DEXTR) were redesigned to be more interactive (<https://github.com/opencv/cvat/pull/2054>)
- Used Ubuntu:20.04 as a base image for CVAT Dockerfile (<https://github.com/opencv/cvat/pull/2101>)
- Right colors of label tags in label mapping when a user runs automatic detection (<https://github.com/openvinotoolkit/cvat/pull/2162>)
- Nuclio became an optional component of CVAT (<https://github.com/openvinotoolkit/cvat/pull/2192>)
- A key to remove a point from a polyshape (Ctrl => Alt) (<https://github.com/openvinotoolkit/cvat/pull/2204>)
- Updated `docker-compose` file version from `2.3` to `3.3`(<https://github.com/openvinotoolkit/cvat/pull/2235>)
- Added auto inference of url schema from host in CLI, if provided (<https://github.com/openvinotoolkit/cvat/pull/2240>)
- Track frames in skips between annotation is presented in MOT and MOTS formats are marked `outside` (<https://github.com/openvinotoolkit/cvat/pull/2198>)
- UI packages installation with `npm ci` instead of `npm install` (<https://github.com/openvinotoolkit/cvat/pull/2350>)

### Removed

- Removed Z-Order flag from task creation process

### Fixed

- Fixed multiple errors which arises when polygon is of length 5 or less (<https://github.com/opencv/cvat/pull/2100>)
- Fixed task creation from PDF (<https://github.com/opencv/cvat/pull/2141>)
- Fixed CVAT format import for frame stepped tasks (<https://github.com/openvinotoolkit/cvat/pull/2151>)
- Fixed the reading problem with large PDFs (<https://github.com/openvinotoolkit/cvat/pull/2154>)
- Fixed unnecessary pyhash dependency (<https://github.com/openvinotoolkit/cvat/pull/2170>)
- Fixed Data is not getting cleared, even after deleting the Task from Django Admin App(<https://github.com/openvinotoolkit/cvat/issues/1925>)
- Fixed blinking message: "Some tasks have not been showed because they do not have any data" (<https://github.com/openvinotoolkit/cvat/pull/2200>)
- Fixed case when a task with 0 jobs is shown as "Completed" in UI (<https://github.com/openvinotoolkit/cvat/pull/2200>)
- Fixed use case when UI throws exception: Cannot read property 'objectType' of undefined #2053 (<https://github.com/openvinotoolkit/cvat/pull/2203>)
- Fixed use case when logs could be saved twice or more times #2202 (<https://github.com/openvinotoolkit/cvat/pull/2203>)
- Fixed issues from #2112 (<https://github.com/openvinotoolkit/cvat/pull/2217>)
- Git application name (renamed to dataset_repo) (<https://github.com/openvinotoolkit/cvat/pull/2243>)
- A problem in exporting of tracks, where tracks could be truncated (<https://github.com/openvinotoolkit/cvat/issues/2129>)
- Fixed CVAT startup process if the user has `umask 077` in .bashrc file (<https://github.com/openvinotoolkit/cvat/pull/2293>)
- Exception: Cannot read property "each" of undefined after drawing a single point (<https://github.com/openvinotoolkit/cvat/pull/2307>)
- Cannot read property 'label' of undefined (Fixed?) (<https://github.com/openvinotoolkit/cvat/pull/2311>)
- Excluded track frames marked `outside` in `CVAT for Images` export (<https://github.com/openvinotoolkit/cvat/pull/2345>)
- 'List of tasks' Kibana visualization (<https://github.com/openvinotoolkit/cvat/pull/2361>)
- An error on exporting not `jpg` or `png` images in TF Detection API format (<https://github.com/openvinotoolkit/datumaro/issues/35>)

## \[1.1.0] - 2020-08-31

### Added

- Siammask tracker as DL serverless function (<https://github.com/opencv/cvat/pull/1988>)
- \[Datumaro] Added model info and source info commands (<https://github.com/opencv/cvat/pull/1973>)
- \[Datumaro] Dataset statistics (<https://github.com/opencv/cvat/pull/1668>)
- Ability to change label color in tasks and predefined labels (<https://github.com/opencv/cvat/pull/2014>)
- \[Datumaro] Multi-dataset merge (<https://github.com/opencv/cvat/pull/1695>)
- Ability to configure email verification for new users (<https://github.com/opencv/cvat/pull/1929>)
- Link to django admin page from UI (<https://github.com/opencv/cvat/pull/2068>)
- Notification message when users use wrong browser (<https://github.com/opencv/cvat/pull/2070>)

### Changed

- Shape coordinates are rounded to 2 digits in dumped annotations (<https://github.com/opencv/cvat/pull/1970>)
- COCO format does not produce polygon points for bbox annotations (<https://github.com/opencv/cvat/pull/1953>)

### Fixed

- Issue loading openvino models for semi-automatic and automatic annotation (<https://github.com/opencv/cvat/pull/1996>)
- Basic functions of CVAT works without activated nuclio dashboard
- Fixed a case in which exported masks could have wrong color order (<https://github.com/opencv/cvat/issues/2032>)
- Fixed error with creating task with labels with the same name (<https://github.com/opencv/cvat/pull/2031>)
- Django RQ dashboard view (<https://github.com/opencv/cvat/pull/2069>)
- Object's details menu settings (<https://github.com/opencv/cvat/pull/2084>)

## \[1.1.0-beta] - 2020-08-03

### Added

- DL models as serverless functions (<https://github.com/opencv/cvat/pull/1767>)
- Source type support for tags, shapes and tracks (<https://github.com/opencv/cvat/pull/1192>)
- Source type support for CVAT Dumper/Loader (<https://github.com/opencv/cvat/pull/1192>)
- Intelligent polygon editing (<https://github.com/opencv/cvat/pull/1921>)
- Support creating multiple jobs for each task through python cli (<https://github.com/opencv/cvat/pull/1950>)
- python cli over https (<https://github.com/opencv/cvat/pull/1942>)
- Error message when plugins weren't able to initialize instead of infinite loading (<https://github.com/opencv/cvat/pull/1966>)
- Ability to change user password (<https://github.com/opencv/cvat/pull/1954>)

### Changed

- Smaller object details (<https://github.com/opencv/cvat/pull/1877>)
- `COCO` format does not convert bboxes to polygons on export (<https://github.com/opencv/cvat/pull/1953>)
- It is impossible to submit a DL model in OpenVINO format using UI.
  Now you can deploy new models on the server using serverless functions
  (<https://github.com/opencv/cvat/pull/1767>)
- Files and folders under share path are now alphabetically sorted

### Removed

- Removed OpenVINO and CUDA components because they are not necessary anymore (<https://github.com/opencv/cvat/pull/1767>)
- Removed the old UI code (<https://github.com/opencv/cvat/pull/1964>)

### Fixed

- Some objects aren't shown on canvas sometimes. For example after propagation on of objects is invisible (<https://github.com/opencv/cvat/pull/1834>)
- CVAT doesn't offer to restore state after an error (<https://github.com/opencv/cvat/pull/1874>)
- Cannot read property 'shapeType' of undefined because of zOrder related issues (<https://github.com/opencv/cvat/pull/1874>)
- Cannot read property 'pinned' of undefined because of zOrder related issues (<https://github.com/opencv/cvat/pull/1874>)
- Do not iterate over hidden objects in aam (which are invisible because of zOrder) (<https://github.com/opencv/cvat/pull/1874>)
- Cursor position is reset after changing a text field (<https://github.com/opencv/cvat/pull/1874>)
- Hidden points and cuboids can be selected to be grouped (<https://github.com/opencv/cvat/pull/1874>)
- `outside` annotations should not be in exported images (<https://github.com/opencv/cvat/issues/1620>)
- `CVAT for video format` import error with interpolation (<https://github.com/opencv/cvat/issues/1893>)
- `Image compression` definition mismatch (<https://github.com/opencv/cvat/issues/1900>)
- Points are duplicated during polygon interpolation sometimes (<https://github.com/opencv/cvat/pull/1892>)
- When redraw a shape with activated autobordering, previous points are visible (<https://github.com/opencv/cvat/pull/1892>)
- No mapping between side object element and context menu in some attributes (<https://github.com/opencv/cvat/pull/1923>)
- Interpolated shapes exported as `keyframe = True` (<https://github.com/opencv/cvat/pull/1937>)
- Stylelint filetype scans (<https://github.com/opencv/cvat/pull/1952>)
- Fixed toolip closing issue (<https://github.com/opencv/cvat/pull/1955>)
- Clearing frame cache when close a task (<https://github.com/opencv/cvat/pull/1966>)
- Increase rate of throttling policy for unauthenticated users (<https://github.com/opencv/cvat/pull/1969>)

## \[1.1.0-alpha] - 2020-06-30

### Added

- Throttling policy for unauthenticated users (<https://github.com/opencv/cvat/pull/1531>)
- Added default label color table for mask export (<https://github.com/opencv/cvat/pull/1549>)
- Added environment variables for Redis and Postgres hosts for Kubernetes deployment support (<https://github.com/opencv/cvat/pull/1641>)
- Added visual identification for unavailable formats (<https://github.com/opencv/cvat/pull/1567>)
- Shortcut to change color of an activated shape in new UI (Enter) (<https://github.com/opencv/cvat/pull/1683>)
- Shortcut to switch split mode (<https://github.com/opencv/cvat/pull/1683>)
- Built-in search for labels when create an object or change a label (<https://github.com/opencv/cvat/pull/1683>)
- Better validation of labels and attributes in raw viewer (<https://github.com/opencv/cvat/pull/1727>)
- ClamAV antivirus integration (<https://github.com/opencv/cvat/pull/1712>)
- Added canvas background color selector (<https://github.com/opencv/cvat/pull/1705>)
- SCSS files linting with Stylelint tool (<https://github.com/opencv/cvat/pull/1766>)
- Supported import and export or single boxes in MOT format (<https://github.com/opencv/cvat/pull/1764>)
- \[Datumaro] Added `stats` command, which shows some dataset statistics
  like image mean and std (<https://github.com/opencv/cvat/pull/1734>)
- Add option to upload annotations upon task creation on CLI
- Polygon and polylines interpolation (<https://github.com/opencv/cvat/pull/1571>)
- Ability to redraw shape from scratch (Shift + N) for an activated shape (<https://github.com/opencv/cvat/pull/1571>)
- Highlights for the first point of a polygon/polyline and direction (<https://github.com/opencv/cvat/pull/1571>)
- Ability to change orientation for poylgons/polylines in context menu (<https://github.com/opencv/cvat/pull/1571>)
- Ability to set the first point for polygons in points context menu (<https://github.com/opencv/cvat/pull/1571>)
- Added new tag annotation workspace (<https://github.com/opencv/cvat/pull/1570>)
- Appearance block in attribute annotation mode (<https://github.com/opencv/cvat/pull/1820>)
- Keyframe navigations and some switchers in attribute annotation mode (<https://github.com/opencv/cvat/pull/1820>)
- \[Datumaro] Added `convert` command to convert datasets directly (<https://github.com/opencv/cvat/pull/1837>)
- \[Datumaro] Added an option to specify image extension when exporting datasets (<https://github.com/opencv/cvat/pull/1799>)
- \[Datumaro] Added image copying when exporting datasets, if possible (<https://github.com/opencv/cvat/pull/1799>)

### Changed

- Removed information about e-mail from the basic user information (<https://github.com/opencv/cvat/pull/1627>)
- Update https install manual. Makes it easier and more robust.
  Includes automatic renewing of lets encrypt certificates.
- Settings page move to the modal. (<https://github.com/opencv/cvat/pull/1705>)
- Implemented import and export of annotations with relative image paths (<https://github.com/opencv/cvat/pull/1463>)
- Using only single click to start editing or remove a point (<https://github.com/opencv/cvat/pull/1571>)
- Added support for attributes in VOC XML format (<https://github.com/opencv/cvat/pull/1792>)
- Added annotation attributes in COCO format (<https://github.com/opencv/cvat/pull/1782>)
- Colorized object items in the side panel (<https://github.com/opencv/cvat/pull/1753>)
- \[Datumaro] Annotation-less files are not generated anymore in COCO format, unless tasks explicitly requested (<https://github.com/opencv/cvat/pull/1799>)

### Fixed

- Problem with exported frame stepped image task (<https://github.com/opencv/cvat/issues/1613>)
- Fixed dataset filter item representation for imageless dataset items (<https://github.com/opencv/cvat/pull/1593>)
- Fixed interpreter crash when trying to import `tensorflow` with no AVX instructions available (<https://github.com/opencv/cvat/pull/1567>)
- Kibana wrong working time calculation with new annotation UI use (<https://github.com/opencv/cvat/pull/1654>)
- Wrong rexex for account name validation (<https://github.com/opencv/cvat/pull/1667>)
- Wrong description on register view for the username field (<https://github.com/opencv/cvat/pull/1667>)
- Wrong resolution for resizing a shape (<https://github.com/opencv/cvat/pull/1667>)
- React warning because of not unique keys in labels viewer (<https://github.com/opencv/cvat/pull/1727>)
- Fixed issue tracker (<https://github.com/opencv/cvat/pull/1705>)
- Fixed canvas fit after sidebar open/close event (<https://github.com/opencv/cvat/pull/1705>)
- A couple of exceptions in AAM related with early object activation (<https://github.com/opencv/cvat/pull/1755>)
- Propagation from the latest frame (<https://github.com/opencv/cvat/pull/1800>)
- Number attribute value validation (didn't work well with floats) (<https://github.com/opencv/cvat/pull/1800>)
- Logout doesn't work (<https://github.com/opencv/cvat/pull/1812>)
- Annotations aren't updated after reopening a task (<https://github.com/opencv/cvat/pull/1753>)
- Labels aren't updated after reopening a task (<https://github.com/opencv/cvat/pull/1753>)
- Canvas isn't fitted after collapsing side panel in attribute annotation mode (<https://github.com/opencv/cvat/pull/1753>)
- Error when interpolating polygons (<https://github.com/opencv/cvat/pull/1878>)

### Security

- SQL injection in Django `CVE-2020-9402` (<https://github.com/opencv/cvat/pull/1657>)

## \[1.0.0] - 2020-05-29

### Added

- cvat-ui: cookie policy drawer for login page (<https://github.com/opencv/cvat/pull/1511>)
- `datumaro_project` export format (<https://github.com/opencv/cvat/pull/1352>)
- Ability to configure user agreements for the user registration form (<https://github.com/opencv/cvat/pull/1464>)
- Cuboid interpolation and cuboid drawing from rectangles (<https://github.com/opencv/cvat/pull/1560>)
- Ability to configure custom pageViewHit, which can be useful for web analytics integration (<https://github.com/opencv/cvat/pull/1566>)
- Ability to configure access to the analytics page based on roles (<https://github.com/opencv/cvat/pull/1592>)

### Changed

- Downloaded file name in annotations export became more informative (<https://github.com/opencv/cvat/pull/1352>)
- Added auto trimming for trailing whitespaces style enforcement (<https://github.com/opencv/cvat/pull/1352>)
- REST API: updated `GET /task/<id>/annotations`: parameters are `format`, `filename`
  (now optional), `action` (optional) (<https://github.com/opencv/cvat/pull/1352>)
- REST API: removed `dataset/formats`, changed format of `annotation/formats` (<https://github.com/opencv/cvat/pull/1352>)
- Exported annotations are stored for N hours instead of indefinitely (<https://github.com/opencv/cvat/pull/1352>)
- Formats: CVAT format now accepts ZIP and XML (<https://github.com/opencv/cvat/pull/1352>)
- Formats: COCO format now accepts ZIP and JSON (<https://github.com/opencv/cvat/pull/1352>)
- Formats: most of formats renamed, no extension in title (<https://github.com/opencv/cvat/pull/1352>)
- Formats: definitions are changed, are not stored in DB anymore (<https://github.com/opencv/cvat/pull/1352>)
- cvat-core: session.annotations.put() now returns ids of added objects (<https://github.com/opencv/cvat/pull/1493>)
- Images without annotations now also included in dataset/annotations export (<https://github.com/opencv/cvat/issues/525>)

### Removed

- `annotation` application is replaced with `dataset_manager` (<https://github.com/opencv/cvat/pull/1352>)
- `_DATUMARO_INIT_LOGLEVEL` env. variable is removed in favor of regular `--loglevel` cli parameter (<https://github.com/opencv/cvat/pull/1583>)

### Fixed

- Categories for empty projects with no sources are taken from own dataset (<https://github.com/opencv/cvat/pull/1352>)
- Added directory removal on error during `extract` command (<https://github.com/opencv/cvat/pull/1352>)
- Added debug error message on incorrect XPath (<https://github.com/opencv/cvat/pull/1352>)
- Exporting frame stepped task
  (<https://github.com/opencv/cvat/issues/1294>, <https://github.com/opencv/cvat/issues/1334>)
- Fixed broken command line interface for `cvat` export format in Datumaro (<https://github.com/opencv/cvat/issues/1494>)
- Updated Rest API document, Swagger document serving instruction issue (<https://github.com/opencv/cvat/issues/1495>)
- Fixed cuboid occluded view (<https://github.com/opencv/cvat/pull/1500>)
- Non-informative lock icon (<https://github.com/opencv/cvat/pull/1434>)
- Sidebar in AAM has no hide/show button (<https://github.com/opencv/cvat/pull/1420>)
- Task/Job buttons has no "Open in new tab" option (<https://github.com/opencv/cvat/pull/1419>)
- Delete point context menu option has no shortcut hint (<https://github.com/opencv/cvat/pull/1416>)
- Fixed issue with unnecessary tag activation in cvat-canvas (<https://github.com/opencv/cvat/issues/1540>)
- Fixed an issue with large number of instances in instance mask (<https://github.com/opencv/cvat/issues/1539>)
- Fixed full COCO dataset import error with conflicting labels in keypoints and detection (<https://github.com/opencv/cvat/pull/1548>)
- Fixed COCO keypoints skeleton parsing and saving (<https://github.com/opencv/cvat/issues/1539>)
- `tf.placeholder() is not compatible with eager execution` exception for auto_segmentation (<https://github.com/opencv/cvat/pull/1562>)
- Canvas cannot be moved with move functionality on left mouse key (<https://github.com/opencv/cvat/pull/1573>)
- Deep extreme cut request is sent when draw any shape with Make AI polygon option enabled (<https://github.com/opencv/cvat/pull/1573>)
- Fixed an error when exporting a task with cuboids to any format except CVAT (<https://github.com/opencv/cvat/pull/1577>)
- Synchronization with remote git repo (<https://github.com/opencv/cvat/pull/1582>)
- A problem with mask to polygons conversion when polygons are too small (<https://github.com/opencv/cvat/pull/1581>)
- Unable to upload video with uneven size (<https://github.com/opencv/cvat/pull/1594>)
- Fixed an issue with `z_order` having no effect on segmentations (<https://github.com/opencv/cvat/pull/1589>)

### Security

- Permission group whitelist check for analytics view (<https://github.com/opencv/cvat/pull/1608>)

## \[1.0.0-beta.2] - 2020-04-30

### Added

- Re-Identification algorithm to merging bounding boxes automatically to the new UI (<https://github.com/opencv/cvat/pull/1406>)
- Methods `import` and `export` to import/export raw annotations for Job and Task in `cvat-core` (<https://github.com/opencv/cvat/pull/1406>)
- Versioning of client packages (`cvat-core`, `cvat-canvas`, `cvat-ui`). Initial versions are set to 1.0.0 (<https://github.com/opencv/cvat/pull/1448>)
- Cuboids feature was migrated from old UI to new one. (<https://github.com/opencv/cvat/pull/1451>)

### Removed

- Annotation conversion utils, currently supported natively via Datumaro framework
  (<https://github.com/opencv/cvat/pull/1477>)

### Fixed

- Auto annotation, TF annotation and Auto segmentation apps (<https://github.com/opencv/cvat/pull/1409>)
- Import works with truncated images now: "OSError:broken data stream" on corrupt images
  (<https://github.com/opencv/cvat/pull/1430>)
- Hide functionality (H) doesn't work (<https://github.com/opencv/cvat/pull/1445>)
- The highlighted attribute doesn't correspond to the chosen attribute in AAM (<https://github.com/opencv/cvat/pull/1445>)
- Inconvinient image shaking while drawing a polygon (hold Alt key during drawing/editing/grouping to drag an image) (<https://github.com/opencv/cvat/pull/1445>)
- Filter property "shape" doesn't work and extra operator in description (<https://github.com/opencv/cvat/pull/1445>)
- Block of text information doesn't disappear after deactivating for locked shapes (<https://github.com/opencv/cvat/pull/1445>)
- Annotation uploading fails in annotation view (<https://github.com/opencv/cvat/pull/1445>)
- UI freezes after canceling pasting with escape (<https://github.com/opencv/cvat/pull/1445>)
- Duplicating keypoints in COCO export (<https://github.com/opencv/cvat/pull/1435>)
- CVAT new UI: add arrows on a mouse cursor (<https://github.com/opencv/cvat/pull/1391>)
- Delete point bug (in new UI) (<https://github.com/opencv/cvat/pull/1440>)
- Fix apache startup after PC restart (<https://github.com/opencv/cvat/pull/1467>)
- Open task button doesn't work (<https://github.com/opencv/cvat/pull/1474>)

## \[1.0.0-beta.1] - 2020-04-15

### Added

- Special behaviour for attribute value `__undefined__` (invisibility, no shortcuts to be set in AAM)
- Dialog window with some helpful information about using filters
- Ability to display a bitmap in the new UI
- Button to reset colors settings (brightness, saturation, contrast) in the new UI
- Option to display shape text always
- Dedicated message with clarifications when share is unmounted (<https://github.com/opencv/cvat/pull/1373>)
- Ability to create one tracked point (<https://github.com/opencv/cvat/pull/1383>)
- Ability to draw/edit polygons and polylines with automatic bordering feature
  (<https://github.com/opencv/cvat/pull/1394>)
- Tutorial: instructions for CVAT over HTTPS
- Deep extreme cut (semi-automatic segmentation) to the new UI (<https://github.com/opencv/cvat/pull/1398>)

### Changed

- Increase preview size of a task till 256, 256 on the server
- Public ssh-keys are displayed in a dedicated window instead of console when create a task with a repository
- React UI is the primary UI

### Fixed

- Cleaned up memory in Auto Annotation to enable long running tasks on videos
- New shape is added when press `esc` when drawing instead of cancellation
- Dextr segmentation doesn't work.
- `FileNotFoundError` during dump after moving format files
- CVAT doesn't append outside shapes when merge polyshapes in old UI
- Layout sometimes shows double scroll bars on create task, dashboard and settings pages
- UI fails after trying to change frame during resizing, dragging, editing
- Hidden points (or outsided) are visible after changing a frame
- Merge is allowed for points, but clicks on points conflict with frame dragging logic
- Removed objects are visible for search
- Add missed task_id and job_id fields into exception logs for the new UI (<https://github.com/opencv/cvat/pull/1372>)
- UI fails when annotations saving occurs during drag/resize/edit (<https://github.com/opencv/cvat/pull/1383>)
- Multiple savings when hold Ctrl+S (a lot of the same copies of events were sent with the same working time)
  (<https://github.com/opencv/cvat/pull/1383>)
- UI doesn't have any reaction when git repos synchronization failed (<https://github.com/opencv/cvat/pull/1383>)
- Bug when annotations cannot be saved after (delete - save - undo - save) (<https://github.com/opencv/cvat/pull/1383>)
- VOC format exports Upper case labels correctly in lower case (<https://github.com/opencv/cvat/pull/1379>)
- Fixed polygon exporting bug in COCO dataset (<https://github.com/opencv/cvat/issues/1387>)
- Task creation from remote files (<https://github.com/opencv/cvat/pull/1392>)
- Job cannot be opened in some cases when the previous job was failed during opening
  (<https://github.com/opencv/cvat/issues/1403>)
- Deactivated shape is still highlighted on the canvas (<https://github.com/opencv/cvat/issues/1403>)
- AttributeError: 'tuple' object has no attribute 'read' in ReID algorithm (<https://github.com/opencv/cvat/issues/1403>)
- Wrong semi-automatic segmentation near edges of an image (<https://github.com/opencv/cvat/issues/1403>)
- Git repos paths (<https://github.com/opencv/cvat/pull/1400>)
- Uploading annotations for tasks with multiple jobs (<https://github.com/opencv/cvat/pull/1396>)

## \[1.0.0-alpha] - 2020-03-31

### Added

- Data streaming using chunks (<https://github.com/opencv/cvat/pull/1007>)
- New UI: showing file names in UI (<https://github.com/opencv/cvat/pull/1311>)
- New UI: delete a point from context menu (<https://github.com/opencv/cvat/pull/1292>)

### Fixed

- Git app cannot clone a repository (<https://github.com/opencv/cvat/pull/1330>)
- New UI: preview position in task details (<https://github.com/opencv/cvat/pull/1312>)
- AWS deployment (<https://github.com/opencv/cvat/pull/1316>)

## \[0.6.1] - 2020-03-21

### Changed

- VOC task export now does not use official label map by default, but takes one
  from the source task to avoid primary-class and class part name
  clashing ([#1275](https://github.com/opencv/cvat/issues/1275))

### Fixed

- File names in LabelMe format export are no longer truncated ([#1259](https://github.com/opencv/cvat/issues/1259))
- `occluded` and `z_order` annotation attributes are now correctly passed to Datumaro ([#1271](https://github.com/opencv/cvat/pull/1271))
- Annotation-less tasks now can be exported as empty datasets in COCO ([#1277](https://github.com/opencv/cvat/issues/1277))
- Frame name matching for video annotations import -
  allowed `frame_XXXXXX[.ext]` format ([#1274](https://github.com/opencv/cvat/pull/1274))

### Security

- Bump acorn from 6.3.0 to 6.4.1 in /cvat-ui ([#1270](https://github.com/opencv/cvat/pull/1270))

## \[0.6.0] - 2020-03-15

### Added

- Server only support for projects. Extend REST API v1 (/api/v1/projects\*)
- Ability to get basic information about users without admin permissions ([#750](https://github.com/opencv/cvat/issues/750))
- Changed REST API: removed PUT and added DELETE methods for /api/v1/users/ID
- Mask-RCNN Auto Annotation Script in OpenVINO format
- Yolo Auto Annotation Script
- Auto segmentation using Mask_RCNN component (Keras+Tensorflow Mask R-CNN Segmentation)
- REST API to export an annotation task (images + annotations)
  [Datumaro](https://github.com/opencv/cvat/tree/develop/datumaro) -
  a framework to build, analyze, debug and visualize datasets
- Text Detection Auto Annotation Script in OpenVINO format for version 4
- Added in OpenVINO Semantic Segmentation for roads
- Ability to visualize labels when using Auto Annotation runner
- MOT CSV format support ([#830](https://github.com/opencv/cvat/pull/830))
- LabelMe format support ([#844](https://github.com/opencv/cvat/pull/844))
- Segmentation MASK format import (as polygons) ([#1163](https://github.com/opencv/cvat/pull/1163))
- Git repositories can be specified with IPv4 address ([#827](https://github.com/opencv/cvat/pull/827))

### Changed

- page_size parameter for all REST API methods
- React & Redux & Antd based dashboard
- Yolov3 interpretation script fix and changes to mapping.json
- YOLO format support ([#1151](https://github.com/opencv/cvat/pull/1151))
- Added support for OpenVINO 2020

### Fixed

- Exception in Git plugin [#826](https://github.com/opencv/cvat/issues/826)
- Label ids in TFrecord format now start from 1 [#866](https://github.com/opencv/cvat/issues/866)
- Mask problem in COCO JSON style [#718](https://github.com/opencv/cvat/issues/718)
- Datasets (or tasks) can be joined and split to subsets with Datumaro [#791](https://github.com/opencv/cvat/issues/791)
- Output labels for VOC format can be specified with Datumaro [#942](https://github.com/opencv/cvat/issues/942)
- Annotations can be filtered before dumping with Datumaro [#994](https://github.com/opencv/cvat/issues/994)

## \[0.5.2] - 2019-12-15

### Fixed

- Frozen version of scikit-image==0.15 in requirements.txt because next releases don't support Python 3.5

## \[0.5.1] - 2019-10-17

### Added

- Integration with Zenodo.org (DOI)

## \[0.5.0] - 2019-09-12

### Added

- A converter to YOLO format
- Installation guide
- Linear interpolation for a single point
- Video frame filter
- Running functional tests for REST API during a build
- Admins are no longer limited to a subset of python commands in the auto annotation application
- Remote data source (list of URLs to create an annotation task)
- Auto annotation using Faster R-CNN with Inception v2 (utils/open_model_zoo)
- Auto annotation using Pixel Link mobilenet v2 - text detection (utils/open_model_zoo)
- Ability to create a custom extractors for unsupported media types
- Added in PDF extractor
- Added in a command line model manager tester
- Ability to dump/load annotations in several formats from UI (CVAT, Pascal VOC, YOLO, MS COCO, png mask, TFRecord)
- Auth for REST API (api/v1/auth/): login, logout, register, ...
- Preview for the new CVAT UI (dashboard only) is available: <http://localhost:9080/>
- Added command line tool for performing common task operations (/utils/cli/)

### Changed

- Outside and keyframe buttons in the side panel for all interpolation shapes (they were only for boxes before)
- Improved error messages on the client side (#511)

### Removed

- "Flip images" has been removed. UI now contains rotation features.

### Fixed

- Incorrect width of shapes borders in some cases
- Annotation parser for tracks with a start frame less than the first segment frame
- Interpolation on the server near outside frames
- Dump for case when task name has a slash
- Auto annotation fail for multijob tasks
- Installation of CVAT with OpenVINO on the Windows platform
- Background color was always black in utils/mask/converter.py
- Exception in attribute annotation mode when a label are switched to a value without any attributes
- Handling of wrong labelamp json file in auto annotation (<https://github.com/opencv/cvat/issues/554>)
- No default attributes in dumped annotation (<https://github.com/opencv/cvat/issues/601>)
- Required field "Frame Filter" on admin page during a task modifying (#666)
- Dump annotation errors for a task with several segments (#610, #500)
- Invalid label parsing during a task creating (#628)
- Button "Open Task" in the annotation view
- Creating a video task with 0 overlap

### Security

- Upgraded Django, djangorestframework, and other packages

## \[0.4.2] - 2019-06-03

### Fixed

- Fixed interaction with the server share in the auto annotation plugin

## \[0.4.1] - 2019-05-14

### Fixed

- JavaScript syntax incompatibility with Google Chrome versions less than 72

## \[0.4.0] - 2019-05-04

### Added

- OpenVINO auto annotation: it is possible to upload a custom model and annotate images automatically.
- Ability to rotate images/video in the client part (Ctrl+R, Shift+Ctrl+R shortcuts) (#305)
- The ReID application for automatic bounding box merging has been added (#299)
- Keyboard shortcuts to switch next/previous default shape type (box, polygon etc) (Alt + <, Alt + >) (#316)
- Converter for VOC now supports interpolation tracks
- REST API (/api/v1/\*, /api/docs)
- Semi-automatic semantic segmentation with the [Deep Extreme Cut](http://www.vision.ee.ethz.ch/~cvlsegmentation/dextr/) work

### Changed

- Propagation setup has been moved from settings to bottom player panel
- Additional events like "Debug Info" or "Fit Image" have been added for analitics
- Optional using LFS for git annotation storages (#314)

### Deprecated

- "Flip images" flag in the create task dialog will be removed.
  Rotation functionality in client part have been added instead.

### Fixed

- Django 2.1.5 (security fix, [CVE-2019-3498](https://nvd.nist.gov/vuln/detail/CVE-2019-3498))
- Several scenarious which cause code 400 after undo/redo/save have been fixed (#315)

## \[0.3.0] - 2018-12-29

### Added

- Ability to copy Object URL and Frame URL via object context menu and player context menu respectively.
- Ability to change opacity for selected shape with help "Selected Fill Opacity" slider.
- Ability to remove polyshapes points by double click.
- Ability to draw/change polyshapes (except for points) by slip method. Just press ENTER and moving a cursor.
- Ability to switch lock/hide properties via label UI element (in right menu) for all objects with same label.
- Shortcuts for outside/keyframe properties
- Support of Intel OpenVINO for accelerated model inference
- Tensorflow annotation now works without CUDA. It can use CPU only. OpenVINO and CUDA are supported optionally.
- Incremental saving of annotations.
- Tutorial for using polygons (screencast)
- Silk profiler to improve development process
- Admin panel can be used to edit labels and attributes for annotation tasks
- Analytics component to manage a data annotation team, monitor exceptions, collect client and server logs
- Changeable job and task statuses (annotation, validation, completed).
  A job status can be changed manually, a task status is computed automatically based on job statuses (#153)
- Backlink to a task from its job annotation view (#156)
- Buttons lock/hide for labels. They work for all objects with the same label on a current frame (#116)

### Changed

- Polyshape editing method has been improved. You can redraw part of shape instead of points cloning.
- Unified shortcut (Esc) for close any mode instead of different shortcuts (Alt+N, Alt+G, Alt+M etc.).
- Dump file contains information about data source (e.g. video name, archive name, ...)
- Update requests library due to [CVE-2018-18074](https://nvd.nist.gov/vuln/detail/CVE-2018-18074)
- Per task/job permissions to create/access/change/delete tasks and annotations
- Documentation was improved
- Timeout for creating tasks was increased (from 1h to 4h) (#136)
- Drawing has become more convenience. Now it is possible to draw outside an image.
  Shapes will be automatically truncated after drawing process (#202)

### Fixed

- Performance bottleneck has been fixed during you create new objects (draw, copy, merge etc).
- Label UI elements aren't updated after changelabel.
- Attribute annotation mode can use invalid shape position after resize or move shapes.
- Labels order is preserved now (#242)
- Uploading large XML files (#123)
- Django vulnerability (#121)
- Grammatical cleanup of README.md (#107)
- Dashboard loading has been accelerated (#156)
- Text drawing outside of a frame in some cases (#202)

## \[0.2.0] - 2018-09-28

### Added

- New annotation shapes: polygons, polylines, points
- Undo/redo feature
- Grid to estimate size of objects
- Context menu for shapes
- A converter to PASCAL VOC format
- A converter to MS COCO format
- A converter to mask format
- License header for most of all files
- .gitattribute to avoid problems with bash scripts inside a container
- CHANGELOG.md itself
- Drawing size of a bounding box during resize
- Color by instance, group, label
- Group objects
- Object propagation on next frames
- Full screen view

### Changed

- Documentation, screencasts, the primary screenshot
- Content-type for save_job request is application/json

### Fixed

- Player navigation if the browser's window is scrolled
- Filter doesn't support dash (-)
- Several memory leaks
- Inconsistent extensions between filenames in an annotation file and real filenames

## \[0.1.2] - 2018-08-07

### Added

- 7z archive support when creating a task
- .vscode/launch.json file for developing with VS code

### Fixed

- #14: docker-compose down command as written in the readme does not remove volumes
- #15: all checkboxes in temporary attributes are checked when reopening job after saving the job
- #18: extend CONTRIBUTING.md
- #19: using the same attribute for label twice -> stuck

### Changed

- More strict verification for labels with attributes

## \[0.1.1] - 2018-07-6

### Added

- Links on a screenshot, documentation, screencasts into README.md
- CONTRIBUTORS.md

### Fixed

- GitHub documentation

## \[0.1.0] - 2018-06-29

### Added

- Initial version

## Template

```
## \[Unreleased]
### Added
- TDB

### Changed
- TDB

### Deprecated
- TDB

### Removed
- TDB

### Fixed
- TDB

### Security
- TDB
```<|MERGE_RESOLUTION|>--- conflicted
+++ resolved
@@ -12,14 +12,11 @@
   (<https://github.com/opencv/cvat/pull/5502>)
 
 ### Changed
-<<<<<<< HEAD
-- \[SDK\] `resource_type` args now have the default value of `local` in task creation functions
-  (<https://github.com/opencv/cvat/pull/5502>)
-=======
 - The Docker Compose files now use the Compose Specification version
   of the format. This version is supported by Docker Compose 1.27.0+
   (<https://github.com/opencv/cvat/pull/5524>).
->>>>>>> cb512fb5
+- \[SDK\] `resource_type` args now have the default value of `local` in task creation functions
+  (<https://github.com/opencv/cvat/pull/5502>)
 
 ### Deprecated
 - TDB
