# Changelog

All notable changes to this project will be documented in this file.

The format is based on [Keep a Changelog](https://keepachangelog.com/en/1.0.0/),
and this project adheres to [Semantic Versioning](https://semver.org/spec/v2.0.0.html).

## \[2.3.0] - Unreleased
### Added
- SDK section in docs (<https://github.com/opencv/cvat/pull/4928>)
- An env variable to enable or disable host certificate checking in CLI (<https://github.com/opencv/cvat/pull/4928>)
- REST API tests with skeletons (<https://github.com/opencv/cvat/pull/4987>)

### Changed
- `api/docs`, `api/swagger`, `api/schema` endpoints now allow unauthorized access (<https://github.com/opencv/cvat/pull/4928>)
- Datumaro version (<https://github.com/opencv/cvat/pull/4984>)
- Enabled authentication via email (<https://github.com/opencv/cvat/pull/5037>)

### Deprecated
- TDB

### Removed
- TDB

### Fixed
- Removed a possibly duplicated encodeURI() calls in `server-proxy.ts` to prevent doubly encoding
non-ascii paths while adding files from "Connected file share" (issue #4428)
- Removed unnecessary volumes defined in docker-compose.serverless.yml
(<https://github.com/openvinotoolkit/cvat/pull/4659>)
- Project import/export with skeletons (<https://github.com/opencv/cvat/pull/4867>,
  <https://github.com/opencv/cvat/pull/5004>)
- Shape color is not changed on canvas after changing a label (<https://github.com/opencv/cvat/pull/5045>)
- Unstable e2e restore tests (<https://github.com/opencv/cvat/pull/5010>)
- IOG and f-BRS serverless function (<https://github.com/opencv/cvat/pull/5039>)
- Invisible label item in label constructor when label color background is white,
 or close to it (<https://github.com/opencv/cvat/pull/5041>)
- Fixed cvat-core ESlint problems (<https://github.com/opencv/cvat/pull/5027>)
- Fixed task creation with non-local files via the SDK/CLI
  (<https://github.com/opencv/cvat/issues/4962>)
- HRNET serverless function (<https://github.com/opencv/cvat/pull/4944>)
- A trailing slash in hostname does't allow SDK to send some requests
  (<https://github.com/opencv/cvat/pull/5057>)
<<<<<<< HEAD
- Dataset export for job (<https://github.com/opencv/cvat/pull/5052>)
=======
- Double modal export/backup a task/project (<https://github.com/opencv/cvat/pull/5075>)
>>>>>>> 688cc236

### Security
- TDB

## \[2.2.0] - 2022-09-12
### Added
- Added ability to delete frames from a job based on (<https://github.com/openvinotoolkit/cvat/pull/4194>)
- Support of attributes returned by serverless functions based on (<https://github.com/openvinotoolkit/cvat/pull/4506>)
- Project/task backups uploading via chunk uploads
- Fixed UX bug when jobs pagination is reset after changing a job
- Progressbars in CLI for file uploading and downloading
- `utils/cli` changed to `cvat-cli` package
- Support custom file name for backup
- Possibility to display tags on frame
- Support source and target storages (server part)
- Tests for import/export annotation, dataset, backup from/to cloud storage
- Added Python SDK package (`cvat-sdk`) (<https://github.com/opencv/cvat/pull/4813>)
- Previews for jobs
- Documentation for LDAP authentication (<https://github.com/cvat-ai/cvat/pull/39>)
- OpenCV.js caching and autoload (<https://github.com/cvat-ai/cvat/pull/30>)
- Publishing dev version of CVAT docker images (<https://github.com/cvat-ai/cvat/pull/53>)
- Support of Human Pose Estimation, Facial Landmarks (and similar) use-cases, new shape type:
Skeleton (<https://github.com/cvat-ai/cvat/pull/1>), (<https://github.com/opencv/cvat/pull/4829>)
- Added helm chart support for serverless functions and analytics (<https://github.com/cvat-ai/cvat/pull/110>)
- Added confirmation when remove a track (<https://github.com/opencv/cvat/pull/4846>)
- [COCO Keypoints](https://cocodataset.org/#keypoints-2020) format support (<https://github.com/opencv/cvat/pull/4821>,
  <https://github.com/opencv/cvat/pull/4908>)
- Support for Oracle OCI Buckets (<https://github.com/opencv/cvat/pull/4876>)
- `cvat-sdk` and `cvat-cli` packages on PyPI (<https://github.com/opencv/cvat/pull/4903>)
- UI part for source and target storages (<https://github.com/opencv/cvat/pull/4842>)
- Backup import/export modals (<https://github.com/opencv/cvat/pull/4842>)
- Annotations import modal (<https://github.com/opencv/cvat/pull/4842>)

### Changed
- Bumped nuclio version to 1.8.14
- Simplified running REST API tests. Extended CI-nightly workflow
- REST API tests are partially moved to Python SDK (`users`, `projects`, `tasks`, `issues`)
- cvat-ui: Improve UI/UX on label, create task and create project forms (<https://github.com/cvat-ai/cvat/pull/7>)
- Removed link to OpenVINO documentation (<https://github.com/cvat-ai/cvat/pull/35>)
- Clarified meaning of chunking for videos

### Fixed
- Task creation progressbar bug
- Removed Python dependency ``open3d`` which brought different issues to the building process
- Analytics not accessible when https is enabled
- Dataset import in an organization
- Updated minimist npm package to v1.2.6
- Request Status Code 500 "StopIteration" when exporting dataset
- Generated OpenAPI schema for several endpoints
- Annotation window might have top offset if try to move a locked object
- Image search in cloud storage (<https://github.com/cvat-ai/cvat/pull/8>)
- Reset password functionality (<https://github.com/cvat-ai/cvat/pull/52>)
- Creating task with cloud storage data (<https://github.com/cvat-ai/cvat/pull/116>)
- Show empty tasks (<https://github.com/cvat-ai/cvat/pull/100>)
- Fixed project filtration (<https://github.com/opencv/cvat/pull/4878>)
- Maximum callstack exceed when create task with 100000+ files from cloud storage (<https://github.com/opencv/cvat/pull/4836>)
- Fixed invocation of serverless functions (<https://github.com/opencv/cvat/pull/4907>)
- Removing label attributes (<https://github.com/opencv/cvat/pull/4927>)
- Notification with a required manifest file (<https://github.com/opencv/cvat/pull/4921>)

## \[2.1.0] - 2022-04-08
### Added
- Task annotations importing via chunk uploads (<https://github.com/openvinotoolkit/cvat/pull/4327>)
- Advanced filtration and sorting for a list of tasks/projects/cloudstorages (<https://github.com/openvinotoolkit/cvat/pull/4403>)
- Project dataset importing via chunk uploads (<https://github.com/openvinotoolkit/cvat/pull/4485>)
- Support paginated list for job commits (<https://github.com/openvinotoolkit/cvat/pull/4482>)

### Changed
- Added missing geos dependency into Dockerfile (<https://github.com/openvinotoolkit/cvat/pull/4451>)
- Improved helm chart readme (<https://github.com/openvinotoolkit/cvat/pull/4366>)
- Added helm chart support for CVAT 2.X and made ingress compatible with Kubernetes >=1.22 (<https://github.com/openvinotoolkit/cvat/pull/4448>)

### Fixed
- Permission error occured when accessing the JobCommits (<https://github.com/openvinotoolkit/cvat/pull/4435>)
- job assignee can remove or update any issue created by the task owner (<https://github.com/openvinotoolkit/cvat/pull/4436>)
- Bug: Incorrect point deletion with keyboard shortcut (<https://github.com/openvinotoolkit/cvat/pull/4420>)
- some AI Tools were not sending responses properly (<https://github.com/openvinotoolkit/cvat/issues/4432>)
- Unable to upload annotations (<https://github.com/openvinotoolkit/cvat/pull/4513>)
- Fix build dependencies for Siammask (<https://github.com/openvinotoolkit/cvat/pull/4486>)
- Bug: Exif orientation information handled incorrectly (<https://github.com/openvinotoolkit/cvat/pull/4529>)
- Fixed build of retinanet function image (<https://github.com/cvat-ai/cvat/pull/54>)

## \[2.0.0] - 2022-03-04
### Added
- Handle attributes coming from nuclio detectors (<https://github.com/openvinotoolkit/cvat/pull/3917>)
- Add additional environment variables for Nuclio configuration (<https://github.com/openvinotoolkit/cvat/pull/3894>)
- Add KITTI segmentation and detection format (<https://github.com/openvinotoolkit/cvat/pull/3757>)
- Add LFW format (<https://github.com/openvinotoolkit/cvat/pull/3770>)
- Add Cityscapes format (<https://github.com/openvinotoolkit/cvat/pull/3758>)
- Add Open Images V6 format (<https://github.com/openvinotoolkit/cvat/pull/3679>)
- Rotated bounding boxes (<https://github.com/openvinotoolkit/cvat/pull/3832>)
- Player option: Smooth image when zoom-in, enabled by default (<https://github.com/openvinotoolkit/cvat/pull/3933>)
- Google Cloud Storage support in UI (<https://github.com/openvinotoolkit/cvat/pull/3919>)
- Add project tasks pagination (<https://github.com/openvinotoolkit/cvat/pull/3910>)
- Add remove issue button (<https://github.com/openvinotoolkit/cvat/pull/3952>)
- Data sorting option (<https://github.com/openvinotoolkit/cvat/pull/3937>)
- Options to change font size & position of text labels on the canvas (<https://github.com/openvinotoolkit/cvat/pull/3972>)
- Add "tag" return type for automatic annotation in Nuclio (<https://github.com/openvinotoolkit/cvat/pull/3896>)
- Helm chart: Make user-data-permission-fix optional (<https://github.com/openvinotoolkit/cvat/pull/3994>)
- Advanced identity access management system, using open policy agent (<https://github.com/openvinotoolkit/cvat/pull/3788>)
- Organizations to create "shared space" for different groups of users (<https://github.com/openvinotoolkit/cvat/pull/3788>)
- Dataset importing to a project (<https://github.com/openvinotoolkit/cvat/pull/3790>)
- User is able to customize information that text labels show (<https://github.com/openvinotoolkit/cvat/pull/4029>)
- Support for uploading manifest with any name (<https://github.com/openvinotoolkit/cvat/pull/4041>)
- Added information about OpenVINO toolkit to login page (<https://github.com/openvinotoolkit/cvat/pull/4077>)
- Support for working with ellipses (<https://github.com/openvinotoolkit/cvat/pull/4062>)
- Add several flags to task creation CLI (<https://github.com/openvinotoolkit/cvat/pull/4119>)
- Add YOLOv5 serverless function for automatic annotation (<https://github.com/openvinotoolkit/cvat/pull/4178>)
- Add possibility to change git repository and git export format from already created task (<https://github.com/openvinotoolkit/cvat/pull/3886>)
- Basic page with jobs list, basic filtration to this list (<https://github.com/openvinotoolkit/cvat/pull/4258>)
- Added OpenCV.js TrackerMIL as tracking tool (<https://github.com/openvinotoolkit/cvat/pull/4200>)
- Ability to continue working from the latest frame where an annotator was before (<https://github.com/openvinotoolkit/cvat/pull/4297>)
- `GET /api/jobs/<id>/commits` was implemented (<https://github.com/openvinotoolkit/cvat/pull/4368>)
- Advanced filtration and sorting for a list of jobs (<https://github.com/openvinotoolkit/cvat/pull/4319>)

### Changed
- Users don't have access to a task object anymore if they are assigned only on some jobs of the task (<https://github.com/openvinotoolkit/cvat/pull/3788>)
- Different resources (tasks, projects) are not visible anymore for all CVAT instance users by default (<https://github.com/openvinotoolkit/cvat/pull/3788>)
- API versioning scheme: using accept header versioning instead of namespace versioning (<https://github.com/openvinotoolkit/cvat/pull/4239>)
- Replaced 'django_sendfile' with 'django_sendfile2' (<https://github.com/openvinotoolkit/cvat/pull/4267>)
- Use drf-spectacular instead of drf-yasg for swagger documentation (<https://github.com/openvinotoolkit/cvat/pull/4210>)
- Update development-environment manual to work under MacOS, supported Mac with Apple Silicon (<https://github.com/openvinotoolkit/cvat/pull/4414>)

### Deprecated
- Job field "status" is not used in UI anymore, but it has not been removed from the database yet (<https://github.com/openvinotoolkit/cvat/pull/3788>)

### Removed
- Review rating, reviewer field from the job instance (use assignee field together with stage field instead) (<https://github.com/openvinotoolkit/cvat/pull/3788>)
- Training django app (<https://github.com/openvinotoolkit/cvat/pull/4330>)
- v1 api version support (<https://github.com/openvinotoolkit/cvat/pull/4332>)

### Fixed
- Fixed Interaction handler keyboard handlers (<https://github.com/openvinotoolkit/cvat/pull/3881>)
- Points of invisible shapes are visible in autobordering (<https://github.com/openvinotoolkit/cvat/pull/3931>)
- Order of the label attributes in the object item details(<https://github.com/openvinotoolkit/cvat/pull/3945>)
- Order of labels in tasks and projects (<https://github.com/openvinotoolkit/cvat/pull/3987>)
- Fixed task creating with large files via webpage (<https://github.com/openvinotoolkit/cvat/pull/3692>)
- Added information to export CVAT_HOST when performing local installation for accessing over network (<https://github.com/openvinotoolkit/cvat/pull/4014>)
- Fixed possible color collisions in the generated colormap (<https://github.com/openvinotoolkit/cvat/pull/4007>)
- Original pdf file is deleted when using share (<https://github.com/openvinotoolkit/cvat/pull/3967>)
- Order in an annotation file(<https://github.com/openvinotoolkit/cvat/pull/4087>)
- Fixed task data upload progressbar (<https://github.com/openvinotoolkit/cvat/pull/4134>)
- Email in org invitations is case sensitive (<https://github.com/openvinotoolkit/cvat/pull/4153>)
- Caching for tasks and jobs can lead to an exception if its assignee user is removed (<https://github.com/openvinotoolkit/cvat/pull/4165>)
- Added intelligent function when paste labels to another task (<https://github.com/openvinotoolkit/cvat/pull/4161>)
- Uncaught TypeError: this.el.node.getScreenCTM() is null in Firefox (<https://github.com/openvinotoolkit/cvat/pull/4175>)
- Bug: canvas is busy when start playing, start resizing a shape and do not release the mouse cursor (<https://github.com/openvinotoolkit/cvat/pull/4151>)
- Bug: could not receive frame N. TypeError: Cannot read properties of undefined (reding "filename") (<https://github.com/openvinotoolkit/cvat/pull/4187>)
- Cannot choose a dataset format for a linked repository if a task type is annotation (<https://github.com/openvinotoolkit/cvat/pull/4203>)
- Fixed tus upload error over https (<https://github.com/openvinotoolkit/cvat/pull/4154>)
- Issues disappear when rescale a browser (<https://github.com/openvinotoolkit/cvat/pull/4189>)
- Auth token key is not returned when registering without email verification (<https://github.com/openvinotoolkit/cvat/pull/4092>)
- Error in create project from backup for standard 3D annotation (<https://github.com/openvinotoolkit/cvat/pull/4160>)
- Annotations search does not work correctly in some corner cases (when use complex properties with width, height) (<https://github.com/openvinotoolkit/cvat/pull/4198>)
- Kibana requests are not proxied due to django-revproxy incompatibility with Django >3.2.x (<https://github.com/openvinotoolkit/cvat/issues/4085>)
- Content type for getting frame with tasks/{id}/data/ endpoint (<https://github.com/openvinotoolkit/cvat/pull/4333>)
- Bug: Permission error occured when accessing the comments of a specific issue (<https://github.com/openvinotoolkit/cvat/issues/4416>)


### Security
- Updated ELK to 6.8.23 which uses log4j 2.17.1 (<https://github.com/openvinotoolkit/cvat/pull/4206>)
- Added validation for URLs which used as remote data source (<https://github.com/openvinotoolkit/cvat/pull/4387>)

## \[1.7.0] - 2021-11-15

### Added

- cvat-ui: support cloud storages (<https://github.com/openvinotoolkit/cvat/pull/3372>)
- interactor: add HRNet interactive segmentation serverless function (<https://github.com/openvinotoolkit/cvat/pull/3740>)
- Added GPU implementation for SiamMask, reworked tracking approach (<https://github.com/openvinotoolkit/cvat/pull/3571>)
- Progress bar for manifest creating (<https://github.com/openvinotoolkit/cvat/pull/3712>)
- IAM: Open Policy Agent integration (<https://github.com/openvinotoolkit/cvat/pull/3788>)
- Add a tutorial on attaching cloud storage AWS-S3 (<https://github.com/openvinotoolkit/cvat/pull/3745>)
  and Azure Blob Container (<https://github.com/openvinotoolkit/cvat/pull/3778>)
- The feature to remove annotations in a specified range of frames (<https://github.com/openvinotoolkit/cvat/pull/3617>)
- Project backup/restore (<https://github.com/openvinotoolkit/cvat/pull/3852>)

### Changed

- UI tracking has been reworked (<https://github.com/openvinotoolkit/cvat/pull/3571>)
- Updated Django till 3.2.7 (automatic AppConfig discovery)
- Manifest generation: Reduce creating time (<https://github.com/openvinotoolkit/cvat/pull/3712>)
- Migration from NPM 6 to NPM 7 (<https://github.com/openvinotoolkit/cvat/pull/3773>)
- Update Datumaro dependency to 0.2.0 (<https://github.com/openvinotoolkit/cvat/pull/3813>)

### Fixed

- Fixed JSON transform issues in network requests (<https://github.com/openvinotoolkit/cvat/pull/3706>)
- Display a more user-friendly exception message (<https://github.com/openvinotoolkit/cvat/pull/3721>)
- Exception `DataCloneError: The object could not be cloned` (<https://github.com/openvinotoolkit/cvat/pull/3733>)
- Fixed extension comparison in task frames CLI (<https://github.com/openvinotoolkit/cvat/pull/3674>)
- Incorrect work when copy job list with "Copy" button (<https://github.com/openvinotoolkit/cvat/pull/3749>)
- Iterating over manifest (<https://github.com/openvinotoolkit/cvat/pull/3792>)
- Manifest removing (<https://github.com/openvinotoolkit/cvat/pull/3791>)
- Fixed project updated date (<https://github.com/openvinotoolkit/cvat/pull/3814>)
- Fixed dextr deployment (<https://github.com/openvinotoolkit/cvat/pull/3820>)
- Migration of `dataset_repo` application (<https://github.com/openvinotoolkit/cvat/pull/3827>)
- Helm settings for external psql database were unused by backend (<https://github.com/openvinotoolkit/cvat/pull/3779>)
- Updated WSL setup for development (<https://github.com/openvinotoolkit/cvat/pull/3828>)
- Helm chart config (<https://github.com/openvinotoolkit/cvat/pull/3784>)

### Security

- Fix security issues on the documentation website unsafe use of target blank
  and potential clickjacking on legacy browsers (<https://github.com/openvinotoolkit/cvat/pull/3789>)

## \[1.6.0] - 2021-09-17

### Added

- Added ability to import data from share with cli without copying the data (<https://github.com/openvinotoolkit/cvat/issues/2862>)
- Notification if the browser does not support nesassary API
- Added ability to export project as a dataset (<https://github.com/openvinotoolkit/cvat/pull/3365>)
  and project with 3D tasks (<https://github.com/openvinotoolkit/cvat/pull/3502>)
- Additional inline tips in interactors with demo gifs (<https://github.com/openvinotoolkit/cvat/pull/3473>)
- Added intelligent scissors blocking feature (<https://github.com/openvinotoolkit/cvat/pull/3510>)
- Support cloud storage status (<https://github.com/openvinotoolkit/cvat/pull/3386>)
- Support cloud storage preview (<https://github.com/openvinotoolkit/cvat/pull/3386>)
- cvat-core: support cloud storages (<https://github.com/openvinotoolkit/cvat/pull/3313>)

### Changed

- Non-blocking UI when using interactors (<https://github.com/openvinotoolkit/cvat/pull/3473>)
- "Selected opacity" slider now defines opacity level for shapes being drawnSelected opacity (<https://github.com/openvinotoolkit/cvat/pull/3473>)
- Cloud storage creating and updating (<https://github.com/openvinotoolkit/cvat/pull/3386>)
- Way of working with cloud storage content (<https://github.com/openvinotoolkit/cvat/pull/3386>)

### Removed

- Support TEMP_KEY_SECRET_KEY_TOKEN_SET for AWS S3 cloud storage (<https://github.com/openvinotoolkit/cvat/pull/3386>)

### Fixed

- Fixed multiple tasks moving (<https://github.com/openvinotoolkit/cvat/pull/3517>)
- Fixed task creating CLI parameter (<https://github.com/openvinotoolkit/cvat/pull/3519>)
- Fixed import for MOTS format (<https://github.com/openvinotoolkit/cvat/pull/3612>)

## \[1.5.0] - 2021-08-02

### Added

- Support of context images for 2D image tasks (<https://github.com/openvinotoolkit/cvat/pull/3122>)
- Support of cloud storage without copying data into CVAT: server part (<https://github.com/openvinotoolkit/cvat/pull/2620>)
- Filter `is_active` for user list (<https://github.com/openvinotoolkit/cvat/pull/3235>)
- Ability to export/import tasks (<https://github.com/openvinotoolkit/cvat/pull/3056>)
- Add a tutorial for semi-automatic/automatic annotation (<https://github.com/openvinotoolkit/cvat/pull/3124>)
- Explicit "Done" button when drawing any polyshapes (<https://github.com/openvinotoolkit/cvat/pull/3417>)
- Histogram equalization with OpenCV javascript (<https://github.com/openvinotoolkit/cvat/pull/3447>)
- Client-side polyshapes approximation when using semi-automatic interactors & scissors (<https://github.com/openvinotoolkit/cvat/pull/3450>)
- Support of Google Cloud Storage for cloud storage (<https://github.com/openvinotoolkit/cvat/pull/3561>)

### Changed

- Updated manifest format, added meta with related images (<https://github.com/openvinotoolkit/cvat/pull/3122>)
- Update of COCO format documentation (<https://github.com/openvinotoolkit/cvat/pull/3197>)
- Updated Webpack Dev Server config to add proxy (<https://github.com/openvinotoolkit/cvat/pull/3368>)
- Update to Django 3.1.12 (<https://github.com/openvinotoolkit/cvat/pull/3378>)
- Updated visibility for removable points in AI tools (<https://github.com/openvinotoolkit/cvat/pull/3417>)
- Updated UI handling for IOG serverless function (<https://github.com/openvinotoolkit/cvat/pull/3417>)
- Changed Nginx proxy to Traefik in `docker-compose.yml` (<https://github.com/openvinotoolkit/cvat/pull/3409>)
- Simplify the process of deploying CVAT with HTTPS (<https://github.com/openvinotoolkit/cvat/pull/3409>)

### Fixed

- Project page requests took a long time and did many DB queries (<https://github.com/openvinotoolkit/cvat/pull/3223>)
- Fixed Python 3.6 support (<https://github.com/openvinotoolkit/cvat/pull/3258>)
- Incorrect attribute import in tracks (<https://github.com/openvinotoolkit/cvat/pull/3229>)
- Issue "is not a constructor" when create object, save, undo, save, redo save (<https://github.com/openvinotoolkit/cvat/pull/3292>)
- Fix CLI create an infinite loop if git repository responds with failure (<https://github.com/openvinotoolkit/cvat/pull/3267>)
- Bug with sidebar & fullscreen (<https://github.com/openvinotoolkit/cvat/pull/3289>)
- 504 Gateway Time-out on `data/meta` requests (<https://github.com/openvinotoolkit/cvat/pull/3269>)
- TypeError: Cannot read property 'clientX' of undefined when draw cuboids with hotkeys (<https://github.com/openvinotoolkit/cvat/pull/3308>)
- Duplication of the cuboids when redraw them (<https://github.com/openvinotoolkit/cvat/pull/3308>)
- Some code issues in Deep Extreme Cut handler code (<https://github.com/openvinotoolkit/cvat/pull/3325>)
- UI fails when inactive user is assigned to a task/job (<https://github.com/openvinotoolkit/cvat/pull/3343>)
- Calculate precise progress of decoding a video file (<https://github.com/openvinotoolkit/cvat/pull/3381>)
- Falsely successful `cvat_ui` image build in case of OOM error that leads to the default nginx welcome page
  (<https://github.com/openvinotoolkit/cvat/pull/3379>)
- Fixed issue when save filtered object in AAM (<https://github.com/openvinotoolkit/cvat/pull/3401>)
- Context image disappears after undo/redo (<https://github.com/openvinotoolkit/cvat/pull/3416>)
- Using combined data sources (directory and image) when create a task (<https://github.com/openvinotoolkit/cvat/pull/3424>)
- Creating task with labels in project (<https://github.com/openvinotoolkit/cvat/pull/3454>)
- Move task and autoannotation modals were invisible from project page (<https://github.com/openvinotoolkit/cvat/pull/3475>)

## \[1.4.0] - 2021-05-18

### Added

- Documentation on mask annotation (<https://github.com/openvinotoolkit/cvat/pull/3044>)
- Hotkeys to switch a label of existing object or to change default label (for objects created with N) (<https://github.com/openvinotoolkit/cvat/pull/3070>)
- A script to convert some kinds of DICOM files to regular images (<https://github.com/openvinotoolkit/cvat/pull/3095>)
- Helm chart prototype (<https://github.com/openvinotoolkit/cvat/pull/3102>)
- Initial implementation of moving tasks between projects (<https://github.com/openvinotoolkit/cvat/pull/3164>)

### Changed

- Place of migration logger initialization (<https://github.com/openvinotoolkit/cvat/pull/3170>)

### Removed

- Kubernetes templates from (<https://github.com/openvinotoolkit/cvat/pull/1962>) due to helm charts (<https://github.com/openvinotoolkit/cvat/pull/3171>)

### Fixed

- Export of instance masks with holes (<https://github.com/openvinotoolkit/cvat/pull/3044>)
- Changing a label on canvas does not work when 'Show object details' enabled (<https://github.com/openvinotoolkit/cvat/pull/3084>)
- Make sure frame unzip web worker correctly terminates after unzipping all images in a requested chunk (<https://github.com/openvinotoolkit/cvat/pull/3096>)
- Reset password link was unavailable before login (<https://github.com/openvinotoolkit/cvat/pull/3140>)
- Manifest: migration (<https://github.com/openvinotoolkit/cvat/pull/3146>)
- Fixed cropping polygon in some corner cases (<https://github.com/openvinotoolkit/cvat/pull/3184>)

## \[1.3.0] - 3/31/2021

### Added

- CLI: Add support for saving annotations in a git repository when creating a task.
- CVAT-3D: support lidar data on the server side (<https://github.com/openvinotoolkit/cvat/pull/2534>)
- GPU support for Mask-RCNN and improvement in its deployment time (<https://github.com/openvinotoolkit/cvat/pull/2714>)
- CVAT-3D: Load all frames corresponding to the job instance
  (<https://github.com/openvinotoolkit/cvat/pull/2645>)
- Intelligent scissors with OpenCV javascript (<https://github.com/openvinotoolkit/cvat/pull/2689>)
- CVAT-3D: Visualize 3D point cloud spaces in 3D View, Top View Side View and Front View (<https://github.com/openvinotoolkit/cvat/pull/2768>)
- [Inside Outside Guidance](https://github.com/shiyinzhang/Inside-Outside-Guidance) serverless
  function for interactive segmentation
- Pre-built [cvat_server](https://hub.docker.com/r/openvino/cvat_server) and
  [cvat_ui](https://hub.docker.com/r/openvino/cvat_ui) images were published on DockerHub (<https://github.com/openvinotoolkit/cvat/pull/2766>)
- Project task subsets (<https://github.com/openvinotoolkit/cvat/pull/2774>)
- Kubernetes templates and guide for their deployment (<https://github.com/openvinotoolkit/cvat/pull/1962>)
- [WiderFace](http://shuoyang1213.me/WIDERFACE/) format support (<https://github.com/openvinotoolkit/cvat/pull/2864>)
- [VGGFace2](https://github.com/ox-vgg/vgg_face2) format support (<https://github.com/openvinotoolkit/cvat/pull/2865>)
- [Backup/Restore guide](cvat/apps/documentation/backup_guide.md) (<https://github.com/openvinotoolkit/cvat/pull/2964>)
- Label deletion from tasks and projects (<https://github.com/openvinotoolkit/cvat/pull/2881>)
- CVAT-3D: Implemented initial cuboid placement in 3D View and select cuboid in Top, Side and Front views
  (<https://github.com/openvinotoolkit/cvat/pull/2891>)
- [Market-1501](https://www.aitribune.com/dataset/2018051063) format support (<https://github.com/openvinotoolkit/cvat/pull/2869>)
- Ability of upload manifest for dataset with images (<https://github.com/openvinotoolkit/cvat/pull/2763>)
- Annotations filters UI using react-awesome-query-builder (<https://github.com/openvinotoolkit/cvat/issues/1418>)
- Storing settings in local storage to keep them between browser sessions (<https://github.com/openvinotoolkit/cvat/pull/3017>)
- [ICDAR](https://rrc.cvc.uab.es/?ch=2) format support (<https://github.com/openvinotoolkit/cvat/pull/2866>)
- Added switcher to maintain polygon crop behavior (<https://github.com/openvinotoolkit/cvat/pull/3021>
- Filters and sorting options for job list, added tooltip for tasks filters (<https://github.com/openvinotoolkit/cvat/pull/3030>)

### Changed

- CLI - task list now returns a list of current tasks. (<https://github.com/openvinotoolkit/cvat/pull/2863>)
- Updated HTTPS install README section (cleanup and described more robust deploy)
- Logstash is improved for using with configurable elasticsearch outputs (<https://github.com/openvinotoolkit/cvat/pull/2531>)
- Bumped nuclio version to 1.5.16 (<https://github.com/openvinotoolkit/cvat/pull/2578>)
- All methods for interactive segmentation accept negative points as well
- Persistent queue added to logstash (<https://github.com/openvinotoolkit/cvat/pull/2744>)
- Improved maintenance of popups visibility (<https://github.com/openvinotoolkit/cvat/pull/2809>)
- Image visualizations settings on canvas for faster access (<https://github.com/openvinotoolkit/cvat/pull/2872>)
- Better scale management of left panel when screen is too small (<https://github.com/openvinotoolkit/cvat/pull/2880>)
- Improved error messages for annotation import (<https://github.com/openvinotoolkit/cvat/pull/2935>)
- Using manifest support instead video meta information and dummy chunks (<https://github.com/openvinotoolkit/cvat/pull/2763>)

### Fixed

- More robust execution of nuclio GPU functions by limiting the GPU memory consumption per worker (<https://github.com/openvinotoolkit/cvat/pull/2714>)
- Kibana startup initialization (<https://github.com/openvinotoolkit/cvat/pull/2659>)
- The cursor jumps to the end of the line when renaming a task (<https://github.com/openvinotoolkit/cvat/pull/2669>)
- SSLCertVerificationError when remote source is used (<https://github.com/openvinotoolkit/cvat/pull/2683>)
- Fixed filters select overflow (<https://github.com/openvinotoolkit/cvat/pull/2614>)
- Fixed tasks in project auto annotation (<https://github.com/openvinotoolkit/cvat/pull/2725>)
- Cuboids are missed in annotations statistics (<https://github.com/openvinotoolkit/cvat/pull/2704>)
- The list of files attached to the task is not displayed (<https://github.com/openvinotoolkit/cvat/pull/2706>)
- A couple of css-related issues (top bar disappear, wrong arrow position on collapse elements) (<https://github.com/openvinotoolkit/cvat/pull/2736>)
- Issue with point region doesn't work in Firefox (<https://github.com/openvinotoolkit/cvat/pull/2727>)
- Fixed cuboid perspective change (<https://github.com/openvinotoolkit/cvat/pull/2733>)
- Annotation page popups (ai tools, drawing) reset state after detecting, tracking, drawing (<https://github.com/openvinotoolkit/cvat/pull/2780>)
- Polygon editing using trailing point (<https://github.com/openvinotoolkit/cvat/pull/2808>)
- Updated the path to python for DL models inside automatic annotation documentation (<https://github.com/openvinotoolkit/cvat/pull/2847>)
- Fixed of receiving function variable (<https://github.com/openvinotoolkit/cvat/pull/2860>)
- Shortcuts with CAPSLOCK enabled and with non-US languages activated (<https://github.com/openvinotoolkit/cvat/pull/2872>)
- Prevented creating several issues for the same object (<https://github.com/openvinotoolkit/cvat/pull/2868>)
- Fixed label editor name field validator (<https://github.com/openvinotoolkit/cvat/pull/2879>)
- An error about track shapes outside of the task frames during export (<https://github.com/openvinotoolkit/cvat/pull/2890>)
- Fixed project search field updating (<https://github.com/openvinotoolkit/cvat/pull/2901>)
- Fixed export error when invalid polygons are present in overlapping frames (<https://github.com/openvinotoolkit/cvat/pull/2852>)
- Fixed image quality option for tasks created from images (<https://github.com/openvinotoolkit/cvat/pull/2963>)
- Incorrect text on the warning when specifying an incorrect link to the issue tracker (<https://github.com/openvinotoolkit/cvat/pull/2971>)
- Updating label attributes when label contains number attributes (<https://github.com/openvinotoolkit/cvat/pull/2969>)
- Crop a polygon if its points are outside the bounds of the image (<https://github.com/openvinotoolkit/cvat/pull/3025>)

## \[1.2.0] - 2021-01-08

### Fixed

- Memory consumption for the task creation process (<https://github.com/openvinotoolkit/cvat/pull/2582>)
- Frame preloading (<https://github.com/openvinotoolkit/cvat/pull/2608>)
- Project cannot be removed from the project page (<https://github.com/openvinotoolkit/cvat/pull/2626>)

## \[1.2.0-beta] - 2020-12-15

### Added

- GPU support and improved documentation for auto annotation (<https://github.com/openvinotoolkit/cvat/pull/2546>)
- Manual review pipeline: issues/comments/workspace (<https://github.com/openvinotoolkit/cvat/pull/2357>)
- Basic projects implementation (<https://github.com/openvinotoolkit/cvat/pull/2255>)
- Documentation on how to mount cloud starage(AWS S3 bucket, Azure container, Google Drive) as FUSE (<https://github.com/openvinotoolkit/cvat/pull/2377>)
- Ability to work with share files without copying inside (<https://github.com/openvinotoolkit/cvat/pull/2377>)
- Tooltips in label selectors (<https://github.com/openvinotoolkit/cvat/pull/2509>)
- Page redirect after login using `next` query parameter (<https://github.com/openvinotoolkit/cvat/pull/2527>)
- [ImageNet](http://www.image-net.org) format support (<https://github.com/openvinotoolkit/cvat/pull/2376>)
- [CamVid](http://mi.eng.cam.ac.uk/research/projects/VideoRec/CamVid/) format support (<https://github.com/openvinotoolkit/cvat/pull/2559>)

### Changed

- PATCH requests from cvat-core submit only changed fields (<https://github.com/openvinotoolkit/cvat/pull/2445>)
- deploy.sh in serverless folder is separated into deploy_cpu.sh and deploy_gpu.sh (<https://github.com/openvinotoolkit/cvat/pull/2546>)
- Bumped nuclio version to 1.5.8
- Migrated to Antd 4.9 (<https://github.com/openvinotoolkit/cvat/pull/2536>)

### Fixed

- Fixed FastRCNN inference bug for images with 4 channels i.e. png (<https://github.com/openvinotoolkit/cvat/pull/2546>)
- Django templates for email and user guide (<https://github.com/openvinotoolkit/cvat/pull/2412>)
- Saving relative paths in dummy chunks instead of absolute (<https://github.com/openvinotoolkit/cvat/pull/2424>)
- Objects with a specific label cannot be displayed if at least one tag with the label exist (<https://github.com/openvinotoolkit/cvat/pull/2435>)
- Wrong attribute can be removed in labels editor (<https://github.com/openvinotoolkit/cvat/pull/2436>)
- UI fails with the error "Cannot read property 'label' of undefined" (<https://github.com/openvinotoolkit/cvat/pull/2442>)
- Exception: "Value must be a user instance" (<https://github.com/openvinotoolkit/cvat/pull/2441>)
- Reset zoom option doesn't work in tag annotation mode (<https://github.com/openvinotoolkit/cvat/pull/2443>)
- Canvas is busy error (<https://github.com/openvinotoolkit/cvat/pull/2437>)
- Projects view layout fix (<https://github.com/openvinotoolkit/cvat/pull/2503>)
- Fixed the tasks view (infinite loading) when it is impossible to get a preview of the task (<https://github.com/openvinotoolkit/cvat/pull/2504>)
- Empty frames navigation (<https://github.com/openvinotoolkit/cvat/pull/2505>)
- TypeError: Cannot read property 'toString' of undefined (<https://github.com/openvinotoolkit/cvat/pull/2517>)
- Extra shapes are drawn after Esc, or G pressed while drawing a region in grouping (<https://github.com/openvinotoolkit/cvat/pull/2507>)
- Reset state (reviews, issues) after logout or changing a job (<https://github.com/openvinotoolkit/cvat/pull/2525>)
- TypeError: Cannot read property 'id' of undefined when updating a task (<https://github.com/openvinotoolkit/cvat/pull/2544>)

## \[1.2.0-alpha] - 2020-11-09

### Added

- Ability to login into CVAT-UI with token from api/v1/auth/login (<https://github.com/openvinotoolkit/cvat/pull/2234>)
- Added layout grids toggling ('ctrl + alt + Enter')
- Added password reset functionality (<https://github.com/opencv/cvat/pull/2058>)
- Ability to work with data on the fly (<https://github.com/opencv/cvat/pull/2007>)
- Annotation in process outline color wheel (<https://github.com/opencv/cvat/pull/2084>)
- On the fly annotation using DL detectors (<https://github.com/opencv/cvat/pull/2102>)
- Displaying automatic annotation progress on a task view (<https://github.com/opencv/cvat/pull/2148>)
- Automatic tracking of bounding boxes using serverless functions (<https://github.com/opencv/cvat/pull/2136>)
- \[Datumaro] CLI command for dataset equality comparison (<https://github.com/opencv/cvat/pull/1989>)
- \[Datumaro] Merging of datasets with different labels (<https://github.com/opencv/cvat/pull/2098>)
- Add FBRS interactive segmentation serverless function (<https://github.com/openvinotoolkit/cvat/pull/2094>)
- Ability to change default behaviour of previous/next buttons of a player.
  It supports regular navigation, searching a frame according to annotations
  filters and searching the nearest frame without any annotations (<https://github.com/openvinotoolkit/cvat/pull/2221>)
- MacOS users notes in CONTRIBUTING.md
- Ability to prepare meta information manually (<https://github.com/openvinotoolkit/cvat/pull/2217>)
- Ability to upload prepared meta information along with a video when creating a task (<https://github.com/openvinotoolkit/cvat/pull/2217>)
- Optional chaining plugin for cvat-canvas and cvat-ui (<https://github.com/openvinotoolkit/cvat/pull/2249>)
- MOTS png mask format support (<https://github.com/openvinotoolkit/cvat/pull/2198>)
- Ability to correct upload video with a rotation record in the metadata (<https://github.com/openvinotoolkit/cvat/pull/2218>)
- User search field for assignee fields (<https://github.com/openvinotoolkit/cvat/pull/2370>)
- Support of mxf videos (<https://github.com/openvinotoolkit/cvat/pull/2514>)

### Changed

- UI models (like DEXTR) were redesigned to be more interactive (<https://github.com/opencv/cvat/pull/2054>)
- Used Ubuntu:20.04 as a base image for CVAT Dockerfile (<https://github.com/opencv/cvat/pull/2101>)
- Right colors of label tags in label mapping when a user runs automatic detection (<https://github.com/openvinotoolkit/cvat/pull/2162>)
- Nuclio became an optional component of CVAT (<https://github.com/openvinotoolkit/cvat/pull/2192>)
- A key to remove a point from a polyshape (Ctrl => Alt) (<https://github.com/openvinotoolkit/cvat/pull/2204>)
- Updated `docker-compose` file version from `2.3` to `3.3`(<https://github.com/openvinotoolkit/cvat/pull/2235>)
- Added auto inference of url schema from host in CLI, if provided (<https://github.com/openvinotoolkit/cvat/pull/2240>)
- Track frames in skips between annotation is presented in MOT and MOTS formats are marked `outside` (<https://github.com/openvinotoolkit/cvat/pull/2198>)
- UI packages installation with `npm ci` instead of `npm install` (<https://github.com/openvinotoolkit/cvat/pull/2350>)

### Removed

- Removed Z-Order flag from task creation process

### Fixed

- Fixed multiple errors which arises when polygon is of length 5 or less (<https://github.com/opencv/cvat/pull/2100>)
- Fixed task creation from PDF (<https://github.com/opencv/cvat/pull/2141>)
- Fixed CVAT format import for frame stepped tasks (<https://github.com/openvinotoolkit/cvat/pull/2151>)
- Fixed the reading problem with large PDFs (<https://github.com/openvinotoolkit/cvat/pull/2154>)
- Fixed unnecessary pyhash dependency (<https://github.com/openvinotoolkit/cvat/pull/2170>)
- Fixed Data is not getting cleared, even after deleting the Task from Django Admin App(<https://github.com/openvinotoolkit/cvat/issues/1925>)
- Fixed blinking message: "Some tasks have not been showed because they do not have any data" (<https://github.com/openvinotoolkit/cvat/pull/2200>)
- Fixed case when a task with 0 jobs is shown as "Completed" in UI (<https://github.com/openvinotoolkit/cvat/pull/2200>)
- Fixed use case when UI throws exception: Cannot read property 'objectType' of undefined #2053 (<https://github.com/openvinotoolkit/cvat/pull/2203>)
- Fixed use case when logs could be saved twice or more times #2202 (<https://github.com/openvinotoolkit/cvat/pull/2203>)
- Fixed issues from #2112 (<https://github.com/openvinotoolkit/cvat/pull/2217>)
- Git application name (renamed to dataset_repo) (<https://github.com/openvinotoolkit/cvat/pull/2243>)
- A problem in exporting of tracks, where tracks could be truncated (<https://github.com/openvinotoolkit/cvat/issues/2129>)
- Fixed CVAT startup process if the user has `umask 077` in .bashrc file (<https://github.com/openvinotoolkit/cvat/pull/2293>)
- Exception: Cannot read property "each" of undefined after drawing a single point (<https://github.com/openvinotoolkit/cvat/pull/2307>)
- Cannot read property 'label' of undefined (Fixed?) (<https://github.com/openvinotoolkit/cvat/pull/2311>)
- Excluded track frames marked `outside` in `CVAT for Images` export (<https://github.com/openvinotoolkit/cvat/pull/2345>)
- 'List of tasks' Kibana visualization (<https://github.com/openvinotoolkit/cvat/pull/2361>)
- An error on exporting not `jpg` or `png` images in TF Detection API format (<https://github.com/openvinotoolkit/datumaro/issues/35>)

## \[1.1.0] - 2020-08-31

### Added

- Siammask tracker as DL serverless function (<https://github.com/opencv/cvat/pull/1988>)
- \[Datumaro] Added model info and source info commands (<https://github.com/opencv/cvat/pull/1973>)
- \[Datumaro] Dataset statistics (<https://github.com/opencv/cvat/pull/1668>)
- Ability to change label color in tasks and predefined labels (<https://github.com/opencv/cvat/pull/2014>)
- \[Datumaro] Multi-dataset merge (<https://github.com/opencv/cvat/pull/1695>)
- Ability to configure email verification for new users (<https://github.com/opencv/cvat/pull/1929>)
- Link to django admin page from UI (<https://github.com/opencv/cvat/pull/2068>)
- Notification message when users use wrong browser (<https://github.com/opencv/cvat/pull/2070>)

### Changed

- Shape coordinates are rounded to 2 digits in dumped annotations (<https://github.com/opencv/cvat/pull/1970>)
- COCO format does not produce polygon points for bbox annotations (<https://github.com/opencv/cvat/pull/1953>)

### Fixed

- Issue loading openvino models for semi-automatic and automatic annotation (<https://github.com/opencv/cvat/pull/1996>)
- Basic functions of CVAT works without activated nuclio dashboard
- Fixed a case in which exported masks could have wrong color order (<https://github.com/opencv/cvat/issues/2032>)
- Fixed error with creating task with labels with the same name (<https://github.com/opencv/cvat/pull/2031>)
- Django RQ dashboard view (<https://github.com/opencv/cvat/pull/2069>)
- Object's details menu settings (<https://github.com/opencv/cvat/pull/2084>)

## \[1.1.0-beta] - 2020-08-03

### Added

- DL models as serverless functions (<https://github.com/opencv/cvat/pull/1767>)
- Source type support for tags, shapes and tracks (<https://github.com/opencv/cvat/pull/1192>)
- Source type support for CVAT Dumper/Loader (<https://github.com/opencv/cvat/pull/1192>)
- Intelligent polygon editing (<https://github.com/opencv/cvat/pull/1921>)
- Support creating multiple jobs for each task through python cli (<https://github.com/opencv/cvat/pull/1950>)
- python cli over https (<https://github.com/opencv/cvat/pull/1942>)
- Error message when plugins weren't able to initialize instead of infinite loading (<https://github.com/opencv/cvat/pull/1966>)
- Ability to change user password (<https://github.com/opencv/cvat/pull/1954>)

### Changed

- Smaller object details (<https://github.com/opencv/cvat/pull/1877>)
- `COCO` format does not convert bboxes to polygons on export (<https://github.com/opencv/cvat/pull/1953>)
- It is impossible to submit a DL model in OpenVINO format using UI.
  Now you can deploy new models on the server using serverless functions
  (<https://github.com/opencv/cvat/pull/1767>)
- Files and folders under share path are now alphabetically sorted

### Removed

- Removed OpenVINO and CUDA components because they are not necessary anymore (<https://github.com/opencv/cvat/pull/1767>)
- Removed the old UI code (<https://github.com/opencv/cvat/pull/1964>)

### Fixed

- Some objects aren't shown on canvas sometimes. For example after propagation on of objects is invisible (<https://github.com/opencv/cvat/pull/1834>)
- CVAT doesn't offer to restore state after an error (<https://github.com/opencv/cvat/pull/1874>)
- Cannot read property 'shapeType' of undefined because of zOrder related issues (<https://github.com/opencv/cvat/pull/1874>)
- Cannot read property 'pinned' of undefined because of zOrder related issues (<https://github.com/opencv/cvat/pull/1874>)
- Do not iterate over hidden objects in aam (which are invisible because of zOrder) (<https://github.com/opencv/cvat/pull/1874>)
- Cursor position is reset after changing a text field (<https://github.com/opencv/cvat/pull/1874>)
- Hidden points and cuboids can be selected to be grouped (<https://github.com/opencv/cvat/pull/1874>)
- `outside` annotations should not be in exported images (<https://github.com/opencv/cvat/issues/1620>)
- `CVAT for video format` import error with interpolation (<https://github.com/opencv/cvat/issues/1893>)
- `Image compression` definition mismatch (<https://github.com/opencv/cvat/issues/1900>)
- Points are duplicated during polygon interpolation sometimes (<https://github.com/opencv/cvat/pull/1892>)
- When redraw a shape with activated autobordering, previous points are visible (<https://github.com/opencv/cvat/pull/1892>)
- No mapping between side object element and context menu in some attributes (<https://github.com/opencv/cvat/pull/1923>)
- Interpolated shapes exported as `keyframe = True` (<https://github.com/opencv/cvat/pull/1937>)
- Stylelint filetype scans (<https://github.com/opencv/cvat/pull/1952>)
- Fixed toolip closing issue (<https://github.com/opencv/cvat/pull/1955>)
- Clearing frame cache when close a task (<https://github.com/opencv/cvat/pull/1966>)
- Increase rate of throttling policy for unauthenticated users (<https://github.com/opencv/cvat/pull/1969>)

## \[1.1.0-alpha] - 2020-06-30

### Added

- Throttling policy for unauthenticated users (<https://github.com/opencv/cvat/pull/1531>)
- Added default label color table for mask export (<https://github.com/opencv/cvat/pull/1549>)
- Added environment variables for Redis and Postgres hosts for Kubernetes deployment support (<https://github.com/opencv/cvat/pull/1641>)
- Added visual identification for unavailable formats (<https://github.com/opencv/cvat/pull/1567>)
- Shortcut to change color of an activated shape in new UI (Enter) (<https://github.com/opencv/cvat/pull/1683>)
- Shortcut to switch split mode (<https://github.com/opencv/cvat/pull/1683>)
- Built-in search for labels when create an object or change a label (<https://github.com/opencv/cvat/pull/1683>)
- Better validation of labels and attributes in raw viewer (<https://github.com/opencv/cvat/pull/1727>)
- ClamAV antivirus integration (<https://github.com/opencv/cvat/pull/1712>)
- Added canvas background color selector (<https://github.com/opencv/cvat/pull/1705>)
- SCSS files linting with Stylelint tool (<https://github.com/opencv/cvat/pull/1766>)
- Supported import and export or single boxes in MOT format (<https://github.com/opencv/cvat/pull/1764>)
- \[Datumaro] Added `stats` command, which shows some dataset statistics
  like image mean and std (<https://github.com/opencv/cvat/pull/1734>)
- Add option to upload annotations upon task creation on CLI
- Polygon and polylines interpolation (<https://github.com/opencv/cvat/pull/1571>)
- Ability to redraw shape from scratch (Shift + N) for an activated shape (<https://github.com/opencv/cvat/pull/1571>)
- Highlights for the first point of a polygon/polyline and direction (<https://github.com/opencv/cvat/pull/1571>)
- Ability to change orientation for poylgons/polylines in context menu (<https://github.com/opencv/cvat/pull/1571>)
- Ability to set the first point for polygons in points context menu (<https://github.com/opencv/cvat/pull/1571>)
- Added new tag annotation workspace (<https://github.com/opencv/cvat/pull/1570>)
- Appearance block in attribute annotation mode (<https://github.com/opencv/cvat/pull/1820>)
- Keyframe navigations and some switchers in attribute annotation mode (<https://github.com/opencv/cvat/pull/1820>)
- \[Datumaro] Added `convert` command to convert datasets directly (<https://github.com/opencv/cvat/pull/1837>)
- \[Datumaro] Added an option to specify image extension when exporting datasets (<https://github.com/opencv/cvat/pull/1799>)
- \[Datumaro] Added image copying when exporting datasets, if possible (<https://github.com/opencv/cvat/pull/1799>)

### Changed

- Removed information about e-mail from the basic user information (<https://github.com/opencv/cvat/pull/1627>)
- Update https install manual. Makes it easier and more robust.
  Includes automatic renewing of lets encrypt certificates.
- Settings page move to the modal. (<https://github.com/opencv/cvat/pull/1705>)
- Implemented import and export of annotations with relative image paths (<https://github.com/opencv/cvat/pull/1463>)
- Using only single click to start editing or remove a point (<https://github.com/opencv/cvat/pull/1571>)
- Added support for attributes in VOC XML format (<https://github.com/opencv/cvat/pull/1792>)
- Added annotation attributes in COCO format (<https://github.com/opencv/cvat/pull/1782>)
- Colorized object items in the side panel (<https://github.com/opencv/cvat/pull/1753>)
- \[Datumaro] Annotation-less files are not generated anymore in COCO format, unless tasks explicitly requested (<https://github.com/opencv/cvat/pull/1799>)

### Fixed

- Problem with exported frame stepped image task (<https://github.com/opencv/cvat/issues/1613>)
- Fixed dataset filter item representation for imageless dataset items (<https://github.com/opencv/cvat/pull/1593>)
- Fixed interpreter crash when trying to import `tensorflow` with no AVX instructions available (<https://github.com/opencv/cvat/pull/1567>)
- Kibana wrong working time calculation with new annotation UI use (<https://github.com/opencv/cvat/pull/1654>)
- Wrong rexex for account name validation (<https://github.com/opencv/cvat/pull/1667>)
- Wrong description on register view for the username field (<https://github.com/opencv/cvat/pull/1667>)
- Wrong resolution for resizing a shape (<https://github.com/opencv/cvat/pull/1667>)
- React warning because of not unique keys in labels viewer (<https://github.com/opencv/cvat/pull/1727>)
- Fixed issue tracker (<https://github.com/opencv/cvat/pull/1705>)
- Fixed canvas fit after sidebar open/close event (<https://github.com/opencv/cvat/pull/1705>)
- A couple of exceptions in AAM related with early object activation (<https://github.com/opencv/cvat/pull/1755>)
- Propagation from the latest frame (<https://github.com/opencv/cvat/pull/1800>)
- Number attribute value validation (didn't work well with floats) (<https://github.com/opencv/cvat/pull/1800>)
- Logout doesn't work (<https://github.com/opencv/cvat/pull/1812>)
- Annotations aren't updated after reopening a task (<https://github.com/opencv/cvat/pull/1753>)
- Labels aren't updated after reopening a task (<https://github.com/opencv/cvat/pull/1753>)
- Canvas isn't fitted after collapsing side panel in attribute annotation mode (<https://github.com/opencv/cvat/pull/1753>)
- Error when interpolating polygons (<https://github.com/opencv/cvat/pull/1878>)

### Security

- SQL injection in Django `CVE-2020-9402` (<https://github.com/opencv/cvat/pull/1657>)

## \[1.0.0] - 2020-05-29

### Added

- cvat-ui: cookie policy drawer for login page (<https://github.com/opencv/cvat/pull/1511>)
- `datumaro_project` export format (<https://github.com/opencv/cvat/pull/1352>)
- Ability to configure user agreements for the user registration form (<https://github.com/opencv/cvat/pull/1464>)
- Cuboid interpolation and cuboid drawing from rectangles (<https://github.com/opencv/cvat/pull/1560>)
- Ability to configure custom pageViewHit, which can be useful for web analytics integration (<https://github.com/opencv/cvat/pull/1566>)
- Ability to configure access to the analytics page based on roles (<https://github.com/opencv/cvat/pull/1592>)

### Changed

- Downloaded file name in annotations export became more informative (<https://github.com/opencv/cvat/pull/1352>)
- Added auto trimming for trailing whitespaces style enforcement (<https://github.com/opencv/cvat/pull/1352>)
- REST API: updated `GET /task/<id>/annotations`: parameters are `format`, `filename`
  (now optional), `action` (optional) (<https://github.com/opencv/cvat/pull/1352>)
- REST API: removed `dataset/formats`, changed format of `annotation/formats` (<https://github.com/opencv/cvat/pull/1352>)
- Exported annotations are stored for N hours instead of indefinitely (<https://github.com/opencv/cvat/pull/1352>)
- Formats: CVAT format now accepts ZIP and XML (<https://github.com/opencv/cvat/pull/1352>)
- Formats: COCO format now accepts ZIP and JSON (<https://github.com/opencv/cvat/pull/1352>)
- Formats: most of formats renamed, no extension in title (<https://github.com/opencv/cvat/pull/1352>)
- Formats: definitions are changed, are not stored in DB anymore (<https://github.com/opencv/cvat/pull/1352>)
- cvat-core: session.annotations.put() now returns ids of added objects (<https://github.com/opencv/cvat/pull/1493>)
- Images without annotations now also included in dataset/annotations export (<https://github.com/opencv/cvat/issues/525>)

### Removed

- `annotation` application is replaced with `dataset_manager` (<https://github.com/opencv/cvat/pull/1352>)
- `_DATUMARO_INIT_LOGLEVEL` env. variable is removed in favor of regular `--loglevel` cli parameter (<https://github.com/opencv/cvat/pull/1583>)

### Fixed

- Categories for empty projects with no sources are taken from own dataset (<https://github.com/opencv/cvat/pull/1352>)
- Added directory removal on error during `extract` command (<https://github.com/opencv/cvat/pull/1352>)
- Added debug error message on incorrect XPath (<https://github.com/opencv/cvat/pull/1352>)
- Exporting frame stepped task
  (<https://github.com/opencv/cvat/issues/1294>, <https://github.com/opencv/cvat/issues/1334>)
- Fixed broken command line interface for `cvat` export format in Datumaro (<https://github.com/opencv/cvat/issues/1494>)
- Updated Rest API document, Swagger document serving instruction issue (<https://github.com/opencv/cvat/issues/1495>)
- Fixed cuboid occluded view (<https://github.com/opencv/cvat/pull/1500>)
- Non-informative lock icon (<https://github.com/opencv/cvat/pull/1434>)
- Sidebar in AAM has no hide/show button (<https://github.com/opencv/cvat/pull/1420>)
- Task/Job buttons has no "Open in new tab" option (<https://github.com/opencv/cvat/pull/1419>)
- Delete point context menu option has no shortcut hint (<https://github.com/opencv/cvat/pull/1416>)
- Fixed issue with unnecessary tag activation in cvat-canvas (<https://github.com/opencv/cvat/issues/1540>)
- Fixed an issue with large number of instances in instance mask (<https://github.com/opencv/cvat/issues/1539>)
- Fixed full COCO dataset import error with conflicting labels in keypoints and detection (<https://github.com/opencv/cvat/pull/1548>)
- Fixed COCO keypoints skeleton parsing and saving (<https://github.com/opencv/cvat/issues/1539>)
- `tf.placeholder() is not compatible with eager execution` exception for auto_segmentation (<https://github.com/opencv/cvat/pull/1562>)
- Canvas cannot be moved with move functionality on left mouse key (<https://github.com/opencv/cvat/pull/1573>)
- Deep extreme cut request is sent when draw any shape with Make AI polygon option enabled (<https://github.com/opencv/cvat/pull/1573>)
- Fixed an error when exporting a task with cuboids to any format except CVAT (<https://github.com/opencv/cvat/pull/1577>)
- Synchronization with remote git repo (<https://github.com/opencv/cvat/pull/1582>)
- A problem with mask to polygons conversion when polygons are too small (<https://github.com/opencv/cvat/pull/1581>)
- Unable to upload video with uneven size (<https://github.com/opencv/cvat/pull/1594>)
- Fixed an issue with `z_order` having no effect on segmentations (<https://github.com/opencv/cvat/pull/1589>)

### Security

- Permission group whitelist check for analytics view (<https://github.com/opencv/cvat/pull/1608>)

## \[1.0.0-beta.2] - 2020-04-30

### Added

- Re-Identification algorithm to merging bounding boxes automatically to the new UI (<https://github.com/opencv/cvat/pull/1406>)
- Methods `import` and `export` to import/export raw annotations for Job and Task in `cvat-core` (<https://github.com/opencv/cvat/pull/1406>)
- Versioning of client packages (`cvat-core`, `cvat-canvas`, `cvat-ui`). Initial versions are set to 1.0.0 (<https://github.com/opencv/cvat/pull/1448>)
- Cuboids feature was migrated from old UI to new one. (<https://github.com/opencv/cvat/pull/1451>)

### Removed

- Annotation conversion utils, currently supported natively via Datumaro framework
  (<https://github.com/opencv/cvat/pull/1477>)

### Fixed

- Auto annotation, TF annotation and Auto segmentation apps (<https://github.com/opencv/cvat/pull/1409>)
- Import works with truncated images now: "OSError:broken data stream" on corrupt images
  (<https://github.com/opencv/cvat/pull/1430>)
- Hide functionality (H) doesn't work (<https://github.com/opencv/cvat/pull/1445>)
- The highlighted attribute doesn't correspond to the chosen attribute in AAM (<https://github.com/opencv/cvat/pull/1445>)
- Inconvinient image shaking while drawing a polygon (hold Alt key during drawing/editing/grouping to drag an image) (<https://github.com/opencv/cvat/pull/1445>)
- Filter property "shape" doesn't work and extra operator in description (<https://github.com/opencv/cvat/pull/1445>)
- Block of text information doesn't disappear after deactivating for locked shapes (<https://github.com/opencv/cvat/pull/1445>)
- Annotation uploading fails in annotation view (<https://github.com/opencv/cvat/pull/1445>)
- UI freezes after canceling pasting with escape (<https://github.com/opencv/cvat/pull/1445>)
- Duplicating keypoints in COCO export (<https://github.com/opencv/cvat/pull/1435>)
- CVAT new UI: add arrows on a mouse cursor (<https://github.com/opencv/cvat/pull/1391>)
- Delete point bug (in new UI) (<https://github.com/opencv/cvat/pull/1440>)
- Fix apache startup after PC restart (<https://github.com/opencv/cvat/pull/1467>)
- Open task button doesn't work (<https://github.com/opencv/cvat/pull/1474>)

## \[1.0.0-beta.1] - 2020-04-15

### Added

- Special behaviour for attribute value `__undefined__` (invisibility, no shortcuts to be set in AAM)
- Dialog window with some helpful information about using filters
- Ability to display a bitmap in the new UI
- Button to reset colors settings (brightness, saturation, contrast) in the new UI
- Option to display shape text always
- Dedicated message with clarifications when share is unmounted (<https://github.com/opencv/cvat/pull/1373>)
- Ability to create one tracked point (<https://github.com/opencv/cvat/pull/1383>)
- Ability to draw/edit polygons and polylines with automatic bordering feature
  (<https://github.com/opencv/cvat/pull/1394>)
- Tutorial: instructions for CVAT over HTTPS
- Deep extreme cut (semi-automatic segmentation) to the new UI (<https://github.com/opencv/cvat/pull/1398>)

### Changed

- Increase preview size of a task till 256, 256 on the server
- Public ssh-keys are displayed in a dedicated window instead of console when create a task with a repository
- React UI is the primary UI

### Fixed

- Cleaned up memory in Auto Annotation to enable long running tasks on videos
- New shape is added when press `esc` when drawing instead of cancellation
- Dextr segmentation doesn't work.
- `FileNotFoundError` during dump after moving format files
- CVAT doesn't append outside shapes when merge polyshapes in old UI
- Layout sometimes shows double scroll bars on create task, dashboard and settings pages
- UI fails after trying to change frame during resizing, dragging, editing
- Hidden points (or outsided) are visible after changing a frame
- Merge is allowed for points, but clicks on points conflict with frame dragging logic
- Removed objects are visible for search
- Add missed task_id and job_id fields into exception logs for the new UI (<https://github.com/opencv/cvat/pull/1372>)
- UI fails when annotations saving occurs during drag/resize/edit (<https://github.com/opencv/cvat/pull/1383>)
- Multiple savings when hold Ctrl+S (a lot of the same copies of events were sent with the same working time)
  (<https://github.com/opencv/cvat/pull/1383>)
- UI doesn't have any reaction when git repos synchronization failed (<https://github.com/opencv/cvat/pull/1383>)
- Bug when annotations cannot be saved after (delete - save - undo - save) (<https://github.com/opencv/cvat/pull/1383>)
- VOC format exports Upper case labels correctly in lower case (<https://github.com/opencv/cvat/pull/1379>)
- Fixed polygon exporting bug in COCO dataset (<https://github.com/opencv/cvat/issues/1387>)
- Task creation from remote files (<https://github.com/opencv/cvat/pull/1392>)
- Job cannot be opened in some cases when the previous job was failed during opening
  (<https://github.com/opencv/cvat/issues/1403>)
- Deactivated shape is still highlighted on the canvas (<https://github.com/opencv/cvat/issues/1403>)
- AttributeError: 'tuple' object has no attribute 'read' in ReID algorithm (<https://github.com/opencv/cvat/issues/1403>)
- Wrong semi-automatic segmentation near edges of an image (<https://github.com/opencv/cvat/issues/1403>)
- Git repos paths (<https://github.com/opencv/cvat/pull/1400>)
- Uploading annotations for tasks with multiple jobs (<https://github.com/opencv/cvat/pull/1396>)

## \[1.0.0-alpha] - 2020-03-31

### Added

- Data streaming using chunks (<https://github.com/opencv/cvat/pull/1007>)
- New UI: showing file names in UI (<https://github.com/opencv/cvat/pull/1311>)
- New UI: delete a point from context menu (<https://github.com/opencv/cvat/pull/1292>)

### Fixed

- Git app cannot clone a repository (<https://github.com/opencv/cvat/pull/1330>)
- New UI: preview position in task details (<https://github.com/opencv/cvat/pull/1312>)
- AWS deployment (<https://github.com/opencv/cvat/pull/1316>)

## \[0.6.1] - 2020-03-21

### Changed

- VOC task export now does not use official label map by default, but takes one
  from the source task to avoid primary-class and class part name
  clashing ([#1275](https://github.com/opencv/cvat/issues/1275))

### Fixed

- File names in LabelMe format export are no longer truncated ([#1259](https://github.com/opencv/cvat/issues/1259))
- `occluded` and `z_order` annotation attributes are now correctly passed to Datumaro ([#1271](https://github.com/opencv/cvat/pull/1271))
- Annotation-less tasks now can be exported as empty datasets in COCO ([#1277](https://github.com/opencv/cvat/issues/1277))
- Frame name matching for video annotations import -
  allowed `frame_XXXXXX[.ext]` format ([#1274](https://github.com/opencv/cvat/pull/1274))

### Security

- Bump acorn from 6.3.0 to 6.4.1 in /cvat-ui ([#1270](https://github.com/opencv/cvat/pull/1270))

## \[0.6.0] - 2020-03-15

### Added

- Server only support for projects. Extend REST API v1 (/api/v1/projects\*)
- Ability to get basic information about users without admin permissions ([#750](https://github.com/opencv/cvat/issues/750))
- Changed REST API: removed PUT and added DELETE methods for /api/v1/users/ID
- Mask-RCNN Auto Annotation Script in OpenVINO format
- Yolo Auto Annotation Script
- Auto segmentation using Mask_RCNN component (Keras+Tensorflow Mask R-CNN Segmentation)
- REST API to export an annotation task (images + annotations)
  [Datumaro](https://github.com/opencv/cvat/tree/develop/datumaro) -
  a framework to build, analyze, debug and visualize datasets
- Text Detection Auto Annotation Script in OpenVINO format for version 4
- Added in OpenVINO Semantic Segmentation for roads
- Ability to visualize labels when using Auto Annotation runner
- MOT CSV format support ([#830](https://github.com/opencv/cvat/pull/830))
- LabelMe format support ([#844](https://github.com/opencv/cvat/pull/844))
- Segmentation MASK format import (as polygons) ([#1163](https://github.com/opencv/cvat/pull/1163))
- Git repositories can be specified with IPv4 address ([#827](https://github.com/opencv/cvat/pull/827))

### Changed

- page_size parameter for all REST API methods
- React & Redux & Antd based dashboard
- Yolov3 interpretation script fix and changes to mapping.json
- YOLO format support ([#1151](https://github.com/opencv/cvat/pull/1151))
- Added support for OpenVINO 2020

### Fixed

- Exception in Git plugin [#826](https://github.com/opencv/cvat/issues/826)
- Label ids in TFrecord format now start from 1 [#866](https://github.com/opencv/cvat/issues/866)
- Mask problem in COCO JSON style [#718](https://github.com/opencv/cvat/issues/718)
- Datasets (or tasks) can be joined and split to subsets with Datumaro [#791](https://github.com/opencv/cvat/issues/791)
- Output labels for VOC format can be specified with Datumaro [#942](https://github.com/opencv/cvat/issues/942)
- Annotations can be filtered before dumping with Datumaro [#994](https://github.com/opencv/cvat/issues/994)

## \[0.5.2] - 2019-12-15

### Fixed

- Frozen version of scikit-image==0.15 in requirements.txt because next releases don't support Python 3.5

## \[0.5.1] - 2019-10-17

### Added

- Integration with Zenodo.org (DOI)

## \[0.5.0] - 2019-09-12

### Added

- A converter to YOLO format
- Installation guide
- Linear interpolation for a single point
- Video frame filter
- Running functional tests for REST API during a build
- Admins are no longer limited to a subset of python commands in the auto annotation application
- Remote data source (list of URLs to create an annotation task)
- Auto annotation using Faster R-CNN with Inception v2 (utils/open_model_zoo)
- Auto annotation using Pixel Link mobilenet v2 - text detection (utils/open_model_zoo)
- Ability to create a custom extractors for unsupported media types
- Added in PDF extractor
- Added in a command line model manager tester
- Ability to dump/load annotations in several formats from UI (CVAT, Pascal VOC, YOLO, MS COCO, png mask, TFRecord)
- Auth for REST API (api/v1/auth/): login, logout, register, ...
- Preview for the new CVAT UI (dashboard only) is available: <http://localhost:9080/>
- Added command line tool for performing common task operations (/utils/cli/)

### Changed

- Outside and keyframe buttons in the side panel for all interpolation shapes (they were only for boxes before)
- Improved error messages on the client side (#511)

### Removed

- "Flip images" has been removed. UI now contains rotation features.

### Fixed

- Incorrect width of shapes borders in some cases
- Annotation parser for tracks with a start frame less than the first segment frame
- Interpolation on the server near outside frames
- Dump for case when task name has a slash
- Auto annotation fail for multijob tasks
- Installation of CVAT with OpenVINO on the Windows platform
- Background color was always black in utils/mask/converter.py
- Exception in attribute annotation mode when a label are switched to a value without any attributes
- Handling of wrong labelamp json file in auto annotation (<https://github.com/opencv/cvat/issues/554>)
- No default attributes in dumped annotation (<https://github.com/opencv/cvat/issues/601>)
- Required field "Frame Filter" on admin page during a task modifying (#666)
- Dump annotation errors for a task with several segments (#610, #500)
- Invalid label parsing during a task creating (#628)
- Button "Open Task" in the annotation view
- Creating a video task with 0 overlap

### Security

- Upgraded Django, djangorestframework, and other packages

## \[0.4.2] - 2019-06-03

### Fixed

- Fixed interaction with the server share in the auto annotation plugin

## \[0.4.1] - 2019-05-14

### Fixed

- JavaScript syntax incompatibility with Google Chrome versions less than 72

## \[0.4.0] - 2019-05-04

### Added

- OpenVINO auto annotation: it is possible to upload a custom model and annotate images automatically.
- Ability to rotate images/video in the client part (Ctrl+R, Shift+Ctrl+R shortcuts) (#305)
- The ReID application for automatic bounding box merging has been added (#299)
- Keyboard shortcuts to switch next/previous default shape type (box, polygon etc) (Alt + <, Alt + >) (#316)
- Converter for VOC now supports interpolation tracks
- REST API (/api/v1/\*, /api/docs)
- Semi-automatic semantic segmentation with the [Deep Extreme Cut](http://www.vision.ee.ethz.ch/~cvlsegmentation/dextr/) work

### Changed

- Propagation setup has been moved from settings to bottom player panel
- Additional events like "Debug Info" or "Fit Image" have been added for analitics
- Optional using LFS for git annotation storages (#314)

### Deprecated

- "Flip images" flag in the create task dialog will be removed.
  Rotation functionality in client part have been added instead.

### Fixed

- Django 2.1.5 (security fix, [CVE-2019-3498](https://nvd.nist.gov/vuln/detail/CVE-2019-3498))
- Several scenarious which cause code 400 after undo/redo/save have been fixed (#315)

## \[0.3.0] - 2018-12-29

### Added

- Ability to copy Object URL and Frame URL via object context menu and player context menu respectively.
- Ability to change opacity for selected shape with help "Selected Fill Opacity" slider.
- Ability to remove polyshapes points by double click.
- Ability to draw/change polyshapes (except for points) by slip method. Just press ENTER and moving a cursor.
- Ability to switch lock/hide properties via label UI element (in right menu) for all objects with same label.
- Shortcuts for outside/keyframe properties
- Support of Intel OpenVINO for accelerated model inference
- Tensorflow annotation now works without CUDA. It can use CPU only. OpenVINO and CUDA are supported optionally.
- Incremental saving of annotations.
- Tutorial for using polygons (screencast)
- Silk profiler to improve development process
- Admin panel can be used to edit labels and attributes for annotation tasks
- Analytics component to manage a data annotation team, monitor exceptions, collect client and server logs
- Changeable job and task statuses (annotation, validation, completed).
  A job status can be changed manually, a task status is computed automatically based on job statuses (#153)
- Backlink to a task from its job annotation view (#156)
- Buttons lock/hide for labels. They work for all objects with the same label on a current frame (#116)

### Changed

- Polyshape editing method has been improved. You can redraw part of shape instead of points cloning.
- Unified shortcut (Esc) for close any mode instead of different shortcuts (Alt+N, Alt+G, Alt+M etc.).
- Dump file contains information about data source (e.g. video name, archive name, ...)
- Update requests library due to [CVE-2018-18074](https://nvd.nist.gov/vuln/detail/CVE-2018-18074)
- Per task/job permissions to create/access/change/delete tasks and annotations
- Documentation was improved
- Timeout for creating tasks was increased (from 1h to 4h) (#136)
- Drawing has become more convenience. Now it is possible to draw outside an image.
  Shapes will be automatically truncated after drawing process (#202)

### Fixed

- Performance bottleneck has been fixed during you create new objects (draw, copy, merge etc).
- Label UI elements aren't updated after changelabel.
- Attribute annotation mode can use invalid shape position after resize or move shapes.
- Labels order is preserved now (#242)
- Uploading large XML files (#123)
- Django vulnerability (#121)
- Grammatical cleanup of README.md (#107)
- Dashboard loading has been accelerated (#156)
- Text drawing outside of a frame in some cases (#202)

## \[0.2.0] - 2018-09-28

### Added

- New annotation shapes: polygons, polylines, points
- Undo/redo feature
- Grid to estimate size of objects
- Context menu for shapes
- A converter to PASCAL VOC format
- A converter to MS COCO format
- A converter to mask format
- License header for most of all files
- .gitattribute to avoid problems with bash scripts inside a container
- CHANGELOG.md itself
- Drawing size of a bounding box during resize
- Color by instance, group, label
- Group objects
- Object propagation on next frames
- Full screen view

### Changed

- Documentation, screencasts, the primary screenshot
- Content-type for save_job request is application/json

### Fixed

- Player navigation if the browser's window is scrolled
- Filter doesn't support dash (-)
- Several memory leaks
- Inconsistent extensions between filenames in an annotation file and real filenames

## \[0.1.2] - 2018-08-07

### Added

- 7z archive support when creating a task
- .vscode/launch.json file for developing with VS code

### Fixed

- #14: docker-compose down command as written in the readme does not remove volumes
- #15: all checkboxes in temporary attributes are checked when reopening job after saving the job
- #18: extend CONTRIBUTING.md
- #19: using the same attribute for label twice -> stuck

### Changed

- More strict verification for labels with attributes

## \[0.1.1] - 2018-07-6

### Added

- Links on a screenshot, documentation, screencasts into README.md
- CONTRIBUTORS.md

### Fixed

- GitHub documentation

## \[0.1.0] - 2018-06-29

### Added

- Initial version

## Template

```
## \[Unreleased]
### Added
- TDB

### Changed
- TDB

### Deprecated
- TDB

### Removed
- TDB

### Fixed
- TDB

### Security
- TDB
```<|MERGE_RESOLUTION|>--- conflicted
+++ resolved
@@ -40,11 +40,8 @@
 - HRNET serverless function (<https://github.com/opencv/cvat/pull/4944>)
 - A trailing slash in hostname does't allow SDK to send some requests
   (<https://github.com/opencv/cvat/pull/5057>)
-<<<<<<< HEAD
+- Double modal export/backup a task/project (<https://github.com/opencv/cvat/pull/5075>)
 - Dataset export for job (<https://github.com/opencv/cvat/pull/5052>)
-=======
-- Double modal export/backup a task/project (<https://github.com/opencv/cvat/pull/5075>)
->>>>>>> 688cc236
 
 ### Security
 - TDB
