--- conflicted
+++ resolved
@@ -31,12 +31,9 @@
 - Fixed filters select overflow (<https://github.com/openvinotoolkit/cvat/pull/2614>)
 - Fixed tasks in project autoannotation (<https://github.com/openvinotoolkit/cvat/pull/2725>)
 - Cuboids are missed in annotations statistics (<https://github.com/openvinotoolkit/cvat/pull/2704>)
-- The list of files attached to the task is not displayed (<https://github.com/openvinotoolkit/cvat/pull/2706>)
-<<<<<<< HEAD
+- The list of files attached to the task is not displayed (<https://github.com/openvinotoolkit/cvat/pul
+- A couple of css-related issues (top bar disappear, wrong arrow position on collapse elements) (<https://github.com/openvinotoolkit/cvat/pull/2736>)
 - Issue with point region doesn't work in Firefox (<https://github.com/openvinotoolkit/cvat/pull/2727>)
-=======
-- A couple of css-related issues (top bar disappear, wrong arrow position on collapse elements) (<https://github.com/openvinotoolkit/cvat/pull/2736>)
->>>>>>> 03804600
 
 ### Security
 
