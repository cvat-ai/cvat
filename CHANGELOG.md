# Changelog
All notable changes to this project will be documented in this file.

The format is based on [Keep a Changelog](https://keepachangelog.com/en/1.0.0/),
and this project adheres to [Semantic Versioning](https://semver.org/spec/v2.0.0.html).

## [1.1.0-alpha] - Unreleased
### Added
- Throttling policy for unauthenticated users (<https://github.com/opencv/cvat/pull/1531>)
- Added default label color table for mask export (https://github.com/opencv/cvat/pull/1549)
- Added environment variables for Redis and Postgres hosts for Kubernetes deployment support (<https://github.com/opencv/cvat/pull/1641>)
- Added visual identification for unavailable formats (https://github.com/opencv/cvat/pull/1567)

### Changed
- Removed information about e-mail from the basic user information (<https://github.com/opencv/cvat/pull/1627>)
<<<<<<< HEAD
- Implemented import and export of annotations with relative image paths (<https://github.com/opencv/cvat/pull/1463>)
=======
- Update https install manual. Makes it easier and more robust. Includes automatic renewing of lets encrypt certificates.
>>>>>>> 0053411f

### Deprecated
-

### Removed
-

### Fixed
- Fixed dataset filter item representation for imageless dataset items (https://github.com/opencv/cvat/pull/1593)
- Fixed interpreter crash when trying to import `tensorflow` with no AVX instructions available (https://github.com/opencv/cvat/pull/1567)
- Kibana wrong working time calculation with new annotation UI use (<https://github.com/opencv/cvat/pull/1654>)

### Security
- SQL injection in Django `CVE-2020-9402` (https://github.com/opencv/cvat/pull/1657)

## [1.0.0] - 2020-05-29
### Added
- cvat-ui: cookie policy drawer for login page (<https://github.com/opencv/cvat/pull/1511>)
- `datumaro_project` export format (<https://github.com/opencv/cvat/pull/1352>)
- Ability to configure user agreements for the user registration form (<https://github.com/opencv/cvat/pull/1464>)
- Cuboid interpolation and cuboid drawing from rectangles (<https://github.com/opencv/cvat/pull/1560>)
- Ability to configure custom pageViewHit, which can be useful for web analytics integration (<https://github.com/opencv/cvat/pull/1566>)
- Ability to configure access to the analytics page based on roles (<https://github.com/opencv/cvat/pull/1592>)

### Changed
- Downloaded file name in annotations export became more informative (<https://github.com/opencv/cvat/pull/1352>)
- Added auto trimming for trailing whitespaces style enforcement (<https://github.com/opencv/cvat/pull/1352>)
- REST API: updated `GET /task/<id>/annotations`: parameters are `format`, `filename` (now optional), `action` (optional) (<https://github.com/opencv/cvat/pull/1352>)
- REST API: removed `dataset/formats`, changed format of `annotation/formats` (<https://github.com/opencv/cvat/pull/1352>)
- Exported annotations are stored for N hours instead of indefinitely (<https://github.com/opencv/cvat/pull/1352>)
- Formats: CVAT format now accepts ZIP and XML (<https://github.com/opencv/cvat/pull/1352>)
- Formats: COCO format now accepts ZIP and JSON (<https://github.com/opencv/cvat/pull/1352>)
- Formats: most of formats renamed, no extension in title (<https://github.com/opencv/cvat/pull/1352>)
- Formats: definitions are changed, are not stored in DB anymore (<https://github.com/opencv/cvat/pull/1352>)
- cvat-core: session.annotations.put() now returns ids of added objects (<https://github.com/opencv/cvat/pull/1493>)
- Images without annotations now also included in dataset/annotations export (<https://github.com/opencv/cvat/issues/525>)

### Removed
- `annotation` application is replaced with `dataset_manager` (<https://github.com/opencv/cvat/pull/1352>)
- `_DATUMARO_INIT_LOGLEVEL` env. variable is removed in favor of regular `--loglevel` cli parameter (<https://github.com/opencv/cvat/pull/1583>)

### Fixed
- Categories for empty projects with no sources are taken from own dataset (<https://github.com/opencv/cvat/pull/1352>)
- Added directory removal on error during `extract` command (<https://github.com/opencv/cvat/pull/1352>)
- Added debug error message on incorrect XPath (<https://github.com/opencv/cvat/pull/1352>)
- Exporting frame stepped task (<https://github.com/opencv/cvat/issues/1294, https://github.com/opencv/cvat/issues/1334>)
- Fixed broken command line interface for `cvat` export format in Datumaro (<https://github.com/opencv/cvat/issues/1494>)
- Updated Rest API document, Swagger document serving instruction issue (<https://github.com/opencv/cvat/issues/1495>)
- Fixed cuboid occluded view (<https://github.com/opencv/cvat/pull/1500>)
- Non-informative lock icon (<https://github.com/opencv/cvat/pull/1434>)
- Sidebar in AAM has no hide/show button (<https://github.com/opencv/cvat/pull/1420>)
- Task/Job buttons has no "Open in new tab" option (<https://github.com/opencv/cvat/pull/1419>)
- Delete point context menu option has no shortcut hint (<https://github.com/opencv/cvat/pull/1416>)
- Fixed issue with unnecessary tag activation in cvat-canvas (<https://github.com/opencv/cvat/issues/1540>)
- Fixed an issue with large number of instances in instance mask (<https://github.com/opencv/cvat/issues/1539>)
- Fixed full COCO dataset import error with conflicting labels in keypoints and detection (<https://github.com/opencv/cvat/pull/1548>)
- Fixed COCO keypoints skeleton parsing and saving (<https://github.com/opencv/cvat/issues/1539>)
- `tf.placeholder() is not compatible with eager execution` exception for auto_segmentation (<https://github.com/opencv/cvat/pull/1562>)
- Canvas cannot be moved with move functionality on left mouse key (<https://github.com/opencv/cvat/pull/1573>)
- Deep extreme cut request is sent when draw any shape with Make AI polygon option enabled  (<https://github.com/opencv/cvat/pull/1573>)
- Fixed an error when exporting a task with cuboids to any format except CVAT (<https://github.com/opencv/cvat/pull/1577>)
- Synchronization with remote git repo (<https://github.com/opencv/cvat/pull/1582>)
- A problem with mask to polygons conversion when polygons are too small (<https://github.com/opencv/cvat/pull/1581>)
- Unable to upload video with uneven size (<https://github.com/opencv/cvat/pull/1594>)
- Fixed an issue with `z_order` having no effect on segmentations (<https://github.com/opencv/cvat/pull/1589>)
- Permission group whitelist check for analytics view (<https://github.com/opencv/cvat/pull/1608>)

## [1.0.0-beta.2] - 2020-04-30
### Added
- Re-Identification algorithm to merging bounding boxes automatically to the new UI (<https://github.com/opencv/cvat/pull/1406>)
- Methods ``import`` and ``export`` to import/export raw annotations for Job and Task in ``cvat-core`` (<https://github.com/opencv/cvat/pull/1406>)
- Versioning of client packages (``cvat-core``, ``cvat-canvas``, ``cvat-ui``). Initial versions are set to 1.0.0  (<https://github.com/opencv/cvat/pull/1448>)
- Cuboids feature was migrated from old UI to new one. (<https://github.com/opencv/cvat/pull/1451>)

### Removed
- Annotation convertation utils, currently supported natively via Datumaro framework (https://github.com/opencv/cvat/pull/1477)

### Fixed
- Auto annotation, TF annotation and Auto segmentation apps (https://github.com/opencv/cvat/pull/1409)
- Import works with truncated images now: "OSError:broken data stream" on corrupt images (https://github.com/opencv/cvat/pull/1430)
- Hide functionality (H) doesn't work (<https://github.com/opencv/cvat/pull/1445>)
- The highlighted attribute doesn't correspond to the chosen attribute in AAM (<https://github.com/opencv/cvat/pull/1445>)
- Inconvinient image shaking while drawing a polygon (hold Alt key during drawing/editing/grouping to drag an image) (<https://github.com/opencv/cvat/pull/1445>)
- Filter property "shape" doesn't work and extra operator in description (<https://github.com/opencv/cvat/pull/1445>)
- Block of text information doesn't disappear after deactivating for locked shapes (<https://github.com/opencv/cvat/pull/1445>)
- Annotation uploading fails in annotation view (<https://github.com/opencv/cvat/pull/1445>)
- UI freezes after canceling pasting with escape (<https://github.com/opencv/cvat/pull/1445>)
- Duplicating keypoints in COCO export (https://github.com/opencv/cvat/pull/1435)
- CVAT new UI: add arrows on a mouse cursor (<https://github.com/opencv/cvat/pull/1391>)
- Delete point bug (in new UI) (<https://github.com/opencv/cvat/pull/1440>)
- Fix apache startup after PC restart (https://github.com/opencv/cvat/pull/1467)
- Open task button doesn't work (https://github.com/opencv/cvat/pull/1474)

## [1.0.0-beta.1] - 2020-04-15
### Added
- Special behaviour for attribute value ``__undefined__`` (invisibility, no shortcuts to be set in AAM)
- Dialog window with some helpful information about using filters
- Ability to display a bitmap in the new UI
- Button to reset colors settings (brightness, saturation, contrast) in the new UI
- Option to display shape text always
- Dedicated message with clarifications when share is unmounted (https://github.com/opencv/cvat/pull/1373)
- Ability to create one tracked point (https://github.com/opencv/cvat/pull/1383)
- Ability to draw/edit polygons and polylines with automatic bordering feature (https://github.com/opencv/cvat/pull/1394)
- Tutorial: instructions for CVAT over HTTPS
- Deep extreme cut (semi-automatic segmentation) to the new UI (https://github.com/opencv/cvat/pull/1398)

### Changed
- Increase preview size of a task till 256, 256 on the server
- Public ssh-keys are displayed in a dedicated window instead of console when create a task with a repository
- React UI is the primary UI

### Fixed
- Cleaned up memory in Auto Annotation to enable long running tasks on videos
- New shape is added when press ``esc`` when drawing instead of cancellation
- Dextr segmentation doesn't work.
- `FileNotFoundError` during dump after moving format files
- CVAT doesn't append outside shapes when merge polyshapes in old UI
- Layout sometimes shows double scroll bars on create task, dashboard and settings pages
- UI fails after trying to change frame during resizing, dragging, editing
- Hidden points (or outsided) are visible after changing a frame
- Merge is allowed for points, but clicks on points conflict with frame dragging logic
- Removed objects are visible for search
- Add missed task_id and job_id fields into exception logs for the new UI (https://github.com/opencv/cvat/pull/1372)
- UI fails when annotations saving occurs during drag/resize/edit (https://github.com/opencv/cvat/pull/1383)
- Multiple savings when hold Ctrl+S (a lot of the same copies of events were sent with the same working time) (https://github.com/opencv/cvat/pull/1383)
- UI doesn't have any reaction when git repos synchronization failed (https://github.com/opencv/cvat/pull/1383)
- Bug when annotations cannot be saved after (delete - save - undo - save) (https://github.com/opencv/cvat/pull/1383)
- VOC format exports Upper case labels correctly in lower case (https://github.com/opencv/cvat/pull/1379)
- Fixed polygon exporting bug in COCO dataset (https://github.com/opencv/cvat/issues/1387)
- Task creation from remote files (https://github.com/opencv/cvat/pull/1392)
- Job cannot be opened in some cases when the previous job was failed during opening (https://github.com/opencv/cvat/issues/1403)
- Deactivated shape is still highlighted on the canvas (https://github.com/opencv/cvat/issues/1403)
- AttributeError: 'tuple' object has no attribute 'read' in ReID algorithm (https://github.com/opencv/cvat/issues/1403)
- Wrong semi-automatic segmentation near edges of an image (https://github.com/opencv/cvat/issues/1403)
- Git repos paths (https://github.com/opencv/cvat/pull/1400)
- Uploading annotations for tasks with multiple jobs (https://github.com/opencv/cvat/pull/1396)

## [1.0.0-alpha] - 2020-03-31
### Added
- Data streaming using chunks (https://github.com/opencv/cvat/pull/1007)
- New UI: showing file names in UI (https://github.com/opencv/cvat/pull/1311)
- New UI: delete a point from context menu (https://github.com/opencv/cvat/pull/1292)

### Fixed
- Git app cannot clone a repository (https://github.com/opencv/cvat/pull/1330)
- New UI: preview position in task details (https://github.com/opencv/cvat/pull/1312)
- AWS deployment (https://github.com/opencv/cvat/pull/1316)

## [0.6.1] - 2020-03-21
### Changed
- VOC task export now does not use official label map by default, but takes one
  from the source task to avoid primary-class and class part name
  clashing ([#1275](https://github.com/opencv/cvat/issues/1275))

### Fixed
- File names in LabelMe format export are no longer truncated ([#1259](https://github.com/opencv/cvat/issues/1259))
- `occluded` and `z_order` annotation attributes are now correctly passed to Datumaro ([#1271](https://github.com/opencv/cvat/pull/1271))
- Annotation-less tasks now can be exported as empty datasets in COCO ([#1277](https://github.com/opencv/cvat/issues/1277))
- Frame name matching for video annotations import -
  allowed `frame_XXXXXX[.ext]` format ([#1274](https://github.com/opencv/cvat/pull/1274))

### Security
- Bump acorn from 6.3.0 to 6.4.1 in /cvat-ui ([#1270](https://github.com/opencv/cvat/pull/1270))

## [0.6.0] - 2020-03-15
### Added
- Server only support for projects. Extend REST API v1 (/api/v1/projects*)
- Ability to get basic information about users without admin permissions ([#750](https://github.com/opencv/cvat/issues/750))
- Changed REST API: removed PUT and added DELETE methods for /api/v1/users/ID
- Mask-RCNN Auto Annotation Script in OpenVINO format
- Yolo Auto Annotation Script
- Auto segmentation using Mask_RCNN component (Keras+Tensorflow Mask R-CNN Segmentation)
- REST API to export an annotation task (images + annotations)
- [Datumaro](https://github.com/opencv/cvat/tree/develop/datumaro) - a framework to build, analyze, debug and visualize datasets
- Text Detection Auto Annotation Script in OpenVINO format for version 4
- Added in OpenVINO Semantic Segmentation for roads
- Ability to visualize labels when using Auto Annotation runner
- MOT CSV format support ([#830](https://github.com/opencv/cvat/pull/830))
- LabelMe format support ([#844](https://github.com/opencv/cvat/pull/844))
- Segmentation MASK format import (as polygons) ([#1163](https://github.com/opencv/cvat/pull/1163))
- Git repositories can be specified with IPv4 address ([#827](https://github.com/opencv/cvat/pull/827))

### Changed
- page_size parameter for all REST API methods
- React & Redux & Antd based dashboard
- Yolov3 interpretation script fix and changes to mapping.json
- YOLO format support ([#1151](https://github.com/opencv/cvat/pull/1151))
- Added support for OpenVINO 2020

### Fixed
- Exception in Git plugin [#826](https://github.com/opencv/cvat/issues/826)
- Label ids in TFrecord format now start from 1 [#866](https://github.com/opencv/cvat/issues/866)
- Mask problem in COCO JSON style [#718](https://github.com/opencv/cvat/issues/718)
- Datasets (or tasks) can be joined and split to subsets with Datumaro [#791](https://github.com/opencv/cvat/issues/791)
- Output labels for VOC format can be specified with Datumaro [#942](https://github.com/opencv/cvat/issues/942)
- Annotations can be filtered before dumping with Datumaro [#994](https://github.com/opencv/cvat/issues/994)

## [0.5.2] - 2019-12-15
### Fixed
- Frozen version of scikit-image==0.15 in requirements.txt because next releases don't support Python 3.5

## [0.5.1] - 2019-10-17
### Added
- Integration with Zenodo.org (DOI)

## [0.5.0] - 2019-09-12
### Added
- A converter to YOLO format
- Installation guide
- Linear interpolation for a single point
- Video frame filter
- Running functional tests for REST API during a build
- Admins are no longer limited to a subset of python commands in the auto annotation application
- Remote data source (list of URLs to create an annotation task)
- Auto annotation using Faster R-CNN with Inception v2 (utils/open_model_zoo)
- Auto annotation using Pixel Link mobilenet v2 - text detection (utils/open_model_zoo)
- Ability to create a custom extractors for unsupported media types
- Added in PDF extractor
- Added in a command line model manager tester
- Ability to dump/load annotations in several formats from UI (CVAT, Pascal VOC, YOLO, MS COCO, png mask, TFRecord)
- Auth for REST API (api/v1/auth/): login, logout, register, ...
- Preview for the new CVAT UI (dashboard only) is available: http://localhost:9080/
- Added command line tool for performing common task operations (/utils/cli/)

### Changed
- Outside and keyframe buttons in the side panel for all interpolation shapes (they were only for boxes before)
- Improved error messages on the client side (#511)

### Removed
- "Flip images" has been removed. UI now contains rotation features.

### Fixed
- Incorrect width of shapes borders in some cases
- Annotation parser for tracks with a start frame less than the first segment frame
- Interpolation on the server near outside frames
- Dump for case when task name has a slash
- Auto annotation fail for multijob tasks
- Installation of CVAT with OpenVINO on the Windows platform
- Background color was always black in utils/mask/converter.py
- Exception in attribute annotation mode when a label are switched to a value without any attributes
- Handling of wrong labelamp json file in auto annotation (<https://github.com/opencv/cvat/issues/554>)
- No default attributes in dumped annotation (<https://github.com/opencv/cvat/issues/601>)
- Required field "Frame Filter" on admin page during a task modifying (#666)
- Dump annotation errors for a task with several segments (#610, #500)
- Invalid label parsing during a task creating (#628)
- Button "Open Task" in the annotation view
- Creating a video task with 0 overlap

### Security
- Upgraded Django, djangorestframework, and other packages

## [0.4.2] - 2019-06-03
### Fixed
- Fixed interaction with the server share in the auto annotation plugin

## [0.4.1] - 2019-05-14
### Fixed
- JavaScript syntax incompatibility with Google Chrome versions less than 72

## [0.4.0] - 2019-05-04
### Added
- OpenVINO auto annotation: it is possible to upload a custom model and annotate images automatically.
- Ability to rotate images/video in the client part (Ctrl+R, Shift+Ctrl+R shortcuts) (#305)
- The ReID application for automatic bounding box merging has been added (#299)
- Keyboard shortcuts to switch next/previous default shape type (box, polygon etc) [Alt + <, Alt + >] (#316)
- Converter for VOC now supports interpolation tracks
- REST API (/api/v1/*, /api/docs)
- Semi-automatic semantic segmentation with the [Deep Extreme Cut](http://www.vision.ee.ethz.ch/~cvlsegmentation/dextr/) work

### Changed
- Propagation setup has been moved from settings to bottom player panel
- Additional events like "Debug Info" or "Fit Image" have been added for analitics
- Optional using LFS for git annotation storages (#314)

### Deprecated
- "Flip images" flag in the create task dialog will be removed. Rotation functionality in client part have been added instead.

### Removed
-

### Fixed
- Django 2.1.5 (security fix, https://nvd.nist.gov/vuln/detail/CVE-2019-3498)
- Several scenarious which cause code 400 after undo/redo/save have been fixed (#315)

## [0.3.0] - 2018-12-29
### Added
- Ability to copy Object URL and Frame URL via object context menu and player context menu respectively.
- Ability to change opacity for selected shape with help "Selected Fill Opacity" slider.
- Ability to remove polyshapes points by double click.
- Ability to draw/change polyshapes (except for points) by slip method. Just press ENTER and moving a cursor.
- Ability to switch lock/hide properties via label UI element (in right menu) for all objects with same label.
- Shortcuts for outside/keyframe properties
- Support of Intel OpenVINO for accelerated model inference
- Tensorflow annotation now works without CUDA. It can use CPU only. OpenVINO and CUDA are supported optionally.
- Incremental saving of annotations.
- Tutorial for using polygons (screencast)
- Silk profiler to improve development process
- Admin panel can be used to edit labels and attributes for annotation tasks
- Analytics component to manage a data annotation team, monitor exceptions, collect client and server logs
- Changeable job and task statuses (annotation, validation, completed). A job status can be changed manually, a task status is computed automatically based on job statuses (#153)
- Backlink to a task from its job annotation view (#156)
- Buttons lock/hide for labels. They work for all objects with the same label on a current frame (#116)

### Changed
- Polyshape editing method has been improved. You can redraw part of shape instead of points cloning.
- Unified shortcut (Esc) for close any mode instead of different shortcuts (Alt+N, Alt+G, Alt+M etc.).
- Dump file contains information about data source (e.g. video name, archive name, ...)
- Update requests library due to https://nvd.nist.gov/vuln/detail/CVE-2018-18074
- Per task/job permissions to create/access/change/delete tasks and annotations
- Documentation was improved
- Timeout for creating tasks was increased (from 1h to 4h) (#136)
- Drawing has become more convenience. Now it is possible to draw outside an image. Shapes will be automatically truncated after drawing process (#202)

### Fixed
- Performance bottleneck has been fixed during you create new objects (draw, copy, merge etc).
- Label UI elements aren't updated after changelabel.
- Attribute annotation mode can use invalid shape position after resize or move shapes.
- Labels order is preserved now (#242)
- Uploading large XML files (#123)
- Django vulnerability (#121)
- Grammatical cleanup of README.md (#107)
- Dashboard loading has been accelerated (#156)
- Text drawing outside of a frame in some cases (#202)

## [0.2.0] - 2018-09-28
### Added
- New annotation shapes: polygons, polylines, points
- Undo/redo feature
- Grid to estimate size of objects
- Context menu for shapes
- A converter to PASCAL VOC format
- A converter to MS COCO format
- A converter to mask format
- License header for most of all files
- .gitattribute to avoid problems with bash scripts inside a container
- CHANGELOG.md itself
- Drawing size of a bounding box during resize
- Color by instance, group, label
- Group objects
- Object propagation on next frames
- Full screen view

### Changed
- Documentation, screencasts, the primary screenshot
- Content-type for save_job request is application/json

### Fixed
- Player navigation if the browser's window is scrolled
- Filter doesn't support dash (-)
- Several memory leaks
- Inconsistent extensions between filenames in an annotation file and real filenames

## [0.1.2] - 2018-08-07
### Added
- 7z archive support when creating a task
- .vscode/launch.json file for developing with VS code

### Fixed
- #14: docker-compose down command as written in the readme does not remove volumes
- #15: all checkboxes in temporary attributes are checked when reopening job after saving the job
- #18: extend CONTRIBUTING.md
- #19: using the same attribute for label twice -> stuck

### Changed
- More strict verification for labels with attributes

## [0.1.1] - 2018-07-6
### Added
- Links on a screenshot, documentation, screencasts into README.md
- CONTRIBUTORS.md

### Fixed
- GitHub documentation

## 0.1.0 - 2018-06-29
### Added
- Initial version

## Template
```
## [Unreleased]
### Added
-

### Changed
-

### Deprecated
-

### Removed
-

### Fixed
-

### Security
-
```<|MERGE_RESOLUTION|>--- conflicted
+++ resolved
@@ -13,11 +13,8 @@
 
 ### Changed
 - Removed information about e-mail from the basic user information (<https://github.com/opencv/cvat/pull/1627>)
-<<<<<<< HEAD
+- Update https install manual. Makes it easier and more robust. Includes automatic renewing of lets encrypt certificates.
 - Implemented import and export of annotations with relative image paths (<https://github.com/opencv/cvat/pull/1463>)
-=======
-- Update https install manual. Makes it easier and more robust. Includes automatic renewing of lets encrypt certificates.
->>>>>>> 0053411f
 
 ### Deprecated
 -
