--- conflicted
+++ resolved
@@ -7,11 +7,8 @@
 
 ## \[Unreleased\]
 ### Added
-<<<<<<< HEAD
+- Ability to hide/show an object in review mode (<https://github.com/opencv/cvat/pull/6808>)
 - Gamma correcton filter (<https://github.com/opencv/cvat/pull/6771>)
-=======
-- Ability to hide/show an object in review mode (<https://github.com/opencv/cvat/pull/6808>)
->>>>>>> ec674ab6
 
 ### Changed
 - \[Helm\] Database migrations now run in a separate job instead of the server pod,
