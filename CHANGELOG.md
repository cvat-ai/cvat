# Changelog

All notable changes to this project will be documented in this file.

The format is based on [Keep a Changelog](https://keepachangelog.com/en/1.0.0/),
and this project adheres to [Semantic Versioning](https://semver.org/spec/v2.0.0.html).

## \[2.3.0] - Unreleased
### Added
- SDK section in docs (<https://github.com/opencv/cvat/pull/4928>)
- An env variable to enable or disable host certificate checking in CLI (<https://github.com/opencv/cvat/pull/4928>)
- REST API tests with skeletons (<https://github.com/opencv/cvat/pull/4987>)

### Changed
- `api/docs`, `api/swagger`, `api/schema` endpoints now allow unauthorized access (<https://github.com/opencv/cvat/pull/4928>)
- Datumaro version (<https://github.com/opencv/cvat/pull/4984>)

### Deprecated
- TDB

### Removed
- TDB

### Fixed
- Removed a possibly duplicated encodeURI() calls in `server-proxy.ts` to prevent doubly encoding
non-ascii paths while adding files from "Connected file share" (issue #4428)
- Removed unnecessary volumes defined in docker-compose.serverless.yml
(<https://github.com/openvinotoolkit/cvat/pull/4659>)
- Project import/export with skeletons (<https://github.com/opencv/cvat/pull/4867>,
  <https://github.com/opencv/cvat/pull/5004>)
- Shape color is not changed on canvas after changing a label (<https://github.com/opencv/cvat/pull/5045>)
- Unstable e2e restore tests (<https://github.com/opencv/cvat/pull/5010>)
- IOG and f-BRS serverless function (<https://github.com/opencv/cvat/pulls>)
- Invisible label item in label constructor when label color background is white,
 or close to it (<https://github.com/opencv/cvat/pull/5041>)
<<<<<<< HEAD
- A trailing slash in hostname does't allow SDK to send some requests
  (<https://github.com/opencv/cvat/pull/5057>)
=======
- Fixed cvat-core ESlint problems (<https://github.com/opencv/cvat/pull/5027>)
>>>>>>> f719f58d

### Security
- TDB

## \[2.2.0] - 2022-09-12
### Added
- Added ability to delete frames from a job based on (<https://github.com/openvinotoolkit/cvat/pull/4194>)
- Support of attributes returned by serverless functions based on (<https://github.com/openvinotoolkit/cvat/pull/4506>)
- Project/task backups uploading via chunk uploads
- Fixed UX bug when jobs pagination is reset after changing a job
- Progressbars in CLI for file uploading and downloading
- `utils/cli` changed to `cvat-cli` package
- Support custom file name for backup
- Possibility to display tags on frame
- Support source and target storages (server part)
- Tests for import/export annotation, dataset, backup from/to cloud storage
- Added Python SDK package (`cvat-sdk`) (<https://github.com/opencv/cvat/pull/4813>)
- Previews for jobs
- Documentation for LDAP authentication (<https://github.com/cvat-ai/cvat/pull/39>)
- OpenCV.js caching and autoload (<https://github.com/cvat-ai/cvat/pull/30>)
- Publishing dev version of CVAT docker images (<https://github.com/cvat-ai/cvat/pull/53>)
- Support of Human Pose Estimation, Facial Landmarks (and similar) use-cases, new shape type:
Skeleton (<https://github.com/cvat-ai/cvat/pull/1>), (<https://github.com/opencv/cvat/pull/4829>)
- Added helm chart support for serverless functions and analytics (<https://github.com/cvat-ai/cvat/pull/110>)
- Added confirmation when remove a track (<https://github.com/opencv/cvat/pull/4846>)
- [COCO Keypoints](https://cocodataset.org/#keypoints-2020) format support (<https://github.com/opencv/cvat/pull/4821>,
  <https://github.com/opencv/cvat/pull/4908>)
- Support for Oracle OCI Buckets (<https://github.com/opencv/cvat/pull/4876>)
- `cvat-sdk` and `cvat-cli` packages on PyPI (<https://github.com/opencv/cvat/pull/4903>)
- UI part for source and target storages (<https://github.com/opencv/cvat/pull/4842>)
- Backup import/export modals (<https://github.com/opencv/cvat/pull/4842>)
- Annotations import modal (<https://github.com/opencv/cvat/pull/4842>)

### Changed
- Bumped nuclio version to 1.8.14
- Simplified running REST API tests. Extended CI-nightly workflow
- REST API tests are partially moved to Python SDK (`users`, `projects`, `tasks`, `issues`)
- cvat-ui: Improve UI/UX on label, create task and create project forms (<https://github.com/cvat-ai/cvat/pull/7>)
- Removed link to OpenVINO documentation (<https://github.com/cvat-ai/cvat/pull/35>)
- Clarified meaning of chunking for videos

### Fixed
- Task creation progressbar bug
- Removed Python dependency ``open3d`` which brought different issues to the building process
- Analytics not accessible when https is enabled
- Dataset import in an organization
- Updated minimist npm package to v1.2.6
- Request Status Code 500 "StopIteration" when exporting dataset
- Generated OpenAPI schema for several endpoints
- Annotation window might have top offset if try to move a locked object
- Image search in cloud storage (<https://github.com/cvat-ai/cvat/pull/8>)
- Reset password functionality (<https://github.com/cvat-ai/cvat/pull/52>)
- Creating task with cloud storage data (<https://github.com/cvat-ai/cvat/pull/116>)
- Show empty tasks (<https://github.com/cvat-ai/cvat/pull/100>)
- Fixed project filtration (<https://github.com/opencv/cvat/pull/4878>)
- Maximum callstack exceed when create task with 100000+ files from cloud storage (<https://github.com/opencv/cvat/pull/4836>)
- Fixed invocation of serverless functions (<https://github.com/opencv/cvat/pull/4907>)
- Removing label attributes (<https://github.com/opencv/cvat/pull/4927>)
- Notification with a required manifest file (<https://github.com/opencv/cvat/pull/4921>)

## \[2.1.0] - 2022-04-08
### Added
- Task annotations importing via chunk uploads (<https://github.com/openvinotoolkit/cvat/pull/4327>)
- Advanced filtration and sorting for a list of tasks/projects/cloudstorages (<https://github.com/openvinotoolkit/cvat/pull/4403>)
- Project dataset importing via chunk uploads (<https://github.com/openvinotoolkit/cvat/pull/4485>)
- Support paginated list for job commits (<https://github.com/openvinotoolkit/cvat/pull/4482>)

### Changed
- Added missing geos dependency into Dockerfile (<https://github.com/openvinotoolkit/cvat/pull/4451>)
- Improved helm chart readme (<https://github.com/openvinotoolkit/cvat/pull/4366>)
- Added helm chart support for CVAT 2.X and made ingress compatible with Kubernetes >=1.22 (<https://github.com/openvinotoolkit/cvat/pull/4448>)

### Fixed
- Permission error occured when accessing the JobCommits (<https://github.com/openvinotoolkit/cvat/pull/4435>)
- job assignee can remove or update any issue created by the task owner (<https://github.com/openvinotoolkit/cvat/pull/4436>)
- Bug: Incorrect point deletion with keyboard shortcut (<https://github.com/openvinotoolkit/cvat/pull/4420>)
- some AI Tools were not sending responses properly (<https://github.com/openvinotoolkit/cvat/issues/4432>)
- Unable to upload annotations (<https://github.com/openvinotoolkit/cvat/pull/4513>)
- Fix build dependencies for Siammask (<https://github.com/openvinotoolkit/cvat/pull/4486>)
- Bug: Exif orientation information handled incorrectly (<https://github.com/openvinotoolkit/cvat/pull/4529>)
- Fixed build of retinanet function image (<https://github.com/cvat-ai/cvat/pull/54>)

## \[2.0.0] - 2022-03-04
### Added
- Handle attributes coming from nuclio detectors (<https://github.com/openvinotoolkit/cvat/pull/3917>)
- Add additional environment variables for Nuclio configuration (<https://github.com/openvinotoolkit/cvat/pull/3894>)
- Add KITTI segmentation and detection format (<https://github.com/openvinotoolkit/cvat/pull/3757>)
- Add LFW format (<https://github.com/openvinotoolkit/cvat/pull/3770>)
- Add Cityscapes format (<https://github.com/openvinotoolkit/cvat/pull/3758>)
- Add Open Images V6 format (<https://github.com/openvinotoolkit/cvat/pull/3679>)
- Rotated bounding boxes (<https://github.com/openvinotoolkit/cvat/pull/3832>)
- Player option: Smooth image when zoom-in, enabled by default (<https://github.com/openvinotoolkit/cvat/pull/3933>)
- Google Cloud Storage support in UI (<https://github.com/openvinotoolkit/cvat/pull/3919>)
- Add project tasks pagination (<https://github.com/openvinotoolkit/cvat/pull/3910>)
- Add remove issue button (<https://github.com/openvinotoolkit/cvat/pull/3952>)
- Data sorting option (<https://github.com/openvinotoolkit/cvat/pull/3937>)
- Options to change font size & position of text labels on the canvas (<https://github.com/openvinotoolkit/cvat/pull/3972>)
- Add "tag" return type for automatic annotation in Nuclio (<https://github.com/openvinotoolkit/cvat/pull/3896>)
- Helm chart: Make user-data-permission-fix optional (<https://github.com/openvinotoolkit/cvat/pull/3994>)
- Advanced identity access management system, using open policy agent (<https://github.com/openvinotoolkit/cvat/pull/3788>)
- Organizations to create "shared space" for different groups of users (<https://github.com/openvinotoolkit/cvat/pull/3788>)
- Dataset importing to a project (<https://github.com/openvinotoolkit/cvat/pull/3790>)
- User is able to customize information that text labels show (<https://github.com/openvinotoolkit/cvat/pull/4029>)
- Support for uploading manifest with any name (<https://github.com/openvinotoolkit/cvat/pull/4041>)
- Added information about OpenVINO toolkit to login page (<https://github.com/openvinotoolkit/cvat/pull/4077>)
- Support for working with ellipses (<https://github.com/openvinotoolkit/cvat/pull/4062>)
- Add several flags to task creation CLI (<https://github.com/openvinotoolkit/cvat/pull/4119>)
- Add YOLOv5 serverless function for automatic annotation (<https://github.com/openvinotoolkit/cvat/pull/4178>)
- Add possibility to change git repository and git export format from already created task (<https://github.com/openvinotoolkit/cvat/pull/3886>)
- Basic page with jobs list, basic filtration to this list (<https://github.com/openvinotoolkit/cvat/pull/4258>)
- Added OpenCV.js TrackerMIL as tracking tool (<https://github.com/openvinotoolkit/cvat/pull/4200>)
- Ability to continue working from the latest frame where an annotator was before (<https://github.com/openvinotoolkit/cvat/pull/4297>)
- `GET /api/jobs/<id>/commits` was implemented (<https://github.com/openvinotoolkit/cvat/pull/4368>)
- Advanced filtration and sorting for a list of jobs (<https://github.com/openvinotoolkit/cvat/pull/4319>)

### Changed
- Users don't have access to a task object anymore if they are assigned only on some jobs of the task (<https://github.com/openvinotoolkit/cvat/pull/3788>)
- Different resources (tasks, projects) are not visible anymore for all CVAT instance users by default (<https://github.com/openvinotoolkit/cvat/pull/3788>)
- API versioning scheme: using accept header versioning instead of namespace versioning (<https://github.com/openvinotoolkit/cvat/pull/4239>)
- Replaced 'django_sendfile' with 'django_sendfile2' (<https://github.com/openvinotoolkit/cvat/pull/4267>)
- Use drf-spectacular instead of drf-yasg for swagger documentation (<https://github.com/openvinotoolkit/cvat/pull/4210>)
- Update development-environment manual to work under MacOS, supported Mac with Apple Silicon (<https://github.com/openvinotoolkit/cvat/pull/4414>)

### Deprecated
- Job field "status" is not used in UI anymore, but it has not been removed from the database yet (<https://github.com/openvinotoolkit/cvat/pull/3788>)

### Removed
- Review rating, reviewer field from the job instance (use assignee field together with stage field instead) (<https://github.com/openvinotoolkit/cvat/pull/3788>)
- Training django app (<https://github.com/openvinotoolkit/cvat/pull/4330>)
- v1 api version support (<https://github.com/openvinotoolkit/cvat/pull/4332>)

### Fixed
- Fixed Interaction handler keyboard handlers (<https://github.com/openvinotoolkit/cvat/pull/3881>)
- Points of invisible shapes are visible in autobordering (<https://github.com/openvinotoolkit/cvat/pull/3931>)
- Order of the label attributes in the object item details(<https://github.com/openvinotoolkit/cvat/pull/3945>)
- Order of labels in tasks and projects (<https://github.com/openvinotoolkit/cvat/pull/3987>)
- Fixed task creating with large files via webpage (<https://github.com/openvinotoolkit/cvat/pull/3692>)
- Added information to export CVAT_HOST when performing local installation for accessing over network (<https://github.com/openvinotoolkit/cvat/pull/4014>)
- Fixed possible color collisions in the generated colormap (<https://github.com/openvinotoolkit/cvat/pull/4007>)
- Original pdf file is deleted when using share (<https://github.com/openvinotoolkit/cvat/pull/3967>)
- Order in an annotation file(<https://github.com/openvinotoolkit/cvat/pull/4087>)
- Fixed task data upload progressbar (<https://github.com/openvinotoolkit/cvat/pull/4134>)
- Email in org invitations is case sensitive (<https://github.com/openvinotoolkit/cvat/pull/4153>)
- Caching for tasks and jobs can lead to an exception if its assignee user is removed (<https://github.com/openvinotoolkit/cvat/pull/4165>)
- Added intelligent function when paste labels to another task (<https://github.com/openvinotoolkit/cvat/pull/4161>)
- Uncaught TypeError: this.el.node.getScreenCTM() is null in Firefox (<https://github.com/openvinotoolkit/cvat/pull/4175>)
- Bug: canvas is busy when start playing, start resizing a shape and do not release the mouse cursor (<https://github.com/openvinotoolkit/cvat/pull/4151>)
- Bug: could not receive frame N. TypeError: Cannot read properties of undefined (reding "filename") (<https://github.com/openvinotoolkit/cvat/pull/4187>)
- Cannot choose a dataset format for a linked repository if a task type is annotation (<https://github.com/openvinotoolkit/cvat/pull/4203>)
- Fixed tus upload error over https (<https://github.com/openvinotoolkit/cvat/pull/4154>)
- Issues disappear when rescale a browser (<https://github.com/openvinotoolkit/cvat/pull/4189>)
- Auth token key is not returned when registering without email verification (<https://github.com/openvinotoolkit/cvat/pull/4092>)
- Error in create project from backup for standard 3D annotation (<https://github.com/openvinotoolkit/cvat/pull/4160>)
- Annotations search does not work correctly in some corner cases (when use complex properties with width, height) (<https://github.com/openvinotoolkit/cvat/pull/4198>)
- Kibana requests are not proxied due to django-revproxy incompatibility with Django >3.2.x (<https://github.com/openvinotoolkit/cvat/issues/4085>)
- Content type for getting frame with tasks/{id}/data/ endpoint (<https://github.com/openvinotoolkit/cvat/pull/4333>)
- Bug: Permission error occured when accessing the comments of a specific issue (<https://github.com/openvinotoolkit/cvat/issues/4416>)


### Security
- Updated ELK to 6.8.23 which uses log4j 2.17.1 (<https://github.com/openvinotoolkit/cvat/pull/4206>)
- Added validation for URLs which used as remote data source (<https://github.com/openvinotoolkit/cvat/pull/4387>)

## \[1.7.0] - 2021-11-15

### Added

- cvat-ui: support cloud storages (<https://github.com/openvinotoolkit/cvat/pull/3372>)
- interactor: add HRNet interactive segmentation serverless function (<https://github.com/openvinotoolkit/cvat/pull/3740>)
- Added GPU implementation for SiamMask, reworked tracking approach (<https://github.com/openvinotoolkit/cvat/pull/3571>)
- Progress bar for manifest creating (<https://github.com/openvinotoolkit/cvat/pull/3712>)
- IAM: Open Policy Agent integration (<https://github.com/openvinotoolkit/cvat/pull/3788>)
- Add a tutorial on attaching cloud storage AWS-S3 (<https://github.com/openvinotoolkit/cvat/pull/3745>)
  and Azure Blob Container (<https://github.com/openvinotoolkit/cvat/pull/3778>)
- The feature to remove annotations in a specified range of frames (<https://github.com/openvinotoolkit/cvat/pull/3617>)
- Project backup/restore (<https://github.com/openvinotoolkit/cvat/pull/3852>)

### Changed

- UI tracking has been reworked (<https://github.com/openvinotoolkit/cvat/pull/3571>)
- Updated Django till 3.2.7 (automatic AppConfig discovery)
- Manifest generation: Reduce creating time (<https://github.com/openvinotoolkit/cvat/pull/3712>)
- Migration from NPM 6 to NPM 7 (<https://github.com/openvinotoolkit/cvat/pull/3773>)
- Update Datumaro dependency to 0.2.0 (<https://github.com/openvinotoolkit/cvat/pull/3813>)

### Fixed

- Fixed JSON transform issues in network requests (<https://github.com/openvinotoolkit/cvat/pull/3706>)
- Display a more user-friendly exception message (<https://github.com/openvinotoolkit/cvat/pull/3721>)
- Exception `DataCloneError: The object could not be cloned` (<https://github.com/openvinotoolkit/cvat/pull/3733>)
- Fixed extension comparison in task frames CLI (<https://github.com/openvinotoolkit/cvat/pull/3674>)
- Incorrect work when copy job list with "Copy" button (<https://github.com/openvinotoolkit/cvat/pull/3749>)
- Iterating over manifest (<https://github.com/openvinotoolkit/cvat/pull/3792>)
- Manifest removing (<https://github.com/openvinotoolkit/cvat/pull/3791>)
- Fixed project updated date (<https://github.com/openvinotoolkit/cvat/pull/3814>)
- Fixed dextr deployment (<https://github.com/openvinotoolkit/cvat/pull/3820>)
- Migration of `dataset_repo` application (<https://github.com/openvinotoolkit/cvat/pull/3827>)
- Helm settings for external psql database were unused by backend (<https://github.com/openvinotoolkit/cvat/pull/3779>)
- Updated WSL setup for development (<https://github.com/openvinotoolkit/cvat/pull/3828>)
- Helm chart config (<https://github.com/openvinotoolkit/cvat/pull/3784>)

### Security

- Fix security issues on the documentation website unsafe use of target blank
  and potential clickjacking on legacy browsers (<https://github.com/openvinotoolkit/cvat/pull/3789>)

## \[1.6.0] - 2021-09-17

### Added

- Added ability to import data from share with cli without copying the data (<https://github.com/openvinotoolkit/cvat/issues/2862>)
- Notification if the browser does not support nesassary API
- Added ability to export project as a dataset (<https://github.com/openvinotoolkit/cvat/pull/3365>)
  and project with 3D tasks (<https://github.com/openvinotoolkit/cvat/pull/3502>)
- Additional inline tips in interactors with demo gifs (<https://github.com/openvinotoolkit/cvat/pull/3473>)
- Added intelligent scissors blocking feature (<https://github.com/openvinotoolkit/cvat/pull/3510>)
- Support cloud storage status (<https://github.com/openvinotoolkit/cvat/pull/3386>)
- Support cloud storage preview (<https://github.com/openvinotoolkit/cvat/pull/3386>)
- cvat-core: support cloud storages (<https://github.com/openvinotoolkit/cvat/pull/3313>)

### Changed

- Non-blocking UI when using interactors (<https://github.com/openvinotoolkit/cvat/pull/3473>)
- "Selected opacity" slider now defines opacity level for shapes being drawnSelected opacity (<https://github.com/openvinotoolkit/cvat/pull/3473>)
- Cloud storage creating and updating (<https://github.com/openvinotoolkit/cvat/pull/3386>)
- Way of working with cloud storage content (<https://github.com/openvinotoolkit/cvat/pull/3386>)

### Removed

- Support TEMP_KEY_SECRET_KEY_TOKEN_SET for AWS S3 cloud storage (<https://github.com/openvinotoolkit/cvat/pull/3386>)

### Fixed

- Fixed multiple tasks moving (<https://github.com/openvinotoolkit/cvat/pull/3517>)
- Fixed task creating CLI parameter (<https://github.com/openvinotoolkit/cvat/pull/3519>)
- Fixed import for MOTS format (<https://github.com/openvinotoolkit/cvat/pull/3612>)

## \[1.5.0] - 2021-08-02

### Added

- Support of context images for 2D image tasks (<https://github.com/openvinotoolkit/cvat/pull/3122>)
- Support of cloud storage without copying data into CVAT: server part (<https://github.com/openvinotoolkit/cvat/pull/2620>)
- Filter `is_active` for user list (<https://github.com/openvinotoolkit/cvat/pull/3235>)
- Ability to export/import tasks (<https://github.com/openvinotoolkit/cvat/pull/3056>)
- Add a tutorial for semi-automatic/automatic annotation (<https://github.com/openvinotoolkit/cvat/pull/3124>)
- Explicit "Done" button when drawing any polyshapes (<https://github.com/openvinotoolkit/cvat/pull/3417>)
- Histogram equalization with OpenCV javascript (<https://github.com/openvinotoolkit/cvat/pull/3447>)
- Client-side polyshapes approximation when using semi-automatic interactors & scissors (<https://github.com/openvinotoolkit/cvat/pull/3450>)
- Support of Google Cloud Storage for cloud storage (<https://github.com/openvinotoolkit/cvat/pull/3561>)

### Changed

- Updated manifest format, added meta with related images (<https://github.com/openvinotoolkit/cvat/pull/3122>)
- Update of COCO format documentation (<https://github.com/openvinotoolkit/cvat/pull/3197>)
- Updated Webpack Dev Server config to add proxy (<https://github.com/openvinotoolkit/cvat/pull/3368>)
- Update to Django 3.1.12 (<https://github.com/openvinotoolkit/cvat/pull/3378>)
- Updated visibility for removable points in AI tools (<https://github.com/openvinotoolkit/cvat/pull/3417>)
- Updated UI handling for IOG serverless function (<https://github.com/openvinotoolkit/cvat/pull/3417>)
- Changed Nginx proxy to Traefik in `docker-compose.yml` (<https://github.com/openvinotoolkit/cvat/pull/3409>)
- Simplify the process of deploying CVAT with HTTPS (<https://github.com/openvinotoolkit/cvat/pull/3409>)

### Fixed

- Project page requests took a long time and did many DB queries (<https://github.com/openvinotoolkit/cvat/pull/3223>)
- Fixed Python 3.6 support (<https://github.com/openvinotoolkit/cvat/pull/3258>)
- Incorrect attribute import in tracks (<https://github.com/openvinotoolkit/cvat/pull/3229>)
- Issue "is not a constructor" when create object, save, undo, save, redo save (<https://github.com/openvinotoolkit/cvat/pull/3292>)
- Fix CLI create an infinite loop if git repository responds with failure (<https://github.com/openvinotoolkit/cvat/pull/3267>)
- Bug with sidebar & fullscreen (<https://github.com/openvinotoolkit/cvat/pull/3289>)
- 504 Gateway Time-out on `data/meta` requests (<https://github.com/openvinotoolkit/cvat/pull/3269>)
- TypeError: Cannot read property 'clientX' of undefined when draw cuboids with hotkeys (<https://github.com/openvinotoolkit/cvat/pull/3308>)
- Duplication of the cuboids when redraw them (<https://github.com/openvinotoolkit/cvat/pull/3308>)
- Some code issues in Deep Extreme Cut handler code (<https://github.com/openvinotoolkit/cvat/pull/3325>)
- UI fails when inactive user is assigned to a task/job (<https://github.com/openvinotoolkit/cvat/pull/3343>)
- Calculate precise progress of decoding a video file (<https://github.com/openvinotoolkit/cvat/pull/3381>)
- Falsely successful `cvat_ui` image build in case of OOM error that leads to the default nginx welcome page
  (<https://github.com/openvinotoolkit/cvat/pull/3379>)
- Fixed issue when save filtered object in AAM (<https://github.com/openvinotoolkit/cvat/pull/3401>)
- Context image disappears after undo/redo (<https://github.com/openvinotoolkit/cvat/pull/3416>)
- Using combined data sources (directory and image) when create a task (<https://github.com/openvinotoolkit/cvat/pull/3424>)
- Creating task with labels in project (<https://github.com/openvinotoolkit/cvat/pull/3454>)
- Move task and autoannotation modals were invisible from project page (<https://github.com/openvinotoolkit/cvat/pull/3475>)

## \[1.4.0] - 2021-05-18

### Added

- Documentation on mask annotation (<https://github.com/openvinotoolkit/cvat/pull/3044>)
- Hotkeys to switch a label of existing object or to change default label (for objects created with N) (<https://github.com/openvinotoolkit/cvat/pull/3070>)
- A script to convert some kinds of DICOM files to regular images (<https://github.com/openvinotoolkit/cvat/pull/3095>)
- Helm chart prototype (<https://github.com/openvinotoolkit/cvat/pull/3102>)
- Initial implementation of moving tasks between projects (<https://github.com/openvinotoolkit/cvat/pull/3164>)

### Changed

- Place of migration logger initialization (<https://github.com/openvinotoolkit/cvat/pull/3170>)

### Removed

- Kubernetes templates from (<https://github.com/openvinotoolkit/cvat/pull/1962>) due to helm charts (<https://github.com/openvinotoolkit/cvat/pull/3171>)

### Fixed

- Export of instance masks with holes (<https://github.com/openvinotoolkit/cvat/pull/3044>)
- Changing a label on canvas does not work when 'Show object details' enabled (<https://github.com/openvinotoolkit/cvat/pull/3084>)
- Make sure frame unzip web worker correctly terminates after unzipping all images in a requested chunk (<https://github.com/openvinotoolkit/cvat/pull/3096>)
- Reset password link was unavailable before login (<https://github.com/openvinotoolkit/cvat/pull/3140>)
- Manifest: migration (<https://github.com/openvinotoolkit/cvat/pull/3146>)
- Fixed cropping polygon in some corner cases (<https://github.com/openvinotoolkit/cvat/pull/3184>)

## \[1.3.0] - 3/31/2021

### Added

- CLI: Add support for saving annotations in a git repository when creating a task.
- CVAT-3D: support lidar data on the server side (<https://github.com/openvinotoolkit/cvat/pull/2534>)
- GPU support for Mask-RCNN and improvement in its deployment time (<https://github.com/openvinotoolkit/cvat/pull/2714>)
- CVAT-3D: Load all frames corresponding to the job instance
  (<https://github.com/openvinotoolkit/cvat/pull/2645>)
- Intelligent scissors with OpenCV javascript (<https://github.com/openvinotoolkit/cvat/pull/2689>)
- CVAT-3D: Visualize 3D point cloud spaces in 3D View, Top View Side View and Front View (<https://github.com/openvinotoolkit/cvat/pull/2768>)
- [Inside Outside Guidance](https://github.com/shiyinzhang/Inside-Outside-Guidance) serverless
  function for interactive segmentation
- Pre-built [cvat_server](https://hub.docker.com/r/openvino/cvat_server) and
  [cvat_ui](https://hub.docker.com/r/openvino/cvat_ui) images were published on DockerHub (<https://github.com/openvinotoolkit/cvat/pull/2766>)
- Project task subsets (<https://github.com/openvinotoolkit/cvat/pull/2774>)
- Kubernetes templates and guide for their deployment (<https://github.com/openvinotoolkit/cvat/pull/1962>)
- [WiderFace](http://shuoyang1213.me/WIDERFACE/) format support (<https://github.com/openvinotoolkit/cvat/pull/2864>)
- [VGGFace2](https://github.com/ox-vgg/vgg_face2) format support (<https://github.com/openvinotoolkit/cvat/pull/2865>)
- [Backup/Restore guide](cvat/apps/documentation/backup_guide.md) (<https://github.com/openvinotoolkit/cvat/pull/2964>)
- Label deletion from tasks and projects (<https://github.com/openvinotoolkit/cvat/pull/2881>)
- CVAT-3D: Implemented initial cuboid placement in 3D View and select cuboid in Top, Side and Front views
  (<https://github.com/openvinotoolkit/cvat/pull/2891>)
- [Market-1501](https://www.aitribune.com/dataset/2018051063) format support (<https://github.com/openvinotoolkit/cvat/pull/2869>)
- Ability of upload manifest for dataset with images (<https://github.com/openvinotoolkit/cvat/pull/2763>)
- Annotations filters UI using react-awesome-query-builder (<https://github.com/openvinotoolkit/cvat/issues/1418>)
- Storing settings in local storage to keep them between browser sessions (<https://github.com/openvinotoolkit/cvat/pull/3017>)
- [ICDAR](https://rrc.cvc.uab.es/?ch=2) format support (<https://github.com/openvinotoolkit/cvat/pull/2866>)
- Added switcher to maintain polygon crop behavior (<https://github.com/openvinotoolkit/cvat/pull/3021>
- Filters and sorting options for job list, added tooltip for tasks filters (<https://github.com/openvinotoolkit/cvat/pull/3030>)

### Changed

- CLI - task list now returns a list of current tasks. (<https://github.com/openvinotoolkit/cvat/pull/2863>)
- Updated HTTPS install README section (cleanup and described more robust deploy)
- Logstash is improved for using with configurable elasticsearch outputs (<https://github.com/openvinotoolkit/cvat/pull/2531>)
- Bumped nuclio version to 1.5.16 (<https://github.com/openvinotoolkit/cvat/pull/2578>)
- All methods for interactive segmentation accept negative points as well
- Persistent queue added to logstash (<https://github.com/openvinotoolkit/cvat/pull/2744>)
- Improved maintenance of popups visibility (<https://github.com/openvinotoolkit/cvat/pull/2809>)
- Image visualizations settings on canvas for faster access (<https://github.com/openvinotoolkit/cvat/pull/2872>)
- Better scale management of left panel when screen is too small (<https://github.com/openvinotoolkit/cvat/pull/2880>)
- Improved error messages for annotation import (<https://github.com/openvinotoolkit/cvat/pull/2935>)
- Using manifest support instead video meta information and dummy chunks (<https://github.com/openvinotoolkit/cvat/pull/2763>)

### Fixed

- More robust execution of nuclio GPU functions by limiting the GPU memory consumption per worker (<https://github.com/openvinotoolkit/cvat/pull/2714>)
- Kibana startup initialization (<https://github.com/openvinotoolkit/cvat/pull/2659>)
- The cursor jumps to the end of the line when renaming a task (<https://github.com/openvinotoolkit/cvat/pull/2669>)
- SSLCertVerificationError when remote source is used (<https://github.com/openvinotoolkit/cvat/pull/2683>)
- Fixed filters select overflow (<https://github.com/openvinotoolkit/cvat/pull/2614>)
- Fixed tasks in project auto annotation (<https://github.com/openvinotoolkit/cvat/pull/2725>)
- Cuboids are missed in annotations statistics (<https://github.com/openvinotoolkit/cvat/pull/2704>)
- The list of files attached to the task is not displayed (<https://github.com/openvinotoolkit/cvat/pull/2706>)
- A couple of css-related issues (top bar disappear, wrong arrow position on collapse elements) (<https://github.com/openvinotoolkit/cvat/pull/2736>)
- Issue with point region doesn't work in Firefox (<https://github.com/openvinotoolkit/cvat/pull/2727>)
- Fixed cuboid perspective change (<https://github.com/openvinotoolkit/cvat/pull/2733>)
- Annotation page popups (ai tools, drawing) reset state after detecting, tracking, drawing (<https://github.com/openvinotoolkit/cvat/pull/2780>)
- Polygon editing using trailing point (<https://github.com/openvinotoolkit/cvat/pull/2808>)
- Updated the path to python for DL models inside automatic annotation documentation (<https://github.com/openvinotoolkit/cvat/pull/2847>)
- Fixed of receiving function variable (<https://github.com/openvinotoolkit/cvat/pull/2860>)
- Shortcuts with CAPSLOCK enabled and with non-US languages activated (<https://github.com/openvinotoolkit/cvat/pull/2872>)
- Prevented creating several issues for the same object (<https://github.com/openvinotoolkit/cvat/pull/2868>)
- Fixed label editor name field validator (<https://github.com/openvinotoolkit/cvat/pull/2879>)
- An error about track shapes outside of the task frames during export (<https://github.com/openvinotoolkit/cvat/pull/2890>)
- Fixed project search field updating (<https://github.com/openvinotoolkit/cvat/pull/2901>)
- Fixed export error when invalid polygons are present in overlapping frames (<https://github.com/openvinotoolkit/cvat/pull/2852>)
- Fixed image quality option for tasks created from images (<https://github.com/openvinotoolkit/cvat/pull/2963>)
- Incorrect text on the warning when specifying an incorrect link to the issue tracker (<https://github.com/openvinotoolkit/cvat/pull/2971>)
- Updating label attributes when label contains number attributes (<https://github.com/openvinotoolkit/cvat/pull/2969>)
- Crop a polygon if its points are outside the bounds of the image (<https://github.com/openvinotoolkit/cvat/pull/3025>)

## \[1.2.0] - 2021-01-08

### Fixed

- Memory consumption for the task creation process (<https://github.com/openvinotoolkit/cvat/pull/2582>)
- Frame preloading (<https://github.com/openvinotoolkit/cvat/pull/2608>)
- Project cannot be removed from the project page (<https://github.com/openvinotoolkit/cvat/pull/2626>)

## \[1.2.0-beta] - 2020-12-15

### Added

- GPU support and improved documentation for auto annotation (<https://github.com/openvinotoolkit/cvat/pull/2546>)
- Manual review pipeline: issues/comments/workspace (<https://github.com/openvinotoolkit/cvat/pull/2357>)
- Basic projects implementation (<https://github.com/openvinotoolkit/cvat/pull/2255>)
- Documentation on how to mount cloud starage(AWS S3 bucket, Azure container, Google Drive) as FUSE (<https://github.com/openvinotoolkit/cvat/pull/2377>)
- Ability to work with share files without copying inside (<https://github.com/openvinotoolkit/cvat/pull/2377>)
- Tooltips in label selectors (<https://github.com/openvinotoolkit/cvat/pull/2509>)
- Page redirect after login using `next` query parameter (<https://github.com/openvinotoolkit/cvat/pull/2527>)
- [ImageNet](http://www.image-net.org) format support (<https://github.com/openvinotoolkit/cvat/pull/2376>)
- [CamVid](http://mi.eng.cam.ac.uk/research/projects/VideoRec/CamVid/) format support (<https://github.com/openvinotoolkit/cvat/pull/2559>)

### Changed

- PATCH requests from cvat-core submit only changed fields (<https://github.com/openvinotoolkit/cvat/pull/2445>)
- deploy.sh in serverless folder is separated into deploy_cpu.sh and deploy_gpu.sh (<https://github.com/openvinotoolkit/cvat/pull/2546>)
- Bumped nuclio version to 1.5.8
- Migrated to Antd 4.9 (<https://github.com/openvinotoolkit/cvat/pull/2536>)

### Fixed

- Fixed FastRCNN inference bug for images with 4 channels i.e. png (<https://github.com/openvinotoolkit/cvat/pull/2546>)
- Django templates for email and user guide (<https://github.com/openvinotoolkit/cvat/pull/2412>)
- Saving relative paths in dummy chunks instead of absolute (<https://github.com/openvinotoolkit/cvat/pull/2424>)
- Objects with a specific label cannot be displayed if at least one tag with the label exist (<https://github.com/openvinotoolkit/cvat/pull/2435>)
- Wrong attribute can be removed in labels editor (<https://github.com/openvinotoolkit/cvat/pull/2436>)
- UI fails with the error "Cannot read property 'label' of undefined" (<https://github.com/openvinotoolkit/cvat/pull/2442>)
- Exception: "Value must be a user instance" (<https://github.com/openvinotoolkit/cvat/pull/2441>)
- Reset zoom option doesn't work in tag annotation mode (<https://github.com/openvinotoolkit/cvat/pull/2443>)
- Canvas is busy error (<https://github.com/openvinotoolkit/cvat/pull/2437>)
- Projects view layout fix (<https://github.com/openvinotoolkit/cvat/pull/2503>)
- Fixed the tasks view (infinite loading) when it is impossible to get a preview of the task (<https://github.com/openvinotoolkit/cvat/pull/2504>)
- Empty frames navigation (<https://github.com/openvinotoolkit/cvat/pull/2505>)
- TypeError: Cannot read property 'toString' of undefined (<https://github.com/openvinotoolkit/cvat/pull/2517>)
- Extra shapes are drawn after Esc, or G pressed while drawing a region in grouping (<https://github.com/openvinotoolkit/cvat/pull/2507>)
- Reset state (reviews, issues) after logout or changing a job (<https://github.com/openvinotoolkit/cvat/pull/2525>)
- TypeError: Cannot read property 'id' of undefined when updating a task (<https://github.com/openvinotoolkit/cvat/pull/2544>)

## \[1.2.0-alpha] - 2020-11-09

### Added

- Ability to login into CVAT-UI with token from api/v1/auth/login (<https://github.com/openvinotoolkit/cvat/pull/2234>)
- Added layout grids toggling ('ctrl + alt + Enter')
- Added password reset functionality (<https://github.com/opencv/cvat/pull/2058>)
- Ability to work with data on the fly (<https://github.com/opencv/cvat/pull/2007>)
- Annotation in process outline color wheel (<https://github.com/opencv/cvat/pull/2084>)
- On the fly annotation using DL detectors (<https://github.com/opencv/cvat/pull/2102>)
- Displaying automatic annotation progress on a task view (<https://github.com/opencv/cvat/pull/2148>)
- Automatic tracking of bounding boxes using serverless functions (<https://github.com/opencv/cvat/pull/2136>)
- \[Datumaro] CLI command for dataset equality comparison (<https://github.com/opencv/cvat/pull/1989>)
- \[Datumaro] Merging of datasets with different labels (<https://github.com/opencv/cvat/pull/2098>)
- Add FBRS interactive segmentation serverless function (<https://github.com/openvinotoolkit/cvat/pull/2094>)
- Ability to change default behaviour of previous/next buttons of a player.
  It supports regular navigation, searching a frame according to annotations
  filters and searching the nearest frame without any annotations (<https://github.com/openvinotoolkit/cvat/pull/2221>)
- MacOS users notes in CONTRIBUTING.md
- Ability to prepare meta information manually (<https://github.com/openvinotoolkit/cvat/pull/2217>)
- Ability to upload prepared meta information along with a video when creating a task (<https://github.com/openvinotoolkit/cvat/pull/2217>)
- Optional chaining plugin for cvat-canvas and cvat-ui (<https://github.com/openvinotoolkit/cvat/pull/2249>)
- MOTS png mask format support (<https://github.com/openvinotoolkit/cvat/pull/2198>)
- Ability to correct upload video with a rotation record in the metadata (<https://github.com/openvinotoolkit/cvat/pull/2218>)
- User search field for assignee fields (<https://github.com/openvinotoolkit/cvat/pull/2370>)
- Support of mxf videos (<https://github.com/openvinotoolkit/cvat/pull/2514>)

### Changed

- UI models (like DEXTR) were redesigned to be more interactive (<https://github.com/opencv/cvat/pull/2054>)
- Used Ubuntu:20.04 as a base image for CVAT Dockerfile (<https://github.com/opencv/cvat/pull/2101>)
- Right colors of label tags in label mapping when a user runs automatic detection (<https://github.com/openvinotoolkit/cvat/pull/2162>)
- Nuclio became an optional component of CVAT (<https://github.com/openvinotoolkit/cvat/pull/2192>)
- A key to remove a point from a polyshape (Ctrl => Alt) (<https://github.com/openvinotoolkit/cvat/pull/2204>)
- Updated `docker-compose` file version from `2.3` to `3.3`(<https://github.com/openvinotoolkit/cvat/pull/2235>)
- Added auto inference of url schema from host in CLI, if provided (<https://github.com/openvinotoolkit/cvat/pull/2240>)
- Track frames in skips between annotation is presented in MOT and MOTS formats are marked `outside` (<https://github.com/openvinotoolkit/cvat/pull/2198>)
- UI packages installation with `npm ci` instead of `npm install` (<https://github.com/openvinotoolkit/cvat/pull/2350>)

### Removed

- Removed Z-Order flag from task creation process

### Fixed

- Fixed multiple errors which arises when polygon is of length 5 or less (<https://github.com/opencv/cvat/pull/2100>)
- Fixed task creation from PDF (<https://github.com/opencv/cvat/pull/2141>)
- Fixed CVAT format import for frame stepped tasks (<https://github.com/openvinotoolkit/cvat/pull/2151>)
- Fixed the reading problem with large PDFs (<https://github.com/openvinotoolkit/cvat/pull/2154>)
- Fixed unnecessary pyhash dependency (<https://github.com/openvinotoolkit/cvat/pull/2170>)
- Fixed Data is not getting cleared, even after deleting the Task from Django Admin App(<https://github.com/openvinotoolkit/cvat/issues/1925>)
- Fixed blinking message: "Some tasks have not been showed because they do not have any data" (<https://github.com/openvinotoolkit/cvat/pull/2200>)
- Fixed case when a task with 0 jobs is shown as "Completed" in UI (<https://github.com/openvinotoolkit/cvat/pull/2200>)
- Fixed use case when UI throws exception: Cannot read property 'objectType' of undefined #2053 (<https://github.com/openvinotoolkit/cvat/pull/2203>)
- Fixed use case when logs could be saved twice or more times #2202 (<https://github.com/openvinotoolkit/cvat/pull/2203>)
- Fixed issues from #2112 (<https://github.com/openvinotoolkit/cvat/pull/2217>)
- Git application name (renamed to dataset_repo) (<https://github.com/openvinotoolkit/cvat/pull/2243>)
- A problem in exporting of tracks, where tracks could be truncated (<https://github.com/openvinotoolkit/cvat/issues/2129>)
- Fixed CVAT startup process if the user has `umask 077` in .bashrc file (<https://github.com/openvinotoolkit/cvat/pull/2293>)
- Exception: Cannot read property "each" of undefined after drawing a single point (<https://github.com/openvinotoolkit/cvat/pull/2307>)
- Cannot read property 'label' of undefined (Fixed?) (<https://github.com/openvinotoolkit/cvat/pull/2311>)
- Excluded track frames marked `outside` in `CVAT for Images` export (<https://github.com/openvinotoolkit/cvat/pull/2345>)
- 'List of tasks' Kibana visualization (<https://github.com/openvinotoolkit/cvat/pull/2361>)
- An error on exporting not `jpg` or `png` images in TF Detection API format (<https://github.com/openvinotoolkit/datumaro/issues/35>)

## \[1.1.0] - 2020-08-31

### Added

- Siammask tracker as DL serverless function (<https://github.com/opencv/cvat/pull/1988>)
- \[Datumaro] Added model info and source info commands (<https://github.com/opencv/cvat/pull/1973>)
- \[Datumaro] Dataset statistics (<https://github.com/opencv/cvat/pull/1668>)
- Ability to change label color in tasks and predefined labels (<https://github.com/opencv/cvat/pull/2014>)
- \[Datumaro] Multi-dataset merge (<https://github.com/opencv/cvat/pull/1695>)
- Ability to configure email verification for new users (<https://github.com/opencv/cvat/pull/1929>)
- Link to django admin page from UI (<https://github.com/opencv/cvat/pull/2068>)
- Notification message when users use wrong browser (<https://github.com/opencv/cvat/pull/2070>)

### Changed

- Shape coordinates are rounded to 2 digits in dumped annotations (<https://github.com/opencv/cvat/pull/1970>)
- COCO format does not produce polygon points for bbox annotations (<https://github.com/opencv/cvat/pull/1953>)

### Fixed

- Issue loading openvino models for semi-automatic and automatic annotation (<https://github.com/opencv/cvat/pull/1996>)
- Basic functions of CVAT works without activated nuclio dashboard
- Fixed a case in which exported masks could have wrong color order (<https://github.com/opencv/cvat/issues/2032>)
- Fixed error with creating task with labels with the same name (<https://github.com/opencv/cvat/pull/2031>)
- Django RQ dashboard view (<https://github.com/opencv/cvat/pull/2069>)
- Object's details menu settings (<https://github.com/opencv/cvat/pull/2084>)

## \[1.1.0-beta] - 2020-08-03

### Added

- DL models as serverless functions (<https://github.com/opencv/cvat/pull/1767>)
- Source type support for tags, shapes and tracks (<https://github.com/opencv/cvat/pull/1192>)
- Source type support for CVAT Dumper/Loader (<https://github.com/opencv/cvat/pull/1192>)
- Intelligent polygon editing (<https://github.com/opencv/cvat/pull/1921>)
- Support creating multiple jobs for each task through python cli (<https://github.com/opencv/cvat/pull/1950>)
- python cli over https (<https://github.com/opencv/cvat/pull/1942>)
- Error message when plugins weren't able to initialize instead of infinite loading (<https://github.com/opencv/cvat/pull/1966>)
- Ability to change user password (<https://github.com/opencv/cvat/pull/1954>)

### Changed

- Smaller object details (<https://github.com/opencv/cvat/pull/1877>)
- `COCO` format does not convert bboxes to polygons on export (<https://github.com/opencv/cvat/pull/1953>)
- It is impossible to submit a DL model in OpenVINO format using UI.
  Now you can deploy new models on the server using serverless functions
  (<https://github.com/opencv/cvat/pull/1767>)
- Files and folders under share path are now alphabetically sorted

### Removed

- Removed OpenVINO and CUDA components because they are not necessary anymore (<https://github.com/opencv/cvat/pull/1767>)
- Removed the old UI code (<https://github.com/opencv/cvat/pull/1964>)

### Fixed

- Some objects aren't shown on canvas sometimes. For example after propagation on of objects is invisible (<https://github.com/opencv/cvat/pull/1834>)
- CVAT doesn't offer to restore state after an error (<https://github.com/opencv/cvat/pull/1874>)
- Cannot read property 'shapeType' of undefined because of zOrder related issues (<https://github.com/opencv/cvat/pull/1874>)
- Cannot read property 'pinned' of undefined because of zOrder related issues (<https://github.com/opencv/cvat/pull/1874>)
- Do not iterate over hidden objects in aam (which are invisible because of zOrder) (<https://github.com/opencv/cvat/pull/1874>)
- Cursor position is reset after changing a text field (<https://github.com/opencv/cvat/pull/1874>)
- Hidden points and cuboids can be selected to be grouped (<https://github.com/opencv/cvat/pull/1874>)
- `outside` annotations should not be in exported images (<https://github.com/opencv/cvat/issues/1620>)
- `CVAT for video format` import error with interpolation (<https://github.com/opencv/cvat/issues/1893>)
- `Image compression` definition mismatch (<https://github.com/opencv/cvat/issues/1900>)
- Points are duplicated during polygon interpolation sometimes (<https://github.com/opencv/cvat/pull/1892>)
- When redraw a shape with activated autobordering, previous points are visible (<https://github.com/opencv/cvat/pull/1892>)
- No mapping between side object element and context menu in some attributes (<https://github.com/opencv/cvat/pull/1923>)
- Interpolated shapes exported as `keyframe = True` (<https://github.com/opencv/cvat/pull/1937>)
- Stylelint filetype scans (<https://github.com/opencv/cvat/pull/1952>)
- Fixed toolip closing issue (<https://github.com/opencv/cvat/pull/1955>)
- Clearing frame cache when close a task (<https://github.com/opencv/cvat/pull/1966>)
- Increase rate of throttling policy for unauthenticated users (<https://github.com/opencv/cvat/pull/1969>)

## \[1.1.0-alpha] - 2020-06-30

### Added

- Throttling policy for unauthenticated users (<https://github.com/opencv/cvat/pull/1531>)
- Added default label color table for mask export (<https://github.com/opencv/cvat/pull/1549>)
- Added environment variables for Redis and Postgres hosts for Kubernetes deployment support (<https://github.com/opencv/cvat/pull/1641>)
- Added visual identification for unavailable formats (<https://github.com/opencv/cvat/pull/1567>)
- Shortcut to change color of an activated shape in new UI (Enter) (<https://github.com/opencv/cvat/pull/1683>)
- Shortcut to switch split mode (<https://github.com/opencv/cvat/pull/1683>)
- Built-in search for labels when create an object or change a label (<https://github.com/opencv/cvat/pull/1683>)
- Better validation of labels and attributes in raw viewer (<https://github.com/opencv/cvat/pull/1727>)
- ClamAV antivirus integration (<https://github.com/opencv/cvat/pull/1712>)
- Added canvas background color selector (<https://github.com/opencv/cvat/pull/1705>)
- SCSS files linting with Stylelint tool (<https://github.com/opencv/cvat/pull/1766>)
- Supported import and export or single boxes in MOT format (<https://github.com/opencv/cvat/pull/1764>)
- \[Datumaro] Added `stats` command, which shows some dataset statistics
  like image mean and std (<https://github.com/opencv/cvat/pull/1734>)
- Add option to upload annotations upon task creation on CLI
- Polygon and polylines interpolation (<https://github.com/opencv/cvat/pull/1571>)
- Ability to redraw shape from scratch (Shift + N) for an activated shape (<https://github.com/opencv/cvat/pull/1571>)
- Highlights for the first point of a polygon/polyline and direction (<https://github.com/opencv/cvat/pull/1571>)
- Ability to change orientation for poylgons/polylines in context menu (<https://github.com/opencv/cvat/pull/1571>)
- Ability to set the first point for polygons in points context menu (<https://github.com/opencv/cvat/pull/1571>)
- Added new tag annotation workspace (<https://github.com/opencv/cvat/pull/1570>)
- Appearance block in attribute annotation mode (<https://github.com/opencv/cvat/pull/1820>)
- Keyframe navigations and some switchers in attribute annotation mode (<https://github.com/opencv/cvat/pull/1820>)
- \[Datumaro] Added `convert` command to convert datasets directly (<https://github.com/opencv/cvat/pull/1837>)
- \[Datumaro] Added an option to specify image extension when exporting datasets (<https://github.com/opencv/cvat/pull/1799>)
- \[Datumaro] Added image copying when exporting datasets, if possible (<https://github.com/opencv/cvat/pull/1799>)

### Changed

- Removed information about e-mail from the basic user information (<https://github.com/opencv/cvat/pull/1627>)
- Update https install manual. Makes it easier and more robust.
  Includes automatic renewing of lets encrypt certificates.
- Settings page move to the modal. (<https://github.com/opencv/cvat/pull/1705>)
- Implemented import and export of annotations with relative image paths (<https://github.com/opencv/cvat/pull/1463>)
- Using only single click to start editing or remove a point (<https://github.com/opencv/cvat/pull/1571>)
- Added support for attributes in VOC XML format (<https://github.com/opencv/cvat/pull/1792>)
- Added annotation attributes in COCO format (<https://github.com/opencv/cvat/pull/1782>)
- Colorized object items in the side panel (<https://github.com/opencv/cvat/pull/1753>)
- \[Datumaro] Annotation-less files are not generated anymore in COCO format, unless tasks explicitly requested (<https://github.com/opencv/cvat/pull/1799>)

### Fixed

- Problem with exported frame stepped image task (<https://github.com/opencv/cvat/issues/1613>)
- Fixed dataset filter item representation for imageless dataset items (<https://github.com/opencv/cvat/pull/1593>)
- Fixed interpreter crash when trying to import `tensorflow` with no AVX instructions available (<https://github.com/opencv/cvat/pull/1567>)
- Kibana wrong working time calculation with new annotation UI use (<https://github.com/opencv/cvat/pull/1654>)
- Wrong rexex for account name validation (<https://github.com/opencv/cvat/pull/1667>)
- Wrong description on register view for the username field (<https://github.com/opencv/cvat/pull/1667>)
- Wrong resolution for resizing a shape (<https://github.com/opencv/cvat/pull/1667>)
- React warning because of not unique keys in labels viewer (<https://github.com/opencv/cvat/pull/1727>)
- Fixed issue tracker (<https://github.com/opencv/cvat/pull/1705>)
- Fixed canvas fit after sidebar open/close event (<https://github.com/opencv/cvat/pull/1705>)
- A couple of exceptions in AAM related with early object activation (<https://github.com/opencv/cvat/pull/1755>)
- Propagation from the latest frame (<https://github.com/opencv/cvat/pull/1800>)
- Number attribute value validation (didn't work well with floats) (<https://github.com/opencv/cvat/pull/1800>)
- Logout doesn't work (<https://github.com/opencv/cvat/pull/1812>)
- Annotations aren't updated after reopening a task (<https://github.com/opencv/cvat/pull/1753>)
- Labels aren't updated after reopening a task (<https://github.com/opencv/cvat/pull/1753>)
- Canvas isn't fitted after collapsing side panel in attribute annotation mode (<https://github.com/opencv/cvat/pull/1753>)
- Error when interpolating polygons (<https://github.com/opencv/cvat/pull/1878>)

### Security

- SQL injection in Django `CVE-2020-9402` (<https://github.com/opencv/cvat/pull/1657>)

## \[1.0.0] - 2020-05-29

### Added

- cvat-ui: cookie policy drawer for login page (<https://github.com/opencv/cvat/pull/1511>)
- `datumaro_project` export format (<https://github.com/opencv/cvat/pull/1352>)
- Ability to configure user agreements for the user registration form (<https://github.com/opencv/cvat/pull/1464>)
- Cuboid interpolation and cuboid drawing from rectangles (<https://github.com/opencv/cvat/pull/1560>)
- Ability to configure custom pageViewHit, which can be useful for web analytics integration (<https://github.com/opencv/cvat/pull/1566>)
- Ability to configure access to the analytics page based on roles (<https://github.com/opencv/cvat/pull/1592>)

### Changed

- Downloaded file name in annotations export became more informative (<https://github.com/opencv/cvat/pull/1352>)
- Added auto trimming for trailing whitespaces style enforcement (<https://github.com/opencv/cvat/pull/1352>)
- REST API: updated `GET /task/<id>/annotations`: parameters are `format`, `filename`
  (now optional), `action` (optional) (<https://github.com/opencv/cvat/pull/1352>)
- REST API: removed `dataset/formats`, changed format of `annotation/formats` (<https://github.com/opencv/cvat/pull/1352>)
- Exported annotations are stored for N hours instead of indefinitely (<https://github.com/opencv/cvat/pull/1352>)
- Formats: CVAT format now accepts ZIP and XML (<https://github.com/opencv/cvat/pull/1352>)
- Formats: COCO format now accepts ZIP and JSON (<https://github.com/opencv/cvat/pull/1352>)
- Formats: most of formats renamed, no extension in title (<https://github.com/opencv/cvat/pull/1352>)
- Formats: definitions are changed, are not stored in DB anymore (<https://github.com/opencv/cvat/pull/1352>)
- cvat-core: session.annotations.put() now returns ids of added objects (<https://github.com/opencv/cvat/pull/1493>)
- Images without annotations now also included in dataset/annotations export (<https://github.com/opencv/cvat/issues/525>)

### Removed

- `annotation` application is replaced with `dataset_manager` (<https://github.com/opencv/cvat/pull/1352>)
- `_DATUMARO_INIT_LOGLEVEL` env. variable is removed in favor of regular `--loglevel` cli parameter (<https://github.com/opencv/cvat/pull/1583>)

### Fixed

- Categories for empty projects with no sources are taken from own dataset (<https://github.com/opencv/cvat/pull/1352>)
- Added directory removal on error during `extract` command (<https://github.com/opencv/cvat/pull/1352>)
- Added debug error message on incorrect XPath (<https://github.com/opencv/cvat/pull/1352>)
- Exporting frame stepped task
  (<https://github.com/opencv/cvat/issues/1294>, <https://github.com/opencv/cvat/issues/1334>)
- Fixed broken command line interface for `cvat` export format in Datumaro (<https://github.com/opencv/cvat/issues/1494>)
- Updated Rest API document, Swagger document serving instruction issue (<https://github.com/opencv/cvat/issues/1495>)
- Fixed cuboid occluded view (<https://github.com/opencv/cvat/pull/1500>)
- Non-informative lock icon (<https://github.com/opencv/cvat/pull/1434>)
- Sidebar in AAM has no hide/show button (<https://github.com/opencv/cvat/pull/1420>)
- Task/Job buttons has no "Open in new tab" option (<https://github.com/opencv/cvat/pull/1419>)
- Delete point context menu option has no shortcut hint (<https://github.com/opencv/cvat/pull/1416>)
- Fixed issue with unnecessary tag activation in cvat-canvas (<https://github.com/opencv/cvat/issues/1540>)
- Fixed an issue with large number of instances in instance mask (<https://github.com/opencv/cvat/issues/1539>)
- Fixed full COCO dataset import error with conflicting labels in keypoints and detection (<https://github.com/opencv/cvat/pull/1548>)
- Fixed COCO keypoints skeleton parsing and saving (<https://github.com/opencv/cvat/issues/1539>)
- `tf.placeholder() is not compatible with eager execution` exception for auto_segmentation (<https://github.com/opencv/cvat/pull/1562>)
- Canvas cannot be moved with move functionality on left mouse key (<https://github.com/opencv/cvat/pull/1573>)
- Deep extreme cut request is sent when draw any shape with Make AI polygon option enabled (<https://github.com/opencv/cvat/pull/1573>)
- Fixed an error when exporting a task with cuboids to any format except CVAT (<https://github.com/opencv/cvat/pull/1577>)
- Synchronization with remote git repo (<https://github.com/opencv/cvat/pull/1582>)
- A problem with mask to polygons conversion when polygons are too small (<https://github.com/opencv/cvat/pull/1581>)
- Unable to upload video with uneven size (<https://github.com/opencv/cvat/pull/1594>)
- Fixed an issue with `z_order` having no effect on segmentations (<https://github.com/opencv/cvat/pull/1589>)

### Security

- Permission group whitelist check for analytics view (<https://github.com/opencv/cvat/pull/1608>)

## \[1.0.0-beta.2] - 2020-04-30

### Added

- Re-Identification algorithm to merging bounding boxes automatically to the new UI (<https://github.com/opencv/cvat/pull/1406>)
- Methods `import` and `export` to import/export raw annotations for Job and Task in `cvat-core` (<https://github.com/opencv/cvat/pull/1406>)
- Versioning of client packages (`cvat-core`, `cvat-canvas`, `cvat-ui`). Initial versions are set to 1.0.0 (<https://github.com/opencv/cvat/pull/1448>)
- Cuboids feature was migrated from old UI to new one. (<https://github.com/opencv/cvat/pull/1451>)

### Removed

- Annotation conversion utils, currently supported natively via Datumaro framework
  (<https://github.com/opencv/cvat/pull/1477>)

### Fixed

- Auto annotation, TF annotation and Auto segmentation apps (<https://github.com/opencv/cvat/pull/1409>)
- Import works with truncated images now: "OSError:broken data stream" on corrupt images
  (<https://github.com/opencv/cvat/pull/1430>)
- Hide functionality (H) doesn't work (<https://github.com/opencv/cvat/pull/1445>)
- The highlighted attribute doesn't correspond to the chosen attribute in AAM (<https://github.com/opencv/cvat/pull/1445>)
- Inconvinient image shaking while drawing a polygon (hold Alt key during drawing/editing/grouping to drag an image) (<https://github.com/opencv/cvat/pull/1445>)
- Filter property "shape" doesn't work and extra operator in description (<https://github.com/opencv/cvat/pull/1445>)
- Block of text information doesn't disappear after deactivating for locked shapes (<https://github.com/opencv/cvat/pull/1445>)
- Annotation uploading fails in annotation view (<https://github.com/opencv/cvat/pull/1445>)
- UI freezes after canceling pasting with escape (<https://github.com/opencv/cvat/pull/1445>)
- Duplicating keypoints in COCO export (<https://github.com/opencv/cvat/pull/1435>)
- CVAT new UI: add arrows on a mouse cursor (<https://github.com/opencv/cvat/pull/1391>)
- Delete point bug (in new UI) (<https://github.com/opencv/cvat/pull/1440>)
- Fix apache startup after PC restart (<https://github.com/opencv/cvat/pull/1467>)
- Open task button doesn't work (<https://github.com/opencv/cvat/pull/1474>)

## \[1.0.0-beta.1] - 2020-04-15

### Added

- Special behaviour for attribute value `__undefined__` (invisibility, no shortcuts to be set in AAM)
- Dialog window with some helpful information about using filters
- Ability to display a bitmap in the new UI
- Button to reset colors settings (brightness, saturation, contrast) in the new UI
- Option to display shape text always
- Dedicated message with clarifications when share is unmounted (<https://github.com/opencv/cvat/pull/1373>)
- Ability to create one tracked point (<https://github.com/opencv/cvat/pull/1383>)
- Ability to draw/edit polygons and polylines with automatic bordering feature
  (<https://github.com/opencv/cvat/pull/1394>)
- Tutorial: instructions for CVAT over HTTPS
- Deep extreme cut (semi-automatic segmentation) to the new UI (<https://github.com/opencv/cvat/pull/1398>)

### Changed

- Increase preview size of a task till 256, 256 on the server
- Public ssh-keys are displayed in a dedicated window instead of console when create a task with a repository
- React UI is the primary UI

### Fixed

- Cleaned up memory in Auto Annotation to enable long running tasks on videos
- New shape is added when press `esc` when drawing instead of cancellation
- Dextr segmentation doesn't work.
- `FileNotFoundError` during dump after moving format files
- CVAT doesn't append outside shapes when merge polyshapes in old UI
- Layout sometimes shows double scroll bars on create task, dashboard and settings pages
- UI fails after trying to change frame during resizing, dragging, editing
- Hidden points (or outsided) are visible after changing a frame
- Merge is allowed for points, but clicks on points conflict with frame dragging logic
- Removed objects are visible for search
- Add missed task_id and job_id fields into exception logs for the new UI (<https://github.com/opencv/cvat/pull/1372>)
- UI fails when annotations saving occurs during drag/resize/edit (<https://github.com/opencv/cvat/pull/1383>)
- Multiple savings when hold Ctrl+S (a lot of the same copies of events were sent with the same working time)
  (<https://github.com/opencv/cvat/pull/1383>)
- UI doesn't have any reaction when git repos synchronization failed (<https://github.com/opencv/cvat/pull/1383>)
- Bug when annotations cannot be saved after (delete - save - undo - save) (<https://github.com/opencv/cvat/pull/1383>)
- VOC format exports Upper case labels correctly in lower case (<https://github.com/opencv/cvat/pull/1379>)
- Fixed polygon exporting bug in COCO dataset (<https://github.com/opencv/cvat/issues/1387>)
- Task creation from remote files (<https://github.com/opencv/cvat/pull/1392>)
- Job cannot be opened in some cases when the previous job was failed during opening
  (<https://github.com/opencv/cvat/issues/1403>)
- Deactivated shape is still highlighted on the canvas (<https://github.com/opencv/cvat/issues/1403>)
- AttributeError: 'tuple' object has no attribute 'read' in ReID algorithm (<https://github.com/opencv/cvat/issues/1403>)
- Wrong semi-automatic segmentation near edges of an image (<https://github.com/opencv/cvat/issues/1403>)
- Git repos paths (<https://github.com/opencv/cvat/pull/1400>)
- Uploading annotations for tasks with multiple jobs (<https://github.com/opencv/cvat/pull/1396>)

## \[1.0.0-alpha] - 2020-03-31

### Added

- Data streaming using chunks (<https://github.com/opencv/cvat/pull/1007>)
- New UI: showing file names in UI (<https://github.com/opencv/cvat/pull/1311>)
- New UI: delete a point from context menu (<https://github.com/opencv/cvat/pull/1292>)

### Fixed

- Git app cannot clone a repository (<https://github.com/opencv/cvat/pull/1330>)
- New UI: preview position in task details (<https://github.com/opencv/cvat/pull/1312>)
- AWS deployment (<https://github.com/opencv/cvat/pull/1316>)

## \[0.6.1] - 2020-03-21

### Changed

- VOC task export now does not use official label map by default, but takes one
  from the source task to avoid primary-class and class part name
  clashing ([#1275](https://github.com/opencv/cvat/issues/1275))

### Fixed

- File names in LabelMe format export are no longer truncated ([#1259](https://github.com/opencv/cvat/issues/1259))
- `occluded` and `z_order` annotation attributes are now correctly passed to Datumaro ([#1271](https://github.com/opencv/cvat/pull/1271))
- Annotation-less tasks now can be exported as empty datasets in COCO ([#1277](https://github.com/opencv/cvat/issues/1277))
- Frame name matching for video annotations import -
  allowed `frame_XXXXXX[.ext]` format ([#1274](https://github.com/opencv/cvat/pull/1274))

### Security

- Bump acorn from 6.3.0 to 6.4.1 in /cvat-ui ([#1270](https://github.com/opencv/cvat/pull/1270))

## \[0.6.0] - 2020-03-15

### Added

- Server only support for projects. Extend REST API v1 (/api/v1/projects\*)
- Ability to get basic information about users without admin permissions ([#750](https://github.com/opencv/cvat/issues/750))
- Changed REST API: removed PUT and added DELETE methods for /api/v1/users/ID
- Mask-RCNN Auto Annotation Script in OpenVINO format
- Yolo Auto Annotation Script
- Auto segmentation using Mask_RCNN component (Keras+Tensorflow Mask R-CNN Segmentation)
- REST API to export an annotation task (images + annotations)
  [Datumaro](https://github.com/opencv/cvat/tree/develop/datumaro) -
  a framework to build, analyze, debug and visualize datasets
- Text Detection Auto Annotation Script in OpenVINO format for version 4
- Added in OpenVINO Semantic Segmentation for roads
- Ability to visualize labels when using Auto Annotation runner
- MOT CSV format support ([#830](https://github.com/opencv/cvat/pull/830))
- LabelMe format support ([#844](https://github.com/opencv/cvat/pull/844))
- Segmentation MASK format import (as polygons) ([#1163](https://github.com/opencv/cvat/pull/1163))
- Git repositories can be specified with IPv4 address ([#827](https://github.com/opencv/cvat/pull/827))

### Changed

- page_size parameter for all REST API methods
- React & Redux & Antd based dashboard
- Yolov3 interpretation script fix and changes to mapping.json
- YOLO format support ([#1151](https://github.com/opencv/cvat/pull/1151))
- Added support for OpenVINO 2020

### Fixed

- Exception in Git plugin [#826](https://github.com/opencv/cvat/issues/826)
- Label ids in TFrecord format now start from 1 [#866](https://github.com/opencv/cvat/issues/866)
- Mask problem in COCO JSON style [#718](https://github.com/opencv/cvat/issues/718)
- Datasets (or tasks) can be joined and split to subsets with Datumaro [#791](https://github.com/opencv/cvat/issues/791)
- Output labels for VOC format can be specified with Datumaro [#942](https://github.com/opencv/cvat/issues/942)
- Annotations can be filtered before dumping with Datumaro [#994](https://github.com/opencv/cvat/issues/994)

## \[0.5.2] - 2019-12-15

### Fixed

- Frozen version of scikit-image==0.15 in requirements.txt because next releases don't support Python 3.5

## \[0.5.1] - 2019-10-17

### Added

- Integration with Zenodo.org (DOI)

## \[0.5.0] - 2019-09-12

### Added

- A converter to YOLO format
- Installation guide
- Linear interpolation for a single point
- Video frame filter
- Running functional tests for REST API during a build
- Admins are no longer limited to a subset of python commands in the auto annotation application
- Remote data source (list of URLs to create an annotation task)
- Auto annotation using Faster R-CNN with Inception v2 (utils/open_model_zoo)
- Auto annotation using Pixel Link mobilenet v2 - text detection (utils/open_model_zoo)
- Ability to create a custom extractors for unsupported media types
- Added in PDF extractor
- Added in a command line model manager tester
- Ability to dump/load annotations in several formats from UI (CVAT, Pascal VOC, YOLO, MS COCO, png mask, TFRecord)
- Auth for REST API (api/v1/auth/): login, logout, register, ...
- Preview for the new CVAT UI (dashboard only) is available: <http://localhost:9080/>
- Added command line tool for performing common task operations (/utils/cli/)

### Changed

- Outside and keyframe buttons in the side panel for all interpolation shapes (they were only for boxes before)
- Improved error messages on the client side (#511)

### Removed

- "Flip images" has been removed. UI now contains rotation features.

### Fixed

- Incorrect width of shapes borders in some cases
- Annotation parser for tracks with a start frame less than the first segment frame
- Interpolation on the server near outside frames
- Dump for case when task name has a slash
- Auto annotation fail for multijob tasks
- Installation of CVAT with OpenVINO on the Windows platform
- Background color was always black in utils/mask/converter.py
- Exception in attribute annotation mode when a label are switched to a value without any attributes
- Handling of wrong labelamp json file in auto annotation (<https://github.com/opencv/cvat/issues/554>)
- No default attributes in dumped annotation (<https://github.com/opencv/cvat/issues/601>)
- Required field "Frame Filter" on admin page during a task modifying (#666)
- Dump annotation errors for a task with several segments (#610, #500)
- Invalid label parsing during a task creating (#628)
- Button "Open Task" in the annotation view
- Creating a video task with 0 overlap

### Security

- Upgraded Django, djangorestframework, and other packages

## \[0.4.2] - 2019-06-03

### Fixed

- Fixed interaction with the server share in the auto annotation plugin

## \[0.4.1] - 2019-05-14

### Fixed

- JavaScript syntax incompatibility with Google Chrome versions less than 72

## \[0.4.0] - 2019-05-04

### Added

- OpenVINO auto annotation: it is possible to upload a custom model and annotate images automatically.
- Ability to rotate images/video in the client part (Ctrl+R, Shift+Ctrl+R shortcuts) (#305)
- The ReID application for automatic bounding box merging has been added (#299)
- Keyboard shortcuts to switch next/previous default shape type (box, polygon etc) (Alt + <, Alt + >) (#316)
- Converter for VOC now supports interpolation tracks
- REST API (/api/v1/\*, /api/docs)
- Semi-automatic semantic segmentation with the [Deep Extreme Cut](http://www.vision.ee.ethz.ch/~cvlsegmentation/dextr/) work

### Changed

- Propagation setup has been moved from settings to bottom player panel
- Additional events like "Debug Info" or "Fit Image" have been added for analitics
- Optional using LFS for git annotation storages (#314)

### Deprecated

- "Flip images" flag in the create task dialog will be removed.
  Rotation functionality in client part have been added instead.

### Fixed

- Django 2.1.5 (security fix, [CVE-2019-3498](https://nvd.nist.gov/vuln/detail/CVE-2019-3498))
- Several scenarious which cause code 400 after undo/redo/save have been fixed (#315)

## \[0.3.0] - 2018-12-29

### Added

- Ability to copy Object URL and Frame URL via object context menu and player context menu respectively.
- Ability to change opacity for selected shape with help "Selected Fill Opacity" slider.
- Ability to remove polyshapes points by double click.
- Ability to draw/change polyshapes (except for points) by slip method. Just press ENTER and moving a cursor.
- Ability to switch lock/hide properties via label UI element (in right menu) for all objects with same label.
- Shortcuts for outside/keyframe properties
- Support of Intel OpenVINO for accelerated model inference
- Tensorflow annotation now works without CUDA. It can use CPU only. OpenVINO and CUDA are supported optionally.
- Incremental saving of annotations.
- Tutorial for using polygons (screencast)
- Silk profiler to improve development process
- Admin panel can be used to edit labels and attributes for annotation tasks
- Analytics component to manage a data annotation team, monitor exceptions, collect client and server logs
- Changeable job and task statuses (annotation, validation, completed).
  A job status can be changed manually, a task status is computed automatically based on job statuses (#153)
- Backlink to a task from its job annotation view (#156)
- Buttons lock/hide for labels. They work for all objects with the same label on a current frame (#116)

### Changed

- Polyshape editing method has been improved. You can redraw part of shape instead of points cloning.
- Unified shortcut (Esc) for close any mode instead of different shortcuts (Alt+N, Alt+G, Alt+M etc.).
- Dump file contains information about data source (e.g. video name, archive name, ...)
- Update requests library due to [CVE-2018-18074](https://nvd.nist.gov/vuln/detail/CVE-2018-18074)
- Per task/job permissions to create/access/change/delete tasks and annotations
- Documentation was improved
- Timeout for creating tasks was increased (from 1h to 4h) (#136)
- Drawing has become more convenience. Now it is possible to draw outside an image.
  Shapes will be automatically truncated after drawing process (#202)

### Fixed

- Performance bottleneck has been fixed during you create new objects (draw, copy, merge etc).
- Label UI elements aren't updated after changelabel.
- Attribute annotation mode can use invalid shape position after resize or move shapes.
- Labels order is preserved now (#242)
- Uploading large XML files (#123)
- Django vulnerability (#121)
- Grammatical cleanup of README.md (#107)
- Dashboard loading has been accelerated (#156)
- Text drawing outside of a frame in some cases (#202)

## \[0.2.0] - 2018-09-28

### Added

- New annotation shapes: polygons, polylines, points
- Undo/redo feature
- Grid to estimate size of objects
- Context menu for shapes
- A converter to PASCAL VOC format
- A converter to MS COCO format
- A converter to mask format
- License header for most of all files
- .gitattribute to avoid problems with bash scripts inside a container
- CHANGELOG.md itself
- Drawing size of a bounding box during resize
- Color by instance, group, label
- Group objects
- Object propagation on next frames
- Full screen view

### Changed

- Documentation, screencasts, the primary screenshot
- Content-type for save_job request is application/json

### Fixed

- Player navigation if the browser's window is scrolled
- Filter doesn't support dash (-)
- Several memory leaks
- Inconsistent extensions between filenames in an annotation file and real filenames

## \[0.1.2] - 2018-08-07

### Added

- 7z archive support when creating a task
- .vscode/launch.json file for developing with VS code

### Fixed

- #14: docker-compose down command as written in the readme does not remove volumes
- #15: all checkboxes in temporary attributes are checked when reopening job after saving the job
- #18: extend CONTRIBUTING.md
- #19: using the same attribute for label twice -> stuck

### Changed

- More strict verification for labels with attributes

## \[0.1.1] - 2018-07-6

### Added

- Links on a screenshot, documentation, screencasts into README.md
- CONTRIBUTORS.md

### Fixed

- GitHub documentation

## \[0.1.0] - 2018-06-29

### Added

- Initial version

## Template

```
## \[Unreleased]
### Added
- TDB

### Changed
- TDB

### Deprecated
- TDB

### Removed
- TDB

### Fixed
- TDB

### Security
- TDB
```<|MERGE_RESOLUTION|>--- conflicted
+++ resolved
@@ -33,12 +33,9 @@
 - IOG and f-BRS serverless function (<https://github.com/opencv/cvat/pulls>)
 - Invisible label item in label constructor when label color background is white,
  or close to it (<https://github.com/opencv/cvat/pull/5041>)
-<<<<<<< HEAD
+- Fixed cvat-core ESlint problems (<https://github.com/opencv/cvat/pull/5027>)
 - A trailing slash in hostname does't allow SDK to send some requests
   (<https://github.com/opencv/cvat/pull/5057>)
-=======
-- Fixed cvat-core ESlint problems (<https://github.com/opencv/cvat/pull/5027>)
->>>>>>> f719f58d
 
 ### Security
 - TDB
