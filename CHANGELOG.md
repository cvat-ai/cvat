# Changelog
All notable changes to this project will be documented in this file.

The format is based on [Keep a Changelog](https://keepachangelog.com/en/1.0.0/),
and this project adheres to [Semantic Versioning](https://semver.org/spec/v2.0.0.html).

## [1.1.0-beta] - Unreleased
### Added
-

### Changed
-

### Deprecated
-

### Removed
-

### Fixed
- Some objects aren't shown on canvas sometimes. For example after propagation on of objects is invisible (<https://github.com/opencv/cvat/pull/1834>)
<<<<<<< HEAD
- CVAT doesn't offer to restore state after an error (<https://github.com/opencv/cvat/pull/1874>)
- Cannot read property 'shapeType' of undefined because of zOrder related issues (<https://github.com/opencv/cvat/pull/1874>)
- Cannot read property 'pinned' of undefined because of zOrder related issues (<https://github.com/opencv/cvat/pull/1874>)
- Do not iterate over hidden objects in aam (which are invisible because of zOrder) (<https://github.com/opencv/cvat/pull/1874>)
- Cursor position is reset after changing a text field (<https://github.com/opencv/cvat/pull/1874>)
- Hidden points and cuboids can be selected to be groupped (<https://github.com/opencv/cvat/pull/1874>)
=======
- `outside` annotations should not be in exported images (<https://github.com/opencv/cvat/issues/1620>)
>>>>>>> bcdcaaf4

### Security
-

## [1.1.0-alpha] - 2020-06-30
### Added
- Throttling policy for unauthenticated users (<https://github.com/opencv/cvat/pull/1531>)
- Added default label color table for mask export (<https://github.com/opencv/cvat/pull/1549>)
- Added environment variables for Redis and Postgres hosts for Kubernetes deployment support (<https://github.com/opencv/cvat/pull/1641>)
- Added visual identification for unavailable formats (<https://github.com/opencv/cvat/pull/1567>)
- Shortcut to change color of an activated shape in new UI (Enter) (<https://github.com/opencv/cvat/pull/1683>)
- Shortcut to switch split mode (<https://github.com/opencv/cvat/pull/1683>)
- Built-in search for labels when create an object or change a label (<https://github.com/opencv/cvat/pull/1683>)
- Better validation of labels and attributes in raw viewer (<https://github.com/opencv/cvat/pull/1727>)
- ClamAV antivirus integration (<https://github.com/opencv/cvat/pull/1712>)
- Added canvas background color selector (<https://github.com/opencv/cvat/pull/1705>)
- SCSS files linting with Stylelint tool (<https://github.com/opencv/cvat/pull/1766>)
- Supported import and export or single boxes in MOT format (https://github.com/opencv/cvat/pull/1764)
- [Datumaro] Added `stats` command, which shows some dataset statistics like image mean and std (https://github.com/opencv/cvat/pull/1734)
- Add option to upload annotations upon task creation on CLI
- Polygon and polylines interpolation (<https://github.com/opencv/cvat/pull/1571>)
- Ability to redraw shape from scratch (Shift + N) for an activated shape (<https://github.com/opencv/cvat/pull/1571>)
- Highlights for the first point of a polygon/polyline and direction (<https://github.com/opencv/cvat/pull/1571>)
- Ability to change orientation for poylgons/polylines in context menu (<https://github.com/opencv/cvat/pull/1571>)
- Ability to set the first point for polygons in points context menu (<https://github.com/opencv/cvat/pull/1571>)
- Added new tag annotation workspace (<https://github.com/opencv/cvat/pull/1570>)
- Appearance block in attribute annotation mode (<https://github.com/opencv/cvat/pull/1820>)
- Keyframe navigations and some switchers in attribute annotation mode (<https://github.com/opencv/cvat/pull/1820>)

### Changed
- Removed information about e-mail from the basic user information (<https://github.com/opencv/cvat/pull/1627>)
- Update https install manual. Makes it easier and more robust. Includes automatic renewing of lets encrypt certificates.
- Settings page move to the modal. (<https://github.com/opencv/cvat/pull/1705>)
- Implemented import and export of annotations with relative image paths (<https://github.com/opencv/cvat/pull/1463>)
- Using only single click to start editing or remove a point (<https://github.com/opencv/cvat/pull/1571>)
- Added support for attributes in VOC XML format (https://github.com/opencv/cvat/pull/1792)
- Added annotation attributes in COCO format (https://github.com/opencv/cvat/pull/1782)
- Colorized object items in the side panel (<https://github.com/opencv/cvat/pull/1753>)

### Deprecated
-

### Removed
-

### Fixed
- Problem with exported frame stepped image task (<https://github.com/opencv/cvat/issues/1613>)
- Fixed dataset filter item representation for imageless dataset items (<https://github.com/opencv/cvat/pull/1593>)
- Fixed interpreter crash when trying to import `tensorflow` with no AVX instructions available (<https://github.com/opencv/cvat/pull/1567>)
- Kibana wrong working time calculation with new annotation UI use (<https://github.com/opencv/cvat/pull/1654>)
- Wrong rexex for account name validation (<https://github.com/opencv/cvat/pull/1667>)
- Wrong description on register view for the username field (<https://github.com/opencv/cvat/pull/1667>)
- Wrong resolution for resizing a shape (<https://github.com/opencv/cvat/pull/1667>)
- React warning because of not unique keys in labels viewer (<https://github.com/opencv/cvat/pull/1727>)
- Fixed issue tracker (<https://github.com/opencv/cvat/pull/1705>)
- Fixed canvas fit after sidebar open/close event (<https://github.com/opencv/cvat/pull/1705>)
- A couple of exceptions in AAM related with early object activation (<https://github.com/opencv/cvat/pull/1755>)
- Propagation from the latest frame (<https://github.com/opencv/cvat/pull/1800>)
- Number attribute value validation (didn't work well with floats) (<https://github.com/opencv/cvat/pull/1800>)
- Logout doesn't work (<https://github.com/opencv/cvat/pull/1812>)
- Annotations aren't updated after reopening a task (<https://github.com/opencv/cvat/pull/1753>)
- Labels aren't updated after reopening a task (<https://github.com/opencv/cvat/pull/1753>)
- Canvas isn't fitted after collapsing side panel in attribute annotation mode (<https://github.com/opencv/cvat/pull/1753>)

### Security
- SQL injection in Django `CVE-2020-9402` (<https://github.com/opencv/cvat/pull/1657>)

## [1.0.0] - 2020-05-29
### Added
- cvat-ui: cookie policy drawer for login page (<https://github.com/opencv/cvat/pull/1511>)
- `datumaro_project` export format (<https://github.com/opencv/cvat/pull/1352>)
- Ability to configure user agreements for the user registration form (<https://github.com/opencv/cvat/pull/1464>)
- Cuboid interpolation and cuboid drawing from rectangles (<https://github.com/opencv/cvat/pull/1560>)
- Ability to configure custom pageViewHit, which can be useful for web analytics integration (<https://github.com/opencv/cvat/pull/1566>)
- Ability to configure access to the analytics page based on roles (<https://github.com/opencv/cvat/pull/1592>)

### Changed
- Downloaded file name in annotations export became more informative (<https://github.com/opencv/cvat/pull/1352>)
- Added auto trimming for trailing whitespaces style enforcement (<https://github.com/opencv/cvat/pull/1352>)
- REST API: updated `GET /task/<id>/annotations`: parameters are `format`, `filename` (now optional), `action` (optional) (<https://github.com/opencv/cvat/pull/1352>)
- REST API: removed `dataset/formats`, changed format of `annotation/formats` (<https://github.com/opencv/cvat/pull/1352>)
- Exported annotations are stored for N hours instead of indefinitely (<https://github.com/opencv/cvat/pull/1352>)
- Formats: CVAT format now accepts ZIP and XML (<https://github.com/opencv/cvat/pull/1352>)
- Formats: COCO format now accepts ZIP and JSON (<https://github.com/opencv/cvat/pull/1352>)
- Formats: most of formats renamed, no extension in title (<https://github.com/opencv/cvat/pull/1352>)
- Formats: definitions are changed, are not stored in DB anymore (<https://github.com/opencv/cvat/pull/1352>)
- cvat-core: session.annotations.put() now returns ids of added objects (<https://github.com/opencv/cvat/pull/1493>)
- Images without annotations now also included in dataset/annotations export (<https://github.com/opencv/cvat/issues/525>)

### Removed
- `annotation` application is replaced with `dataset_manager` (<https://github.com/opencv/cvat/pull/1352>)
- `_DATUMARO_INIT_LOGLEVEL` env. variable is removed in favor of regular `--loglevel` cli parameter (<https://github.com/opencv/cvat/pull/1583>)

### Fixed
- Categories for empty projects with no sources are taken from own dataset (<https://github.com/opencv/cvat/pull/1352>)
- Added directory removal on error during `extract` command (<https://github.com/opencv/cvat/pull/1352>)
- Added debug error message on incorrect XPath (<https://github.com/opencv/cvat/pull/1352>)
- Exporting frame stepped task (<https://github.com/opencv/cvat/issues/1294, https://github.com/opencv/cvat/issues/1334>)
- Fixed broken command line interface for `cvat` export format in Datumaro (<https://github.com/opencv/cvat/issues/1494>)
- Updated Rest API document, Swagger document serving instruction issue (<https://github.com/opencv/cvat/issues/1495>)
- Fixed cuboid occluded view (<https://github.com/opencv/cvat/pull/1500>)
- Non-informative lock icon (<https://github.com/opencv/cvat/pull/1434>)
- Sidebar in AAM has no hide/show button (<https://github.com/opencv/cvat/pull/1420>)
- Task/Job buttons has no "Open in new tab" option (<https://github.com/opencv/cvat/pull/1419>)
- Delete point context menu option has no shortcut hint (<https://github.com/opencv/cvat/pull/1416>)
- Fixed issue with unnecessary tag activation in cvat-canvas (<https://github.com/opencv/cvat/issues/1540>)
- Fixed an issue with large number of instances in instance mask (<https://github.com/opencv/cvat/issues/1539>)
- Fixed full COCO dataset import error with conflicting labels in keypoints and detection (<https://github.com/opencv/cvat/pull/1548>)
- Fixed COCO keypoints skeleton parsing and saving (<https://github.com/opencv/cvat/issues/1539>)
- `tf.placeholder() is not compatible with eager execution` exception for auto_segmentation (<https://github.com/opencv/cvat/pull/1562>)
- Canvas cannot be moved with move functionality on left mouse key (<https://github.com/opencv/cvat/pull/1573>)
- Deep extreme cut request is sent when draw any shape with Make AI polygon option enabled  (<https://github.com/opencv/cvat/pull/1573>)
- Fixed an error when exporting a task with cuboids to any format except CVAT (<https://github.com/opencv/cvat/pull/1577>)
- Synchronization with remote git repo (<https://github.com/opencv/cvat/pull/1582>)
- A problem with mask to polygons conversion when polygons are too small (<https://github.com/opencv/cvat/pull/1581>)
- Unable to upload video with uneven size (<https://github.com/opencv/cvat/pull/1594>)
- Fixed an issue with `z_order` having no effect on segmentations (<https://github.com/opencv/cvat/pull/1589>)

### Security
- Permission group whitelist check for analytics view (<https://github.com/opencv/cvat/pull/1608>)

## [1.0.0-beta.2] - 2020-04-30
### Added
- Re-Identification algorithm to merging bounding boxes automatically to the new UI (<https://github.com/opencv/cvat/pull/1406>)
- Methods ``import`` and ``export`` to import/export raw annotations for Job and Task in ``cvat-core`` (<https://github.com/opencv/cvat/pull/1406>)
- Versioning of client packages (``cvat-core``, ``cvat-canvas``, ``cvat-ui``). Initial versions are set to 1.0.0  (<https://github.com/opencv/cvat/pull/1448>)
- Cuboids feature was migrated from old UI to new one. (<https://github.com/opencv/cvat/pull/1451>)

### Removed
- Annotation convertation utils, currently supported natively via Datumaro framework (https://github.com/opencv/cvat/pull/1477)

### Fixed
- Auto annotation, TF annotation and Auto segmentation apps (https://github.com/opencv/cvat/pull/1409)
- Import works with truncated images now: "OSError:broken data stream" on corrupt images (https://github.com/opencv/cvat/pull/1430)
- Hide functionality (H) doesn't work (<https://github.com/opencv/cvat/pull/1445>)
- The highlighted attribute doesn't correspond to the chosen attribute in AAM (<https://github.com/opencv/cvat/pull/1445>)
- Inconvinient image shaking while drawing a polygon (hold Alt key during drawing/editing/grouping to drag an image) (<https://github.com/opencv/cvat/pull/1445>)
- Filter property "shape" doesn't work and extra operator in description (<https://github.com/opencv/cvat/pull/1445>)
- Block of text information doesn't disappear after deactivating for locked shapes (<https://github.com/opencv/cvat/pull/1445>)
- Annotation uploading fails in annotation view (<https://github.com/opencv/cvat/pull/1445>)
- UI freezes after canceling pasting with escape (<https://github.com/opencv/cvat/pull/1445>)
- Duplicating keypoints in COCO export (https://github.com/opencv/cvat/pull/1435)
- CVAT new UI: add arrows on a mouse cursor (<https://github.com/opencv/cvat/pull/1391>)
- Delete point bug (in new UI) (<https://github.com/opencv/cvat/pull/1440>)
- Fix apache startup after PC restart (https://github.com/opencv/cvat/pull/1467)
- Open task button doesn't work (https://github.com/opencv/cvat/pull/1474)

## [1.0.0-beta.1] - 2020-04-15
### Added
- Special behaviour for attribute value ``__undefined__`` (invisibility, no shortcuts to be set in AAM)
- Dialog window with some helpful information about using filters
- Ability to display a bitmap in the new UI
- Button to reset colors settings (brightness, saturation, contrast) in the new UI
- Option to display shape text always
- Dedicated message with clarifications when share is unmounted (https://github.com/opencv/cvat/pull/1373)
- Ability to create one tracked point (https://github.com/opencv/cvat/pull/1383)
- Ability to draw/edit polygons and polylines with automatic bordering feature (https://github.com/opencv/cvat/pull/1394)
- Tutorial: instructions for CVAT over HTTPS
- Deep extreme cut (semi-automatic segmentation) to the new UI (https://github.com/opencv/cvat/pull/1398)

### Changed
- Increase preview size of a task till 256, 256 on the server
- Public ssh-keys are displayed in a dedicated window instead of console when create a task with a repository
- React UI is the primary UI

### Fixed
- Cleaned up memory in Auto Annotation to enable long running tasks on videos
- New shape is added when press ``esc`` when drawing instead of cancellation
- Dextr segmentation doesn't work.
- `FileNotFoundError` during dump after moving format files
- CVAT doesn't append outside shapes when merge polyshapes in old UI
- Layout sometimes shows double scroll bars on create task, dashboard and settings pages
- UI fails after trying to change frame during resizing, dragging, editing
- Hidden points (or outsided) are visible after changing a frame
- Merge is allowed for points, but clicks on points conflict with frame dragging logic
- Removed objects are visible for search
- Add missed task_id and job_id fields into exception logs for the new UI (https://github.com/opencv/cvat/pull/1372)
- UI fails when annotations saving occurs during drag/resize/edit (https://github.com/opencv/cvat/pull/1383)
- Multiple savings when hold Ctrl+S (a lot of the same copies of events were sent with the same working time) (https://github.com/opencv/cvat/pull/1383)
- UI doesn't have any reaction when git repos synchronization failed (https://github.com/opencv/cvat/pull/1383)
- Bug when annotations cannot be saved after (delete - save - undo - save) (https://github.com/opencv/cvat/pull/1383)
- VOC format exports Upper case labels correctly in lower case (https://github.com/opencv/cvat/pull/1379)
- Fixed polygon exporting bug in COCO dataset (https://github.com/opencv/cvat/issues/1387)
- Task creation from remote files (https://github.com/opencv/cvat/pull/1392)
- Job cannot be opened in some cases when the previous job was failed during opening (https://github.com/opencv/cvat/issues/1403)
- Deactivated shape is still highlighted on the canvas (https://github.com/opencv/cvat/issues/1403)
- AttributeError: 'tuple' object has no attribute 'read' in ReID algorithm (https://github.com/opencv/cvat/issues/1403)
- Wrong semi-automatic segmentation near edges of an image (https://github.com/opencv/cvat/issues/1403)
- Git repos paths (https://github.com/opencv/cvat/pull/1400)
- Uploading annotations for tasks with multiple jobs (https://github.com/opencv/cvat/pull/1396)

## [1.0.0-alpha] - 2020-03-31
### Added
- Data streaming using chunks (https://github.com/opencv/cvat/pull/1007)
- New UI: showing file names in UI (https://github.com/opencv/cvat/pull/1311)
- New UI: delete a point from context menu (https://github.com/opencv/cvat/pull/1292)

### Fixed
- Git app cannot clone a repository (https://github.com/opencv/cvat/pull/1330)
- New UI: preview position in task details (https://github.com/opencv/cvat/pull/1312)
- AWS deployment (https://github.com/opencv/cvat/pull/1316)

## [0.6.1] - 2020-03-21
### Changed
- VOC task export now does not use official label map by default, but takes one
  from the source task to avoid primary-class and class part name
  clashing ([#1275](https://github.com/opencv/cvat/issues/1275))

### Fixed
- File names in LabelMe format export are no longer truncated ([#1259](https://github.com/opencv/cvat/issues/1259))
- `occluded` and `z_order` annotation attributes are now correctly passed to Datumaro ([#1271](https://github.com/opencv/cvat/pull/1271))
- Annotation-less tasks now can be exported as empty datasets in COCO ([#1277](https://github.com/opencv/cvat/issues/1277))
- Frame name matching for video annotations import -
  allowed `frame_XXXXXX[.ext]` format ([#1274](https://github.com/opencv/cvat/pull/1274))

### Security
- Bump acorn from 6.3.0 to 6.4.1 in /cvat-ui ([#1270](https://github.com/opencv/cvat/pull/1270))

## [0.6.0] - 2020-03-15
### Added
- Server only support for projects. Extend REST API v1 (/api/v1/projects*)
- Ability to get basic information about users without admin permissions ([#750](https://github.com/opencv/cvat/issues/750))
- Changed REST API: removed PUT and added DELETE methods for /api/v1/users/ID
- Mask-RCNN Auto Annotation Script in OpenVINO format
- Yolo Auto Annotation Script
- Auto segmentation using Mask_RCNN component (Keras+Tensorflow Mask R-CNN Segmentation)
- REST API to export an annotation task (images + annotations)
- [Datumaro](https://github.com/opencv/cvat/tree/develop/datumaro) - a framework to build, analyze, debug and visualize datasets
- Text Detection Auto Annotation Script in OpenVINO format for version 4
- Added in OpenVINO Semantic Segmentation for roads
- Ability to visualize labels when using Auto Annotation runner
- MOT CSV format support ([#830](https://github.com/opencv/cvat/pull/830))
- LabelMe format support ([#844](https://github.com/opencv/cvat/pull/844))
- Segmentation MASK format import (as polygons) ([#1163](https://github.com/opencv/cvat/pull/1163))
- Git repositories can be specified with IPv4 address ([#827](https://github.com/opencv/cvat/pull/827))

### Changed
- page_size parameter for all REST API methods
- React & Redux & Antd based dashboard
- Yolov3 interpretation script fix and changes to mapping.json
- YOLO format support ([#1151](https://github.com/opencv/cvat/pull/1151))
- Added support for OpenVINO 2020

### Fixed
- Exception in Git plugin [#826](https://github.com/opencv/cvat/issues/826)
- Label ids in TFrecord format now start from 1 [#866](https://github.com/opencv/cvat/issues/866)
- Mask problem in COCO JSON style [#718](https://github.com/opencv/cvat/issues/718)
- Datasets (or tasks) can be joined and split to subsets with Datumaro [#791](https://github.com/opencv/cvat/issues/791)
- Output labels for VOC format can be specified with Datumaro [#942](https://github.com/opencv/cvat/issues/942)
- Annotations can be filtered before dumping with Datumaro [#994](https://github.com/opencv/cvat/issues/994)

## [0.5.2] - 2019-12-15
### Fixed
- Frozen version of scikit-image==0.15 in requirements.txt because next releases don't support Python 3.5

## [0.5.1] - 2019-10-17
### Added
- Integration with Zenodo.org (DOI)

## [0.5.0] - 2019-09-12
### Added
- A converter to YOLO format
- Installation guide
- Linear interpolation for a single point
- Video frame filter
- Running functional tests for REST API during a build
- Admins are no longer limited to a subset of python commands in the auto annotation application
- Remote data source (list of URLs to create an annotation task)
- Auto annotation using Faster R-CNN with Inception v2 (utils/open_model_zoo)
- Auto annotation using Pixel Link mobilenet v2 - text detection (utils/open_model_zoo)
- Ability to create a custom extractors for unsupported media types
- Added in PDF extractor
- Added in a command line model manager tester
- Ability to dump/load annotations in several formats from UI (CVAT, Pascal VOC, YOLO, MS COCO, png mask, TFRecord)
- Auth for REST API (api/v1/auth/): login, logout, register, ...
- Preview for the new CVAT UI (dashboard only) is available: http://localhost:9080/
- Added command line tool for performing common task operations (/utils/cli/)

### Changed
- Outside and keyframe buttons in the side panel for all interpolation shapes (they were only for boxes before)
- Improved error messages on the client side (#511)

### Removed
- "Flip images" has been removed. UI now contains rotation features.

### Fixed
- Incorrect width of shapes borders in some cases
- Annotation parser for tracks with a start frame less than the first segment frame
- Interpolation on the server near outside frames
- Dump for case when task name has a slash
- Auto annotation fail for multijob tasks
- Installation of CVAT with OpenVINO on the Windows platform
- Background color was always black in utils/mask/converter.py
- Exception in attribute annotation mode when a label are switched to a value without any attributes
- Handling of wrong labelamp json file in auto annotation (<https://github.com/opencv/cvat/issues/554>)
- No default attributes in dumped annotation (<https://github.com/opencv/cvat/issues/601>)
- Required field "Frame Filter" on admin page during a task modifying (#666)
- Dump annotation errors for a task with several segments (#610, #500)
- Invalid label parsing during a task creating (#628)
- Button "Open Task" in the annotation view
- Creating a video task with 0 overlap

### Security
- Upgraded Django, djangorestframework, and other packages

## [0.4.2] - 2019-06-03
### Fixed
- Fixed interaction with the server share in the auto annotation plugin

## [0.4.1] - 2019-05-14
### Fixed
- JavaScript syntax incompatibility with Google Chrome versions less than 72

## [0.4.0] - 2019-05-04
### Added
- OpenVINO auto annotation: it is possible to upload a custom model and annotate images automatically.
- Ability to rotate images/video in the client part (Ctrl+R, Shift+Ctrl+R shortcuts) (#305)
- The ReID application for automatic bounding box merging has been added (#299)
- Keyboard shortcuts to switch next/previous default shape type (box, polygon etc) [Alt + <, Alt + >] (#316)
- Converter for VOC now supports interpolation tracks
- REST API (/api/v1/*, /api/docs)
- Semi-automatic semantic segmentation with the [Deep Extreme Cut](http://www.vision.ee.ethz.ch/~cvlsegmentation/dextr/) work

### Changed
- Propagation setup has been moved from settings to bottom player panel
- Additional events like "Debug Info" or "Fit Image" have been added for analitics
- Optional using LFS for git annotation storages (#314)

### Deprecated
- "Flip images" flag in the create task dialog will be removed. Rotation functionality in client part have been added instead.

### Removed
-

### Fixed
- Django 2.1.5 (security fix, https://nvd.nist.gov/vuln/detail/CVE-2019-3498)
- Several scenarious which cause code 400 after undo/redo/save have been fixed (#315)

## [0.3.0] - 2018-12-29
### Added
- Ability to copy Object URL and Frame URL via object context menu and player context menu respectively.
- Ability to change opacity for selected shape with help "Selected Fill Opacity" slider.
- Ability to remove polyshapes points by double click.
- Ability to draw/change polyshapes (except for points) by slip method. Just press ENTER and moving a cursor.
- Ability to switch lock/hide properties via label UI element (in right menu) for all objects with same label.
- Shortcuts for outside/keyframe properties
- Support of Intel OpenVINO for accelerated model inference
- Tensorflow annotation now works without CUDA. It can use CPU only. OpenVINO and CUDA are supported optionally.
- Incremental saving of annotations.
- Tutorial for using polygons (screencast)
- Silk profiler to improve development process
- Admin panel can be used to edit labels and attributes for annotation tasks
- Analytics component to manage a data annotation team, monitor exceptions, collect client and server logs
- Changeable job and task statuses (annotation, validation, completed). A job status can be changed manually, a task status is computed automatically based on job statuses (#153)
- Backlink to a task from its job annotation view (#156)
- Buttons lock/hide for labels. They work for all objects with the same label on a current frame (#116)

### Changed
- Polyshape editing method has been improved. You can redraw part of shape instead of points cloning.
- Unified shortcut (Esc) for close any mode instead of different shortcuts (Alt+N, Alt+G, Alt+M etc.).
- Dump file contains information about data source (e.g. video name, archive name, ...)
- Update requests library due to https://nvd.nist.gov/vuln/detail/CVE-2018-18074
- Per task/job permissions to create/access/change/delete tasks and annotations
- Documentation was improved
- Timeout for creating tasks was increased (from 1h to 4h) (#136)
- Drawing has become more convenience. Now it is possible to draw outside an image. Shapes will be automatically truncated after drawing process (#202)

### Fixed
- Performance bottleneck has been fixed during you create new objects (draw, copy, merge etc).
- Label UI elements aren't updated after changelabel.
- Attribute annotation mode can use invalid shape position after resize or move shapes.
- Labels order is preserved now (#242)
- Uploading large XML files (#123)
- Django vulnerability (#121)
- Grammatical cleanup of README.md (#107)
- Dashboard loading has been accelerated (#156)
- Text drawing outside of a frame in some cases (#202)

## [0.2.0] - 2018-09-28
### Added
- New annotation shapes: polygons, polylines, points
- Undo/redo feature
- Grid to estimate size of objects
- Context menu for shapes
- A converter to PASCAL VOC format
- A converter to MS COCO format
- A converter to mask format
- License header for most of all files
- .gitattribute to avoid problems with bash scripts inside a container
- CHANGELOG.md itself
- Drawing size of a bounding box during resize
- Color by instance, group, label
- Group objects
- Object propagation on next frames
- Full screen view

### Changed
- Documentation, screencasts, the primary screenshot
- Content-type for save_job request is application/json

### Fixed
- Player navigation if the browser's window is scrolled
- Filter doesn't support dash (-)
- Several memory leaks
- Inconsistent extensions between filenames in an annotation file and real filenames

## [0.1.2] - 2018-08-07
### Added
- 7z archive support when creating a task
- .vscode/launch.json file for developing with VS code

### Fixed
- #14: docker-compose down command as written in the readme does not remove volumes
- #15: all checkboxes in temporary attributes are checked when reopening job after saving the job
- #18: extend CONTRIBUTING.md
- #19: using the same attribute for label twice -> stuck

### Changed
- More strict verification for labels with attributes

## [0.1.1] - 2018-07-6
### Added
- Links on a screenshot, documentation, screencasts into README.md
- CONTRIBUTORS.md

### Fixed
- GitHub documentation

## 0.1.0 - 2018-06-29
### Added
- Initial version

## Template
```
## [Unreleased]
### Added
-

### Changed
-

### Deprecated
-

### Removed
-

### Fixed
-

### Security
-
```<|MERGE_RESOLUTION|>--- conflicted
+++ resolved
@@ -19,16 +19,13 @@
 
 ### Fixed
 - Some objects aren't shown on canvas sometimes. For example after propagation on of objects is invisible (<https://github.com/opencv/cvat/pull/1834>)
-<<<<<<< HEAD
 - CVAT doesn't offer to restore state after an error (<https://github.com/opencv/cvat/pull/1874>)
 - Cannot read property 'shapeType' of undefined because of zOrder related issues (<https://github.com/opencv/cvat/pull/1874>)
 - Cannot read property 'pinned' of undefined because of zOrder related issues (<https://github.com/opencv/cvat/pull/1874>)
 - Do not iterate over hidden objects in aam (which are invisible because of zOrder) (<https://github.com/opencv/cvat/pull/1874>)
 - Cursor position is reset after changing a text field (<https://github.com/opencv/cvat/pull/1874>)
 - Hidden points and cuboids can be selected to be groupped (<https://github.com/opencv/cvat/pull/1874>)
-=======
 - `outside` annotations should not be in exported images (<https://github.com/opencv/cvat/issues/1620>)
->>>>>>> bcdcaaf4
 
 ### Security
 -
