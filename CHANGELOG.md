# Changelog

All notable changes to this project will be documented in this file.

The format is based on [Keep a Changelog](https://keepachangelog.com/en/1.0.0/),
and this project adheres to [Semantic Versioning](https://semver.org/spec/v2.0.0.html).

## \[2.1.0] - Unreleased
### Added
- TDB

### Changed
- TDB

### Deprecated
- TDB

### Removed
- TDB

### Fixed
- Permission error occured when accessing the JobCommits (<https://github.com/openvinotoolkit/cvat/issues/4434>)
<<<<<<< HEAD
- Bug: Incorrect point deletion with keyboard shortcut (<https://github.com/openvinotoolkit/cvat/pull/4420>)
=======
- job assignee can remove or update any issue created by the task owner (<https://github.com/openvinotoolkit/cvat/issues/4424>)
>>>>>>> 3dc4371f

### Security
- TDB

## \[2.0.0] - 2022-03-04
### Added
- Handle attributes coming from nuclio detectors (<https://github.com/openvinotoolkit/cvat/pull/3917>)
- Add additional environment variables for Nuclio configuration (<https://github.com/openvinotoolkit/cvat/pull/3894>)
- Add KITTI segmentation and detection format (<https://github.com/openvinotoolkit/cvat/pull/3757>)
- Add LFW format (<https://github.com/openvinotoolkit/cvat/pull/3770>)
- Add Cityscapes format (<https://github.com/openvinotoolkit/cvat/pull/3758>)
- Add Open Images V6 format (<https://github.com/openvinotoolkit/cvat/pull/3679>)
- Rotated bounding boxes (<https://github.com/openvinotoolkit/cvat/pull/3832>)
- Player option: Smooth image when zoom-in, enabled by default (<https://github.com/openvinotoolkit/cvat/pull/3933>)
- Google Cloud Storage support in UI (<https://github.com/openvinotoolkit/cvat/pull/3919>)
- Add project tasks pagination (<https://github.com/openvinotoolkit/cvat/pull/3910>)
- Add remove issue button (<https://github.com/openvinotoolkit/cvat/pull/3952>)
- Data sorting option (<https://github.com/openvinotoolkit/cvat/pull/3937>)
- Options to change font size & position of text labels on the canvas (<https://github.com/openvinotoolkit/cvat/pull/3972>)
- Add "tag" return type for automatic annotation in Nuclio (<https://github.com/openvinotoolkit/cvat/pull/3896>)
- Helm chart: Make user-data-permission-fix optional (<https://github.com/openvinotoolkit/cvat/pull/3994>)
- Advanced identity access management system, using open policy agent (<https://github.com/openvinotoolkit/cvat/pull/3788>)
- Organizations to create "shared space" for different groups of users (<https://github.com/openvinotoolkit/cvat/pull/3788>)
- Dataset importing to a project (<https://github.com/openvinotoolkit/cvat/pull/3790>)
- User is able to customize information that text labels show (<https://github.com/openvinotoolkit/cvat/pull/4029>)
- Support for uploading manifest with any name (<https://github.com/openvinotoolkit/cvat/pull/4041>)
- Added information about OpenVINO toolkit to login page (<https://github.com/openvinotoolkit/cvat/pull/4077>)
- Support for working with ellipses (<https://github.com/openvinotoolkit/cvat/pull/4062>)
- Add several flags to task creation CLI (<https://github.com/openvinotoolkit/cvat/pull/4119>)
- Add YOLOv5 serverless function for automatic annotation (<https://github.com/openvinotoolkit/cvat/pull/4178>)
- Add possibility to change git repository and git export format from already created task (<https://github.com/openvinotoolkit/cvat/pull/3886>)
- Basic page with jobs list, basic filtration to this list (<https://github.com/openvinotoolkit/cvat/pull/4258>)
- Added OpenCV.js TrackerMIL as tracking tool (<https://github.com/openvinotoolkit/cvat/pull/4200>)
- Ability to continue working from the latest frame where an annotator was before (<https://github.com/openvinotoolkit/cvat/pull/4297>)
- `GET /api/jobs/<id>/commits` was implemented (<https://github.com/openvinotoolkit/cvat/pull/4368>)
- Advanced filtration and sorting for a list of jobs (<https://github.com/openvinotoolkit/cvat/pull/4319>)

### Changed
- Users don't have access to a task object anymore if they are assigned only on some jobs of the task (<https://github.com/openvinotoolkit/cvat/pull/3788>)
- Different resources (tasks, projects) are not visible anymore for all CVAT instance users by default (<https://github.com/openvinotoolkit/cvat/pull/3788>)
- API versioning scheme: using accept header versioning instead of namespace versioning (<https://github.com/openvinotoolkit/cvat/pull/4239>)
- Replaced 'django_sendfile' with 'django_sendfile2' (<https://github.com/openvinotoolkit/cvat/pull/4267>)
- Use drf-spectacular instead of drf-yasg for swagger documentation (<https://github.com/openvinotoolkit/cvat/pull/4210>)
- Update development-environment manual to work under MacOS, supported Mac with Apple Silicon (<https://github.com/openvinotoolkit/cvat/pull/4414>)

### Deprecated
- Job field "status" is not used in UI anymore, but it has not been removed from the database yet (<https://github.com/openvinotoolkit/cvat/pull/3788>)

### Removed
- Review rating, reviewer field from the job instance (use assignee field together with stage field instead) (<https://github.com/openvinotoolkit/cvat/pull/3788>)
- Training django app (<https://github.com/openvinotoolkit/cvat/pull/4330>)
- v1 api version support (<https://github.com/openvinotoolkit/cvat/pull/4332>)

### Fixed
- Fixed Interaction handler keyboard handlers (<https://github.com/openvinotoolkit/cvat/pull/3881>)
- Points of invisible shapes are visible in autobordering (<https://github.com/openvinotoolkit/cvat/pull/3931>)
- Order of the label attributes in the object item details(<https://github.com/openvinotoolkit/cvat/pull/3945>)
- Order of labels in tasks and projects (<https://github.com/openvinotoolkit/cvat/pull/3987>)
- Fixed task creating with large files via webpage (<https://github.com/openvinotoolkit/cvat/pull/3692>)
- Added information to export CVAT_HOST when performing local installation for accessing over network (<https://github.com/openvinotoolkit/cvat/pull/4014>)
- Fixed possible color collisions in the generated colormap (<https://github.com/openvinotoolkit/cvat/pull/4007>)
- Original pdf file is deleted when using share (<https://github.com/openvinotoolkit/cvat/pull/3967>)
- Order in an annotation file(<https://github.com/openvinotoolkit/cvat/pull/4087>)
- Fixed task data upload progressbar (<https://github.com/openvinotoolkit/cvat/pull/4134>)
- Email in org invitations is case sensitive (<https://github.com/openvinotoolkit/cvat/pull/4153>)
- Caching for tasks and jobs can lead to an exception if its assignee user is removed (<https://github.com/openvinotoolkit/cvat/pull/4165>)
- Added intelligent function when paste labels to another task (<https://github.com/openvinotoolkit/cvat/pull/4161>)
- Uncaught TypeError: this.el.node.getScreenCTM() is null in Firefox (<https://github.com/openvinotoolkit/cvat/pull/4175>)
- Bug: canvas is busy when start playing, start resizing a shape and do not release the mouse cursor (<https://github.com/openvinotoolkit/cvat/pull/4151>)
- Bug: could not receive frame N. TypeError: Cannot read properties of undefined (reding "filename") (<https://github.com/openvinotoolkit/cvat/pull/4187>)
- Cannot choose a dataset format for a linked repository if a task type is annotation (<https://github.com/openvinotoolkit/cvat/pull/4203>)
- Fixed tus upload error over https (<https://github.com/openvinotoolkit/cvat/pull/4154>)
- Issues disappear when rescale a browser (<https://github.com/openvinotoolkit/cvat/pull/4189>)
- Auth token key is not returned when registering without email verification (<https://github.com/openvinotoolkit/cvat/pull/4092>)
- Error in create project from backup for standard 3D annotation (<https://github.com/openvinotoolkit/cvat/pull/4160>)
- Annotations search does not work correctly in some corner cases (when use complex properties with width, height) (<https://github.com/openvinotoolkit/cvat/pull/4198>)
- Kibana requests are not proxied due to django-revproxy incompatibility with Django >3.2.x (<https://github.com/openvinotoolkit/cvat/issues/4085>)
- Content type for getting frame with tasks/{id}/data/ endpoint (<https://github.com/openvinotoolkit/cvat/pull/4333>)
- Bug: Permission error occured when accessing the comments of a specific issue (<https://github.com/openvinotoolkit/cvat/issues/4416>)


### Security
- Updated ELK to 6.8.23 which uses log4j 2.17.1 (<https://github.com/openvinotoolkit/cvat/pull/4206>)
- Added validation for URLs which used as remote data source (<https://github.com/openvinotoolkit/cvat/pull/4387>)

## \[1.7.0] - 2021-11-15

### Added

- cvat-ui: support cloud storages (<https://github.com/openvinotoolkit/cvat/pull/3372>)
- interactor: add HRNet interactive segmentation serverless function (<https://github.com/openvinotoolkit/cvat/pull/3740>)
- Added GPU implementation for SiamMask, reworked tracking approach (<https://github.com/openvinotoolkit/cvat/pull/3571>)
- Progress bar for manifest creating (<https://github.com/openvinotoolkit/cvat/pull/3712>)
- IAM: Open Policy Agent integration (<https://github.com/openvinotoolkit/cvat/pull/3788>)
- Add a tutorial on attaching cloud storage AWS-S3 (<https://github.com/openvinotoolkit/cvat/pull/3745>)
  and Azure Blob Container (<https://github.com/openvinotoolkit/cvat/pull/3778>)
- The feature to remove annotations in a specified range of frames (<https://github.com/openvinotoolkit/cvat/pull/3617>)
- Project backup/restore (<https://github.com/openvinotoolkit/cvat/pull/3852>)

### Changed

- UI tracking has been reworked (<https://github.com/openvinotoolkit/cvat/pull/3571>)
- Updated Django till 3.2.7 (automatic AppConfig discovery)
- Manifest generation: Reduce creating time (<https://github.com/openvinotoolkit/cvat/pull/3712>)
- Migration from NPM 6 to NPM 7 (<https://github.com/openvinotoolkit/cvat/pull/3773>)
- Update Datumaro dependency to 0.2.0 (<https://github.com/openvinotoolkit/cvat/pull/3813>)

### Fixed

- Fixed JSON transform issues in network requests (<https://github.com/openvinotoolkit/cvat/pull/3706>)
- Display a more user-friendly exception message (<https://github.com/openvinotoolkit/cvat/pull/3721>)
- Exception `DataCloneError: The object could not be cloned` (<https://github.com/openvinotoolkit/cvat/pull/3733>)
- Fixed extension comparison in task frames CLI (<https://github.com/openvinotoolkit/cvat/pull/3674>)
- Incorrect work when copy job list with "Copy" button (<https://github.com/openvinotoolkit/cvat/pull/3749>)
- Iterating over manifest (<https://github.com/openvinotoolkit/cvat/pull/3792>)
- Manifest removing (<https://github.com/openvinotoolkit/cvat/pull/3791>)
- Fixed project updated date (<https://github.com/openvinotoolkit/cvat/pull/3814>)
- Fixed dextr deployment (<https://github.com/openvinotoolkit/cvat/pull/3820>)
- Migration of `dataset_repo` application (<https://github.com/openvinotoolkit/cvat/pull/3827>)
- Helm settings for external psql database were unused by backend (<https://github.com/openvinotoolkit/cvat/pull/3779>)
- Updated WSL setup for development (<https://github.com/openvinotoolkit/cvat/pull/3828>)
- Helm chart config (<https://github.com/openvinotoolkit/cvat/pull/3784>)

### Security

- Fix security issues on the documentation website unsafe use of target blank
  and potential clickjacking on legacy browsers (<https://github.com/openvinotoolkit/cvat/pull/3789>)

## \[1.6.0] - 2021-09-17

### Added

- Added ability to import data from share with cli without copying the data (<https://github.com/openvinotoolkit/cvat/issues/2862>)
- Notification if the browser does not support nesassary API
- Added ability to export project as a dataset (<https://github.com/openvinotoolkit/cvat/pull/3365>)
  and project with 3D tasks (<https://github.com/openvinotoolkit/cvat/pull/3502>)
- Additional inline tips in interactors with demo gifs (<https://github.com/openvinotoolkit/cvat/pull/3473>)
- Added intelligent scissors blocking feature (<https://github.com/openvinotoolkit/cvat/pull/3510>)
- Support cloud storage status (<https://github.com/openvinotoolkit/cvat/pull/3386>)
- Support cloud storage preview (<https://github.com/openvinotoolkit/cvat/pull/3386>)
- cvat-core: support cloud storages (<https://github.com/openvinotoolkit/cvat/pull/3313>)

### Changed

- Non-blocking UI when using interactors (<https://github.com/openvinotoolkit/cvat/pull/3473>)
- "Selected opacity" slider now defines opacity level for shapes being drawnSelected opacity (<https://github.com/openvinotoolkit/cvat/pull/3473>)
- Cloud storage creating and updating (<https://github.com/openvinotoolkit/cvat/pull/3386>)
- Way of working with cloud storage content (<https://github.com/openvinotoolkit/cvat/pull/3386>)

### Removed

- Support TEMP_KEY_SECRET_KEY_TOKEN_SET for AWS S3 cloud storage (<https://github.com/openvinotoolkit/cvat/pull/3386>)

### Fixed

- Fixed multiple tasks moving (<https://github.com/openvinotoolkit/cvat/pull/3517>)
- Fixed task creating CLI parameter (<https://github.com/openvinotoolkit/cvat/pull/3519>)
- Fixed import for MOTS format (<https://github.com/openvinotoolkit/cvat/pull/3612>)

## \[1.5.0] - 2021-08-02

### Added

- Support of context images for 2D image tasks (<https://github.com/openvinotoolkit/cvat/pull/3122>)
- Support of cloud storage without copying data into CVAT: server part (<https://github.com/openvinotoolkit/cvat/pull/2620>)
- Filter `is_active` for user list (<https://github.com/openvinotoolkit/cvat/pull/3235>)
- Ability to export/import tasks (<https://github.com/openvinotoolkit/cvat/pull/3056>)
- Add a tutorial for semi-automatic/automatic annotation (<https://github.com/openvinotoolkit/cvat/pull/3124>)
- Explicit "Done" button when drawing any polyshapes (<https://github.com/openvinotoolkit/cvat/pull/3417>)
- Histogram equalization with OpenCV javascript (<https://github.com/openvinotoolkit/cvat/pull/3447>)
- Client-side polyshapes approximation when using semi-automatic interactors & scissors (<https://github.com/openvinotoolkit/cvat/pull/3450>)
- Support of Google Cloud Storage for cloud storage (<https://github.com/openvinotoolkit/cvat/pull/3561>)

### Changed

- Updated manifest format, added meta with related images (<https://github.com/openvinotoolkit/cvat/pull/3122>)
- Update of COCO format documentation (<https://github.com/openvinotoolkit/cvat/pull/3197>)
- Updated Webpack Dev Server config to add proxy (<https://github.com/openvinotoolkit/cvat/pull/3368>)
- Update to Django 3.1.12 (<https://github.com/openvinotoolkit/cvat/pull/3378>)
- Updated visibility for removable points in AI tools (<https://github.com/openvinotoolkit/cvat/pull/3417>)
- Updated UI handling for IOG serverless function (<https://github.com/openvinotoolkit/cvat/pull/3417>)
- Changed Nginx proxy to Traefik in `docker-compose.yml` (<https://github.com/openvinotoolkit/cvat/pull/3409>)
- Simplify the process of deploying CVAT with HTTPS (<https://github.com/openvinotoolkit/cvat/pull/3409>)

### Fixed

- Project page requests took a long time and did many DB queries (<https://github.com/openvinotoolkit/cvat/pull/3223>)
- Fixed Python 3.6 support (<https://github.com/openvinotoolkit/cvat/pull/3258>)
- Incorrect attribute import in tracks (<https://github.com/openvinotoolkit/cvat/pull/3229>)
- Issue "is not a constructor" when create object, save, undo, save, redo save (<https://github.com/openvinotoolkit/cvat/pull/3292>)
- Fix CLI create an infinite loop if git repository responds with failure (<https://github.com/openvinotoolkit/cvat/pull/3267>)
- Bug with sidebar & fullscreen (<https://github.com/openvinotoolkit/cvat/pull/3289>)
- 504 Gateway Time-out on `data/meta` requests (<https://github.com/openvinotoolkit/cvat/pull/3269>)
- TypeError: Cannot read property 'clientX' of undefined when draw cuboids with hotkeys (<https://github.com/openvinotoolkit/cvat/pull/3308>)
- Duplication of the cuboids when redraw them (<https://github.com/openvinotoolkit/cvat/pull/3308>)
- Some code issues in Deep Extreme Cut handler code (<https://github.com/openvinotoolkit/cvat/pull/3325>)
- UI fails when inactive user is assigned to a task/job (<https://github.com/openvinotoolkit/cvat/pull/3343>)
- Calculate precise progress of decoding a video file (<https://github.com/openvinotoolkit/cvat/pull/3381>)
- Falsely successful `cvat_ui` image build in case of OOM error that leads to the default nginx welcome page
  (<https://github.com/openvinotoolkit/cvat/pull/3379>)
- Fixed issue when save filtered object in AAM (<https://github.com/openvinotoolkit/cvat/pull/3401>)
- Context image disappears after undo/redo (<https://github.com/openvinotoolkit/cvat/pull/3416>)
- Using combined data sources (directory and image) when create a task (<https://github.com/openvinotoolkit/cvat/pull/3424>)
- Creating task with labels in project (<https://github.com/openvinotoolkit/cvat/pull/3454>)
- Move task and autoannotation modals were invisible from project page (<https://github.com/openvinotoolkit/cvat/pull/3475>)

## \[1.4.0] - 2021-05-18

### Added

- Documentation on mask annotation (<https://github.com/openvinotoolkit/cvat/pull/3044>)
- Hotkeys to switch a label of existing object or to change default label (for objects created with N) (<https://github.com/openvinotoolkit/cvat/pull/3070>)
- A script to convert some kinds of DICOM files to regular images (<https://github.com/openvinotoolkit/cvat/pull/3095>)
- Helm chart prototype (<https://github.com/openvinotoolkit/cvat/pull/3102>)
- Initial implementation of moving tasks between projects (<https://github.com/openvinotoolkit/cvat/pull/3164>)

### Changed

- Place of migration logger initialization (<https://github.com/openvinotoolkit/cvat/pull/3170>)

### Removed

- Kubernetes templates from (<https://github.com/openvinotoolkit/cvat/pull/1962>) due to helm charts (<https://github.com/openvinotoolkit/cvat/pull/3171>)

### Fixed

- Export of instance masks with holes (<https://github.com/openvinotoolkit/cvat/pull/3044>)
- Changing a label on canvas does not work when 'Show object details' enabled (<https://github.com/openvinotoolkit/cvat/pull/3084>)
- Make sure frame unzip web worker correctly terminates after unzipping all images in a requested chunk (<https://github.com/openvinotoolkit/cvat/pull/3096>)
- Reset password link was unavailable before login (<https://github.com/openvinotoolkit/cvat/pull/3140>)
- Manifest: migration (<https://github.com/openvinotoolkit/cvat/pull/3146>)
- Fixed cropping polygon in some corner cases (<https://github.com/openvinotoolkit/cvat/pull/3184>)

## \[1.3.0] - 3/31/2021

### Added

- CLI: Add support for saving annotations in a git repository when creating a task.
- CVAT-3D: support lidar data on the server side (<https://github.com/openvinotoolkit/cvat/pull/2534>)
- GPU support for Mask-RCNN and improvement in its deployment time (<https://github.com/openvinotoolkit/cvat/pull/2714>)
- CVAT-3D: Load all frames corresponding to the job instance
  (<https://github.com/openvinotoolkit/cvat/pull/2645>)
- Intelligent scissors with OpenCV javascript (<https://github.com/openvinotoolkit/cvat/pull/2689>)
- CVAT-3D: Visualize 3D point cloud spaces in 3D View, Top View Side View and Front View (<https://github.com/openvinotoolkit/cvat/pull/2768>)
- [Inside Outside Guidance](https://github.com/shiyinzhang/Inside-Outside-Guidance) serverless
  function for interactive segmentation
- Pre-built [cvat_server](https://hub.docker.com/r/openvino/cvat_server) and
  [cvat_ui](https://hub.docker.com/r/openvino/cvat_ui) images were published on DockerHub (<https://github.com/openvinotoolkit/cvat/pull/2766>)
- Project task subsets (<https://github.com/openvinotoolkit/cvat/pull/2774>)
- Kubernetes templates and guide for their deployment (<https://github.com/openvinotoolkit/cvat/pull/1962>)
- [WiderFace](http://shuoyang1213.me/WIDERFACE/) format support (<https://github.com/openvinotoolkit/cvat/pull/2864>)
- [VGGFace2](https://github.com/ox-vgg/vgg_face2) format support (<https://github.com/openvinotoolkit/cvat/pull/2865>)
- [Backup/Restore guide](cvat/apps/documentation/backup_guide.md) (<https://github.com/openvinotoolkit/cvat/pull/2964>)
- Label deletion from tasks and projects (<https://github.com/openvinotoolkit/cvat/pull/2881>)
- CVAT-3D: Implemented initial cuboid placement in 3D View and select cuboid in Top, Side and Front views
  (<https://github.com/openvinotoolkit/cvat/pull/2891>)
- [Market-1501](https://www.aitribune.com/dataset/2018051063) format support (<https://github.com/openvinotoolkit/cvat/pull/2869>)
- Ability of upload manifest for dataset with images (<https://github.com/openvinotoolkit/cvat/pull/2763>)
- Annotations filters UI using react-awesome-query-builder (<https://github.com/openvinotoolkit/cvat/issues/1418>)
- Storing settings in local storage to keep them between browser sessions (<https://github.com/openvinotoolkit/cvat/pull/3017>)
- [ICDAR](https://rrc.cvc.uab.es/?ch=2) format support (<https://github.com/openvinotoolkit/cvat/pull/2866>)
- Added switcher to maintain polygon crop behavior (<https://github.com/openvinotoolkit/cvat/pull/3021>
- Filters and sorting options for job list, added tooltip for tasks filters (<https://github.com/openvinotoolkit/cvat/pull/3030>)

### Changed

- CLI - task list now returns a list of current tasks. (<https://github.com/openvinotoolkit/cvat/pull/2863>)
- Updated HTTPS install README section (cleanup and described more robust deploy)
- Logstash is improved for using with configurable elasticsearch outputs (<https://github.com/openvinotoolkit/cvat/pull/2531>)
- Bumped nuclio version to 1.5.16 (<https://github.com/openvinotoolkit/cvat/pull/2578>)
- All methods for interactive segmentation accept negative points as well
- Persistent queue added to logstash (<https://github.com/openvinotoolkit/cvat/pull/2744>)
- Improved maintenance of popups visibility (<https://github.com/openvinotoolkit/cvat/pull/2809>)
- Image visualizations settings on canvas for faster access (<https://github.com/openvinotoolkit/cvat/pull/2872>)
- Better scale management of left panel when screen is too small (<https://github.com/openvinotoolkit/cvat/pull/2880>)
- Improved error messages for annotation import (<https://github.com/openvinotoolkit/cvat/pull/2935>)
- Using manifest support instead video meta information and dummy chunks (<https://github.com/openvinotoolkit/cvat/pull/2763>)

### Fixed

- More robust execution of nuclio GPU functions by limiting the GPU memory consumption per worker (<https://github.com/openvinotoolkit/cvat/pull/2714>)
- Kibana startup initialization (<https://github.com/openvinotoolkit/cvat/pull/2659>)
- The cursor jumps to the end of the line when renaming a task (<https://github.com/openvinotoolkit/cvat/pull/2669>)
- SSLCertVerificationError when remote source is used (<https://github.com/openvinotoolkit/cvat/pull/2683>)
- Fixed filters select overflow (<https://github.com/openvinotoolkit/cvat/pull/2614>)
- Fixed tasks in project auto annotation (<https://github.com/openvinotoolkit/cvat/pull/2725>)
- Cuboids are missed in annotations statistics (<https://github.com/openvinotoolkit/cvat/pull/2704>)
- The list of files attached to the task is not displayed (<https://github.com/openvinotoolkit/cvat/pull/2706>)
- A couple of css-related issues (top bar disappear, wrong arrow position on collapse elements) (<https://github.com/openvinotoolkit/cvat/pull/2736>)
- Issue with point region doesn't work in Firefox (<https://github.com/openvinotoolkit/cvat/pull/2727>)
- Fixed cuboid perspective change (<https://github.com/openvinotoolkit/cvat/pull/2733>)
- Annotation page popups (ai tools, drawing) reset state after detecting, tracking, drawing (<https://github.com/openvinotoolkit/cvat/pull/2780>)
- Polygon editing using trailing point (<https://github.com/openvinotoolkit/cvat/pull/2808>)
- Updated the path to python for DL models inside automatic annotation documentation (<https://github.com/openvinotoolkit/cvat/pull/2847>)
- Fixed of receiving function variable (<https://github.com/openvinotoolkit/cvat/pull/2860>)
- Shortcuts with CAPSLOCK enabled and with non-US languages activated (<https://github.com/openvinotoolkit/cvat/pull/2872>)
- Prevented creating several issues for the same object (<https://github.com/openvinotoolkit/cvat/pull/2868>)
- Fixed label editor name field validator (<https://github.com/openvinotoolkit/cvat/pull/2879>)
- An error about track shapes outside of the task frames during export (<https://github.com/openvinotoolkit/cvat/pull/2890>)
- Fixed project search field updating (<https://github.com/openvinotoolkit/cvat/pull/2901>)
- Fixed export error when invalid polygons are present in overlapping frames (<https://github.com/openvinotoolkit/cvat/pull/2852>)
- Fixed image quality option for tasks created from images (<https://github.com/openvinotoolkit/cvat/pull/2963>)
- Incorrect text on the warning when specifying an incorrect link to the issue tracker (<https://github.com/openvinotoolkit/cvat/pull/2971>)
- Updating label attributes when label contains number attributes (<https://github.com/openvinotoolkit/cvat/pull/2969>)
- Crop a polygon if its points are outside the bounds of the image (<https://github.com/openvinotoolkit/cvat/pull/3025>)

## \[1.2.0] - 2021-01-08

### Fixed

- Memory consumption for the task creation process (<https://github.com/openvinotoolkit/cvat/pull/2582>)
- Frame preloading (<https://github.com/openvinotoolkit/cvat/pull/2608>)
- Project cannot be removed from the project page (<https://github.com/openvinotoolkit/cvat/pull/2626>)

## \[1.2.0-beta] - 2020-12-15

### Added

- GPU support and improved documentation for auto annotation (<https://github.com/openvinotoolkit/cvat/pull/2546>)
- Manual review pipeline: issues/comments/workspace (<https://github.com/openvinotoolkit/cvat/pull/2357>)
- Basic projects implementation (<https://github.com/openvinotoolkit/cvat/pull/2255>)
- Documentation on how to mount cloud starage(AWS S3 bucket, Azure container, Google Drive) as FUSE (<https://github.com/openvinotoolkit/cvat/pull/2377>)
- Ability to work with share files without copying inside (<https://github.com/openvinotoolkit/cvat/pull/2377>)
- Tooltips in label selectors (<https://github.com/openvinotoolkit/cvat/pull/2509>)
- Page redirect after login using `next` query parameter (<https://github.com/openvinotoolkit/cvat/pull/2527>)
- [ImageNet](http://www.image-net.org) format support (<https://github.com/openvinotoolkit/cvat/pull/2376>)
- [CamVid](http://mi.eng.cam.ac.uk/research/projects/VideoRec/CamVid/) format support (<https://github.com/openvinotoolkit/cvat/pull/2559>)

### Changed

- PATCH requests from cvat-core submit only changed fields (<https://github.com/openvinotoolkit/cvat/pull/2445>)
- deploy.sh in serverless folder is separated into deploy_cpu.sh and deploy_gpu.sh (<https://github.com/openvinotoolkit/cvat/pull/2546>)
- Bumped nuclio version to 1.5.8
- Migrated to Antd 4.9 (<https://github.com/openvinotoolkit/cvat/pull/2536>)

### Fixed

- Fixed FastRCNN inference bug for images with 4 channels i.e. png (<https://github.com/openvinotoolkit/cvat/pull/2546>)
- Django templates for email and user guide (<https://github.com/openvinotoolkit/cvat/pull/2412>)
- Saving relative paths in dummy chunks instead of absolute (<https://github.com/openvinotoolkit/cvat/pull/2424>)
- Objects with a specific label cannot be displayed if at least one tag with the label exist (<https://github.com/openvinotoolkit/cvat/pull/2435>)
- Wrong attribute can be removed in labels editor (<https://github.com/openvinotoolkit/cvat/pull/2436>)
- UI fails with the error "Cannot read property 'label' of undefined" (<https://github.com/openvinotoolkit/cvat/pull/2442>)
- Exception: "Value must be a user instance" (<https://github.com/openvinotoolkit/cvat/pull/2441>)
- Reset zoom option doesn't work in tag annotation mode (<https://github.com/openvinotoolkit/cvat/pull/2443>)
- Canvas is busy error (<https://github.com/openvinotoolkit/cvat/pull/2437>)
- Projects view layout fix (<https://github.com/openvinotoolkit/cvat/pull/2503>)
- Fixed the tasks view (infinite loading) when it is impossible to get a preview of the task (<https://github.com/openvinotoolkit/cvat/pull/2504>)
- Empty frames navigation (<https://github.com/openvinotoolkit/cvat/pull/2505>)
- TypeError: Cannot read property 'toString' of undefined (<https://github.com/openvinotoolkit/cvat/pull/2517>)
- Extra shapes are drawn after Esc, or G pressed while drawing a region in grouping (<https://github.com/openvinotoolkit/cvat/pull/2507>)
- Reset state (reviews, issues) after logout or changing a job (<https://github.com/openvinotoolkit/cvat/pull/2525>)
- TypeError: Cannot read property 'id' of undefined when updating a task (<https://github.com/openvinotoolkit/cvat/pull/2544>)

## \[1.2.0-alpha] - 2020-11-09

### Added

- Ability to login into CVAT-UI with token from api/v1/auth/login (<https://github.com/openvinotoolkit/cvat/pull/2234>)
- Added layout grids toggling ('ctrl + alt + Enter')
- Added password reset functionality (<https://github.com/opencv/cvat/pull/2058>)
- Ability to work with data on the fly (<https://github.com/opencv/cvat/pull/2007>)
- Annotation in process outline color wheel (<https://github.com/opencv/cvat/pull/2084>)
- On the fly annotation using DL detectors (<https://github.com/opencv/cvat/pull/2102>)
- Displaying automatic annotation progress on a task view (<https://github.com/opencv/cvat/pull/2148>)
- Automatic tracking of bounding boxes using serverless functions (<https://github.com/opencv/cvat/pull/2136>)
- \[Datumaro] CLI command for dataset equality comparison (<https://github.com/opencv/cvat/pull/1989>)
- \[Datumaro] Merging of datasets with different labels (<https://github.com/opencv/cvat/pull/2098>)
- Add FBRS interactive segmentation serverless function (<https://github.com/openvinotoolkit/cvat/pull/2094>)
- Ability to change default behaviour of previous/next buttons of a player.
  It supports regular navigation, searching a frame according to annotations
  filters and searching the nearest frame without any annotations (<https://github.com/openvinotoolkit/cvat/pull/2221>)
- MacOS users notes in CONTRIBUTING.md
- Ability to prepare meta information manually (<https://github.com/openvinotoolkit/cvat/pull/2217>)
- Ability to upload prepared meta information along with a video when creating a task (<https://github.com/openvinotoolkit/cvat/pull/2217>)
- Optional chaining plugin for cvat-canvas and cvat-ui (<https://github.com/openvinotoolkit/cvat/pull/2249>)
- MOTS png mask format support (<https://github.com/openvinotoolkit/cvat/pull/2198>)
- Ability to correct upload video with a rotation record in the metadata (<https://github.com/openvinotoolkit/cvat/pull/2218>)
- User search field for assignee fields (<https://github.com/openvinotoolkit/cvat/pull/2370>)
- Support of mxf videos (<https://github.com/openvinotoolkit/cvat/pull/2514>)

### Changed

- UI models (like DEXTR) were redesigned to be more interactive (<https://github.com/opencv/cvat/pull/2054>)
- Used Ubuntu:20.04 as a base image for CVAT Dockerfile (<https://github.com/opencv/cvat/pull/2101>)
- Right colors of label tags in label mapping when a user runs automatic detection (<https://github.com/openvinotoolkit/cvat/pull/2162>)
- Nuclio became an optional component of CVAT (<https://github.com/openvinotoolkit/cvat/pull/2192>)
- A key to remove a point from a polyshape (Ctrl => Alt) (<https://github.com/openvinotoolkit/cvat/pull/2204>)
- Updated `docker-compose` file version from `2.3` to `3.3`(<https://github.com/openvinotoolkit/cvat/pull/2235>)
- Added auto inference of url schema from host in CLI, if provided (<https://github.com/openvinotoolkit/cvat/pull/2240>)
- Track frames in skips between annotation is presented in MOT and MOTS formats are marked `outside` (<https://github.com/openvinotoolkit/cvat/pull/2198>)
- UI packages installation with `npm ci` instead of `npm install` (<https://github.com/openvinotoolkit/cvat/pull/2350>)

### Removed

- Removed Z-Order flag from task creation process

### Fixed

- Fixed multiple errors which arises when polygon is of length 5 or less (<https://github.com/opencv/cvat/pull/2100>)
- Fixed task creation from PDF (<https://github.com/opencv/cvat/pull/2141>)
- Fixed CVAT format import for frame stepped tasks (<https://github.com/openvinotoolkit/cvat/pull/2151>)
- Fixed the reading problem with large PDFs (<https://github.com/openvinotoolkit/cvat/pull/2154>)
- Fixed unnecessary pyhash dependency (<https://github.com/openvinotoolkit/cvat/pull/2170>)
- Fixed Data is not getting cleared, even after deleting the Task from Django Admin App(<https://github.com/openvinotoolkit/cvat/issues/1925>)
- Fixed blinking message: "Some tasks have not been showed because they do not have any data" (<https://github.com/openvinotoolkit/cvat/pull/2200>)
- Fixed case when a task with 0 jobs is shown as "Completed" in UI (<https://github.com/openvinotoolkit/cvat/pull/2200>)
- Fixed use case when UI throws exception: Cannot read property 'objectType' of undefined #2053 (<https://github.com/openvinotoolkit/cvat/pull/2203>)
- Fixed use case when logs could be saved twice or more times #2202 (<https://github.com/openvinotoolkit/cvat/pull/2203>)
- Fixed issues from #2112 (<https://github.com/openvinotoolkit/cvat/pull/2217>)
- Git application name (renamed to dataset_repo) (<https://github.com/openvinotoolkit/cvat/pull/2243>)
- A problem in exporting of tracks, where tracks could be truncated (<https://github.com/openvinotoolkit/cvat/issues/2129>)
- Fixed CVAT startup process if the user has `umask 077` in .bashrc file (<https://github.com/openvinotoolkit/cvat/pull/2293>)
- Exception: Cannot read property "each" of undefined after drawing a single point (<https://github.com/openvinotoolkit/cvat/pull/2307>)
- Cannot read property 'label' of undefined (Fixed?) (<https://github.com/openvinotoolkit/cvat/pull/2311>)
- Excluded track frames marked `outside` in `CVAT for Images` export (<https://github.com/openvinotoolkit/cvat/pull/2345>)
- 'List of tasks' Kibana visualization (<https://github.com/openvinotoolkit/cvat/pull/2361>)
- An error on exporting not `jpg` or `png` images in TF Detection API format (<https://github.com/openvinotoolkit/datumaro/issues/35>)

## \[1.1.0] - 2020-08-31

### Added

- Siammask tracker as DL serverless function (<https://github.com/opencv/cvat/pull/1988>)
- \[Datumaro] Added model info and source info commands (<https://github.com/opencv/cvat/pull/1973>)
- \[Datumaro] Dataset statistics (<https://github.com/opencv/cvat/pull/1668>)
- Ability to change label color in tasks and predefined labels (<https://github.com/opencv/cvat/pull/2014>)
- \[Datumaro] Multi-dataset merge (<https://github.com/opencv/cvat/pull/1695>)
- Ability to configure email verification for new users (<https://github.com/opencv/cvat/pull/1929>)
- Link to django admin page from UI (<https://github.com/opencv/cvat/pull/2068>)
- Notification message when users use wrong browser (<https://github.com/opencv/cvat/pull/2070>)

### Changed

- Shape coordinates are rounded to 2 digits in dumped annotations (<https://github.com/opencv/cvat/pull/1970>)
- COCO format does not produce polygon points for bbox annotations (<https://github.com/opencv/cvat/pull/1953>)

### Fixed

- Issue loading openvino models for semi-automatic and automatic annotation (<https://github.com/opencv/cvat/pull/1996>)
- Basic functions of CVAT works without activated nuclio dashboard
- Fixed a case in which exported masks could have wrong color order (<https://github.com/opencv/cvat/issues/2032>)
- Fixed error with creating task with labels with the same name (<https://github.com/opencv/cvat/pull/2031>)
- Django RQ dashboard view (<https://github.com/opencv/cvat/pull/2069>)
- Object's details menu settings (<https://github.com/opencv/cvat/pull/2084>)

## \[1.1.0-beta] - 2020-08-03

### Added

- DL models as serverless functions (<https://github.com/opencv/cvat/pull/1767>)
- Source type support for tags, shapes and tracks (<https://github.com/opencv/cvat/pull/1192>)
- Source type support for CVAT Dumper/Loader (<https://github.com/opencv/cvat/pull/1192>)
- Intelligent polygon editing (<https://github.com/opencv/cvat/pull/1921>)
- Support creating multiple jobs for each task through python cli (<https://github.com/opencv/cvat/pull/1950>)
- python cli over https (<https://github.com/opencv/cvat/pull/1942>)
- Error message when plugins weren't able to initialize instead of infinite loading (<https://github.com/opencv/cvat/pull/1966>)
- Ability to change user password (<https://github.com/opencv/cvat/pull/1954>)

### Changed

- Smaller object details (<https://github.com/opencv/cvat/pull/1877>)
- `COCO` format does not convert bboxes to polygons on export (<https://github.com/opencv/cvat/pull/1953>)
- It is impossible to submit a DL model in OpenVINO format using UI.
  Now you can deploy new models on the server using serverless functions
  (<https://github.com/opencv/cvat/pull/1767>)
- Files and folders under share path are now alphabetically sorted

### Removed

- Removed OpenVINO and CUDA components because they are not necessary anymore (<https://github.com/opencv/cvat/pull/1767>)
- Removed the old UI code (<https://github.com/opencv/cvat/pull/1964>)

### Fixed

- Some objects aren't shown on canvas sometimes. For example after propagation on of objects is invisible (<https://github.com/opencv/cvat/pull/1834>)
- CVAT doesn't offer to restore state after an error (<https://github.com/opencv/cvat/pull/1874>)
- Cannot read property 'shapeType' of undefined because of zOrder related issues (<https://github.com/opencv/cvat/pull/1874>)
- Cannot read property 'pinned' of undefined because of zOrder related issues (<https://github.com/opencv/cvat/pull/1874>)
- Do not iterate over hidden objects in aam (which are invisible because of zOrder) (<https://github.com/opencv/cvat/pull/1874>)
- Cursor position is reset after changing a text field (<https://github.com/opencv/cvat/pull/1874>)
- Hidden points and cuboids can be selected to be grouped (<https://github.com/opencv/cvat/pull/1874>)
- `outside` annotations should not be in exported images (<https://github.com/opencv/cvat/issues/1620>)
- `CVAT for video format` import error with interpolation (<https://github.com/opencv/cvat/issues/1893>)
- `Image compression` definition mismatch (<https://github.com/opencv/cvat/issues/1900>)
- Points are duplicated during polygon interpolation sometimes (<https://github.com/opencv/cvat/pull/1892>)
- When redraw a shape with activated autobordering, previous points are visible (<https://github.com/opencv/cvat/pull/1892>)
- No mapping between side object element and context menu in some attributes (<https://github.com/opencv/cvat/pull/1923>)
- Interpolated shapes exported as `keyframe = True` (<https://github.com/opencv/cvat/pull/1937>)
- Stylelint filetype scans (<https://github.com/opencv/cvat/pull/1952>)
- Fixed toolip closing issue (<https://github.com/opencv/cvat/pull/1955>)
- Clearing frame cache when close a task (<https://github.com/opencv/cvat/pull/1966>)
- Increase rate of throttling policy for unauthenticated users (<https://github.com/opencv/cvat/pull/1969>)

## \[1.1.0-alpha] - 2020-06-30

### Added

- Throttling policy for unauthenticated users (<https://github.com/opencv/cvat/pull/1531>)
- Added default label color table for mask export (<https://github.com/opencv/cvat/pull/1549>)
- Added environment variables for Redis and Postgres hosts for Kubernetes deployment support (<https://github.com/opencv/cvat/pull/1641>)
- Added visual identification for unavailable formats (<https://github.com/opencv/cvat/pull/1567>)
- Shortcut to change color of an activated shape in new UI (Enter) (<https://github.com/opencv/cvat/pull/1683>)
- Shortcut to switch split mode (<https://github.com/opencv/cvat/pull/1683>)
- Built-in search for labels when create an object or change a label (<https://github.com/opencv/cvat/pull/1683>)
- Better validation of labels and attributes in raw viewer (<https://github.com/opencv/cvat/pull/1727>)
- ClamAV antivirus integration (<https://github.com/opencv/cvat/pull/1712>)
- Added canvas background color selector (<https://github.com/opencv/cvat/pull/1705>)
- SCSS files linting with Stylelint tool (<https://github.com/opencv/cvat/pull/1766>)
- Supported import and export or single boxes in MOT format (<https://github.com/opencv/cvat/pull/1764>)
- \[Datumaro] Added `stats` command, which shows some dataset statistics
  like image mean and std (<https://github.com/opencv/cvat/pull/1734>)
- Add option to upload annotations upon task creation on CLI
- Polygon and polylines interpolation (<https://github.com/opencv/cvat/pull/1571>)
- Ability to redraw shape from scratch (Shift + N) for an activated shape (<https://github.com/opencv/cvat/pull/1571>)
- Highlights for the first point of a polygon/polyline and direction (<https://github.com/opencv/cvat/pull/1571>)
- Ability to change orientation for poylgons/polylines in context menu (<https://github.com/opencv/cvat/pull/1571>)
- Ability to set the first point for polygons in points context menu (<https://github.com/opencv/cvat/pull/1571>)
- Added new tag annotation workspace (<https://github.com/opencv/cvat/pull/1570>)
- Appearance block in attribute annotation mode (<https://github.com/opencv/cvat/pull/1820>)
- Keyframe navigations and some switchers in attribute annotation mode (<https://github.com/opencv/cvat/pull/1820>)
- \[Datumaro] Added `convert` command to convert datasets directly (<https://github.com/opencv/cvat/pull/1837>)
- \[Datumaro] Added an option to specify image extension when exporting datasets (<https://github.com/opencv/cvat/pull/1799>)
- \[Datumaro] Added image copying when exporting datasets, if possible (<https://github.com/opencv/cvat/pull/1799>)

### Changed

- Removed information about e-mail from the basic user information (<https://github.com/opencv/cvat/pull/1627>)
- Update https install manual. Makes it easier and more robust.
  Includes automatic renewing of lets encrypt certificates.
- Settings page move to the modal. (<https://github.com/opencv/cvat/pull/1705>)
- Implemented import and export of annotations with relative image paths (<https://github.com/opencv/cvat/pull/1463>)
- Using only single click to start editing or remove a point (<https://github.com/opencv/cvat/pull/1571>)
- Added support for attributes in VOC XML format (<https://github.com/opencv/cvat/pull/1792>)
- Added annotation attributes in COCO format (<https://github.com/opencv/cvat/pull/1782>)
- Colorized object items in the side panel (<https://github.com/opencv/cvat/pull/1753>)
- \[Datumaro] Annotation-less files are not generated anymore in COCO format, unless tasks explicitly requested (<https://github.com/opencv/cvat/pull/1799>)

### Fixed

- Problem with exported frame stepped image task (<https://github.com/opencv/cvat/issues/1613>)
- Fixed dataset filter item representation for imageless dataset items (<https://github.com/opencv/cvat/pull/1593>)
- Fixed interpreter crash when trying to import `tensorflow` with no AVX instructions available (<https://github.com/opencv/cvat/pull/1567>)
- Kibana wrong working time calculation with new annotation UI use (<https://github.com/opencv/cvat/pull/1654>)
- Wrong rexex for account name validation (<https://github.com/opencv/cvat/pull/1667>)
- Wrong description on register view for the username field (<https://github.com/opencv/cvat/pull/1667>)
- Wrong resolution for resizing a shape (<https://github.com/opencv/cvat/pull/1667>)
- React warning because of not unique keys in labels viewer (<https://github.com/opencv/cvat/pull/1727>)
- Fixed issue tracker (<https://github.com/opencv/cvat/pull/1705>)
- Fixed canvas fit after sidebar open/close event (<https://github.com/opencv/cvat/pull/1705>)
- A couple of exceptions in AAM related with early object activation (<https://github.com/opencv/cvat/pull/1755>)
- Propagation from the latest frame (<https://github.com/opencv/cvat/pull/1800>)
- Number attribute value validation (didn't work well with floats) (<https://github.com/opencv/cvat/pull/1800>)
- Logout doesn't work (<https://github.com/opencv/cvat/pull/1812>)
- Annotations aren't updated after reopening a task (<https://github.com/opencv/cvat/pull/1753>)
- Labels aren't updated after reopening a task (<https://github.com/opencv/cvat/pull/1753>)
- Canvas isn't fitted after collapsing side panel in attribute annotation mode (<https://github.com/opencv/cvat/pull/1753>)
- Error when interpolating polygons (<https://github.com/opencv/cvat/pull/1878>)

### Security

- SQL injection in Django `CVE-2020-9402` (<https://github.com/opencv/cvat/pull/1657>)

## \[1.0.0] - 2020-05-29

### Added

- cvat-ui: cookie policy drawer for login page (<https://github.com/opencv/cvat/pull/1511>)
- `datumaro_project` export format (<https://github.com/opencv/cvat/pull/1352>)
- Ability to configure user agreements for the user registration form (<https://github.com/opencv/cvat/pull/1464>)
- Cuboid interpolation and cuboid drawing from rectangles (<https://github.com/opencv/cvat/pull/1560>)
- Ability to configure custom pageViewHit, which can be useful for web analytics integration (<https://github.com/opencv/cvat/pull/1566>)
- Ability to configure access to the analytics page based on roles (<https://github.com/opencv/cvat/pull/1592>)

### Changed

- Downloaded file name in annotations export became more informative (<https://github.com/opencv/cvat/pull/1352>)
- Added auto trimming for trailing whitespaces style enforcement (<https://github.com/opencv/cvat/pull/1352>)
- REST API: updated `GET /task/<id>/annotations`: parameters are `format`, `filename`
  (now optional), `action` (optional) (<https://github.com/opencv/cvat/pull/1352>)
- REST API: removed `dataset/formats`, changed format of `annotation/formats` (<https://github.com/opencv/cvat/pull/1352>)
- Exported annotations are stored for N hours instead of indefinitely (<https://github.com/opencv/cvat/pull/1352>)
- Formats: CVAT format now accepts ZIP and XML (<https://github.com/opencv/cvat/pull/1352>)
- Formats: COCO format now accepts ZIP and JSON (<https://github.com/opencv/cvat/pull/1352>)
- Formats: most of formats renamed, no extension in title (<https://github.com/opencv/cvat/pull/1352>)
- Formats: definitions are changed, are not stored in DB anymore (<https://github.com/opencv/cvat/pull/1352>)
- cvat-core: session.annotations.put() now returns ids of added objects (<https://github.com/opencv/cvat/pull/1493>)
- Images without annotations now also included in dataset/annotations export (<https://github.com/opencv/cvat/issues/525>)

### Removed

- `annotation` application is replaced with `dataset_manager` (<https://github.com/opencv/cvat/pull/1352>)
- `_DATUMARO_INIT_LOGLEVEL` env. variable is removed in favor of regular `--loglevel` cli parameter (<https://github.com/opencv/cvat/pull/1583>)

### Fixed

- Categories for empty projects with no sources are taken from own dataset (<https://github.com/opencv/cvat/pull/1352>)
- Added directory removal on error during `extract` command (<https://github.com/opencv/cvat/pull/1352>)
- Added debug error message on incorrect XPath (<https://github.com/opencv/cvat/pull/1352>)
- Exporting frame stepped task
  (<https://github.com/opencv/cvat/issues/1294>, <https://github.com/opencv/cvat/issues/1334>)
- Fixed broken command line interface for `cvat` export format in Datumaro (<https://github.com/opencv/cvat/issues/1494>)
- Updated Rest API document, Swagger document serving instruction issue (<https://github.com/opencv/cvat/issues/1495>)
- Fixed cuboid occluded view (<https://github.com/opencv/cvat/pull/1500>)
- Non-informative lock icon (<https://github.com/opencv/cvat/pull/1434>)
- Sidebar in AAM has no hide/show button (<https://github.com/opencv/cvat/pull/1420>)
- Task/Job buttons has no "Open in new tab" option (<https://github.com/opencv/cvat/pull/1419>)
- Delete point context menu option has no shortcut hint (<https://github.com/opencv/cvat/pull/1416>)
- Fixed issue with unnecessary tag activation in cvat-canvas (<https://github.com/opencv/cvat/issues/1540>)
- Fixed an issue with large number of instances in instance mask (<https://github.com/opencv/cvat/issues/1539>)
- Fixed full COCO dataset import error with conflicting labels in keypoints and detection (<https://github.com/opencv/cvat/pull/1548>)
- Fixed COCO keypoints skeleton parsing and saving (<https://github.com/opencv/cvat/issues/1539>)
- `tf.placeholder() is not compatible with eager execution` exception for auto_segmentation (<https://github.com/opencv/cvat/pull/1562>)
- Canvas cannot be moved with move functionality on left mouse key (<https://github.com/opencv/cvat/pull/1573>)
- Deep extreme cut request is sent when draw any shape with Make AI polygon option enabled (<https://github.com/opencv/cvat/pull/1573>)
- Fixed an error when exporting a task with cuboids to any format except CVAT (<https://github.com/opencv/cvat/pull/1577>)
- Synchronization with remote git repo (<https://github.com/opencv/cvat/pull/1582>)
- A problem with mask to polygons conversion when polygons are too small (<https://github.com/opencv/cvat/pull/1581>)
- Unable to upload video with uneven size (<https://github.com/opencv/cvat/pull/1594>)
- Fixed an issue with `z_order` having no effect on segmentations (<https://github.com/opencv/cvat/pull/1589>)

### Security

- Permission group whitelist check for analytics view (<https://github.com/opencv/cvat/pull/1608>)

## \[1.0.0-beta.2] - 2020-04-30

### Added

- Re-Identification algorithm to merging bounding boxes automatically to the new UI (<https://github.com/opencv/cvat/pull/1406>)
- Methods `import` and `export` to import/export raw annotations for Job and Task in `cvat-core` (<https://github.com/opencv/cvat/pull/1406>)
- Versioning of client packages (`cvat-core`, `cvat-canvas`, `cvat-ui`). Initial versions are set to 1.0.0 (<https://github.com/opencv/cvat/pull/1448>)
- Cuboids feature was migrated from old UI to new one. (<https://github.com/opencv/cvat/pull/1451>)

### Removed

- Annotation conversion utils, currently supported natively via Datumaro framework
  (<https://github.com/opencv/cvat/pull/1477>)

### Fixed

- Auto annotation, TF annotation and Auto segmentation apps (<https://github.com/opencv/cvat/pull/1409>)
- Import works with truncated images now: "OSError:broken data stream" on corrupt images
  (<https://github.com/opencv/cvat/pull/1430>)
- Hide functionality (H) doesn't work (<https://github.com/opencv/cvat/pull/1445>)
- The highlighted attribute doesn't correspond to the chosen attribute in AAM (<https://github.com/opencv/cvat/pull/1445>)
- Inconvinient image shaking while drawing a polygon (hold Alt key during drawing/editing/grouping to drag an image) (<https://github.com/opencv/cvat/pull/1445>)
- Filter property "shape" doesn't work and extra operator in description (<https://github.com/opencv/cvat/pull/1445>)
- Block of text information doesn't disappear after deactivating for locked shapes (<https://github.com/opencv/cvat/pull/1445>)
- Annotation uploading fails in annotation view (<https://github.com/opencv/cvat/pull/1445>)
- UI freezes after canceling pasting with escape (<https://github.com/opencv/cvat/pull/1445>)
- Duplicating keypoints in COCO export (<https://github.com/opencv/cvat/pull/1435>)
- CVAT new UI: add arrows on a mouse cursor (<https://github.com/opencv/cvat/pull/1391>)
- Delete point bug (in new UI) (<https://github.com/opencv/cvat/pull/1440>)
- Fix apache startup after PC restart (<https://github.com/opencv/cvat/pull/1467>)
- Open task button doesn't work (<https://github.com/opencv/cvat/pull/1474>)

## \[1.0.0-beta.1] - 2020-04-15

### Added

- Special behaviour for attribute value `__undefined__` (invisibility, no shortcuts to be set in AAM)
- Dialog window with some helpful information about using filters
- Ability to display a bitmap in the new UI
- Button to reset colors settings (brightness, saturation, contrast) in the new UI
- Option to display shape text always
- Dedicated message with clarifications when share is unmounted (<https://github.com/opencv/cvat/pull/1373>)
- Ability to create one tracked point (<https://github.com/opencv/cvat/pull/1383>)
- Ability to draw/edit polygons and polylines with automatic bordering feature
  (<https://github.com/opencv/cvat/pull/1394>)
- Tutorial: instructions for CVAT over HTTPS
- Deep extreme cut (semi-automatic segmentation) to the new UI (<https://github.com/opencv/cvat/pull/1398>)

### Changed

- Increase preview size of a task till 256, 256 on the server
- Public ssh-keys are displayed in a dedicated window instead of console when create a task with a repository
- React UI is the primary UI

### Fixed

- Cleaned up memory in Auto Annotation to enable long running tasks on videos
- New shape is added when press `esc` when drawing instead of cancellation
- Dextr segmentation doesn't work.
- `FileNotFoundError` during dump after moving format files
- CVAT doesn't append outside shapes when merge polyshapes in old UI
- Layout sometimes shows double scroll bars on create task, dashboard and settings pages
- UI fails after trying to change frame during resizing, dragging, editing
- Hidden points (or outsided) are visible after changing a frame
- Merge is allowed for points, but clicks on points conflict with frame dragging logic
- Removed objects are visible for search
- Add missed task_id and job_id fields into exception logs for the new UI (<https://github.com/opencv/cvat/pull/1372>)
- UI fails when annotations saving occurs during drag/resize/edit (<https://github.com/opencv/cvat/pull/1383>)
- Multiple savings when hold Ctrl+S (a lot of the same copies of events were sent with the same working time)
  (<https://github.com/opencv/cvat/pull/1383>)
- UI doesn't have any reaction when git repos synchronization failed (<https://github.com/opencv/cvat/pull/1383>)
- Bug when annotations cannot be saved after (delete - save - undo - save) (<https://github.com/opencv/cvat/pull/1383>)
- VOC format exports Upper case labels correctly in lower case (<https://github.com/opencv/cvat/pull/1379>)
- Fixed polygon exporting bug in COCO dataset (<https://github.com/opencv/cvat/issues/1387>)
- Task creation from remote files (<https://github.com/opencv/cvat/pull/1392>)
- Job cannot be opened in some cases when the previous job was failed during opening
  (<https://github.com/opencv/cvat/issues/1403>)
- Deactivated shape is still highlighted on the canvas (<https://github.com/opencv/cvat/issues/1403>)
- AttributeError: 'tuple' object has no attribute 'read' in ReID algorithm (<https://github.com/opencv/cvat/issues/1403>)
- Wrong semi-automatic segmentation near edges of an image (<https://github.com/opencv/cvat/issues/1403>)
- Git repos paths (<https://github.com/opencv/cvat/pull/1400>)
- Uploading annotations for tasks with multiple jobs (<https://github.com/opencv/cvat/pull/1396>)

## \[1.0.0-alpha] - 2020-03-31

### Added

- Data streaming using chunks (<https://github.com/opencv/cvat/pull/1007>)
- New UI: showing file names in UI (<https://github.com/opencv/cvat/pull/1311>)
- New UI: delete a point from context menu (<https://github.com/opencv/cvat/pull/1292>)

### Fixed

- Git app cannot clone a repository (<https://github.com/opencv/cvat/pull/1330>)
- New UI: preview position in task details (<https://github.com/opencv/cvat/pull/1312>)
- AWS deployment (<https://github.com/opencv/cvat/pull/1316>)

## \[0.6.1] - 2020-03-21

### Changed

- VOC task export now does not use official label map by default, but takes one
  from the source task to avoid primary-class and class part name
  clashing ([#1275](https://github.com/opencv/cvat/issues/1275))

### Fixed

- File names in LabelMe format export are no longer truncated ([#1259](https://github.com/opencv/cvat/issues/1259))
- `occluded` and `z_order` annotation attributes are now correctly passed to Datumaro ([#1271](https://github.com/opencv/cvat/pull/1271))
- Annotation-less tasks now can be exported as empty datasets in COCO ([#1277](https://github.com/opencv/cvat/issues/1277))
- Frame name matching for video annotations import -
  allowed `frame_XXXXXX[.ext]` format ([#1274](https://github.com/opencv/cvat/pull/1274))

### Security

- Bump acorn from 6.3.0 to 6.4.1 in /cvat-ui ([#1270](https://github.com/opencv/cvat/pull/1270))

## \[0.6.0] - 2020-03-15

### Added

- Server only support for projects. Extend REST API v1 (/api/v1/projects\*)
- Ability to get basic information about users without admin permissions ([#750](https://github.com/opencv/cvat/issues/750))
- Changed REST API: removed PUT and added DELETE methods for /api/v1/users/ID
- Mask-RCNN Auto Annotation Script in OpenVINO format
- Yolo Auto Annotation Script
- Auto segmentation using Mask_RCNN component (Keras+Tensorflow Mask R-CNN Segmentation)
- REST API to export an annotation task (images + annotations)
  [Datumaro](https://github.com/opencv/cvat/tree/develop/datumaro) -
  a framework to build, analyze, debug and visualize datasets
- Text Detection Auto Annotation Script in OpenVINO format for version 4
- Added in OpenVINO Semantic Segmentation for roads
- Ability to visualize labels when using Auto Annotation runner
- MOT CSV format support ([#830](https://github.com/opencv/cvat/pull/830))
- LabelMe format support ([#844](https://github.com/opencv/cvat/pull/844))
- Segmentation MASK format import (as polygons) ([#1163](https://github.com/opencv/cvat/pull/1163))
- Git repositories can be specified with IPv4 address ([#827](https://github.com/opencv/cvat/pull/827))

### Changed

- page_size parameter for all REST API methods
- React & Redux & Antd based dashboard
- Yolov3 interpretation script fix and changes to mapping.json
- YOLO format support ([#1151](https://github.com/opencv/cvat/pull/1151))
- Added support for OpenVINO 2020

### Fixed

- Exception in Git plugin [#826](https://github.com/opencv/cvat/issues/826)
- Label ids in TFrecord format now start from 1 [#866](https://github.com/opencv/cvat/issues/866)
- Mask problem in COCO JSON style [#718](https://github.com/opencv/cvat/issues/718)
- Datasets (or tasks) can be joined and split to subsets with Datumaro [#791](https://github.com/opencv/cvat/issues/791)
- Output labels for VOC format can be specified with Datumaro [#942](https://github.com/opencv/cvat/issues/942)
- Annotations can be filtered before dumping with Datumaro [#994](https://github.com/opencv/cvat/issues/994)

## \[0.5.2] - 2019-12-15

### Fixed

- Frozen version of scikit-image==0.15 in requirements.txt because next releases don't support Python 3.5

## \[0.5.1] - 2019-10-17

### Added

- Integration with Zenodo.org (DOI)

## \[0.5.0] - 2019-09-12

### Added

- A converter to YOLO format
- Installation guide
- Linear interpolation for a single point
- Video frame filter
- Running functional tests for REST API during a build
- Admins are no longer limited to a subset of python commands in the auto annotation application
- Remote data source (list of URLs to create an annotation task)
- Auto annotation using Faster R-CNN with Inception v2 (utils/open_model_zoo)
- Auto annotation using Pixel Link mobilenet v2 - text detection (utils/open_model_zoo)
- Ability to create a custom extractors for unsupported media types
- Added in PDF extractor
- Added in a command line model manager tester
- Ability to dump/load annotations in several formats from UI (CVAT, Pascal VOC, YOLO, MS COCO, png mask, TFRecord)
- Auth for REST API (api/v1/auth/): login, logout, register, ...
- Preview for the new CVAT UI (dashboard only) is available: <http://localhost:9080/>
- Added command line tool for performing common task operations (/utils/cli/)

### Changed

- Outside and keyframe buttons in the side panel for all interpolation shapes (they were only for boxes before)
- Improved error messages on the client side (#511)

### Removed

- "Flip images" has been removed. UI now contains rotation features.

### Fixed

- Incorrect width of shapes borders in some cases
- Annotation parser for tracks with a start frame less than the first segment frame
- Interpolation on the server near outside frames
- Dump for case when task name has a slash
- Auto annotation fail for multijob tasks
- Installation of CVAT with OpenVINO on the Windows platform
- Background color was always black in utils/mask/converter.py
- Exception in attribute annotation mode when a label are switched to a value without any attributes
- Handling of wrong labelamp json file in auto annotation (<https://github.com/opencv/cvat/issues/554>)
- No default attributes in dumped annotation (<https://github.com/opencv/cvat/issues/601>)
- Required field "Frame Filter" on admin page during a task modifying (#666)
- Dump annotation errors for a task with several segments (#610, #500)
- Invalid label parsing during a task creating (#628)
- Button "Open Task" in the annotation view
- Creating a video task with 0 overlap

### Security

- Upgraded Django, djangorestframework, and other packages

## \[0.4.2] - 2019-06-03

### Fixed

- Fixed interaction with the server share in the auto annotation plugin

## \[0.4.1] - 2019-05-14

### Fixed

- JavaScript syntax incompatibility with Google Chrome versions less than 72

## \[0.4.0] - 2019-05-04

### Added

- OpenVINO auto annotation: it is possible to upload a custom model and annotate images automatically.
- Ability to rotate images/video in the client part (Ctrl+R, Shift+Ctrl+R shortcuts) (#305)
- The ReID application for automatic bounding box merging has been added (#299)
- Keyboard shortcuts to switch next/previous default shape type (box, polygon etc) (Alt + <, Alt + >) (#316)
- Converter for VOC now supports interpolation tracks
- REST API (/api/v1/\*, /api/docs)
- Semi-automatic semantic segmentation with the [Deep Extreme Cut](http://www.vision.ee.ethz.ch/~cvlsegmentation/dextr/) work

### Changed

- Propagation setup has been moved from settings to bottom player panel
- Additional events like "Debug Info" or "Fit Image" have been added for analitics
- Optional using LFS for git annotation storages (#314)

### Deprecated

- "Flip images" flag in the create task dialog will be removed.
  Rotation functionality in client part have been added instead.

### Fixed

- Django 2.1.5 (security fix, [CVE-2019-3498](https://nvd.nist.gov/vuln/detail/CVE-2019-3498))
- Several scenarious which cause code 400 after undo/redo/save have been fixed (#315)

## \[0.3.0] - 2018-12-29

### Added

- Ability to copy Object URL and Frame URL via object context menu and player context menu respectively.
- Ability to change opacity for selected shape with help "Selected Fill Opacity" slider.
- Ability to remove polyshapes points by double click.
- Ability to draw/change polyshapes (except for points) by slip method. Just press ENTER and moving a cursor.
- Ability to switch lock/hide properties via label UI element (in right menu) for all objects with same label.
- Shortcuts for outside/keyframe properties
- Support of Intel OpenVINO for accelerated model inference
- Tensorflow annotation now works without CUDA. It can use CPU only. OpenVINO and CUDA are supported optionally.
- Incremental saving of annotations.
- Tutorial for using polygons (screencast)
- Silk profiler to improve development process
- Admin panel can be used to edit labels and attributes for annotation tasks
- Analytics component to manage a data annotation team, monitor exceptions, collect client and server logs
- Changeable job and task statuses (annotation, validation, completed).
  A job status can be changed manually, a task status is computed automatically based on job statuses (#153)
- Backlink to a task from its job annotation view (#156)
- Buttons lock/hide for labels. They work for all objects with the same label on a current frame (#116)

### Changed

- Polyshape editing method has been improved. You can redraw part of shape instead of points cloning.
- Unified shortcut (Esc) for close any mode instead of different shortcuts (Alt+N, Alt+G, Alt+M etc.).
- Dump file contains information about data source (e.g. video name, archive name, ...)
- Update requests library due to [CVE-2018-18074](https://nvd.nist.gov/vuln/detail/CVE-2018-18074)
- Per task/job permissions to create/access/change/delete tasks and annotations
- Documentation was improved
- Timeout for creating tasks was increased (from 1h to 4h) (#136)
- Drawing has become more convenience. Now it is possible to draw outside an image.
  Shapes will be automatically truncated after drawing process (#202)

### Fixed

- Performance bottleneck has been fixed during you create new objects (draw, copy, merge etc).
- Label UI elements aren't updated after changelabel.
- Attribute annotation mode can use invalid shape position after resize or move shapes.
- Labels order is preserved now (#242)
- Uploading large XML files (#123)
- Django vulnerability (#121)
- Grammatical cleanup of README.md (#107)
- Dashboard loading has been accelerated (#156)
- Text drawing outside of a frame in some cases (#202)

## \[0.2.0] - 2018-09-28

### Added

- New annotation shapes: polygons, polylines, points
- Undo/redo feature
- Grid to estimate size of objects
- Context menu for shapes
- A converter to PASCAL VOC format
- A converter to MS COCO format
- A converter to mask format
- License header for most of all files
- .gitattribute to avoid problems with bash scripts inside a container
- CHANGELOG.md itself
- Drawing size of a bounding box during resize
- Color by instance, group, label
- Group objects
- Object propagation on next frames
- Full screen view

### Changed

- Documentation, screencasts, the primary screenshot
- Content-type for save_job request is application/json

### Fixed

- Player navigation if the browser's window is scrolled
- Filter doesn't support dash (-)
- Several memory leaks
- Inconsistent extensions between filenames in an annotation file and real filenames

## \[0.1.2] - 2018-08-07

### Added

- 7z archive support when creating a task
- .vscode/launch.json file for developing with VS code

### Fixed

- #14: docker-compose down command as written in the readme does not remove volumes
- #15: all checkboxes in temporary attributes are checked when reopening job after saving the job
- #18: extend CONTRIBUTING.md
- #19: using the same attribute for label twice -> stuck

### Changed

- More strict verification for labels with attributes

## \[0.1.1] - 2018-07-6

### Added

- Links on a screenshot, documentation, screencasts into README.md
- CONTRIBUTORS.md

### Fixed

- GitHub documentation

## \[0.1.0] - 2018-06-29

### Added

- Initial version

## Template

```
## \[Unreleased]
### Added
- TDB

### Changed
- TDB

### Deprecated
- TDB

### Removed
- TDB

### Fixed
- TDB

### Security
- TDB
```<|MERGE_RESOLUTION|>--- conflicted
+++ resolved
@@ -20,11 +20,8 @@
 
 ### Fixed
 - Permission error occured when accessing the JobCommits (<https://github.com/openvinotoolkit/cvat/issues/4434>)
-<<<<<<< HEAD
+- job assignee can remove or update any issue created by the task owner (<https://github.com/openvinotoolkit/cvat/issues/4424>)
 - Bug: Incorrect point deletion with keyboard shortcut (<https://github.com/openvinotoolkit/cvat/pull/4420>)
-=======
-- job assignee can remove or update any issue created by the task owner (<https://github.com/openvinotoolkit/cvat/issues/4424>)
->>>>>>> 3dc4371f
 
 ### Security
 - TDB
