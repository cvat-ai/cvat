--- conflicted
+++ resolved
@@ -88,13 +88,10 @@
 - Fixed FBRS serverless function runtime error on images with alpha channel (<https://github.com/opencv/cvat/pull/5384>)
 - Attaching manifest with custom name (<https://github.com/opencv/cvat/pull/5377>)
 - Uploading non-zip annotaion files (<https://github.com/opencv/cvat/pull/5386>)
-<<<<<<< HEAD
 - A permission problem with interactive model launches for workers in orgs (<https://github.com/opencv/cvat/issues/4996>)
-=======
 - Fix chart not being upgradable (<https://github.com/opencv/cvat/pull/5371>)
 - Broken helm chart - if using custom release name (<https://github.com/opencv/cvat/pull/5403>)
 - Missing source tag in project annotations (<https://github.com/opencv/cvat/pull/5408>)
->>>>>>> 9b0d963d
 
 ### Security
 - TDB
