# Changelog

All notable changes to this project will be documented in this file.

The format is based on [Keep a Changelog](https://keepachangelog.com/en/1.0.0/),
and this project adheres to [Semantic Versioning](https://semver.org/spec/v2.0.0.html).

## \[2.5.0] - Unreleased
### Added
- Add support for Azure Blob Storage connection string authentication(<https://github.com/openvinotoolkit/cvat/pull/4649>)

### Changed
- Moving a task from a project to another project is disabled (<https://github.com/opencv/cvat/pull/5901>)
- In skeleton annotation wrapping rectangle is visible only when a skeleton is activated (<https://github.com/opencv/cvat/pull/5911>)

### Deprecated
- TDB

### Removed
- Cloud storage unique_together limitation (<https://github.com/opencv/cvat/pull/5855>)
- Support for redundant request media types in the API
  (<https://github.com/opencv/cvat/pull/5874>)
- Static URLs and direct SDK support for the tus chunk endpoints.
  Clients must use the `Location` header from the response to the `Upload-Length` request,
  as per the tus creation protocol
  (<https://github.com/opencv/cvat/pull/5961>)

### Fixed
- An invalid project/org handling in webhooks (<https://github.com/opencv/cvat/pull/5707>)
- Warning `key` is undefined on project page (<https://github.com/opencv/cvat/pull/5876>)
- Invalid mask when running automatic annotation on a task (<https://github.com/opencv/cvat/pull/5883>)
- Option 'Reset zoom' now restored as user specified when reload CVAT (<https://github.com/opencv/cvat/pull/5908>)
- Cloud storage content listing when the manifest name contains special characters
  (<https://github.com/opencv/cvat/pull/5873>)
- Width and height in CVAT dataset format mask annotations (<https://github.com/opencv/cvat/pull/5905>)
- Empty list of export formats for a project without tasks (<https://github.com/opencv/cvat/pull/5899>)
- Downgrade NumPy used by HRNet because `np.int` is no longer available (<https://github.com/opencv/cvat/pull/5574>)
- Make empty previews responsive to page resize <https://github.com/opencv/cvat/pull/5925>
- Nuclio function invocations when deployed via the Helm chart
  (<https://github.com/opencv/cvat/issues/5626>)
- Export of a job from a task with multiple jobs (<https://github.com/opencv/cvat/pull/5928>)
- Points missing when exporting tracked skeleton (<https://github.com/opencv/cvat/issues/5497>)
- Escaping in the `filter` parameter in generated URLs
  (<https://github.com/opencv/cvat/issues/5566>)
- Rotation property lost during saving a mutable attribute (<https://github.com/opencv/cvat/pull/5968>)
<<<<<<< HEAD
- Optimized /api/jobs request (<https://github.com/opencv/cvat/pull/5962>)
=======
- Server micro version support check in SDK/CLI (<https://github.com/opencv/cvat/pull/5991>)
>>>>>>> 0c853b15

### Security
- TDB

## \[2.4.1] - 2023-04-05
### Fixed
- Optimized annotation fetching up to 10 times (<https://github.com/opencv/cvat/pull/5974>)
- Incorrect calculation of working time in analytics (<https://github.com/opencv/cvat/pull/5973>)

## \[2.4.0] - 2023-03-16
### Added
- \[SDK\] An arg to wait for data processing in the task data uploading function
  (<https://github.com/opencv/cvat/pull/5502>)
- Filename pattern to simplify uploading cloud storage data for a task (<https://github.com/opencv/cvat/pull/5498>, <https://github.com/opencv/cvat/pull/5525>)
- \[SDK\] Configuration setting to change the dataset cache directory
  (<https://github.com/opencv/cvat/pull/5535>)
- \[SDK\] Class to represent a project as a PyTorch dataset
  (<https://github.com/opencv/cvat/pull/5523>)
- Grid view and multiple context images supported (<https://github.com/opencv/cvat/pull/5542>)
- Interpolation is now supported for 3D cuboids.
Tracks can be exported/imported to/from Datumaro and Sly Pointcloud formats (<https://github.com/opencv/cvat/pull/5629>)
- Support for custom file to job splits in tasks (server API & SDK only)
  (<https://github.com/opencv/cvat/pull/5536>)
- \[SDK\] A PyTorch adapter setting to disable cache updates
  (<https://github.com/opencv/cvat/pull/5549>)
- YOLO v7 serverless feature added using ONNX backend (<https://github.com/opencv/cvat/pull/5552>)
- Cypress test for social account authentication (<https://github.com/opencv/cvat/pull/5444>)
- Dummy github and google authentication servers (<https://github.com/opencv/cvat/pull/5444>)
- \[Server API\] Simple filters for object collection endpoints
  (<https://github.com/opencv/cvat/pull/5575>)
- Analytics based on Clickhouse, Vector and Grafana instead of the ELK stack (<https://github.com/opencv/cvat/pull/5646>)
- \[SDK\] High-level API for working with organizations
  (<https://github.com/opencv/cvat/pull/5718>)
- Use correct service name in LDAP authentication documentation (<https://github.com/opencv/cvat/pull/5848>)

### Changed
- The Docker Compose files now use the Compose Specification version
  of the format. This version is supported by Docker Compose 1.27.0+
  (<https://github.com/opencv/cvat/pull/5524>).
- \[SDK\] The `resource_type` args now have the default value of `local` in task creation functions.
  The corresponding arguments are keyword-only now.
  (<https://github.com/opencv/cvat/pull/5502>)
- \[Server API\] Added missing pagination or pagination parameters in
  `/jobs/{id}/commits`, `/organizations`
  (<https://github.com/opencv/cvat/pull/5557>)
- Windows Installation Instructions adjusted to work around <https://github.com/nuclio/nuclio/issues/1821>
- The contour detection function for semantic segmentation (<https://github.com/opencv/cvat/pull/4665>)
- Delete newline character when generating a webhook signature (<https://github.com/opencv/cvat/pull/5622>)
- DL models UI (<https://github.com/opencv/cvat/pull/5635>)
- \[Server API\], \[SDK\] Arbitrary-sized collections in endpoints:
  `/api/projects/{id}.tasks`, `/api/tasks/{id}.segments`, `/api/jobs/{id}.issues`,
  `/api/issues/{id}.comments`, `/api/projects | tasks | jobs/{id}.labels`
  (<https://github.com/opencv/cvat/pull/5662>)
- Hide analytics link from non-admin users (<https://github.com/opencv/cvat/pull/5789>)
- Hide notifications on login/logout/register (<https://github.com/opencv/cvat/pull/5788>)
- CVAT and CVAT SDK now use a custom `User-Agent` header in HTTP requests
  (<https://github.com/opencv/cvat/issues/5598>)

### Deprecated
- TBD

### Removed
- \[Server API\] Endpoints with collections are removed in favor of their full variants
  `/project/{id}/tasks`, `/tasks/{id}/jobs`, `/jobs/{id}/issues`, `/issues/{id}/comments`.
  Corresponding fields are added or changed to provide a link to the child collection
  in `/projects/{id}`, `/tasks/{id}`, `/jobs/{id}`, `/issues/{id}`
  (<https://github.com/opencv/cvat/pull/5575>)
- Limit on the maximum number of manifest files that can be added for cloud storage (<https://github.com/opencv/cvat/pull/5660>)

### Fixed
- Helm: Empty password for Redis (<https://github.com/opencv/cvat/pull/5520>)
- Resolved HRNet serverless function runtime error on images with an alpha channel (<https://github.com/opencv/cvat/pull/5570>)
- Addressed ignored preview & chunk cache settings (<https://github.com/opencv/cvat/pull/5569>)
- Fixed exporting annotations to Azure container (<https://github.com/opencv/cvat/pull/5596>)
- Corrected the type of the credentials parameter of `make_client` in the Python SDK
- Reduced noisy information in ortho views for 3D canvas (<https://github.com/opencv/cvat/pull/5608>)
- Cleared disk space after project removal (<https://github.com/opencv/cvat/pull/5632>, <https://github.com/opencv/cvat/pull/5752>)
- Locked submit button when file is not selected during dataset import (<https://github.com/opencv/cvat/pull/5757>)
- \[Server API\]Various errors in the generated schema (<https://github.com/opencv/cvat/pull/5575>)
- Resolved browser freezing when requesting a job with NaN id (<https://github.com/opencv/cvat/pull/5763>)
- Fixed SiamMask and TransT serverless functions (<https://github.com/opencv/cvat/pull/5658>)
- Addressed creation of a project or task with the same labels (<https://github.com/opencv/cvat/pull/5700>)
- \[Server API\] Fixed ability to rename label to an existing name (<https://github.com/opencv/cvat/pull/5662>)
- Resolved issue of resetting attributes when moving a task to a project (<https://github.com/opencv/cvat/pull/5764>)
- Fixed error in dataset export when parsing skeleton sublabels containing spaces (<https://github.com/opencv/cvat/pull/5794>)
- Added missing `CVAT_BASE_URL` in docker-compose.yml (<https://github.com/opencv/cvat/pull/5792>)
- Create cloud storage button size and models pagination (<https://github.com/opencv/cvat/pull/5858>)

### Security
- Fixed vulnerability with social authentication (<https://github.com/opencv/cvat/pull/5521>)

## \[2.3.0] - 2022-12-22
### Added
- SDK section in documentation (<https://github.com/opencv/cvat/pull/4928>)
- Option to enable or disable host certificate checking in CLI (<https://github.com/opencv/cvat/pull/4928>)
- REST API tests with skeletons (<https://github.com/opencv/cvat/pull/4987>)
- Host schema auto-detection in SDK (<https://github.com/opencv/cvat/pull/4910>)
- Server compatibility checks in SDK (<https://github.com/opencv/cvat/pull/4935>)
- Objects sorting option in the sidebar, by z-order. Additional visualization when sorting is applied
(<https://github.com/opencv/cvat/pull/5145>)
- Added YOLOv5 serverless function with NVIDIA GPU support (<https://github.com/opencv/cvat/pull/4960>)
- Mask tools now supported (brush, eraser, polygon-plus,
polygon-minus, returning masks from online detectors & interactors)
(<https://github.com/opencv/cvat/pull/4543>)
- Added Webhooks (<https://github.com/opencv/cvat/pull/4863>)
- Authentication with social accounts: Google & GitHub (<https://github.com/opencv/cvat/pull/5147>, <https://github.com/opencv/cvat/pull/5181>, <https://github.com/opencv/cvat/pull/5295>)
- REST API tests for exporting job datasets & annotations and validating their structure (<https://github.com/opencv/cvat/pull/5160>)
- Backward propagation on UI (<https://github.com/opencv/cvat/pull/5355>)
- Keyboard shortcut to delete a frame (Alt + Del) (<https://github.com/opencv/cvat/pull/5369>)
- PyTorch dataset adapter layer in the SDK
(<https://github.com/opencv/cvat/pull/5417>)
- Method for debugging the server deployed with Docker (<https://github.com/opencv/cvat/issues/5327>)

### Changed
- `api/docs`, `api/swagger`, `api/schema`, `server/about` endpoints now allow unauthorized access (<https://github.com/opencv/cvat/pull/4928>, <https://github.com/opencv/cvat/pull/4935>)
- 3D canvas now can be dragged in IDLE mode (<https://github.com/opencv/cvat/pull/5385>)
- Datumaro version is upgraded to 0.3 (dev) (<https://github.com/opencv/cvat/pull/4984>)
- Allowed trailing slashes in the SDK host address (<https://github.com/opencv/cvat/pull/5057>)
- Adjusted initial camera position, enabled 'Reset zoom' option for 3D canvas (<https://github.com/opencv/cvat/pull/5395>)
- Enabled authentication via email (<https://github.com/opencv/cvat/pull/5037>)
- Unified error handling with the cloud storage (<https://github.com/opencv/cvat/pull/5389>)
- In the SDK, functions taking paths as strings now also accept path-like objects
  (<https://github.com/opencv/cvat/pull/5435>)

### Removed
- The `--https` option of CLI (<https://github.com/opencv/cvat/pull/4910>)

### Fixed
- Significantly optimized access to DB for api/jobs, api/tasks, and api/projects.
- Removed a possibly duplicated encodeURI() calls in `server-proxy.ts` to prevent doubly encoding
non-ascii paths while adding files from "Connected file share" (issue #4428)
- Removed unnecessary volumes defined in docker-compose.serverless.yml
(<https://github.com/openvinotoolkit/cvat/pull/4659>)
- Added support for Image files that use the PIL.Image.mode 'I;16'
- Project import/export with skeletons (<https://github.com/opencv/cvat/pull/4867>,
  <https://github.com/opencv/cvat/pull/5004>)
- Shape color is not changed on canvas after changing a label (<https://github.com/opencv/cvat/pull/5045>)
- Unstable e2e restore tests (<https://github.com/opencv/cvat/pull/5010>)
- IOG and f-BRS serverless function (<https://github.com/opencv/cvat/pull/5039>)
- Invisible label item in label constructor when label color background is white,
 or close to it (<https://github.com/opencv/cvat/pull/5041>)
- Fixed cvat-core ESlint problems (<https://github.com/opencv/cvat/pull/5027>)
- Fixed task creation with non-local files via the SDK/CLI
  (<https://github.com/opencv/cvat/issues/4962>)
- HRNET serverless function (<https://github.com/opencv/cvat/pull/4944>)
- Invalid export of segmentation masks when the `background` label gets nonzero id (<https://github.com/opencv/cvat/pull/5056>)
- A trailing slash in hostname doesn't allow SDK to send some requests
  (<https://github.com/opencv/cvat/pull/5057>)
- Double modal export/backup a task/project (<https://github.com/opencv/cvat/pull/5075>)
- Fixed bug of computing Job's unsolved/resolved issues numbers (<https://github.com/opencv/cvat/pull/5101>)
- Dataset export for job (<https://github.com/opencv/cvat/pull/5052>)
- Angle is not propagated when use ``propagate`` feature (<https://github.com/opencv/cvat/pull/5139>)
- Could not fetch task in a corner case (<https://github.com/opencv/cvat/pull/5163>)
- Restoring CVAT in case of React-renderning fail (<https://github.com/opencv/cvat/pull/5134>)
- Deleted frames become restored if a user deletes frames from another job of the same task
(<https://github.com/opencv/cvat/pull/5138>)
- Wrong issue position when create a quick issue on a rotated shape (<https://github.com/opencv/cvat/pull/5162>)
- Extra rerenders of different pages with each click (<https://github.com/opencv/cvat/pull/5178>)
- Skeleton points exported out of order in the COCO Keypoints format
  (<https://github.com/opencv/cvat/issues/5048>)
- PASCAL VOC 1.1 can't import dataset (<https://github.com/opencv/cvat/pull/4647>)
- Changing an object causes current z layer to be set to the maximum (<https://github.com/opencv/cvat/pull/5145>)
- Job assignee can not resolve an issue (<https://github.com/opencv/cvat/pull/5167>)
- Create manifest with cvat/server docker container command (<https://github.com/opencv/cvat/pull/5172>)
- Cannot assign a resource to a user who has an organization (<https://github.com/opencv/cvat/pull/5218>)
- Logs and annotations are not saved when logout from a job page (<https://github.com/opencv/cvat/pull/5266>)
- Added "type" field for all the labels, allows to reduce number of controls on annotation view (<https://github.com/opencv/cvat/pull/5273>)
- Occluded not applied on canvas instantly for a skeleton elements (<https://github.com/opencv/cvat/pull/5259>)
- Oriented bounding boxes broken with COCO format ss(<https://github.com/opencv/cvat/pull/5219>)
- Can't dump annotations with objects type is track from several jobs (<https://github.com/opencv/cvat/pull/5250>)
- Fixed upload resumption in production environments
  (<https://github.com/opencv/cvat/issues/4839>)
- Fixed job exporting (<https://github.com/opencv/cvat/pull/5282>)
- Visibility and ignored information fail to be loaded (MOT dataset format) (<https://github.com/opencv/cvat/pull/5270>)
- Added force logout on CVAT app start if token is missing (<https://github.com/opencv/cvat/pull/5331>)
- Drawing issues on 3D canvas (<https://github.com/opencv/cvat/pull/5410>)
- Missed token with using social account authentication (<https://github.com/opencv/cvat/pull/5344>)
- Redundant writing of skeleton annotations (CVAT for images) (<https://github.com/opencv/cvat/pull/5387>)
- The same object on 3D scene or `null` selected each click (PERFORMANCE) (<https://github.com/opencv/cvat/pull/5411>)
- An exception when run export for an empty task (<https://github.com/opencv/cvat/pull/5396>)
- Fixed FBRS serverless function runtime error on images with alpha channel (<https://github.com/opencv/cvat/pull/5384>)
- Attaching manifest with custom name (<https://github.com/opencv/cvat/pull/5377>)
- Uploading non-zip annotation files (<https://github.com/opencv/cvat/pull/5386>)
- Loss of rotation in CVAT format (<https://github.com/opencv/cvat/pull/5407>)
- A permission problem with interactive model launches for workers in orgs (<https://github.com/opencv/cvat/issues/4996>)
- Fix chart not being upgradable (<https://github.com/opencv/cvat/pull/5371>)
- Broken helm chart - if using custom release name (<https://github.com/opencv/cvat/pull/5403>)
- Missing source tag in project annotations (<https://github.com/opencv/cvat/pull/5408>)
- Creating a task with a Git repository via the SDK
  (<https://github.com/opencv/cvat/issues/4365>)
- Queries via the low-level API using the `multipart/form-data` Content-Type with string fields
  (<https://github.com/opencv/cvat/pull/5479>)
- Skeletons cannot be added to a task or project (<https://github.com/opencv/cvat/pull/5813>)

### Security
- `Project.import_dataset` not waiting for completion correctly
  (<https://github.com/opencv/cvat/pull/5459>)

## \[2.2.0] - 2022-09-12
### Added
- Added ability to delete frames from a job based on (<https://github.com/openvinotoolkit/cvat/pull/4194>)
- Support of attributes returned by serverless functions based on (<https://github.com/openvinotoolkit/cvat/pull/4506>)
- Project/task backups uploading via chunk uploads
- Fixed UX bug when jobs pagination is reset after changing a job
- Progressbars in CLI for file uploading and downloading
- `utils/cli` changed to `cvat-cli` package
- Support custom file name for backup
- Possibility to display tags on frame
- Support source and target storages (server part)
- Tests for import/export annotation, dataset, backup from/to cloud storage
- Added Python SDK package (`cvat-sdk`) (<https://github.com/opencv/cvat/pull/4813>)
- Previews for jobs
- Documentation for LDAP authentication (<https://github.com/cvat-ai/cvat/pull/39>)
- OpenCV.js caching and autoload (<https://github.com/cvat-ai/cvat/pull/30>)
- Publishing dev version of CVAT docker images (<https://github.com/cvat-ai/cvat/pull/53>)
- Support of Human Pose Estimation, Facial Landmarks (and similar) use-cases, new shape type:
Skeleton (<https://github.com/cvat-ai/cvat/pull/1>), (<https://github.com/opencv/cvat/pull/4829>)
- Added helm chart support for serverless functions and analytics (<https://github.com/cvat-ai/cvat/pull/110>)
- Added confirmation when remove a track (<https://github.com/opencv/cvat/pull/4846>)
- [COCO Keypoints](https://cocodataset.org/#keypoints-2020) format support (<https://github.com/opencv/cvat/pull/4821>,
  <https://github.com/opencv/cvat/pull/4908>)
- Support for Oracle OCI Buckets (<https://github.com/opencv/cvat/pull/4876>)
- `cvat-sdk` and `cvat-cli` packages on PyPI (<https://github.com/opencv/cvat/pull/4903>)
- UI part for source and target storages (<https://github.com/opencv/cvat/pull/4842>)
- Backup import/export modals (<https://github.com/opencv/cvat/pull/4842>)
- Annotations import modal (<https://github.com/opencv/cvat/pull/4842>)

### Changed
- Bumped nuclio version to 1.8.14
- Simplified running REST API tests. Extended CI-nightly workflow
- REST API tests are partially moved to Python SDK (`users`, `projects`, `tasks`, `issues`)
- cvat-ui: Improve UI/UX on label, create task and create project forms (<https://github.com/cvat-ai/cvat/pull/7>)
- Removed link to OpenVINO documentation (<https://github.com/cvat-ai/cvat/pull/35>)
- Clarified meaning of chunking for videos

### Fixed
- Task creation progressbar bug
- Removed Python dependency ``open3d`` which brought different issues to the building process
- Analytics not accessible when https is enabled
- Dataset import in an organization
- Updated minimist npm package to v1.2.6
- Request Status Code 500 "StopIteration" when exporting dataset
- Generated OpenAPI schema for several endpoints
- Annotation window might have top offset if try to move a locked object
- Image search in cloud storage (<https://github.com/cvat-ai/cvat/pull/8>)
- Reset password functionality (<https://github.com/cvat-ai/cvat/pull/52>)
- Creating task with cloud storage data (<https://github.com/cvat-ai/cvat/pull/116>)
- Show empty tasks (<https://github.com/cvat-ai/cvat/pull/100>)
- Fixed project filtration (<https://github.com/opencv/cvat/pull/4878>)
- Maximum callstack exceed when create task with 100000+ files from cloud storage (<https://github.com/opencv/cvat/pull/4836>)
- Fixed invocation of serverless functions (<https://github.com/opencv/cvat/pull/4907>)
- Removing label attributes (<https://github.com/opencv/cvat/pull/4927>)
- Notification with a required manifest file (<https://github.com/opencv/cvat/pull/4921>)

## \[2.1.0] - 2022-04-08
### Added
- Task annotations importing via chunk uploads (<https://github.com/openvinotoolkit/cvat/pull/4327>)
- Advanced filtration and sorting for a list of tasks/projects/cloudstorages (<https://github.com/openvinotoolkit/cvat/pull/4403>)
- Project dataset importing via chunk uploads (<https://github.com/openvinotoolkit/cvat/pull/4485>)
- Support paginated list for job commits (<https://github.com/openvinotoolkit/cvat/pull/4482>)

### Changed
- Added missing geos dependency into Dockerfile (<https://github.com/openvinotoolkit/cvat/pull/4451>)
- Improved helm chart readme (<https://github.com/openvinotoolkit/cvat/pull/4366>)
- Added helm chart support for CVAT 2.X and made ingress compatible with Kubernetes >=1.22 (<https://github.com/openvinotoolkit/cvat/pull/4448>)

### Fixed
- Permission error occurred when accessing the JobCommits (<https://github.com/openvinotoolkit/cvat/pull/4435>)
- job assignee can remove or update any issue created by the task owner (<https://github.com/openvinotoolkit/cvat/pull/4436>)
- Bug: Incorrect point deletion with keyboard shortcut (<https://github.com/openvinotoolkit/cvat/pull/4420>)
- some AI Tools were not sending responses properly (<https://github.com/openvinotoolkit/cvat/issues/4432>)
- Unable to upload annotations (<https://github.com/openvinotoolkit/cvat/pull/4513>)
- Fix build dependencies for Siammask (<https://github.com/openvinotoolkit/cvat/pull/4486>)
- Bug: Exif orientation information handled incorrectly (<https://github.com/openvinotoolkit/cvat/pull/4529>)
- Fixed build of retinanet function image (<https://github.com/cvat-ai/cvat/pull/54>)
- Dataset import for Datumaro, KITTI and VGGFace2 formats (<https://github.com/opencv/cvat/pull/4544>)
- Bug: Import dataset of Imagenet format fail (<https://github.com/opencv/cvat/issues/4850>)

## \[2.0.0] - 2022-03-04
### Added
- Handle attributes coming from nuclio detectors (<https://github.com/openvinotoolkit/cvat/pull/3917>)
- Add additional environment variables for Nuclio configuration (<https://github.com/openvinotoolkit/cvat/pull/3894>)
- Add KITTI segmentation and detection format (<https://github.com/openvinotoolkit/cvat/pull/3757>)
- Add LFW format (<https://github.com/openvinotoolkit/cvat/pull/3770>)
- Add Cityscapes format (<https://github.com/openvinotoolkit/cvat/pull/3758>)
- Add Open Images V6 format (<https://github.com/openvinotoolkit/cvat/pull/3679>)
- Rotated bounding boxes (<https://github.com/openvinotoolkit/cvat/pull/3832>)
- Player option: Smooth image when zoom-in, enabled by default (<https://github.com/openvinotoolkit/cvat/pull/3933>)
- Google Cloud Storage support in UI (<https://github.com/openvinotoolkit/cvat/pull/3919>)
- Add project tasks pagination (<https://github.com/openvinotoolkit/cvat/pull/3910>)
- Add remove issue button (<https://github.com/openvinotoolkit/cvat/pull/3952>)
- Data sorting option (<https://github.com/openvinotoolkit/cvat/pull/3937>)
- Options to change font size & position of text labels on the canvas (<https://github.com/openvinotoolkit/cvat/pull/3972>)
- Add "tag" return type for automatic annotation in Nuclio (<https://github.com/openvinotoolkit/cvat/pull/3896>)
- Helm chart: Make user-data-permission-fix optional (<https://github.com/openvinotoolkit/cvat/pull/3994>)
- Advanced identity access management system, using open policy agent (<https://github.com/openvinotoolkit/cvat/pull/3788>)
- Organizations to create "shared space" for different groups of users (<https://github.com/openvinotoolkit/cvat/pull/3788>)
- Dataset importing to a project (<https://github.com/openvinotoolkit/cvat/pull/3790>)
- User is able to customize information that text labels show (<https://github.com/openvinotoolkit/cvat/pull/4029>)
- Support for uploading manifest with any name (<https://github.com/openvinotoolkit/cvat/pull/4041>)
- Added information about OpenVINO toolkit to login page (<https://github.com/openvinotoolkit/cvat/pull/4077>)
- Support for working with ellipses (<https://github.com/openvinotoolkit/cvat/pull/4062>)
- Add several flags to task creation CLI (<https://github.com/openvinotoolkit/cvat/pull/4119>)
- Add YOLOv5 serverless function for automatic annotation (<https://github.com/openvinotoolkit/cvat/pull/4178>)
- Add possibility to change git repository and git export format from already created task (<https://github.com/openvinotoolkit/cvat/pull/3886>)
- Basic page with jobs list, basic filtration to this list (<https://github.com/openvinotoolkit/cvat/pull/4258>)
- Added OpenCV.js TrackerMIL as tracking tool (<https://github.com/openvinotoolkit/cvat/pull/4200>)
- Ability to continue working from the latest frame where an annotator was before (<https://github.com/openvinotoolkit/cvat/pull/4297>)
- `GET /api/jobs/<id>/commits` was implemented (<https://github.com/openvinotoolkit/cvat/pull/4368>)
- Advanced filtration and sorting for a list of jobs (<https://github.com/openvinotoolkit/cvat/pull/4319>)

### Changed
- Users don't have access to a task object anymore if they are assigned only on some jobs of the task (<https://github.com/openvinotoolkit/cvat/pull/3788>)
- Different resources (tasks, projects) are not visible anymore for all CVAT instance users by default (<https://github.com/openvinotoolkit/cvat/pull/3788>)
- API versioning scheme: using accept header versioning instead of namespace versioning (<https://github.com/openvinotoolkit/cvat/pull/4239>)
- Replaced 'django_sendfile' with 'django_sendfile2' (<https://github.com/openvinotoolkit/cvat/pull/4267>)
- Use drf-spectacular instead of drf-yasg for swagger documentation (<https://github.com/openvinotoolkit/cvat/pull/4210>)
- Update development-environment manual to work under MacOS, supported Mac with Apple Silicon (<https://github.com/openvinotoolkit/cvat/pull/4414>)

### Deprecated
- Job field "status" is not used in UI anymore, but it has not been removed from the database yet (<https://github.com/openvinotoolkit/cvat/pull/3788>)

### Removed
- Review rating, reviewer field from the job instance (use assignee field together with stage field instead) (<https://github.com/openvinotoolkit/cvat/pull/3788>)
- Training django app (<https://github.com/openvinotoolkit/cvat/pull/4330>)
- v1 api version support (<https://github.com/openvinotoolkit/cvat/pull/4332>)

### Fixed
- Fixed Interaction handler keyboard handlers (<https://github.com/openvinotoolkit/cvat/pull/3881>)
- Points of invisible shapes are visible in autobordering (<https://github.com/openvinotoolkit/cvat/pull/3931>)
- Order of the label attributes in the object item details(<https://github.com/openvinotoolkit/cvat/pull/3945>)
- Order of labels in tasks and projects (<https://github.com/openvinotoolkit/cvat/pull/3987>)
- Fixed task creating with large files via webpage (<https://github.com/openvinotoolkit/cvat/pull/3692>)
- Added information to export CVAT_HOST when performing local installation for accessing over network (<https://github.com/openvinotoolkit/cvat/pull/4014>)
- Fixed possible color collisions in the generated colormap (<https://github.com/openvinotoolkit/cvat/pull/4007>)
- Original pdf file is deleted when using share (<https://github.com/openvinotoolkit/cvat/pull/3967>)
- Order in an annotation file(<https://github.com/openvinotoolkit/cvat/pull/4087>)
- Fixed task data upload progressbar (<https://github.com/openvinotoolkit/cvat/pull/4134>)
- Email in org invitations is case sensitive (<https://github.com/openvinotoolkit/cvat/pull/4153>)
- Caching for tasks and jobs can lead to an exception if its assignee user is removed (<https://github.com/openvinotoolkit/cvat/pull/4165>)
- Added intelligent function when paste labels to another task (<https://github.com/openvinotoolkit/cvat/pull/4161>)
- Uncaught TypeError: this.el.node.getScreenCTM() is null in Firefox (<https://github.com/openvinotoolkit/cvat/pull/4175>)
- Bug: canvas is busy when start playing, start resizing a shape and do not release the mouse cursor (<https://github.com/openvinotoolkit/cvat/pull/4151>)
- Bug: could not receive frame N. TypeError: Cannot read properties of undefined (reding "filename") (<https://github.com/openvinotoolkit/cvat/pull/4187>)
- Cannot choose a dataset format for a linked repository if a task type is annotation (<https://github.com/openvinotoolkit/cvat/pull/4203>)
- Fixed tus upload error over https (<https://github.com/openvinotoolkit/cvat/pull/4154>)
- Issues disappear when rescale a browser (<https://github.com/openvinotoolkit/cvat/pull/4189>)
- Auth token key is not returned when registering without email verification (<https://github.com/openvinotoolkit/cvat/pull/4092>)
- Error in create project from backup for standard 3D annotation (<https://github.com/openvinotoolkit/cvat/pull/4160>)
- Annotations search does not work correctly in some corner cases (when use complex properties with width, height) (<https://github.com/openvinotoolkit/cvat/pull/4198>)
- Kibana requests are not proxied due to django-revproxy incompatibility with Django >3.2.x (<https://github.com/openvinotoolkit/cvat/issues/4085>)
- Content type for getting frame with tasks/{id}/data/ endpoint (<https://github.com/openvinotoolkit/cvat/pull/4333>)
- Bug: Permission error occurred when accessing the comments of a specific issue (<https://github.com/openvinotoolkit/cvat/issues/4416>)


### Security
- Updated ELK to 6.8.23 which uses log4j 2.17.1 (<https://github.com/openvinotoolkit/cvat/pull/4206>)
- Added validation for URLs which used as remote data source (<https://github.com/openvinotoolkit/cvat/pull/4387>)

## \[1.7.0] - 2021-11-15

### Added

- cvat-ui: support cloud storages (<https://github.com/openvinotoolkit/cvat/pull/3372>)
- interactor: add HRNet interactive segmentation serverless function (<https://github.com/openvinotoolkit/cvat/pull/3740>)
- Added GPU implementation for SiamMask, reworked tracking approach (<https://github.com/openvinotoolkit/cvat/pull/3571>)
- Progress bar for manifest creating (<https://github.com/openvinotoolkit/cvat/pull/3712>)
- IAM: Open Policy Agent integration (<https://github.com/openvinotoolkit/cvat/pull/3788>)
- Add a tutorial on attaching cloud storage AWS-S3 (<https://github.com/openvinotoolkit/cvat/pull/3745>)
  and Azure Blob Container (<https://github.com/openvinotoolkit/cvat/pull/3778>)
- The feature to remove annotations in a specified range of frames (<https://github.com/openvinotoolkit/cvat/pull/3617>)
- Project backup/restore (<https://github.com/openvinotoolkit/cvat/pull/3852>)

### Changed

- UI tracking has been reworked (<https://github.com/openvinotoolkit/cvat/pull/3571>)
- Updated Django till 3.2.7 (automatic AppConfig discovery)
- Manifest generation: Reduce creating time (<https://github.com/openvinotoolkit/cvat/pull/3712>)
- Migration from NPM 6 to NPM 7 (<https://github.com/openvinotoolkit/cvat/pull/3773>)
- Update Datumaro dependency to 0.2.0 (<https://github.com/openvinotoolkit/cvat/pull/3813>)

### Fixed

- Fixed JSON transform issues in network requests (<https://github.com/openvinotoolkit/cvat/pull/3706>)
- Display a more user-friendly exception message (<https://github.com/openvinotoolkit/cvat/pull/3721>)
- Exception `DataCloneError: The object could not be cloned` (<https://github.com/openvinotoolkit/cvat/pull/3733>)
- Fixed extension comparison in task frames CLI (<https://github.com/openvinotoolkit/cvat/pull/3674>)
- Incorrect work when copy job list with "Copy" button (<https://github.com/openvinotoolkit/cvat/pull/3749>)
- Iterating over manifest (<https://github.com/openvinotoolkit/cvat/pull/3792>)
- Manifest removing (<https://github.com/openvinotoolkit/cvat/pull/3791>)
- Fixed project updated date (<https://github.com/openvinotoolkit/cvat/pull/3814>)
- Fixed dextr deployment (<https://github.com/openvinotoolkit/cvat/pull/3820>)
- Migration of `dataset_repo` application (<https://github.com/openvinotoolkit/cvat/pull/3827>)
- Helm settings for external psql database were unused by backend (<https://github.com/openvinotoolkit/cvat/pull/3779>)
- Updated WSL setup for development (<https://github.com/openvinotoolkit/cvat/pull/3828>)
- Helm chart config (<https://github.com/openvinotoolkit/cvat/pull/3784>)

### Security

- Fix security issues on the documentation website unsafe use of target blank
  and potential clickjacking on legacy browsers (<https://github.com/openvinotoolkit/cvat/pull/3789>)

## \[1.6.0] - 2021-09-17

### Added

- Added ability to import data from share with cli without copying the data (<https://github.com/openvinotoolkit/cvat/issues/2862>)
- Notification if the browser does not support necessary API
- Added ability to export project as a dataset (<https://github.com/openvinotoolkit/cvat/pull/3365>)
  and project with 3D tasks (<https://github.com/openvinotoolkit/cvat/pull/3502>)
- Additional inline tips in interactors with demo gifs (<https://github.com/openvinotoolkit/cvat/pull/3473>)
- Added intelligent scissors blocking feature (<https://github.com/openvinotoolkit/cvat/pull/3510>)
- Support cloud storage status (<https://github.com/openvinotoolkit/cvat/pull/3386>)
- Support cloud storage preview (<https://github.com/openvinotoolkit/cvat/pull/3386>)
- cvat-core: support cloud storages (<https://github.com/openvinotoolkit/cvat/pull/3313>)

### Changed

- Non-blocking UI when using interactors (<https://github.com/openvinotoolkit/cvat/pull/3473>)
- "Selected opacity" slider now defines opacity level for shapes being drawnSelected opacity (<https://github.com/openvinotoolkit/cvat/pull/3473>)
- Cloud storage creating and updating (<https://github.com/openvinotoolkit/cvat/pull/3386>)
- Way of working with cloud storage content (<https://github.com/openvinotoolkit/cvat/pull/3386>)

### Removed

- Support TEMP_KEY_SECRET_KEY_TOKEN_SET for AWS S3 cloud storage (<https://github.com/openvinotoolkit/cvat/pull/3386>)

### Fixed

- Fixed multiple tasks moving (<https://github.com/openvinotoolkit/cvat/pull/3517>)
- Fixed task creating CLI parameter (<https://github.com/openvinotoolkit/cvat/pull/3519>)
- Fixed import for MOTS format (<https://github.com/openvinotoolkit/cvat/pull/3612>)

## \[1.5.0] - 2021-08-02

### Added

- Support of context images for 2D image tasks (<https://github.com/openvinotoolkit/cvat/pull/3122>)
- Support of cloud storage without copying data into CVAT: server part (<https://github.com/openvinotoolkit/cvat/pull/2620>)
- Filter `is_active` for user list (<https://github.com/openvinotoolkit/cvat/pull/3235>)
- Ability to export/import tasks (<https://github.com/openvinotoolkit/cvat/pull/3056>)
- Add a tutorial for semi-automatic/automatic annotation (<https://github.com/openvinotoolkit/cvat/pull/3124>)
- Explicit "Done" button when drawing any polyshapes (<https://github.com/openvinotoolkit/cvat/pull/3417>)
- Histogram equalization with OpenCV javascript (<https://github.com/openvinotoolkit/cvat/pull/3447>)
- Client-side polyshapes approximation when using semi-automatic interactors & scissors (<https://github.com/openvinotoolkit/cvat/pull/3450>)
- Support of Google Cloud Storage for cloud storage (<https://github.com/openvinotoolkit/cvat/pull/3561>)

### Changed

- Updated manifest format, added meta with related images (<https://github.com/openvinotoolkit/cvat/pull/3122>)
- Update of COCO format documentation (<https://github.com/openvinotoolkit/cvat/pull/3197>)
- Updated Webpack Dev Server config to add proxy (<https://github.com/openvinotoolkit/cvat/pull/3368>)
- Update to Django 3.1.12 (<https://github.com/openvinotoolkit/cvat/pull/3378>)
- Updated visibility for removable points in AI tools (<https://github.com/openvinotoolkit/cvat/pull/3417>)
- Updated UI handling for IOG serverless function (<https://github.com/openvinotoolkit/cvat/pull/3417>)
- Changed Nginx proxy to Traefik in `docker-compose.yml` (<https://github.com/openvinotoolkit/cvat/pull/3409>)
- Simplify the process of deploying CVAT with HTTPS (<https://github.com/openvinotoolkit/cvat/pull/3409>)

### Fixed

- Project page requests took a long time and did many DB queries (<https://github.com/openvinotoolkit/cvat/pull/3223>)
- Fixed Python 3.6 support (<https://github.com/openvinotoolkit/cvat/pull/3258>)
- Incorrect attribute import in tracks (<https://github.com/openvinotoolkit/cvat/pull/3229>)
- Issue "is not a constructor" when create object, save, undo, save, redo save (<https://github.com/openvinotoolkit/cvat/pull/3292>)
- Fix CLI create an infinite loop if git repository responds with failure (<https://github.com/openvinotoolkit/cvat/pull/3267>)
- Bug with sidebar & fullscreen (<https://github.com/openvinotoolkit/cvat/pull/3289>)
- 504 Gateway Time-out on `data/meta` requests (<https://github.com/openvinotoolkit/cvat/pull/3269>)
- TypeError: Cannot read property 'clientX' of undefined when draw cuboids with hotkeys (<https://github.com/openvinotoolkit/cvat/pull/3308>)
- Duplication of the cuboids when redraw them (<https://github.com/openvinotoolkit/cvat/pull/3308>)
- Some code issues in Deep Extreme Cut handler code (<https://github.com/openvinotoolkit/cvat/pull/3325>)
- UI fails when inactive user is assigned to a task/job (<https://github.com/openvinotoolkit/cvat/pull/3343>)
- Calculate precise progress of decoding a video file (<https://github.com/openvinotoolkit/cvat/pull/3381>)
- Falsely successful `cvat_ui` image build in case of OOM error that leads to the default nginx welcome page
  (<https://github.com/openvinotoolkit/cvat/pull/3379>)
- Fixed issue when save filtered object in AAM (<https://github.com/openvinotoolkit/cvat/pull/3401>)
- Context image disappears after undo/redo (<https://github.com/openvinotoolkit/cvat/pull/3416>)
- Using combined data sources (directory and image) when create a task (<https://github.com/openvinotoolkit/cvat/pull/3424>)
- Creating task with labels in project (<https://github.com/openvinotoolkit/cvat/pull/3454>)
- Move task and autoannotation modals were invisible from project page (<https://github.com/openvinotoolkit/cvat/pull/3475>)

## \[1.4.0] - 2021-05-18

### Added

- Documentation on mask annotation (<https://github.com/openvinotoolkit/cvat/pull/3044>)
- Hotkeys to switch a label of existing object or to change default label (for objects created with N) (<https://github.com/openvinotoolkit/cvat/pull/3070>)
- A script to convert some kinds of DICOM files to regular images (<https://github.com/openvinotoolkit/cvat/pull/3095>)
- Helm chart prototype (<https://github.com/openvinotoolkit/cvat/pull/3102>)
- Initial implementation of moving tasks between projects (<https://github.com/openvinotoolkit/cvat/pull/3164>)

### Changed

- Place of migration logger initialization (<https://github.com/openvinotoolkit/cvat/pull/3170>)

### Removed

- Kubernetes templates from (<https://github.com/openvinotoolkit/cvat/pull/1962>) due to helm charts (<https://github.com/openvinotoolkit/cvat/pull/3171>)

### Fixed

- Export of instance masks with holes (<https://github.com/openvinotoolkit/cvat/pull/3044>)
- Changing a label on canvas does not work when 'Show object details' enabled (<https://github.com/openvinotoolkit/cvat/pull/3084>)
- Make sure frame unzip web worker correctly terminates after unzipping all images in a requested chunk (<https://github.com/openvinotoolkit/cvat/pull/3096>)
- Reset password link was unavailable before login (<https://github.com/openvinotoolkit/cvat/pull/3140>)
- Manifest: migration (<https://github.com/openvinotoolkit/cvat/pull/3146>)
- Fixed cropping polygon in some corner cases (<https://github.com/openvinotoolkit/cvat/pull/3184>)

## \[1.3.0] - 3/31/2021

### Added

- CLI: Add support for saving annotations in a git repository when creating a task.
- CVAT-3D: support lidar data on the server side (<https://github.com/openvinotoolkit/cvat/pull/2534>)
- GPU support for Mask-RCNN and improvement in its deployment time (<https://github.com/openvinotoolkit/cvat/pull/2714>)
- CVAT-3D: Load all frames corresponding to the job instance
  (<https://github.com/openvinotoolkit/cvat/pull/2645>)
- Intelligent scissors with OpenCV javascript (<https://github.com/openvinotoolkit/cvat/pull/2689>)
- CVAT-3D: Visualize 3D point cloud spaces in 3D View, Top View Side View and Front View (<https://github.com/openvinotoolkit/cvat/pull/2768>)
- [Inside Outside Guidance](https://github.com/shiyinzhang/Inside-Outside-Guidance) serverless
  function for interactive segmentation
- Pre-built [cvat_server](https://hub.docker.com/r/openvino/cvat_server) and
  [cvat_ui](https://hub.docker.com/r/openvino/cvat_ui) images were published on DockerHub (<https://github.com/openvinotoolkit/cvat/pull/2766>)
- Project task subsets (<https://github.com/openvinotoolkit/cvat/pull/2774>)
- Kubernetes templates and guide for their deployment (<https://github.com/openvinotoolkit/cvat/pull/1962>)
- [WiderFace](http://shuoyang1213.me/WIDERFACE/) format support (<https://github.com/openvinotoolkit/cvat/pull/2864>)
- [VGGFace2](https://github.com/ox-vgg/vgg_face2) format support (<https://github.com/openvinotoolkit/cvat/pull/2865>)
- [Backup/Restore guide](cvat/apps/documentation/backup_guide.md) (<https://github.com/openvinotoolkit/cvat/pull/2964>)
- Label deletion from tasks and projects (<https://github.com/openvinotoolkit/cvat/pull/2881>)
- CVAT-3D: Implemented initial cuboid placement in 3D View and select cuboid in Top, Side and Front views
  (<https://github.com/openvinotoolkit/cvat/pull/2891>)
- [Market-1501](https://www.aitribune.com/dataset/2018051063) format support (<https://github.com/openvinotoolkit/cvat/pull/2869>)
- Ability of upload manifest for dataset with images (<https://github.com/openvinotoolkit/cvat/pull/2763>)
- Annotations filters UI using react-awesome-query-builder (<https://github.com/openvinotoolkit/cvat/issues/1418>)
- Storing settings in local storage to keep them between browser sessions (<https://github.com/openvinotoolkit/cvat/pull/3017>)
- [ICDAR](https://rrc.cvc.uab.es/?ch=2) format support (<https://github.com/openvinotoolkit/cvat/pull/2866>)
- Added switcher to maintain polygon crop behavior (<https://github.com/openvinotoolkit/cvat/pull/3021>
- Filters and sorting options for job list, added tooltip for tasks filters (<https://github.com/openvinotoolkit/cvat/pull/3030>)

### Changed

- CLI - task list now returns a list of current tasks. (<https://github.com/openvinotoolkit/cvat/pull/2863>)
- Updated HTTPS install README section (cleanup and described more robust deploy)
- Logstash is improved for using with configurable elasticsearch outputs (<https://github.com/openvinotoolkit/cvat/pull/2531>)
- Bumped nuclio version to 1.5.16 (<https://github.com/openvinotoolkit/cvat/pull/2578>)
- All methods for interactive segmentation accept negative points as well
- Persistent queue added to logstash (<https://github.com/openvinotoolkit/cvat/pull/2744>)
- Improved maintenance of popups visibility (<https://github.com/openvinotoolkit/cvat/pull/2809>)
- Image visualizations settings on canvas for faster access (<https://github.com/openvinotoolkit/cvat/pull/2872>)
- Better scale management of left panel when screen is too small (<https://github.com/openvinotoolkit/cvat/pull/2880>)
- Improved error messages for annotation import (<https://github.com/openvinotoolkit/cvat/pull/2935>)
- Using manifest support instead video meta information and dummy chunks (<https://github.com/openvinotoolkit/cvat/pull/2763>)

### Fixed

- More robust execution of nuclio GPU functions by limiting the GPU memory consumption per worker (<https://github.com/openvinotoolkit/cvat/pull/2714>)
- Kibana startup initialization (<https://github.com/openvinotoolkit/cvat/pull/2659>)
- The cursor jumps to the end of the line when renaming a task (<https://github.com/openvinotoolkit/cvat/pull/2669>)
- SSLCertVerificationError when remote source is used (<https://github.com/openvinotoolkit/cvat/pull/2683>)
- Fixed filters select overflow (<https://github.com/openvinotoolkit/cvat/pull/2614>)
- Fixed tasks in project auto annotation (<https://github.com/openvinotoolkit/cvat/pull/2725>)
- Cuboids are missed in annotations statistics (<https://github.com/openvinotoolkit/cvat/pull/2704>)
- The list of files attached to the task is not displayed (<https://github.com/openvinotoolkit/cvat/pull/2706>)
- A couple of css-related issues (top bar disappear, wrong arrow position on collapse elements) (<https://github.com/openvinotoolkit/cvat/pull/2736>)
- Issue with point region doesn't work in Firefox (<https://github.com/openvinotoolkit/cvat/pull/2727>)
- Fixed cuboid perspective change (<https://github.com/openvinotoolkit/cvat/pull/2733>)
- Annotation page popups (ai tools, drawing) reset state after detecting, tracking, drawing (<https://github.com/openvinotoolkit/cvat/pull/2780>)
- Polygon editing using trailing point (<https://github.com/openvinotoolkit/cvat/pull/2808>)
- Updated the path to python for DL models inside automatic annotation documentation (<https://github.com/openvinotoolkit/cvat/pull/2847>)
- Fixed of receiving function variable (<https://github.com/openvinotoolkit/cvat/pull/2860>)
- Shortcuts with CAPSLOCK enabled and with non-US languages activated (<https://github.com/openvinotoolkit/cvat/pull/2872>)
- Prevented creating several issues for the same object (<https://github.com/openvinotoolkit/cvat/pull/2868>)
- Fixed label editor name field validator (<https://github.com/openvinotoolkit/cvat/pull/2879>)
- An error about track shapes outside of the task frames during export (<https://github.com/openvinotoolkit/cvat/pull/2890>)
- Fixed project search field updating (<https://github.com/openvinotoolkit/cvat/pull/2901>)
- Fixed export error when invalid polygons are present in overlapping frames (<https://github.com/openvinotoolkit/cvat/pull/2852>)
- Fixed image quality option for tasks created from images (<https://github.com/openvinotoolkit/cvat/pull/2963>)
- Incorrect text on the warning when specifying an incorrect link to the issue tracker (<https://github.com/openvinotoolkit/cvat/pull/2971>)
- Updating label attributes when label contains number attributes (<https://github.com/openvinotoolkit/cvat/pull/2969>)
- Crop a polygon if its points are outside the bounds of the image (<https://github.com/openvinotoolkit/cvat/pull/3025>)

## \[1.2.0] - 2021-01-08

### Fixed

- Memory consumption for the task creation process (<https://github.com/openvinotoolkit/cvat/pull/2582>)
- Frame preloading (<https://github.com/openvinotoolkit/cvat/pull/2608>)
- Project cannot be removed from the project page (<https://github.com/openvinotoolkit/cvat/pull/2626>)

## \[1.2.0-beta] - 2020-12-15

### Added

- GPU support and improved documentation for auto annotation (<https://github.com/openvinotoolkit/cvat/pull/2546>)
- Manual review pipeline: issues/comments/workspace (<https://github.com/openvinotoolkit/cvat/pull/2357>)
- Basic projects implementation (<https://github.com/openvinotoolkit/cvat/pull/2255>)
- Documentation on how to mount cloud starage(AWS S3 bucket, Azure container, Google Drive) as FUSE (<https://github.com/openvinotoolkit/cvat/pull/2377>)
- Ability to work with share files without copying inside (<https://github.com/openvinotoolkit/cvat/pull/2377>)
- Tooltips in label selectors (<https://github.com/openvinotoolkit/cvat/pull/2509>)
- Page redirect after login using `next` query parameter (<https://github.com/openvinotoolkit/cvat/pull/2527>)
- [ImageNet](http://www.image-net.org) format support (<https://github.com/openvinotoolkit/cvat/pull/2376>)
- [CamVid](http://mi.eng.cam.ac.uk/research/projects/VideoRec/CamVid/) format support (<https://github.com/openvinotoolkit/cvat/pull/2559>)

### Changed

- PATCH requests from cvat-core submit only changed fields (<https://github.com/openvinotoolkit/cvat/pull/2445>)
- deploy.sh in serverless folder is separated into deploy_cpu.sh and deploy_gpu.sh (<https://github.com/openvinotoolkit/cvat/pull/2546>)
- Bumped nuclio version to 1.5.8
- Migrated to Antd 4.9 (<https://github.com/openvinotoolkit/cvat/pull/2536>)

### Fixed

- Fixed FastRCNN inference bug for images with 4 channels i.e. png (<https://github.com/openvinotoolkit/cvat/pull/2546>)
- Django templates for email and user guide (<https://github.com/openvinotoolkit/cvat/pull/2412>)
- Saving relative paths in dummy chunks instead of absolute (<https://github.com/openvinotoolkit/cvat/pull/2424>)
- Objects with a specific label cannot be displayed if at least one tag with the label exist (<https://github.com/openvinotoolkit/cvat/pull/2435>)
- Wrong attribute can be removed in labels editor (<https://github.com/openvinotoolkit/cvat/pull/2436>)
- UI fails with the error "Cannot read property 'label' of undefined" (<https://github.com/openvinotoolkit/cvat/pull/2442>)
- Exception: "Value must be a user instance" (<https://github.com/openvinotoolkit/cvat/pull/2441>)
- Reset zoom option doesn't work in tag annotation mode (<https://github.com/openvinotoolkit/cvat/pull/2443>)
- Canvas is busy error (<https://github.com/openvinotoolkit/cvat/pull/2437>)
- Projects view layout fix (<https://github.com/openvinotoolkit/cvat/pull/2503>)
- Fixed the tasks view (infinite loading) when it is impossible to get a preview of the task (<https://github.com/openvinotoolkit/cvat/pull/2504>)
- Empty frames navigation (<https://github.com/openvinotoolkit/cvat/pull/2505>)
- TypeError: Cannot read property 'toString' of undefined (<https://github.com/openvinotoolkit/cvat/pull/2517>)
- Extra shapes are drawn after Esc, or G pressed while drawing a region in grouping (<https://github.com/openvinotoolkit/cvat/pull/2507>)
- Reset state (reviews, issues) after logout or changing a job (<https://github.com/openvinotoolkit/cvat/pull/2525>)
- TypeError: Cannot read property 'id' of undefined when updating a task (<https://github.com/openvinotoolkit/cvat/pull/2544>)

## \[1.2.0-alpha] - 2020-11-09

### Added

- Ability to login into CVAT-UI with token from api/v1/auth/login (<https://github.com/openvinotoolkit/cvat/pull/2234>)
- Added layout grids toggling ('ctrl + alt + Enter')
- Added password reset functionality (<https://github.com/opencv/cvat/pull/2058>)
- Ability to work with data on the fly (<https://github.com/opencv/cvat/pull/2007>)
- Annotation in process outline color wheel (<https://github.com/opencv/cvat/pull/2084>)
- On the fly annotation using DL detectors (<https://github.com/opencv/cvat/pull/2102>)
- Displaying automatic annotation progress on a task view (<https://github.com/opencv/cvat/pull/2148>)
- Automatic tracking of bounding boxes using serverless functions (<https://github.com/opencv/cvat/pull/2136>)
- \[Datumaro] CLI command for dataset equality comparison (<https://github.com/opencv/cvat/pull/1989>)
- \[Datumaro] Merging of datasets with different labels (<https://github.com/opencv/cvat/pull/2098>)
- Add FBRS interactive segmentation serverless function (<https://github.com/openvinotoolkit/cvat/pull/2094>)
- Ability to change default behaviour of previous/next buttons of a player.
  It supports regular navigation, searching a frame according to annotations
  filters and searching the nearest frame without any annotations (<https://github.com/openvinotoolkit/cvat/pull/2221>)
- MacOS users notes in CONTRIBUTING.md
- Ability to prepare meta information manually (<https://github.com/openvinotoolkit/cvat/pull/2217>)
- Ability to upload prepared meta information along with a video when creating a task (<https://github.com/openvinotoolkit/cvat/pull/2217>)
- Optional chaining plugin for cvat-canvas and cvat-ui (<https://github.com/openvinotoolkit/cvat/pull/2249>)
- MOTS png mask format support (<https://github.com/openvinotoolkit/cvat/pull/2198>)
- Ability to correct upload video with a rotation record in the metadata (<https://github.com/openvinotoolkit/cvat/pull/2218>)
- User search field for assignee fields (<https://github.com/openvinotoolkit/cvat/pull/2370>)
- Support of mxf videos (<https://github.com/openvinotoolkit/cvat/pull/2514>)

### Changed

- UI models (like DEXTR) were redesigned to be more interactive (<https://github.com/opencv/cvat/pull/2054>)
- Used Ubuntu:20.04 as a base image for CVAT Dockerfile (<https://github.com/opencv/cvat/pull/2101>)
- Right colors of label tags in label mapping when a user runs automatic detection (<https://github.com/openvinotoolkit/cvat/pull/2162>)
- Nuclio became an optional component of CVAT (<https://github.com/openvinotoolkit/cvat/pull/2192>)
- A key to remove a point from a polyshape (Ctrl => Alt) (<https://github.com/openvinotoolkit/cvat/pull/2204>)
- Updated `docker-compose` file version from `2.3` to `3.3`(<https://github.com/openvinotoolkit/cvat/pull/2235>)
- Added auto inference of url schema from host in CLI, if provided (<https://github.com/openvinotoolkit/cvat/pull/2240>)
- Track frames in skips between annotation is presented in MOT and MOTS formats are marked `outside` (<https://github.com/openvinotoolkit/cvat/pull/2198>)
- UI packages installation with `npm ci` instead of `npm install` (<https://github.com/openvinotoolkit/cvat/pull/2350>)

### Removed

- Removed Z-Order flag from task creation process

### Fixed

- Fixed multiple errors which arises when polygon is of length 5 or less (<https://github.com/opencv/cvat/pull/2100>)
- Fixed task creation from PDF (<https://github.com/opencv/cvat/pull/2141>)
- Fixed CVAT format import for frame stepped tasks (<https://github.com/openvinotoolkit/cvat/pull/2151>)
- Fixed the reading problem with large PDFs (<https://github.com/openvinotoolkit/cvat/pull/2154>)
- Fixed unnecessary pyhash dependency (<https://github.com/openvinotoolkit/cvat/pull/2170>)
- Fixed Data is not getting cleared, even after deleting the Task from Django Admin App(<https://github.com/openvinotoolkit/cvat/issues/1925>)
- Fixed blinking message: "Some tasks have not been showed because they do not have any data" (<https://github.com/openvinotoolkit/cvat/pull/2200>)
- Fixed case when a task with 0 jobs is shown as "Completed" in UI (<https://github.com/openvinotoolkit/cvat/pull/2200>)
- Fixed use case when UI throws exception: Cannot read property 'objectType' of undefined #2053 (<https://github.com/openvinotoolkit/cvat/pull/2203>)
- Fixed use case when logs could be saved twice or more times #2202 (<https://github.com/openvinotoolkit/cvat/pull/2203>)
- Fixed issues from #2112 (<https://github.com/openvinotoolkit/cvat/pull/2217>)
- Git application name (renamed to dataset_repo) (<https://github.com/openvinotoolkit/cvat/pull/2243>)
- A problem in exporting of tracks, where tracks could be truncated (<https://github.com/openvinotoolkit/cvat/issues/2129>)
- Fixed CVAT startup process if the user has `umask 077` in .bashrc file (<https://github.com/openvinotoolkit/cvat/pull/2293>)
- Exception: Cannot read property "each" of undefined after drawing a single point (<https://github.com/openvinotoolkit/cvat/pull/2307>)
- Cannot read property 'label' of undefined (Fixed?) (<https://github.com/openvinotoolkit/cvat/pull/2311>)
- Excluded track frames marked `outside` in `CVAT for Images` export (<https://github.com/openvinotoolkit/cvat/pull/2345>)
- 'List of tasks' Kibana visualization (<https://github.com/openvinotoolkit/cvat/pull/2361>)
- An error on exporting not `jpg` or `png` images in TF Detection API format (<https://github.com/openvinotoolkit/datumaro/issues/35>)

## \[1.1.0] - 2020-08-31

### Added

- Siammask tracker as DL serverless function (<https://github.com/opencv/cvat/pull/1988>)
- \[Datumaro] Added model info and source info commands (<https://github.com/opencv/cvat/pull/1973>)
- \[Datumaro] Dataset statistics (<https://github.com/opencv/cvat/pull/1668>)
- Ability to change label color in tasks and predefined labels (<https://github.com/opencv/cvat/pull/2014>)
- \[Datumaro] Multi-dataset merge (<https://github.com/opencv/cvat/pull/1695>)
- Ability to configure email verification for new users (<https://github.com/opencv/cvat/pull/1929>)
- Link to django admin page from UI (<https://github.com/opencv/cvat/pull/2068>)
- Notification message when users use wrong browser (<https://github.com/opencv/cvat/pull/2070>)

### Changed

- Shape coordinates are rounded to 2 digits in dumped annotations (<https://github.com/opencv/cvat/pull/1970>)
- COCO format does not produce polygon points for bbox annotations (<https://github.com/opencv/cvat/pull/1953>)

### Fixed

- Issue loading openvino models for semi-automatic and automatic annotation (<https://github.com/opencv/cvat/pull/1996>)
- Basic functions of CVAT works without activated nuclio dashboard
- Fixed a case in which exported masks could have wrong color order (<https://github.com/opencv/cvat/issues/2032>)
- Fixed error with creating task with labels with the same name (<https://github.com/opencv/cvat/pull/2031>)
- Django RQ dashboard view (<https://github.com/opencv/cvat/pull/2069>)
- Object's details menu settings (<https://github.com/opencv/cvat/pull/2084>)

## \[1.1.0-beta] - 2020-08-03

### Added

- DL models as serverless functions (<https://github.com/opencv/cvat/pull/1767>)
- Source type support for tags, shapes and tracks (<https://github.com/opencv/cvat/pull/1192>)
- Source type support for CVAT Dumper/Loader (<https://github.com/opencv/cvat/pull/1192>)
- Intelligent polygon editing (<https://github.com/opencv/cvat/pull/1921>)
- Support creating multiple jobs for each task through python cli (<https://github.com/opencv/cvat/pull/1950>)
- python cli over https (<https://github.com/opencv/cvat/pull/1942>)
- Error message when plugins weren't able to initialize instead of infinite loading (<https://github.com/opencv/cvat/pull/1966>)
- Ability to change user password (<https://github.com/opencv/cvat/pull/1954>)

### Changed

- Smaller object details (<https://github.com/opencv/cvat/pull/1877>)
- `COCO` format does not convert bboxes to polygons on export (<https://github.com/opencv/cvat/pull/1953>)
- It is impossible to submit a DL model in OpenVINO format using UI.
  Now you can deploy new models on the server using serverless functions
  (<https://github.com/opencv/cvat/pull/1767>)
- Files and folders under share path are now alphabetically sorted

### Removed

- Removed OpenVINO and CUDA components because they are not necessary anymore (<https://github.com/opencv/cvat/pull/1767>)
- Removed the old UI code (<https://github.com/opencv/cvat/pull/1964>)

### Fixed

- Some objects aren't shown on canvas sometimes. For example after propagation on of objects is invisible (<https://github.com/opencv/cvat/pull/1834>)
- CVAT doesn't offer to restore state after an error (<https://github.com/opencv/cvat/pull/1874>)
- Cannot read property 'shapeType' of undefined because of zOrder related issues (<https://github.com/opencv/cvat/pull/1874>)
- Cannot read property 'pinned' of undefined because of zOrder related issues (<https://github.com/opencv/cvat/pull/1874>)
- Do not iterate over hidden objects in aam (which are invisible because of zOrder) (<https://github.com/opencv/cvat/pull/1874>)
- Cursor position is reset after changing a text field (<https://github.com/opencv/cvat/pull/1874>)
- Hidden points and cuboids can be selected to be grouped (<https://github.com/opencv/cvat/pull/1874>)
- `outside` annotations should not be in exported images (<https://github.com/opencv/cvat/issues/1620>)
- `CVAT for video format` import error with interpolation (<https://github.com/opencv/cvat/issues/1893>)
- `Image compression` definition mismatch (<https://github.com/opencv/cvat/issues/1900>)
- Points are duplicated during polygon interpolation sometimes (<https://github.com/opencv/cvat/pull/1892>)
- When redraw a shape with activated autobordering, previous points are visible (<https://github.com/opencv/cvat/pull/1892>)
- No mapping between side object element and context menu in some attributes (<https://github.com/opencv/cvat/pull/1923>)
- Interpolated shapes exported as `keyframe = True` (<https://github.com/opencv/cvat/pull/1937>)
- Stylelint filetype scans (<https://github.com/opencv/cvat/pull/1952>)
- Fixed toolip closing issue (<https://github.com/opencv/cvat/pull/1955>)
- Clearing frame cache when close a task (<https://github.com/opencv/cvat/pull/1966>)
- Increase rate of throttling policy for unauthenticated users (<https://github.com/opencv/cvat/pull/1969>)

## \[1.1.0-alpha] - 2020-06-30

### Added

- Throttling policy for unauthenticated users (<https://github.com/opencv/cvat/pull/1531>)
- Added default label color table for mask export (<https://github.com/opencv/cvat/pull/1549>)
- Added environment variables for Redis and Postgres hosts for Kubernetes deployment support (<https://github.com/opencv/cvat/pull/1641>)
- Added visual identification for unavailable formats (<https://github.com/opencv/cvat/pull/1567>)
- Shortcut to change color of an activated shape in new UI (Enter) (<https://github.com/opencv/cvat/pull/1683>)
- Shortcut to switch split mode (<https://github.com/opencv/cvat/pull/1683>)
- Built-in search for labels when create an object or change a label (<https://github.com/opencv/cvat/pull/1683>)
- Better validation of labels and attributes in raw viewer (<https://github.com/opencv/cvat/pull/1727>)
- ClamAV antivirus integration (<https://github.com/opencv/cvat/pull/1712>)
- Added canvas background color selector (<https://github.com/opencv/cvat/pull/1705>)
- SCSS files linting with Stylelint tool (<https://github.com/opencv/cvat/pull/1766>)
- Supported import and export or single boxes in MOT format (<https://github.com/opencv/cvat/pull/1764>)
- \[Datumaro] Added `stats` command, which shows some dataset statistics
  like image mean and std (<https://github.com/opencv/cvat/pull/1734>)
- Add option to upload annotations upon task creation on CLI
- Polygon and polylines interpolation (<https://github.com/opencv/cvat/pull/1571>)
- Ability to redraw shape from scratch (Shift + N) for an activated shape (<https://github.com/opencv/cvat/pull/1571>)
- Highlights for the first point of a polygon/polyline and direction (<https://github.com/opencv/cvat/pull/1571>)
- Ability to change orientation for poylgons/polylines in context menu (<https://github.com/opencv/cvat/pull/1571>)
- Ability to set the first point for polygons in points context menu (<https://github.com/opencv/cvat/pull/1571>)
- Added new tag annotation workspace (<https://github.com/opencv/cvat/pull/1570>)
- Appearance block in attribute annotation mode (<https://github.com/opencv/cvat/pull/1820>)
- Keyframe navigations and some switchers in attribute annotation mode (<https://github.com/opencv/cvat/pull/1820>)
- \[Datumaro] Added `convert` command to convert datasets directly (<https://github.com/opencv/cvat/pull/1837>)
- \[Datumaro] Added an option to specify image extension when exporting datasets (<https://github.com/opencv/cvat/pull/1799>)
- \[Datumaro] Added image copying when exporting datasets, if possible (<https://github.com/opencv/cvat/pull/1799>)

### Changed

- Removed information about e-mail from the basic user information (<https://github.com/opencv/cvat/pull/1627>)
- Update https install manual. Makes it easier and more robust.
  Includes automatic renewing of lets encrypt certificates.
- Settings page move to the modal. (<https://github.com/opencv/cvat/pull/1705>)
- Implemented import and export of annotations with relative image paths (<https://github.com/opencv/cvat/pull/1463>)
- Using only single click to start editing or remove a point (<https://github.com/opencv/cvat/pull/1571>)
- Added support for attributes in VOC XML format (<https://github.com/opencv/cvat/pull/1792>)
- Added annotation attributes in COCO format (<https://github.com/opencv/cvat/pull/1782>)
- Colorized object items in the side panel (<https://github.com/opencv/cvat/pull/1753>)
- \[Datumaro] Annotation-less files are not generated anymore in COCO format, unless tasks explicitly requested (<https://github.com/opencv/cvat/pull/1799>)

### Fixed

- Problem with exported frame stepped image task (<https://github.com/opencv/cvat/issues/1613>)
- Fixed dataset filter item representation for imageless dataset items (<https://github.com/opencv/cvat/pull/1593>)
- Fixed interpreter crash when trying to import `tensorflow` with no AVX instructions available (<https://github.com/opencv/cvat/pull/1567>)
- Kibana wrong working time calculation with new annotation UI use (<https://github.com/opencv/cvat/pull/1654>)
- Wrong rexex for account name validation (<https://github.com/opencv/cvat/pull/1667>)
- Wrong description on register view for the username field (<https://github.com/opencv/cvat/pull/1667>)
- Wrong resolution for resizing a shape (<https://github.com/opencv/cvat/pull/1667>)
- React warning because of not unique keys in labels viewer (<https://github.com/opencv/cvat/pull/1727>)
- Fixed issue tracker (<https://github.com/opencv/cvat/pull/1705>)
- Fixed canvas fit after sidebar open/close event (<https://github.com/opencv/cvat/pull/1705>)
- A couple of exceptions in AAM related with early object activation (<https://github.com/opencv/cvat/pull/1755>)
- Propagation from the latest frame (<https://github.com/opencv/cvat/pull/1800>)
- Number attribute value validation (didn't work well with floats) (<https://github.com/opencv/cvat/pull/1800>)
- Logout doesn't work (<https://github.com/opencv/cvat/pull/1812>)
- Annotations aren't updated after reopening a task (<https://github.com/opencv/cvat/pull/1753>)
- Labels aren't updated after reopening a task (<https://github.com/opencv/cvat/pull/1753>)
- Canvas isn't fitted after collapsing side panel in attribute annotation mode (<https://github.com/opencv/cvat/pull/1753>)
- Error when interpolating polygons (<https://github.com/opencv/cvat/pull/1878>)

### Security

- SQL injection in Django `CVE-2020-9402` (<https://github.com/opencv/cvat/pull/1657>)

## \[1.0.0] - 2020-05-29

### Added

- cvat-ui: cookie policy drawer for login page (<https://github.com/opencv/cvat/pull/1511>)
- `datumaro_project` export format (<https://github.com/opencv/cvat/pull/1352>)
- Ability to configure user agreements for the user registration form (<https://github.com/opencv/cvat/pull/1464>)
- Cuboid interpolation and cuboid drawing from rectangles (<https://github.com/opencv/cvat/pull/1560>)
- Ability to configure custom pageViewHit, which can be useful for web analytics integration (<https://github.com/opencv/cvat/pull/1566>)
- Ability to configure access to the analytics page based on roles (<https://github.com/opencv/cvat/pull/1592>)

### Changed

- Downloaded file name in annotations export became more informative (<https://github.com/opencv/cvat/pull/1352>)
- Added auto trimming for trailing whitespaces style enforcement (<https://github.com/opencv/cvat/pull/1352>)
- REST API: updated `GET /task/<id>/annotations`: parameters are `format`, `filename`
  (now optional), `action` (optional) (<https://github.com/opencv/cvat/pull/1352>)
- REST API: removed `dataset/formats`, changed format of `annotation/formats` (<https://github.com/opencv/cvat/pull/1352>)
- Exported annotations are stored for N hours instead of indefinitely (<https://github.com/opencv/cvat/pull/1352>)
- Formats: CVAT format now accepts ZIP and XML (<https://github.com/opencv/cvat/pull/1352>)
- Formats: COCO format now accepts ZIP and JSON (<https://github.com/opencv/cvat/pull/1352>)
- Formats: most of formats renamed, no extension in title (<https://github.com/opencv/cvat/pull/1352>)
- Formats: definitions are changed, are not stored in DB anymore (<https://github.com/opencv/cvat/pull/1352>)
- cvat-core: session.annotations.put() now returns ids of added objects (<https://github.com/opencv/cvat/pull/1493>)
- Images without annotations now also included in dataset/annotations export (<https://github.com/opencv/cvat/issues/525>)

### Removed

- `annotation` application is replaced with `dataset_manager` (<https://github.com/opencv/cvat/pull/1352>)
- `_DATUMARO_INIT_LOGLEVEL` env. variable is removed in favor of regular `--loglevel` cli parameter (<https://github.com/opencv/cvat/pull/1583>)

### Fixed

- Categories for empty projects with no sources are taken from own dataset (<https://github.com/opencv/cvat/pull/1352>)
- Added directory removal on error during `extract` command (<https://github.com/opencv/cvat/pull/1352>)
- Added debug error message on incorrect XPath (<https://github.com/opencv/cvat/pull/1352>)
- Exporting frame stepped task
  (<https://github.com/opencv/cvat/issues/1294>, <https://github.com/opencv/cvat/issues/1334>)
- Fixed broken command line interface for `cvat` export format in Datumaro (<https://github.com/opencv/cvat/issues/1494>)
- Updated Rest API document, Swagger document serving instruction issue (<https://github.com/opencv/cvat/issues/1495>)
- Fixed cuboid occluded view (<https://github.com/opencv/cvat/pull/1500>)
- Non-informative lock icon (<https://github.com/opencv/cvat/pull/1434>)
- Sidebar in AAM has no hide/show button (<https://github.com/opencv/cvat/pull/1420>)
- Task/Job buttons has no "Open in new tab" option (<https://github.com/opencv/cvat/pull/1419>)
- Delete point context menu option has no shortcut hint (<https://github.com/opencv/cvat/pull/1416>)
- Fixed issue with unnecessary tag activation in cvat-canvas (<https://github.com/opencv/cvat/issues/1540>)
- Fixed an issue with large number of instances in instance mask (<https://github.com/opencv/cvat/issues/1539>)
- Fixed full COCO dataset import error with conflicting labels in keypoints and detection (<https://github.com/opencv/cvat/pull/1548>)
- Fixed COCO keypoints skeleton parsing and saving (<https://github.com/opencv/cvat/issues/1539>)
- `tf.placeholder() is not compatible with eager execution` exception for auto_segmentation (<https://github.com/opencv/cvat/pull/1562>)
- Canvas cannot be moved with move functionality on left mouse key (<https://github.com/opencv/cvat/pull/1573>)
- Deep extreme cut request is sent when draw any shape with Make AI polygon option enabled (<https://github.com/opencv/cvat/pull/1573>)
- Fixed an error when exporting a task with cuboids to any format except CVAT (<https://github.com/opencv/cvat/pull/1577>)
- Synchronization with remote git repo (<https://github.com/opencv/cvat/pull/1582>)
- A problem with mask to polygons conversion when polygons are too small (<https://github.com/opencv/cvat/pull/1581>)
- Unable to upload video with uneven size (<https://github.com/opencv/cvat/pull/1594>)
- Fixed an issue with `z_order` having no effect on segmentations (<https://github.com/opencv/cvat/pull/1589>)

### Security

- Permission group whitelist check for analytics view (<https://github.com/opencv/cvat/pull/1608>)

## \[1.0.0-beta.2] - 2020-04-30

### Added

- Re-Identification algorithm to merging bounding boxes automatically to the new UI (<https://github.com/opencv/cvat/pull/1406>)
- Methods `import` and `export` to import/export raw annotations for Job and Task in `cvat-core` (<https://github.com/opencv/cvat/pull/1406>)
- Versioning of client packages (`cvat-core`, `cvat-canvas`, `cvat-ui`). Initial versions are set to 1.0.0 (<https://github.com/opencv/cvat/pull/1448>)
- Cuboids feature was migrated from old UI to new one. (<https://github.com/opencv/cvat/pull/1451>)

### Removed

- Annotation conversion utils, currently supported natively via Datumaro framework
  (<https://github.com/opencv/cvat/pull/1477>)

### Fixed

- Auto annotation, TF annotation and Auto segmentation apps (<https://github.com/opencv/cvat/pull/1409>)
- Import works with truncated images now: "OSError:broken data stream" on corrupt images
  (<https://github.com/opencv/cvat/pull/1430>)
- Hide functionality (H) doesn't work (<https://github.com/opencv/cvat/pull/1445>)
- The highlighted attribute doesn't correspond to the chosen attribute in AAM (<https://github.com/opencv/cvat/pull/1445>)
- Inconvinient image shaking while drawing a polygon (hold Alt key during drawing/editing/grouping to drag an image) (<https://github.com/opencv/cvat/pull/1445>)
- Filter property "shape" doesn't work and extra operator in description (<https://github.com/opencv/cvat/pull/1445>)
- Block of text information doesn't disappear after deactivating for locked shapes (<https://github.com/opencv/cvat/pull/1445>)
- Annotation uploading fails in annotation view (<https://github.com/opencv/cvat/pull/1445>)
- UI freezes after canceling pasting with escape (<https://github.com/opencv/cvat/pull/1445>)
- Duplicating keypoints in COCO export (<https://github.com/opencv/cvat/pull/1435>)
- CVAT new UI: add arrows on a mouse cursor (<https://github.com/opencv/cvat/pull/1391>)
- Delete point bug (in new UI) (<https://github.com/opencv/cvat/pull/1440>)
- Fix apache startup after PC restart (<https://github.com/opencv/cvat/pull/1467>)
- Open task button doesn't work (<https://github.com/opencv/cvat/pull/1474>)

## \[1.0.0-beta.1] - 2020-04-15

### Added

- Special behaviour for attribute value `__undefined__` (invisibility, no shortcuts to be set in AAM)
- Dialog window with some helpful information about using filters
- Ability to display a bitmap in the new UI
- Button to reset colors settings (brightness, saturation, contrast) in the new UI
- Option to display shape text always
- Dedicated message with clarifications when share is unmounted (<https://github.com/opencv/cvat/pull/1373>)
- Ability to create one tracked point (<https://github.com/opencv/cvat/pull/1383>)
- Ability to draw/edit polygons and polylines with automatic bordering feature
  (<https://github.com/opencv/cvat/pull/1394>)
- Tutorial: instructions for CVAT over HTTPS
- Deep extreme cut (semi-automatic segmentation) to the new UI (<https://github.com/opencv/cvat/pull/1398>)

### Changed

- Increase preview size of a task till 256, 256 on the server
- Public ssh-keys are displayed in a dedicated window instead of console when create a task with a repository
- React UI is the primary UI

### Fixed

- Cleaned up memory in Auto Annotation to enable long running tasks on videos
- New shape is added when press `esc` when drawing instead of cancellation
- Dextr segmentation doesn't work.
- `FileNotFoundError` during dump after moving format files
- CVAT doesn't append outside shapes when merge polyshapes in old UI
- Layout sometimes shows double scroll bars on create task, dashboard and settings pages
- UI fails after trying to change frame during resizing, dragging, editing
- Hidden points (or outsided) are visible after changing a frame
- Merge is allowed for points, but clicks on points conflict with frame dragging logic
- Removed objects are visible for search
- Add missed task_id and job_id fields into exception logs for the new UI (<https://github.com/opencv/cvat/pull/1372>)
- UI fails when annotations saving occurs during drag/resize/edit (<https://github.com/opencv/cvat/pull/1383>)
- Multiple savings when hold Ctrl+S (a lot of the same copies of events were sent with the same working time)
  (<https://github.com/opencv/cvat/pull/1383>)
- UI doesn't have any reaction when git repos synchronization failed (<https://github.com/opencv/cvat/pull/1383>)
- Bug when annotations cannot be saved after (delete - save - undo - save) (<https://github.com/opencv/cvat/pull/1383>)
- VOC format exports Upper case labels correctly in lower case (<https://github.com/opencv/cvat/pull/1379>)
- Fixed polygon exporting bug in COCO dataset (<https://github.com/opencv/cvat/issues/1387>)
- Task creation from remote files (<https://github.com/opencv/cvat/pull/1392>)
- Job cannot be opened in some cases when the previous job was failed during opening
  (<https://github.com/opencv/cvat/issues/1403>)
- Deactivated shape is still highlighted on the canvas (<https://github.com/opencv/cvat/issues/1403>)
- AttributeError: 'tuple' object has no attribute 'read' in ReID algorithm (<https://github.com/opencv/cvat/issues/1403>)
- Wrong semi-automatic segmentation near edges of an image (<https://github.com/opencv/cvat/issues/1403>)
- Git repos paths (<https://github.com/opencv/cvat/pull/1400>)
- Uploading annotations for tasks with multiple jobs (<https://github.com/opencv/cvat/pull/1396>)

## \[1.0.0-alpha] - 2020-03-31

### Added

- Data streaming using chunks (<https://github.com/opencv/cvat/pull/1007>)
- New UI: showing file names in UI (<https://github.com/opencv/cvat/pull/1311>)
- New UI: delete a point from context menu (<https://github.com/opencv/cvat/pull/1292>)

### Fixed

- Git app cannot clone a repository (<https://github.com/opencv/cvat/pull/1330>)
- New UI: preview position in task details (<https://github.com/opencv/cvat/pull/1312>)
- AWS deployment (<https://github.com/opencv/cvat/pull/1316>)

## \[0.6.1] - 2020-03-21

### Changed

- VOC task export now does not use official label map by default, but takes one
  from the source task to avoid primary-class and class part name
  clashing ([#1275](https://github.com/opencv/cvat/issues/1275))

### Fixed

- File names in LabelMe format export are no longer truncated ([#1259](https://github.com/opencv/cvat/issues/1259))
- `occluded` and `z_order` annotation attributes are now correctly passed to Datumaro ([#1271](https://github.com/opencv/cvat/pull/1271))
- Annotation-less tasks now can be exported as empty datasets in COCO ([#1277](https://github.com/opencv/cvat/issues/1277))
- Frame name matching for video annotations import -
  allowed `frame_XXXXXX[.ext]` format ([#1274](https://github.com/opencv/cvat/pull/1274))

### Security

- Bump acorn from 6.3.0 to 6.4.1 in /cvat-ui ([#1270](https://github.com/opencv/cvat/pull/1270))

## \[0.6.0] - 2020-03-15

### Added

- Server only support for projects. Extend REST API v1 (/api/v1/projects\*)
- Ability to get basic information about users without admin permissions ([#750](https://github.com/opencv/cvat/issues/750))
- Changed REST API: removed PUT and added DELETE methods for /api/v1/users/ID
- Mask-RCNN Auto Annotation Script in OpenVINO format
- Yolo Auto Annotation Script
- Auto segmentation using Mask_RCNN component (Keras+Tensorflow Mask R-CNN Segmentation)
- REST API to export an annotation task (images + annotations)
  [Datumaro](https://github.com/opencv/cvat/tree/develop/datumaro) -
  a framework to build, analyze, debug and visualize datasets
- Text Detection Auto Annotation Script in OpenVINO format for version 4
- Added in OpenVINO Semantic Segmentation for roads
- Ability to visualize labels when using Auto Annotation runner
- MOT CSV format support ([#830](https://github.com/opencv/cvat/pull/830))
- LabelMe format support ([#844](https://github.com/opencv/cvat/pull/844))
- Segmentation MASK format import (as polygons) ([#1163](https://github.com/opencv/cvat/pull/1163))
- Git repositories can be specified with IPv4 address ([#827](https://github.com/opencv/cvat/pull/827))

### Changed

- page_size parameter for all REST API methods
- React & Redux & Antd based dashboard
- Yolov3 interpretation script fix and changes to mapping.json
- YOLO format support ([#1151](https://github.com/opencv/cvat/pull/1151))
- Added support for OpenVINO 2020

### Fixed

- Exception in Git plugin [#826](https://github.com/opencv/cvat/issues/826)
- Label ids in TFrecord format now start from 1 [#866](https://github.com/opencv/cvat/issues/866)
- Mask problem in COCO JSON style [#718](https://github.com/opencv/cvat/issues/718)
- Datasets (or tasks) can be joined and split to subsets with Datumaro [#791](https://github.com/opencv/cvat/issues/791)
- Output labels for VOC format can be specified with Datumaro [#942](https://github.com/opencv/cvat/issues/942)
- Annotations can be filtered before dumping with Datumaro [#994](https://github.com/opencv/cvat/issues/994)

## \[0.5.2] - 2019-12-15

### Fixed

- Frozen version of scikit-image==0.15 in requirements.txt because next releases don't support Python 3.5

## \[0.5.1] - 2019-10-17

### Added

- Integration with Zenodo.org (DOI)

## \[0.5.0] - 2019-09-12

### Added

- A converter to YOLO format
- Installation guide
- Linear interpolation for a single point
- Video frame filter
- Running functional tests for REST API during a build
- Admins are no longer limited to a subset of python commands in the auto annotation application
- Remote data source (list of URLs to create an annotation task)
- Auto annotation using Faster R-CNN with Inception v2 (utils/open_model_zoo)
- Auto annotation using Pixel Link mobilenet v2 - text detection (utils/open_model_zoo)
- Ability to create a custom extractors for unsupported media types
- Added in PDF extractor
- Added in a command line model manager tester
- Ability to dump/load annotations in several formats from UI (CVAT, Pascal VOC, YOLO, MS COCO, png mask, TFRecord)
- Auth for REST API (api/v1/auth/): login, logout, register, ...
- Preview for the new CVAT UI (dashboard only) is available: <http://localhost:9080/>
- Added command line tool for performing common task operations (/utils/cli/)

### Changed

- Outside and keyframe buttons in the side panel for all interpolation shapes (they were only for boxes before)
- Improved error messages on the client side (#511)

### Removed

- "Flip images" has been removed. UI now contains rotation features.

### Fixed

- Incorrect width of shapes borders in some cases
- Annotation parser for tracks with a start frame less than the first segment frame
- Interpolation on the server near outside frames
- Dump for case when task name has a slash
- Auto annotation fail for multijob tasks
- Installation of CVAT with OpenVINO on the Windows platform
- Background color was always black in utils/mask/converter.py
- Exception in attribute annotation mode when a label are switched to a value without any attributes
- Handling of wrong labelamp json file in auto annotation (<https://github.com/opencv/cvat/issues/554>)
- No default attributes in dumped annotation (<https://github.com/opencv/cvat/issues/601>)
- Required field "Frame Filter" on admin page during a task modifying (#666)
- Dump annotation errors for a task with several segments (#610, #500)
- Invalid label parsing during a task creating (#628)
- Button "Open Task" in the annotation view
- Creating a video task with 0 overlap

### Security

- Upgraded Django, djangorestframework, and other packages

## \[0.4.2] - 2019-06-03

### Fixed

- Fixed interaction with the server share in the auto annotation plugin

## \[0.4.1] - 2019-05-14

### Fixed

- JavaScript syntax incompatibility with Google Chrome versions less than 72

## \[0.4.0] - 2019-05-04

### Added

- OpenVINO auto annotation: it is possible to upload a custom model and annotate images automatically.
- Ability to rotate images/video in the client part (Ctrl+R, Shift+Ctrl+R shortcuts) (#305)
- The ReID application for automatic bounding box merging has been added (#299)
- Keyboard shortcuts to switch next/previous default shape type (box, polygon etc) (Alt + <, Alt + >) (#316)
- Converter for VOC now supports interpolation tracks
- REST API (/api/v1/\*, /api/docs)
- Semi-automatic semantic segmentation with the [Deep Extreme Cut](http://www.vision.ee.ethz.ch/~cvlsegmentation/dextr/) work

### Changed

- Propagation setup has been moved from settings to bottom player panel
- Additional events like "Debug Info" or "Fit Image" have been added for analitics
- Optional using LFS for git annotation storages (#314)

### Deprecated

- "Flip images" flag in the create task dialog will be removed.
  Rotation functionality in client part have been added instead.

### Fixed

- Django 2.1.5 (security fix, [CVE-2019-3498](https://nvd.nist.gov/vuln/detail/CVE-2019-3498))
- Several scenarious which cause code 400 after undo/redo/save have been fixed (#315)

## \[0.3.0] - 2018-12-29

### Added

- Ability to copy Object URL and Frame URL via object context menu and player context menu respectively.
- Ability to change opacity for selected shape with help "Selected Fill Opacity" slider.
- Ability to remove polyshapes points by double click.
- Ability to draw/change polyshapes (except for points) by slip method. Just press ENTER and moving a cursor.
- Ability to switch lock/hide properties via label UI element (in right menu) for all objects with same label.
- Shortcuts for outside/keyframe properties
- Support of Intel OpenVINO for accelerated model inference
- Tensorflow annotation now works without CUDA. It can use CPU only. OpenVINO and CUDA are supported optionally.
- Incremental saving of annotations.
- Tutorial for using polygons (screencast)
- Silk profiler to improve development process
- Admin panel can be used to edit labels and attributes for annotation tasks
- Analytics component to manage a data annotation team, monitor exceptions, collect client and server logs
- Changeable job and task statuses (annotation, validation, completed).
  A job status can be changed manually, a task status is computed automatically based on job statuses (#153)
- Backlink to a task from its job annotation view (#156)
- Buttons lock/hide for labels. They work for all objects with the same label on a current frame (#116)

### Changed

- Polyshape editing method has been improved. You can redraw part of shape instead of points cloning.
- Unified shortcut (Esc) for close any mode instead of different shortcuts (Alt+N, Alt+G, Alt+M etc.).
- Dump file contains information about data source (e.g. video name, archive name, ...)
- Update requests library due to [CVE-2018-18074](https://nvd.nist.gov/vuln/detail/CVE-2018-18074)
- Per task/job permissions to create/access/change/delete tasks and annotations
- Documentation was improved
- Timeout for creating tasks was increased (from 1h to 4h) (#136)
- Drawing has become more convenience. Now it is possible to draw outside an image.
  Shapes will be automatically truncated after drawing process (#202)

### Fixed

- Performance bottleneck has been fixed during you create new objects (draw, copy, merge etc).
- Label UI elements aren't updated after changelabel.
- Attribute annotation mode can use invalid shape position after resize or move shapes.
- Labels order is preserved now (#242)
- Uploading large XML files (#123)
- Django vulnerability (#121)
- Grammatical cleanup of README.md (#107)
- Dashboard loading has been accelerated (#156)
- Text drawing outside of a frame in some cases (#202)

## \[0.2.0] - 2018-09-28

### Added

- New annotation shapes: polygons, polylines, points
- Undo/redo feature
- Grid to estimate size of objects
- Context menu for shapes
- A converter to PASCAL VOC format
- A converter to MS COCO format
- A converter to mask format
- License header for most of all files
- .gitattribute to avoid problems with bash scripts inside a container
- CHANGELOG.md itself
- Drawing size of a bounding box during resize
- Color by instance, group, label
- Group objects
- Object propagation on next frames
- Full screen view

### Changed

- Documentation, screencasts, the primary screenshot
- Content-type for save_job request is application/json

### Fixed

- Player navigation if the browser's window is scrolled
- Filter doesn't support dash (-)
- Several memory leaks
- Inconsistent extensions between filenames in an annotation file and real filenames

## \[0.1.2] - 2018-08-07

### Added

- 7z archive support when creating a task
- .vscode/launch.json file for developing with VS code

### Fixed

- #14: docker-compose down command as written in the readme does not remove volumes
- #15: all checkboxes in temporary attributes are checked when reopening job after saving the job
- #18: extend CONTRIBUTING.md
- #19: using the same attribute for label twice -> stuck

### Changed

- More strict verification for labels with attributes

## \[0.1.1] - 2018-07-6

### Added

- Links on a screenshot, documentation, screencasts into README.md
- CONTRIBUTORS.md

### Fixed

- GitHub documentation

## \[0.1.0] - 2018-06-29

### Added

- Initial version

## Template

```
## \[Unreleased]
### Added
- TDB

### Changed
- TDB

### Deprecated
- TDB

### Removed
- TDB

### Fixed
- TDB

### Security
- TDB
```<|MERGE_RESOLUTION|>--- conflicted
+++ resolved
@@ -43,11 +43,8 @@
 - Escaping in the `filter` parameter in generated URLs
   (<https://github.com/opencv/cvat/issues/5566>)
 - Rotation property lost during saving a mutable attribute (<https://github.com/opencv/cvat/pull/5968>)
-<<<<<<< HEAD
 - Optimized /api/jobs request (<https://github.com/opencv/cvat/pull/5962>)
-=======
 - Server micro version support check in SDK/CLI (<https://github.com/opencv/cvat/pull/5991>)
->>>>>>> 0c853b15
 
 ### Security
 - TDB
