# Changelog
All notable changes to this project will be documented in this file.

The format is based on [Keep a Changelog](https://keepachangelog.com/en/1.0.0/),
and this project adheres to [Semantic Versioning](https://semver.org/spec/v2.0.0.html).

## [1.0.0] - Unreleased
### Added
- cvat-ui: added cookie policy drawer for login page (<https://github.com/opencv/cvat/pull/1511>)
- Added `datumaro_project` export format (https://github.com/opencv/cvat/pull/1352)
- Ability to configure user agreements for the user registration form (https://github.com/opencv/cvat/pull/1464)
- Added cuboid interpolation and cuboid drawing from rectangles (<https://github.com/opencv/cvat/pull/1560>)

### Changed
- Downloaded file name in annotations export became more informative (https://github.com/opencv/cvat/pull/1352)
- Added auto trimming for trailing whitespaces style enforcement (https://github.com/opencv/cvat/pull/1352)
- REST API: updated `GET /task/<id>/annotations`: parameters are `format`, `filename` (now optional), `action` (optional) (https://github.com/opencv/cvat/pull/1352)
- REST API: removed `dataset/formats`, changed format of `annotation/formats` (https://github.com/opencv/cvat/pull/1352)
- Exported annotations are stored for N hours instead of indefinitely (https://github.com/opencv/cvat/pull/1352)
- Formats: CVAT format now accepts ZIP and XML (https://github.com/opencv/cvat/pull/1352)
- Formats: COCO format now accepts ZIP and JSON (https://github.com/opencv/cvat/pull/1352)
- Formats: most of formats renamed, no extension in title (https://github.com/opencv/cvat/pull/1352)
- Formats: definitions are changed, are not stored in DB anymore (https://github.com/opencv/cvat/pull/1352)
- cvat-core: session.annotations.put() now returns identificators of added objects (https://github.com/opencv/cvat/pull/1493)
- Images without annotations now also included in dataset/annotations export (https://github.com/opencv/cvat/issues/525)

### Deprecated
-

### Removed
- `annotation` application is replaced with `dataset_manager` (https://github.com/opencv/cvat/pull/1352)

### Fixed
- Categories for empty projects with no sources are taken from own dataset (https://github.com/opencv/cvat/pull/1352)
- Added directory removal on error during `extract` command (https://github.com/opencv/cvat/pull/1352)
- Added debug error message on incorrect XPath (https://github.com/opencv/cvat/pull/1352)
- Exporting frame stepped task (https://github.com/opencv/cvat/issues/1294, https://github.com/opencv/cvat/issues/1334)
- Fixed broken command line interface for `cvat` export format in Datumaro (https://github.com/opencv/cvat/issues/1494)
- Updated Rest API document, Swagger document serving instruction issue (https://github.com/opencv/cvat/issues/1495)
- Fixed cuboid occluded view (<https://github.com/opencv/cvat/pull/1500>)
- Non-informative lock icon (<https://github.com/opencv/cvat/pull/1434>)
- Sidebar in AAM has no hide/show button (<https://github.com/opencv/cvat/pull/1420>)
- Task/Job buttons has no "Open in new tab" option (<https://github.com/opencv/cvat/pull/1419>)
- Delete point context menu option has no shortcut hint (<https://github.com/opencv/cvat/pull/1416>)
- Fixed issue with unnecessary tag activation in cvat-canvas (<https://github.com/opencv/cvat/issues/1540>)
- Fixed an issue with large number of instances in instance mask (https://github.com/opencv/cvat/issues/1539)
- Fixed full COCO dataset import error with conflicting labels in keypoints and detection (https://github.com/opencv/cvat/pull/1548)
- Fixed COCO keypoints skeleton parsing and saving (https://github.com/opencv/cvat/issues/1539)
<<<<<<< HEAD
- Synchronization with remote git repo (https://github.com/opencv/cvat/pull/1582)
=======
- `tf.placeholder() is not compatible with eager execution` exception for auto_segmentation (https://github.com/opencv/cvat/pull/1562)
>>>>>>> 4c603504

### Security
-

## [1.0.0-beta.2] - 2020-04-30
### Added
- Re-Identification algorithm to merging bounding boxes automatically to the new UI (<https://github.com/opencv/cvat/pull/1406>)
- Methods ``import`` and ``export`` to import/export raw annotations for Job and Task in ``cvat-core`` (<https://github.com/opencv/cvat/pull/1406>)
- Versioning of client packages (``cvat-core``, ``cvat-canvas``, ``cvat-ui``). Initial versions are set to 1.0.0  (<https://github.com/opencv/cvat/pull/1448>)
- Cuboids feature was migrated from old UI to new one. (<https://github.com/opencv/cvat/pull/1451>)

### Removed
- Annotation convertation utils, currently supported natively via Datumaro framework (https://github.com/opencv/cvat/pull/1477)

### Fixed
- Auto annotation, TF annotation and Auto segmentation apps (https://github.com/opencv/cvat/pull/1409)
- Import works with truncated images now: "OSError:broken data stream" on corrupt images (https://github.com/opencv/cvat/pull/1430)
- Hide functionality (H) doesn't work (<https://github.com/opencv/cvat/pull/1445>)
- The highlighted attribute doesn't correspond to the chosen attribute in AAM (<https://github.com/opencv/cvat/pull/1445>)
- Inconvinient image shaking while drawing a polygon (hold Alt key during drawing/editing/grouping to drag an image) (<https://github.com/opencv/cvat/pull/1445>)
- Filter property "shape" doesn't work and extra operator in description (<https://github.com/opencv/cvat/pull/1445>)
- Block of text information doesn't disappear after deactivating for locked shapes (<https://github.com/opencv/cvat/pull/1445>)
- Annotation uploading fails in annotation view (<https://github.com/opencv/cvat/pull/1445>)
- UI freezes after canceling pasting with escape (<https://github.com/opencv/cvat/pull/1445>)
- Duplicating keypoints in COCO export (https://github.com/opencv/cvat/pull/1435)
- CVAT new UI: add arrows on a mouse cursor (<https://github.com/opencv/cvat/pull/1391>)
- Delete point bug (in new UI) (<https://github.com/opencv/cvat/pull/1440>)
- Fix apache startup after PC restart (https://github.com/opencv/cvat/pull/1467)
- Open task button doesn't work (https://github.com/opencv/cvat/pull/1474)

## [1.0.0-beta.1] - 2020-04-15
### Added
- Special behaviour for attribute value ``__undefined__`` (invisibility, no shortcuts to be set in AAM)
- Dialog window with some helpful information about using filters
- Ability to display a bitmap in the new UI
- Button to reset colors settings (brightness, saturation, contrast) in the new UI
- Option to display shape text always
- Dedicated message with clarifications when share is unmounted (https://github.com/opencv/cvat/pull/1373)
- Ability to create one tracked point (https://github.com/opencv/cvat/pull/1383)
- Ability to draw/edit polygons and polylines with automatic bordering feature (https://github.com/opencv/cvat/pull/1394)
- Tutorial: instructions for CVAT over HTTPS
- Deep extreme cut (semi-automatic segmentation) to the new UI (https://github.com/opencv/cvat/pull/1398)

### Changed
- Increase preview size of a task till 256, 256 on the server
- Public ssh-keys are displayed in a dedicated window instead of console when create a task with a repository
- React UI is the primary UI

### Fixed
- Cleaned up memory in Auto Annotation to enable long running tasks on videos
- New shape is added when press ``esc`` when drawing instead of cancellation
- Dextr segmentation doesn't work.
- `FileNotFoundError` during dump after moving format files
- CVAT doesn't append outside shapes when merge polyshapes in old UI
- Layout sometimes shows double scroll bars on create task, dashboard and settings pages
- UI fails after trying to change frame during resizing, dragging, editing
- Hidden points (or outsided) are visible after changing a frame
- Merge is allowed for points, but clicks on points conflict with frame dragging logic
- Removed objects are visible for search
- Add missed task_id and job_id fields into exception logs for the new UI (https://github.com/opencv/cvat/pull/1372)
- UI fails when annotations saving occurs during drag/resize/edit (https://github.com/opencv/cvat/pull/1383)
- Multiple savings when hold Ctrl+S (a lot of the same copies of events were sent with the same working time) (https://github.com/opencv/cvat/pull/1383)
- UI doesn't have any reaction when git repos synchronization failed (https://github.com/opencv/cvat/pull/1383)
- Bug when annotations cannot be saved after (delete - save - undo - save) (https://github.com/opencv/cvat/pull/1383)
- VOC format exports Upper case labels correctly in lower case (https://github.com/opencv/cvat/pull/1379)
- Fixed polygon exporting bug in COCO dataset (https://github.com/opencv/cvat/issues/1387)
- Task creation from remote files (https://github.com/opencv/cvat/pull/1392)
- Job cannot be opened in some cases when the previous job was failed during opening (https://github.com/opencv/cvat/issues/1403)
- Deactivated shape is still highlighted on the canvas (https://github.com/opencv/cvat/issues/1403)
- AttributeError: 'tuple' object has no attribute 'read' in ReID algorithm (https://github.com/opencv/cvat/issues/1403)
- Wrong semi-automatic segmentation near edges of an image (https://github.com/opencv/cvat/issues/1403)
- Git repos paths (https://github.com/opencv/cvat/pull/1400)
- Uploading annotations for tasks with multiple jobs (https://github.com/opencv/cvat/pull/1396)

## [1.0.0-alpha] - 2020-03-31
### Added
- Data streaming using chunks (https://github.com/opencv/cvat/pull/1007)
- New UI: showing file names in UI (https://github.com/opencv/cvat/pull/1311)
- New UI: delete a point from context menu (https://github.com/opencv/cvat/pull/1292)

### Fixed
- Git app cannot clone a repository (https://github.com/opencv/cvat/pull/1330)
- New UI: preview position in task details (https://github.com/opencv/cvat/pull/1312)
- AWS deployment (https://github.com/opencv/cvat/pull/1316)

## [0.6.1] - 2020-03-21
### Changed
- VOC task export now does not use official label map by default, but takes one
  from the source task to avoid primary-class and class part name
  clashing ([#1275](https://github.com/opencv/cvat/issues/1275))

### Fixed
- File names in LabelMe format export are no longer truncated ([#1259](https://github.com/opencv/cvat/issues/1259))
- `occluded` and `z_order` annotation attributes are now correctly passed to Datumaro ([#1271](https://github.com/opencv/cvat/pull/1271))
- Annotation-less tasks now can be exported as empty datasets in COCO ([#1277](https://github.com/opencv/cvat/issues/1277))
- Frame name matching for video annotations import -
  allowed `frame_XXXXXX[.ext]` format ([#1274](https://github.com/opencv/cvat/pull/1274))

### Security
- Bump acorn from 6.3.0 to 6.4.1 in /cvat-ui ([#1270](https://github.com/opencv/cvat/pull/1270))

## [0.6.0] - 2020-03-15
### Added
- Server only support for projects. Extend REST API v1 (/api/v1/projects*)
- Ability to get basic information about users without admin permissions ([#750](https://github.com/opencv/cvat/issues/750))
- Changed REST API: removed PUT and added DELETE methods for /api/v1/users/ID
- Mask-RCNN Auto Annotation Script in OpenVINO format
- Yolo Auto Annotation Script
- Auto segmentation using Mask_RCNN component (Keras+Tensorflow Mask R-CNN Segmentation)
- REST API to export an annotation task (images + annotations)
- [Datumaro](https://github.com/opencv/cvat/tree/develop/datumaro) - a framework to build, analyze, debug and visualize datasets
- Text Detection Auto Annotation Script in OpenVINO format for version 4
- Added in OpenVINO Semantic Segmentation for roads
- Ability to visualize labels when using Auto Annotation runner
- MOT CSV format support ([#830](https://github.com/opencv/cvat/pull/830))
- LabelMe format support ([#844](https://github.com/opencv/cvat/pull/844))
- Segmentation MASK format import (as polygons) ([#1163](https://github.com/opencv/cvat/pull/1163))
- Git repositories can be specified with IPv4 address ([#827](https://github.com/opencv/cvat/pull/827))

### Changed
- page_size parameter for all REST API methods
- React & Redux & Antd based dashboard
- Yolov3 interpretation script fix and changes to mapping.json
- YOLO format support ([#1151](https://github.com/opencv/cvat/pull/1151))
- Added support for OpenVINO 2020

### Fixed
- Exception in Git plugin [#826](https://github.com/opencv/cvat/issues/826)
- Label ids in TFrecord format now start from 1 [#866](https://github.com/opencv/cvat/issues/866)
- Mask problem in COCO JSON style [#718](https://github.com/opencv/cvat/issues/718)
- Datasets (or tasks) can be joined and split to subsets with Datumaro [#791](https://github.com/opencv/cvat/issues/791)
- Output labels for VOC format can be specified with Datumaro [#942](https://github.com/opencv/cvat/issues/942)
- Annotations can be filtered before dumping with Datumaro [#994](https://github.com/opencv/cvat/issues/994)

## [0.5.2] - 2019-12-15
### Fixed
- Frozen version of scikit-image==0.15 in requirements.txt because next releases don't support Python 3.5

## [0.5.1] - 2019-10-17
### Added
- Integration with Zenodo.org (DOI)

## [0.5.0] - 2019-09-12
### Added
- A converter to YOLO format
- Installation guide
- Linear interpolation for a single point
- Video frame filter
- Running functional tests for REST API during a build
- Admins are no longer limited to a subset of python commands in the auto annotation application
- Remote data source (list of URLs to create an annotation task)
- Auto annotation using Faster R-CNN with Inception v2 (utils/open_model_zoo)
- Auto annotation using Pixel Link mobilenet v2 - text detection (utils/open_model_zoo)
- Ability to create a custom extractors for unsupported media types
- Added in PDF extractor
- Added in a command line model manager tester
- Ability to dump/load annotations in several formats from UI (CVAT, Pascal VOC, YOLO, MS COCO, png mask, TFRecord)
- Auth for REST API (api/v1/auth/): login, logout, register, ...
- Preview for the new CVAT UI (dashboard only) is available: http://localhost:9080/
- Added command line tool for performing common task operations (/utils/cli/)

### Changed
- Outside and keyframe buttons in the side panel for all interpolation shapes (they were only for boxes before)
- Improved error messages on the client side (#511)

### Removed
- "Flip images" has been removed. UI now contains rotation features.

### Fixed
- Incorrect width of shapes borders in some cases
- Annotation parser for tracks with a start frame less than the first segment frame
- Interpolation on the server near outside frames
- Dump for case when task name has a slash
- Auto annotation fail for multijob tasks
- Installation of CVAT with OpenVINO on the Windows platform
- Background color was always black in utils/mask/converter.py
- Exception in attribute annotation mode when a label are switched to a value without any attributes
- Handling of wrong labelamp json file in auto annotation (<https://github.com/opencv/cvat/issues/554>)
- No default attributes in dumped annotation (<https://github.com/opencv/cvat/issues/601>)
- Required field "Frame Filter" on admin page during a task modifying (#666)
- Dump annotation errors for a task with several segments (#610, #500)
- Invalid label parsing during a task creating (#628)
- Button "Open Task" in the annotation view
- Creating a video task with 0 overlap

### Security
- Upgraded Django, djangorestframework, and other packages

## [0.4.2] - 2019-06-03
### Fixed
- Fixed interaction with the server share in the auto annotation plugin

## [0.4.1] - 2019-05-14
### Fixed
- JavaScript syntax incompatibility with Google Chrome versions less than 72

## [0.4.0] - 2019-05-04
### Added
- OpenVINO auto annotation: it is possible to upload a custom model and annotate images automatically.
- Ability to rotate images/video in the client part (Ctrl+R, Shift+Ctrl+R shortcuts) (#305)
- The ReID application for automatic bounding box merging has been added (#299)
- Keyboard shortcuts to switch next/previous default shape type (box, polygon etc) [Alt + <, Alt + >] (#316)
- Converter for VOC now supports interpolation tracks
- REST API (/api/v1/*, /api/docs)
- Semi-automatic semantic segmentation with the [Deep Extreme Cut](http://www.vision.ee.ethz.ch/~cvlsegmentation/dextr/) work

### Changed
- Propagation setup has been moved from settings to bottom player panel
- Additional events like "Debug Info" or "Fit Image" have been added for analitics
- Optional using LFS for git annotation storages (#314)

### Deprecated
- "Flip images" flag in the create task dialog will be removed. Rotation functionality in client part have been added instead.

### Removed
-

### Fixed
- Django 2.1.5 (security fix, https://nvd.nist.gov/vuln/detail/CVE-2019-3498)
- Several scenarious which cause code 400 after undo/redo/save have been fixed (#315)

## [0.3.0] - 2018-12-29
### Added
- Ability to copy Object URL and Frame URL via object context menu and player context menu respectively.
- Ability to change opacity for selected shape with help "Selected Fill Opacity" slider.
- Ability to remove polyshapes points by double click.
- Ability to draw/change polyshapes (except for points) by slip method. Just press ENTER and moving a cursor.
- Ability to switch lock/hide properties via label UI element (in right menu) for all objects with same label.
- Shortcuts for outside/keyframe properties
- Support of Intel OpenVINO for accelerated model inference
- Tensorflow annotation now works without CUDA. It can use CPU only. OpenVINO and CUDA are supported optionally.
- Incremental saving of annotations.
- Tutorial for using polygons (screencast)
- Silk profiler to improve development process
- Admin panel can be used to edit labels and attributes for annotation tasks
- Analytics component to manage a data annotation team, monitor exceptions, collect client and server logs
- Changeable job and task statuses (annotation, validation, completed). A job status can be changed manually, a task status is computed automatically based on job statuses (#153)
- Backlink to a task from its job annotation view (#156)
- Buttons lock/hide for labels. They work for all objects with the same label on a current frame (#116)

### Changed
- Polyshape editing method has been improved. You can redraw part of shape instead of points cloning.
- Unified shortcut (Esc) for close any mode instead of different shortcuts (Alt+N, Alt+G, Alt+M etc.).
- Dump file contains information about data source (e.g. video name, archive name, ...)
- Update requests library due to https://nvd.nist.gov/vuln/detail/CVE-2018-18074
- Per task/job permissions to create/access/change/delete tasks and annotations
- Documentation was improved
- Timeout for creating tasks was increased (from 1h to 4h) (#136)
- Drawing has become more convenience. Now it is possible to draw outside an image. Shapes will be automatically truncated after drawing process (#202)

### Fixed
- Performance bottleneck has been fixed during you create new objects (draw, copy, merge etc).
- Label UI elements aren't updated after changelabel.
- Attribute annotation mode can use invalid shape position after resize or move shapes.
- Labels order is preserved now (#242)
- Uploading large XML files (#123)
- Django vulnerability (#121)
- Grammatical cleanup of README.md (#107)
- Dashboard loading has been accelerated (#156)
- Text drawing outside of a frame in some cases (#202)

## [0.2.0] - 2018-09-28
### Added
- New annotation shapes: polygons, polylines, points
- Undo/redo feature
- Grid to estimate size of objects
- Context menu for shapes
- A converter to PASCAL VOC format
- A converter to MS COCO format
- A converter to mask format
- License header for most of all files
- .gitattribute to avoid problems with bash scripts inside a container
- CHANGELOG.md itself
- Drawing size of a bounding box during resize
- Color by instance, group, label
- Group objects
- Object propagation on next frames
- Full screen view

### Changed
- Documentation, screencasts, the primary screenshot
- Content-type for save_job request is application/json

### Fixed
- Player navigation if the browser's window is scrolled
- Filter doesn't support dash (-)
- Several memory leaks
- Inconsistent extensions between filenames in an annotation file and real filenames

## [0.1.2] - 2018-08-07
### Added
- 7z archive support when creating a task
- .vscode/launch.json file for developing with VS code

### Fixed
- #14: docker-compose down command as written in the readme does not remove volumes
- #15: all checkboxes in temporary attributes are checked when reopening job after saving the job
- #18: extend CONTRIBUTING.md
- #19: using the same attribute for label twice -> stuck

### Changed
- More strict verification for labels with attributes

## [0.1.1] - 2018-07-6
### Added
- Links on a screenshot, documentation, screencasts into README.md
- CONTRIBUTORS.md

### Fixed
- GitHub documentation

## 0.1.0 - 2018-06-29
### Added
- Initial version

## Template
```
## [Unreleased]
### Added
-

### Changed
-

### Deprecated
-

### Removed
-

### Fixed
-

### Security
-
```<|MERGE_RESOLUTION|>--- conflicted
+++ resolved
@@ -46,11 +46,8 @@
 - Fixed an issue with large number of instances in instance mask (https://github.com/opencv/cvat/issues/1539)
 - Fixed full COCO dataset import error with conflicting labels in keypoints and detection (https://github.com/opencv/cvat/pull/1548)
 - Fixed COCO keypoints skeleton parsing and saving (https://github.com/opencv/cvat/issues/1539)
-<<<<<<< HEAD
+- `tf.placeholder() is not compatible with eager execution` exception for auto_segmentation (https://github.com/opencv/cvat/pull/1562)
 - Synchronization with remote git repo (https://github.com/opencv/cvat/pull/1582)
-=======
-- `tf.placeholder() is not compatible with eager execution` exception for auto_segmentation (https://github.com/opencv/cvat/pull/1562)
->>>>>>> 4c603504
 
 ### Security
 -
