--- conflicted
+++ resolved
@@ -6,17 +6,8 @@
 
 ## [1.1.0-alpha] - Unreleased
 ### Added
-<<<<<<< HEAD
-- cvat-ui: added cookie policy drawer for login page (<https://github.com/opencv/cvat/pull/1511>)
-- Added `datumaro_project` export format (https://github.com/opencv/cvat/pull/1352)
-- Ability to configure user agreements for the user registration form (https://github.com/opencv/cvat/pull/1464)
+- Throttling policy for unauthenticated users (<https://github.com/opencv/cvat/pull/1531>)
 - Added visual identification for unavailable formats (https://github.com/opencv/cvat/pull/1567)
-- Added cuboid interpolation and cuboid drawing from rectangles (<https://github.com/opencv/cvat/pull/1560>)
-- Ability to configure custom pageViewHit, which can be useful for web analytics integration (https://github.com/opencv/cvat/pull/1566)
-- Ability to configure access to the analytics page based on roles (https://github.com/opencv/cvat/pull/1592)
-=======
-- Throttling policy for unauthenticated users (<https://github.com/opencv/cvat/pull/1531>)
->>>>>>> 79c39ad3
 
 ### Changed
 - Removed information about e-mail from the basic user information (<https://github.com/opencv/cvat/pull/1627>)
@@ -28,7 +19,7 @@
 -
 
 ### Fixed
--
+- Fixed interpreter crash when trying to import `tensorflow` with no AVX instructions available (https://github.com/opencv/cvat/pull/1567)
 
 ### Security
 -
@@ -82,15 +73,8 @@
 - Synchronization with remote git repo (<https://github.com/opencv/cvat/pull/1582>)
 - A problem with mask to polygons conversion when polygons are too small (<https://github.com/opencv/cvat/pull/1581>)
 - Unable to upload video with uneven size (<https://github.com/opencv/cvat/pull/1594>)
-<<<<<<< HEAD
-- Fixed interpreter crash when trying to import `tensorflow` with no AVX instructions available (https://github.com/opencv/cvat/pull/1567)
-
-### Security
--
-=======
 - Fixed an issue with `z_order` having no effect on segmentations (<https://github.com/opencv/cvat/pull/1589>)
 - Permission group whitelist check for analytics view (<https://github.com/opencv/cvat/pull/1608>)
->>>>>>> 79c39ad3
 
 ## [1.0.0-beta.2] - 2020-04-30
 ### Added
