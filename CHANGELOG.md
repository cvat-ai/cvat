# Changelog
All notable changes to this project will be documented in this file.

The format is based on [Keep a Changelog](https://keepachangelog.com/en/1.0.0/),
and this project adheres to [Semantic Versioning](https://semver.org/spec/v2.0.0.html).

## [Unreleased]
### Added
- OpenVINO auto annotation: it is possible to upload a custom model and annotate images automatically.
- Ability to rotate images/video in the client part (Ctrl+R, Shift+Ctrl+R shortcuts) (#305)
<<<<<<< HEAD
- Keyboard shortcuts to switch next/previous default shape type (box, polygon etc) [Alt + <, Alt + >] (#316)
=======
- The ReID application for automatic bounding box merging has been added (#299)
>>>>>>> cdc34f69

### Changed
- Propagation setup has been moved from settings to bottom player panel
- Additional events like "Debug Info" or "Fit Image" have been added for analitics

### Deprecated
-

### Removed
-

### Fixed
- Django 2.1.5 (security fix, https://nvd.nist.gov/vuln/detail/CVE-2019-3498)

### Security
-

## [0.3.0] - 2018-12-29
### Added
- Ability to copy Object URL and Frame URL via object context menu and player context menu respectively.
- Ability to change opacity for selected shape with help "Selected Fill Opacity" slider.
- Ability to remove polyshapes points by double click.
- Ability to draw/change polyshapes (except for points) by slip method. Just press ENTER and moving a cursor.
- Ability to switch lock/hide properties via label UI element (in right menu) for all objects with same label.
- Shortcuts for outside/keyframe properties
- Support of Intel OpenVINO for accelerated model inference
- Tensorflow annotation now works without CUDA. It can use CPU only. OpenVINO and CUDA are supported optionally.
- Incremental saving of annotations.
- Tutorial for using polygons (screencast)
- Silk profiler to improve development process
- Admin panel can be used to edit labels and attributes for annotation tasks
- Analytics component to manage a data annotation team, monitor exceptions, collect client and server logs
- Changeable job and task statuses (annotation, validation, completed). A job status can be changed manually, a task status is computed automatically based on job statuses (#153)
- Backlink to a task from its job annotation view (#156)
- Buttons lock/hide for labels. They work for all objects with the same label on a current frame (#116)

### Changed
- Polyshape editing method has been improved. You can redraw part of shape instead of points cloning.
- Unified shortcut (Esc) for close any mode instead of different shortcuts (Alt+N, Alt+G, Alt+M etc.).
- Dump file contains information about data source (e.g. video name, archive name, ...)
- Update requests library due to https://nvd.nist.gov/vuln/detail/CVE-2018-18074
- Per task/job permissions to create/access/change/delete tasks and annotations
- Documentation was improved
- Timeout for creating tasks was increased (from 1h to 4h) (#136)
- Drawing has become more convenience. Now it is possible to draw outside an image. Shapes will be automatically truncated after drawing process (#202)

### Fixed
- Performance bottleneck has been fixed during you create new objects (draw, copy, merge etc).
- Label UI elements aren't updated after changelabel.
- Attribute annotation mode can use invalid shape position after resize or move shapes.
- Labels order is preserved now (#242)
- Uploading large XML files (#123)
- Django vulnerability (#121)
- Grammatical cleanup of README.md (#107)
- Dashboard loading has been accelerated (#156)
- Text drawing outside of a frame in some cases (#202)

## [0.2.0] - 2018-09-28
### Added
- New annotation shapes: polygons, polylines, points
- Undo/redo feature
- Grid to estimate size of objects
- Context menu for shapes
- A converter to PASCAL VOC format
- A converter to MS COCO format
- A converter to mask format
- License header for most of all files
- .gitattribute to avoid problems with bash scripts inside a container
- CHANGELOG.md itself
- Drawing size of a bounding box during resize
- Color by instance, group, label
- Group objects
- Object propagation on next frames
- Full screen view

### Changed
- Documentation, screencasts, the primary screenshot
- Content-type for save_job request is application/json

### Fixed
- Player navigation if the browser's window is scrolled
- Filter doesn't support dash (-)
- Several memory leaks
- Inconsistent extensions between filenames in an annotation file and real filenames

## [0.1.2] - 2018-08-07
### Added
- 7z archive support when creating a task
- .vscode/launch.json file for developing with VS code

### Fixed
- #14: docker-compose down command as written in the readme does not remove volumes
- #15: all checkboxes in temporary attributes are checked when reopening job after saving the job
- #18: extend CONTRIBUTING.md
- #19: using the same attribute for label twice -> stuck

### Changed
- More strict verification for labels with attributes

## [0.1.1] - 2018-07-6
### Added
- Links on a screenshot, documentation, screencasts into README.md
- CONTRIBUTORS.md

### Fixed
- GitHub documentation

## 0.1.0 - 2018-06-29
### Added
- Initial version

## Template
```
## [Unreleased]
### Added
-

### Changed
-

### Deprecated
-

### Removed
-

### Fixed
-

### Security
-
```<|MERGE_RESOLUTION|>--- conflicted
+++ resolved
@@ -8,11 +8,9 @@
 ### Added
 - OpenVINO auto annotation: it is possible to upload a custom model and annotate images automatically.
 - Ability to rotate images/video in the client part (Ctrl+R, Shift+Ctrl+R shortcuts) (#305)
-<<<<<<< HEAD
+- The ReID application for automatic bounding box merging has been added (#299)
 - Keyboard shortcuts to switch next/previous default shape type (box, polygon etc) [Alt + <, Alt + >] (#316)
-=======
-- The ReID application for automatic bounding box merging has been added (#299)
->>>>>>> cdc34f69
+
 
 ### Changed
 - Propagation setup has been moved from settings to bottom player panel
