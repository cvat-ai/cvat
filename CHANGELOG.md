# Changelog
All notable changes to this project will be documented in this file.

The format is based on [Keep a Changelog](https://keepachangelog.com/en/1.0.0/),
and this project adheres to [Semantic Versioning](https://semver.org/spec/v2.0.0.html).

## [1.1.0-alpha] - Unreleased
### Added
- Throttling policy for unauthenticated users (<https://github.com/opencv/cvat/pull/1531>)
- Added default label color table for mask export (<https://github.com/opencv/cvat/pull/1549>)
- Added environment variables for Redis and Postgres hosts for Kubernetes deployment support (<https://github.com/opencv/cvat/pull/1641>)
- Added visual identification for unavailable formats (<https://github.com/opencv/cvat/pull/1567>)
- Shortcut to change color of an activated shape in new UI (Enter) (<https://github.com/opencv/cvat/pull/1683>)
- Shortcut to switch split mode (<https://github.com/opencv/cvat/pull/1683>)
- Built-in search for labels when create an object or change a label (<https://github.com/opencv/cvat/pull/1683>)
- Better validation of labels and attributes in raw viewer (<https://github.com/opencv/cvat/pull/1727>)
- ClamAV antivirus integration (<https://github.com/opencv/cvat/pull/1712>)
- Added canvas background color selector (<https://github.com/opencv/cvat/pull/1705>)

### Changed
- Removed information about e-mail from the basic user information (<https://github.com/opencv/cvat/pull/1627>)
- Update https install manual. Makes it easier and more robust. Includes automatic renewing of lets encrypt certificates.
<<<<<<< HEAD
- Settings page move to the modal. (<https://github.com/opencv/cvat/pull/1705>)
=======
- Implemented import and export of annotations with relative image paths (<https://github.com/opencv/cvat/pull/1463>)
>>>>>>> 2a349d02

### Deprecated
-

### Removed
-

### Fixed
- Problem with exported frame stepped image task (<https://github.com/opencv/cvat/issues/1613>)
- Fixed dataset filter item representation for imageless dataset items (<https://github.com/opencv/cvat/pull/1593>)
- Fixed interpreter crash when trying to import `tensorflow` with no AVX instructions available (<https://github.com/opencv/cvat/pull/1567>)
- Kibana wrong working time calculation with new annotation UI use (<https://github.com/opencv/cvat/pull/1654>)
- Wrong rexex for account name validation (<https://github.com/opencv/cvat/pull/1667>)
- Wrong description on register view for the username field (<https://github.com/opencv/cvat/pull/1667>)
- Wrong resolution for resizing a shape (<https://github.com/opencv/cvat/pull/1667>)
- React warning because of not unique keys in labels viewer (<https://github.com/opencv/cvat/pull/1727>)
<<<<<<< HEAD
- Fixed issue tracker (<https://github.com/opencv/cvat/pull/1705>)
- Fixed canvas fit after sidebar open/close event (<https://github.com/opencv/cvat/pull/1705>)
=======
- A couple of exceptions in AAM related with early object activation (<https://github.com/opencv/cvat/pull/1755>)
>>>>>>> 2a349d02


### Security
- SQL injection in Django `CVE-2020-9402` (<https://github.com/opencv/cvat/pull/1657>)

## [1.0.0] - 2020-05-29
### Added
- cvat-ui: cookie policy drawer for login page (<https://github.com/opencv/cvat/pull/1511>)
- `datumaro_project` export format (<https://github.com/opencv/cvat/pull/1352>)
- Ability to configure user agreements for the user registration form (<https://github.com/opencv/cvat/pull/1464>)
- Cuboid interpolation and cuboid drawing from rectangles (<https://github.com/opencv/cvat/pull/1560>)
- Ability to configure custom pageViewHit, which can be useful for web analytics integration (<https://github.com/opencv/cvat/pull/1566>)
- Ability to configure access to the analytics page based on roles (<https://github.com/opencv/cvat/pull/1592>)

### Changed
- Downloaded file name in annotations export became more informative (<https://github.com/opencv/cvat/pull/1352>)
- Added auto trimming for trailing whitespaces style enforcement (<https://github.com/opencv/cvat/pull/1352>)
- REST API: updated `GET /task/<id>/annotations`: parameters are `format`, `filename` (now optional), `action` (optional) (<https://github.com/opencv/cvat/pull/1352>)
- REST API: removed `dataset/formats`, changed format of `annotation/formats` (<https://github.com/opencv/cvat/pull/1352>)
- Exported annotations are stored for N hours instead of indefinitely (<https://github.com/opencv/cvat/pull/1352>)
- Formats: CVAT format now accepts ZIP and XML (<https://github.com/opencv/cvat/pull/1352>)
- Formats: COCO format now accepts ZIP and JSON (<https://github.com/opencv/cvat/pull/1352>)
- Formats: most of formats renamed, no extension in title (<https://github.com/opencv/cvat/pull/1352>)
- Formats: definitions are changed, are not stored in DB anymore (<https://github.com/opencv/cvat/pull/1352>)
- cvat-core: session.annotations.put() now returns ids of added objects (<https://github.com/opencv/cvat/pull/1493>)
- Images without annotations now also included in dataset/annotations export (<https://github.com/opencv/cvat/issues/525>)

### Removed
- `annotation` application is replaced with `dataset_manager` (<https://github.com/opencv/cvat/pull/1352>)
- `_DATUMARO_INIT_LOGLEVEL` env. variable is removed in favor of regular `--loglevel` cli parameter (<https://github.com/opencv/cvat/pull/1583>)

### Fixed
- Categories for empty projects with no sources are taken from own dataset (<https://github.com/opencv/cvat/pull/1352>)
- Added directory removal on error during `extract` command (<https://github.com/opencv/cvat/pull/1352>)
- Added debug error message on incorrect XPath (<https://github.com/opencv/cvat/pull/1352>)
- Exporting frame stepped task (<https://github.com/opencv/cvat/issues/1294, https://github.com/opencv/cvat/issues/1334>)
- Fixed broken command line interface for `cvat` export format in Datumaro (<https://github.com/opencv/cvat/issues/1494>)
- Updated Rest API document, Swagger document serving instruction issue (<https://github.com/opencv/cvat/issues/1495>)
- Fixed cuboid occluded view (<https://github.com/opencv/cvat/pull/1500>)
- Non-informative lock icon (<https://github.com/opencv/cvat/pull/1434>)
- Sidebar in AAM has no hide/show button (<https://github.com/opencv/cvat/pull/1420>)
- Task/Job buttons has no "Open in new tab" option (<https://github.com/opencv/cvat/pull/1419>)
- Delete point context menu option has no shortcut hint (<https://github.com/opencv/cvat/pull/1416>)
- Fixed issue with unnecessary tag activation in cvat-canvas (<https://github.com/opencv/cvat/issues/1540>)
- Fixed an issue with large number of instances in instance mask (<https://github.com/opencv/cvat/issues/1539>)
- Fixed full COCO dataset import error with conflicting labels in keypoints and detection (<https://github.com/opencv/cvat/pull/1548>)
- Fixed COCO keypoints skeleton parsing and saving (<https://github.com/opencv/cvat/issues/1539>)
- `tf.placeholder() is not compatible with eager execution` exception for auto_segmentation (<https://github.com/opencv/cvat/pull/1562>)
- Canvas cannot be moved with move functionality on left mouse key (<https://github.com/opencv/cvat/pull/1573>)
- Deep extreme cut request is sent when draw any shape with Make AI polygon option enabled  (<https://github.com/opencv/cvat/pull/1573>)
- Fixed an error when exporting a task with cuboids to any format except CVAT (<https://github.com/opencv/cvat/pull/1577>)
- Synchronization with remote git repo (<https://github.com/opencv/cvat/pull/1582>)
- A problem with mask to polygons conversion when polygons are too small (<https://github.com/opencv/cvat/pull/1581>)
- Unable to upload video with uneven size (<https://github.com/opencv/cvat/pull/1594>)
- Fixed an issue with `z_order` having no effect on segmentations (<https://github.com/opencv/cvat/pull/1589>)

### Security
- Permission group whitelist check for analytics view (<https://github.com/opencv/cvat/pull/1608>)

## [1.0.0-beta.2] - 2020-04-30
### Added
- Re-Identification algorithm to merging bounding boxes automatically to the new UI (<https://github.com/opencv/cvat/pull/1406>)
- Methods ``import`` and ``export`` to import/export raw annotations for Job and Task in ``cvat-core`` (<https://github.com/opencv/cvat/pull/1406>)
- Versioning of client packages (``cvat-core``, ``cvat-canvas``, ``cvat-ui``). Initial versions are set to 1.0.0  (<https://github.com/opencv/cvat/pull/1448>)
- Cuboids feature was migrated from old UI to new one. (<https://github.com/opencv/cvat/pull/1451>)

### Removed
- Annotation convertation utils, currently supported natively via Datumaro framework (https://github.com/opencv/cvat/pull/1477)

### Fixed
- Auto annotation, TF annotation and Auto segmentation apps (https://github.com/opencv/cvat/pull/1409)
- Import works with truncated images now: "OSError:broken data stream" on corrupt images (https://github.com/opencv/cvat/pull/1430)
- Hide functionality (H) doesn't work (<https://github.com/opencv/cvat/pull/1445>)
- The highlighted attribute doesn't correspond to the chosen attribute in AAM (<https://github.com/opencv/cvat/pull/1445>)
- Inconvinient image shaking while drawing a polygon (hold Alt key during drawing/editing/grouping to drag an image) (<https://github.com/opencv/cvat/pull/1445>)
- Filter property "shape" doesn't work and extra operator in description (<https://github.com/opencv/cvat/pull/1445>)
- Block of text information doesn't disappear after deactivating for locked shapes (<https://github.com/opencv/cvat/pull/1445>)
- Annotation uploading fails in annotation view (<https://github.com/opencv/cvat/pull/1445>)
- UI freezes after canceling pasting with escape (<https://github.com/opencv/cvat/pull/1445>)
- Duplicating keypoints in COCO export (https://github.com/opencv/cvat/pull/1435)
- CVAT new UI: add arrows on a mouse cursor (<https://github.com/opencv/cvat/pull/1391>)
- Delete point bug (in new UI) (<https://github.com/opencv/cvat/pull/1440>)
- Fix apache startup after PC restart (https://github.com/opencv/cvat/pull/1467)
- Open task button doesn't work (https://github.com/opencv/cvat/pull/1474)

## [1.0.0-beta.1] - 2020-04-15
### Added
- Special behaviour for attribute value ``__undefined__`` (invisibility, no shortcuts to be set in AAM)
- Dialog window with some helpful information about using filters
- Ability to display a bitmap in the new UI
- Button to reset colors settings (brightness, saturation, contrast) in the new UI
- Option to display shape text always
- Dedicated message with clarifications when share is unmounted (https://github.com/opencv/cvat/pull/1373)
- Ability to create one tracked point (https://github.com/opencv/cvat/pull/1383)
- Ability to draw/edit polygons and polylines with automatic bordering feature (https://github.com/opencv/cvat/pull/1394)
- Tutorial: instructions for CVAT over HTTPS
- Deep extreme cut (semi-automatic segmentation) to the new UI (https://github.com/opencv/cvat/pull/1398)

### Changed
- Increase preview size of a task till 256, 256 on the server
- Public ssh-keys are displayed in a dedicated window instead of console when create a task with a repository
- React UI is the primary UI

### Fixed
- Cleaned up memory in Auto Annotation to enable long running tasks on videos
- New shape is added when press ``esc`` when drawing instead of cancellation
- Dextr segmentation doesn't work.
- `FileNotFoundError` during dump after moving format files
- CVAT doesn't append outside shapes when merge polyshapes in old UI
- Layout sometimes shows double scroll bars on create task, dashboard and settings pages
- UI fails after trying to change frame during resizing, dragging, editing
- Hidden points (or outsided) are visible after changing a frame
- Merge is allowed for points, but clicks on points conflict with frame dragging logic
- Removed objects are visible for search
- Add missed task_id and job_id fields into exception logs for the new UI (https://github.com/opencv/cvat/pull/1372)
- UI fails when annotations saving occurs during drag/resize/edit (https://github.com/opencv/cvat/pull/1383)
- Multiple savings when hold Ctrl+S (a lot of the same copies of events were sent with the same working time) (https://github.com/opencv/cvat/pull/1383)
- UI doesn't have any reaction when git repos synchronization failed (https://github.com/opencv/cvat/pull/1383)
- Bug when annotations cannot be saved after (delete - save - undo - save) (https://github.com/opencv/cvat/pull/1383)
- VOC format exports Upper case labels correctly in lower case (https://github.com/opencv/cvat/pull/1379)
- Fixed polygon exporting bug in COCO dataset (https://github.com/opencv/cvat/issues/1387)
- Task creation from remote files (https://github.com/opencv/cvat/pull/1392)
- Job cannot be opened in some cases when the previous job was failed during opening (https://github.com/opencv/cvat/issues/1403)
- Deactivated shape is still highlighted on the canvas (https://github.com/opencv/cvat/issues/1403)
- AttributeError: 'tuple' object has no attribute 'read' in ReID algorithm (https://github.com/opencv/cvat/issues/1403)
- Wrong semi-automatic segmentation near edges of an image (https://github.com/opencv/cvat/issues/1403)
- Git repos paths (https://github.com/opencv/cvat/pull/1400)
- Uploading annotations for tasks with multiple jobs (https://github.com/opencv/cvat/pull/1396)

## [1.0.0-alpha] - 2020-03-31
### Added
- Data streaming using chunks (https://github.com/opencv/cvat/pull/1007)
- New UI: showing file names in UI (https://github.com/opencv/cvat/pull/1311)
- New UI: delete a point from context menu (https://github.com/opencv/cvat/pull/1292)

### Fixed
- Git app cannot clone a repository (https://github.com/opencv/cvat/pull/1330)
- New UI: preview position in task details (https://github.com/opencv/cvat/pull/1312)
- AWS deployment (https://github.com/opencv/cvat/pull/1316)

## [0.6.1] - 2020-03-21
### Changed
- VOC task export now does not use official label map by default, but takes one
  from the source task to avoid primary-class and class part name
  clashing ([#1275](https://github.com/opencv/cvat/issues/1275))

### Fixed
- File names in LabelMe format export are no longer truncated ([#1259](https://github.com/opencv/cvat/issues/1259))
- `occluded` and `z_order` annotation attributes are now correctly passed to Datumaro ([#1271](https://github.com/opencv/cvat/pull/1271))
- Annotation-less tasks now can be exported as empty datasets in COCO ([#1277](https://github.com/opencv/cvat/issues/1277))
- Frame name matching for video annotations import -
  allowed `frame_XXXXXX[.ext]` format ([#1274](https://github.com/opencv/cvat/pull/1274))

### Security
- Bump acorn from 6.3.0 to 6.4.1 in /cvat-ui ([#1270](https://github.com/opencv/cvat/pull/1270))

## [0.6.0] - 2020-03-15
### Added
- Server only support for projects. Extend REST API v1 (/api/v1/projects*)
- Ability to get basic information about users without admin permissions ([#750](https://github.com/opencv/cvat/issues/750))
- Changed REST API: removed PUT and added DELETE methods for /api/v1/users/ID
- Mask-RCNN Auto Annotation Script in OpenVINO format
- Yolo Auto Annotation Script
- Auto segmentation using Mask_RCNN component (Keras+Tensorflow Mask R-CNN Segmentation)
- REST API to export an annotation task (images + annotations)
- [Datumaro](https://github.com/opencv/cvat/tree/develop/datumaro) - a framework to build, analyze, debug and visualize datasets
- Text Detection Auto Annotation Script in OpenVINO format for version 4
- Added in OpenVINO Semantic Segmentation for roads
- Ability to visualize labels when using Auto Annotation runner
- MOT CSV format support ([#830](https://github.com/opencv/cvat/pull/830))
- LabelMe format support ([#844](https://github.com/opencv/cvat/pull/844))
- Segmentation MASK format import (as polygons) ([#1163](https://github.com/opencv/cvat/pull/1163))
- Git repositories can be specified with IPv4 address ([#827](https://github.com/opencv/cvat/pull/827))

### Changed
- page_size parameter for all REST API methods
- React & Redux & Antd based dashboard
- Yolov3 interpretation script fix and changes to mapping.json
- YOLO format support ([#1151](https://github.com/opencv/cvat/pull/1151))
- Added support for OpenVINO 2020

### Fixed
- Exception in Git plugin [#826](https://github.com/opencv/cvat/issues/826)
- Label ids in TFrecord format now start from 1 [#866](https://github.com/opencv/cvat/issues/866)
- Mask problem in COCO JSON style [#718](https://github.com/opencv/cvat/issues/718)
- Datasets (or tasks) can be joined and split to subsets with Datumaro [#791](https://github.com/opencv/cvat/issues/791)
- Output labels for VOC format can be specified with Datumaro [#942](https://github.com/opencv/cvat/issues/942)
- Annotations can be filtered before dumping with Datumaro [#994](https://github.com/opencv/cvat/issues/994)

## [0.5.2] - 2019-12-15
### Fixed
- Frozen version of scikit-image==0.15 in requirements.txt because next releases don't support Python 3.5

## [0.5.1] - 2019-10-17
### Added
- Integration with Zenodo.org (DOI)

## [0.5.0] - 2019-09-12
### Added
- A converter to YOLO format
- Installation guide
- Linear interpolation for a single point
- Video frame filter
- Running functional tests for REST API during a build
- Admins are no longer limited to a subset of python commands in the auto annotation application
- Remote data source (list of URLs to create an annotation task)
- Auto annotation using Faster R-CNN with Inception v2 (utils/open_model_zoo)
- Auto annotation using Pixel Link mobilenet v2 - text detection (utils/open_model_zoo)
- Ability to create a custom extractors for unsupported media types
- Added in PDF extractor
- Added in a command line model manager tester
- Ability to dump/load annotations in several formats from UI (CVAT, Pascal VOC, YOLO, MS COCO, png mask, TFRecord)
- Auth for REST API (api/v1/auth/): login, logout, register, ...
- Preview for the new CVAT UI (dashboard only) is available: http://localhost:9080/
- Added command line tool for performing common task operations (/utils/cli/)

### Changed
- Outside and keyframe buttons in the side panel for all interpolation shapes (they were only for boxes before)
- Improved error messages on the client side (#511)

### Removed
- "Flip images" has been removed. UI now contains rotation features.

### Fixed
- Incorrect width of shapes borders in some cases
- Annotation parser for tracks with a start frame less than the first segment frame
- Interpolation on the server near outside frames
- Dump for case when task name has a slash
- Auto annotation fail for multijob tasks
- Installation of CVAT with OpenVINO on the Windows platform
- Background color was always black in utils/mask/converter.py
- Exception in attribute annotation mode when a label are switched to a value without any attributes
- Handling of wrong labelamp json file in auto annotation (<https://github.com/opencv/cvat/issues/554>)
- No default attributes in dumped annotation (<https://github.com/opencv/cvat/issues/601>)
- Required field "Frame Filter" on admin page during a task modifying (#666)
- Dump annotation errors for a task with several segments (#610, #500)
- Invalid label parsing during a task creating (#628)
- Button "Open Task" in the annotation view
- Creating a video task with 0 overlap

### Security
- Upgraded Django, djangorestframework, and other packages

## [0.4.2] - 2019-06-03
### Fixed
- Fixed interaction with the server share in the auto annotation plugin

## [0.4.1] - 2019-05-14
### Fixed
- JavaScript syntax incompatibility with Google Chrome versions less than 72

## [0.4.0] - 2019-05-04
### Added
- OpenVINO auto annotation: it is possible to upload a custom model and annotate images automatically.
- Ability to rotate images/video in the client part (Ctrl+R, Shift+Ctrl+R shortcuts) (#305)
- The ReID application for automatic bounding box merging has been added (#299)
- Keyboard shortcuts to switch next/previous default shape type (box, polygon etc) [Alt + <, Alt + >] (#316)
- Converter for VOC now supports interpolation tracks
- REST API (/api/v1/*, /api/docs)
- Semi-automatic semantic segmentation with the [Deep Extreme Cut](http://www.vision.ee.ethz.ch/~cvlsegmentation/dextr/) work

### Changed
- Propagation setup has been moved from settings to bottom player panel
- Additional events like "Debug Info" or "Fit Image" have been added for analitics
- Optional using LFS for git annotation storages (#314)

### Deprecated
- "Flip images" flag in the create task dialog will be removed. Rotation functionality in client part have been added instead.

### Removed
-

### Fixed
- Django 2.1.5 (security fix, https://nvd.nist.gov/vuln/detail/CVE-2019-3498)
- Several scenarious which cause code 400 after undo/redo/save have been fixed (#315)

## [0.3.0] - 2018-12-29
### Added
- Ability to copy Object URL and Frame URL via object context menu and player context menu respectively.
- Ability to change opacity for selected shape with help "Selected Fill Opacity" slider.
- Ability to remove polyshapes points by double click.
- Ability to draw/change polyshapes (except for points) by slip method. Just press ENTER and moving a cursor.
- Ability to switch lock/hide properties via label UI element (in right menu) for all objects with same label.
- Shortcuts for outside/keyframe properties
- Support of Intel OpenVINO for accelerated model inference
- Tensorflow annotation now works without CUDA. It can use CPU only. OpenVINO and CUDA are supported optionally.
- Incremental saving of annotations.
- Tutorial for using polygons (screencast)
- Silk profiler to improve development process
- Admin panel can be used to edit labels and attributes for annotation tasks
- Analytics component to manage a data annotation team, monitor exceptions, collect client and server logs
- Changeable job and task statuses (annotation, validation, completed). A job status can be changed manually, a task status is computed automatically based on job statuses (#153)
- Backlink to a task from its job annotation view (#156)
- Buttons lock/hide for labels. They work for all objects with the same label on a current frame (#116)

### Changed
- Polyshape editing method has been improved. You can redraw part of shape instead of points cloning.
- Unified shortcut (Esc) for close any mode instead of different shortcuts (Alt+N, Alt+G, Alt+M etc.).
- Dump file contains information about data source (e.g. video name, archive name, ...)
- Update requests library due to https://nvd.nist.gov/vuln/detail/CVE-2018-18074
- Per task/job permissions to create/access/change/delete tasks and annotations
- Documentation was improved
- Timeout for creating tasks was increased (from 1h to 4h) (#136)
- Drawing has become more convenience. Now it is possible to draw outside an image. Shapes will be automatically truncated after drawing process (#202)

### Fixed
- Performance bottleneck has been fixed during you create new objects (draw, copy, merge etc).
- Label UI elements aren't updated after changelabel.
- Attribute annotation mode can use invalid shape position after resize or move shapes.
- Labels order is preserved now (#242)
- Uploading large XML files (#123)
- Django vulnerability (#121)
- Grammatical cleanup of README.md (#107)
- Dashboard loading has been accelerated (#156)
- Text drawing outside of a frame in some cases (#202)

## [0.2.0] - 2018-09-28
### Added
- New annotation shapes: polygons, polylines, points
- Undo/redo feature
- Grid to estimate size of objects
- Context menu for shapes
- A converter to PASCAL VOC format
- A converter to MS COCO format
- A converter to mask format
- License header for most of all files
- .gitattribute to avoid problems with bash scripts inside a container
- CHANGELOG.md itself
- Drawing size of a bounding box during resize
- Color by instance, group, label
- Group objects
- Object propagation on next frames
- Full screen view

### Changed
- Documentation, screencasts, the primary screenshot
- Content-type for save_job request is application/json

### Fixed
- Player navigation if the browser's window is scrolled
- Filter doesn't support dash (-)
- Several memory leaks
- Inconsistent extensions between filenames in an annotation file and real filenames

## [0.1.2] - 2018-08-07
### Added
- 7z archive support when creating a task
- .vscode/launch.json file for developing with VS code

### Fixed
- #14: docker-compose down command as written in the readme does not remove volumes
- #15: all checkboxes in temporary attributes are checked when reopening job after saving the job
- #18: extend CONTRIBUTING.md
- #19: using the same attribute for label twice -> stuck

### Changed
- More strict verification for labels with attributes

## [0.1.1] - 2018-07-6
### Added
- Links on a screenshot, documentation, screencasts into README.md
- CONTRIBUTORS.md

### Fixed
- GitHub documentation

## 0.1.0 - 2018-06-29
### Added
- Initial version

## Template
```
## [Unreleased]
### Added
-

### Changed
-

### Deprecated
-

### Removed
-

### Fixed
-

### Security
-
```<|MERGE_RESOLUTION|>--- conflicted
+++ resolved
@@ -20,11 +20,8 @@
 ### Changed
 - Removed information about e-mail from the basic user information (<https://github.com/opencv/cvat/pull/1627>)
 - Update https install manual. Makes it easier and more robust. Includes automatic renewing of lets encrypt certificates.
-<<<<<<< HEAD
 - Settings page move to the modal. (<https://github.com/opencv/cvat/pull/1705>)
-=======
 - Implemented import and export of annotations with relative image paths (<https://github.com/opencv/cvat/pull/1463>)
->>>>>>> 2a349d02
 
 ### Deprecated
 -
@@ -41,12 +38,9 @@
 - Wrong description on register view for the username field (<https://github.com/opencv/cvat/pull/1667>)
 - Wrong resolution for resizing a shape (<https://github.com/opencv/cvat/pull/1667>)
 - React warning because of not unique keys in labels viewer (<https://github.com/opencv/cvat/pull/1727>)
-<<<<<<< HEAD
 - Fixed issue tracker (<https://github.com/opencv/cvat/pull/1705>)
 - Fixed canvas fit after sidebar open/close event (<https://github.com/opencv/cvat/pull/1705>)
-=======
 - A couple of exceptions in AAM related with early object activation (<https://github.com/opencv/cvat/pull/1755>)
->>>>>>> 2a349d02
 
 
 ### Security
