# Changelog

All notable changes to this project will be documented in this file.

The format is based on [Keep a Changelog](https://keepachangelog.com/en/1.0.0/),
and this project adheres to [Semantic Versioning](https://semver.org/spec/v2.0.0.html).

## \[Unreleased\]
### Added

- More information about task progress on tasks page (<https://github.com/opencv/cvat/pull/5723>)
- Prefetching next chunk when user navigates by frames manually (<https://github.com/opencv/cvat/pull/6695>)

### Changed

- Response code for empty cloud storage preview 204 -> 404 (<https://github.com/opencv/cvat/pull/6727>)
- Organization now opened immediately after it is created (<https://github.com/opencv/cvat/pull/6705>)
<<<<<<< HEAD
- More responsive automatic annotation progress bar (<https://github.com/opencv/cvat/pull/6734>)
=======
- Improved message when invite more users to an organization (<https://github.com/opencv/cvat/pull/6731>)
>>>>>>> 59519dc4

### Deprecated

- TBD

### Removed

- TBD

### Fixed

- Removing job assignee (<https://github.com/opencv/cvat/pull/6712>)
- Fixed switching from organization to sandbox while getting a resource (<https://github.com/opencv/cvat/pull/6689>)
- Automatic annotation progress bar is invisible if the app initialized on the task page
 (<https://github.com/opencv/cvat/pull/6734>)
- Extra status check requests for automatic annotation (<https://github.com/opencv/cvat/pull/6734>)

### Security

- TBD

## \[2.6.0\] - 2023-08-11

### Added

- \[SDK\] Introduced the `DeferredTqdmProgressReporter` class,
  which avoids the glitchy output seen with the `TqdmProgressReporter` under certain circumstances
  (<https://github.com/opencv/cvat/pull/6556>)
- \[SDK, CLI\] Added the `cvat_sdk.auto_annotation`
  module, providing functionality to automatically annotate tasks
  by executing a user-provided function on the local machine.
  A corresponding CLI command (`auto-annotate`) is also available.
  Some predefined functions using torchvision are also available.
  (<https://github.com/opencv/cvat/pull/6483>,
  <https://github.com/opencv/cvat/pull/6649>)
- Included an indication for cached frames in the interface
  (<https://github.com/opencv/cvat/pull/6586>)

### Changed

- Raised the default guide assets limitations to 30 assets,
  with a maximum size of 10MB each
  (<https://github.com/opencv/cvat/pull/6575>)
- \[SDK\] Custom `ProgressReporter` implementations should now override `start2` instead of `start`
  The old implementation is still supported.
  (<https://github.com/opencv/cvat/pull/6556>)
- Improved memory optimization and code in the decoding module (<https://github.com/opencv/cvat/pull/6585>)

### Removed

- Removed the YOLOv5 serverless function
  (<https://github.com/opencv/cvat/pull/6618>)

### Fixed

- Corrected an issue where the prebuilt FFmpeg bundled in PyAV
  was being used instead of the custom build.
- Fixed the filename for labels in the CamVid format (<https://github.com/opencv/cvat/pull/6600>)

## \[2.5.2\] - 2023-07-27

### Added

- We've added support for multi-line text attributes (<https://github.com/opencv/cvat/pull/6458>)
- You can now set a default attribute value for SELECT, RADIO types on UI
  (<https://github.com/opencv/cvat/pull/6474>)
- \[SDK\] `cvat_sdk.datasets`, is now available, providing a framework-agnostic alternative to `cvat_sdk.pytorch`
  (<https://github.com/opencv/cvat/pull/6428>)
- We've introduced analytics for Jobs, Tasks, and Project (<https://github.com/opencv/cvat/pull/6371>)

### Changed

- \[Helm\] In Helm, we've added a configurable default storage option to the chart (<https://github.com/opencv/cvat/pull/6137>)

### Removed

- \[Helm\] In Helm, we've eliminated the obligatory use of hardcoded traefik ingress (<https://github.com/opencv/cvat/pull/6137>)

### Fixed

- Fixed an issue with calculating the number of objects on the annotation view when frames are deleted
  (<https://github.com/opencv/cvat/pull/6493>)
- \[SDK\] In SDK, we've fixed the issue with creating attributes with blank default values
  (<https://github.com/opencv/cvat/pull/6454>)
- \[SDK\] We've corrected a problem in SDK where it was altering input data in models (<https://github.com/opencv/cvat/pull/6455>)
- Fixed exporting of hash for shapes and tags in a specific corner case (<https://github.com/opencv/cvat/pull/6517>)
- Resolved the issue where 3D jobs couldn't be opened in validation mode (<https://github.com/opencv/cvat/pull/6507>)
- Fixed SAM plugin (403 code for workers in organizations) (<https://github.com/opencv/cvat/pull/6514>)
- Fixed the issue where initial frame from query parameter was not opening specific frame in a job
  (<https://github.com/opencv/cvat/pull/6506>)
- Corrected the issue with the removal of the first keyframe (<https://github.com/opencv/cvat/pull/6494>)
- Fixed the display of project previews on small screens and updated stylelint & rules (<https://github.com/opencv/cvat/pull/6551>)
- Implemented server-side validation for attribute specifications
  (<https://github.com/opencv/cvat/pull/6447>)
- \[API\] Fixed API issue related to file downloading failures for filenames with special characters (<https://github.com/opencv/cvat/pull/6492>)
- \[Helm\] In Helm, we've resolved an issue with multiple caches
  in the same RWX volume, which was preventing db migration from starting (<https://github.com/opencv/cvat/pull/6137>)

## \[2.5.1\] - 2023-07-19

### Fixed

- Memory leak related to unclosed av container (<https://github.com/opencv/cvat/pull/6501>)

## \[2.5.0] - 2023-07-05

### Added

- Now CVAT supports project/task markdown description with additional assets
  (png, jpeg, gif, webp images and pdf files) (<https://github.com/opencv/cvat/pull/6191>)
- Ground Truth jobs and quality analytics for tasks (<https://github.com/opencv/cvat/pull/6039>)

### Fixed

- The problem with manifest file in tasks restored from backup (<https://github.com/opencv/cvat/issues/5971>)
- The problem with task mode in a task restored from backup (<https://github.com/opencv/cvat/issues/5668>)
- Visible 'To background' button in review mode (<https://github.com/opencv/cvat/pull/6363>)
- Added missed auto_add argument to Issue model (<https://github.com/opencv/cvat/pull/6364>)
- \[API\] Performance of several API endpoints (<https://github.com/opencv/cvat/pull/6340>)
- \[API\] Invalid schema for the owner field in several endpoints (<https://github.com/opencv/cvat/pull/6343>)
- Some internal errors occurring during lambda function invocations
  could be mistakenly reported as invalid requests
  (<https://github.com/opencv/cvat/pull/6394>)
- \[SDK\] Loading tasks that have been cached with the PyTorch adapter
  (<https://github.com/opencv/cvat/issues/6047>)
- The problem with importing annotations if dataset has extra dots in filenames
  (<https://github.com/opencv/cvat/pull/6350>)

### Security

- More comprehensive SSRF mitigations were implemented.
  Previously, on task creation it was prohibited to specify remote data URLs
  with hosts that resolved to IP addresses in the private ranges.
  Now, redirects to such URLs are also prohibited.
  In addition, this restriction is now also applied to webhook URLs.
  System administrators can allow or deny custom IP address ranges
  with the `SMOKESCREEN_OPTS` environment variable.
  (<https://github.com/opencv/cvat/pull/6362>).

## \[2.4.9] - 2023-06-22

### Fixed

- Error related to calling serverless functions on some image formats (<https://github.com/opencv/cvat/pull/6384>)

## \[2.4.8] - 2023-06-22

### Fixed

- Getting original chunks for items in specific cases (<https://github.com/opencv/cvat/pull/6355>)

## \[2.4.7] - 2023-06-16

### Added

- \[API\] API Now supports the creation and removal of Ground Truth jobs. (<https://github.com/opencv/cvat/pull/6204>)
- \[API\] We've introduced task quality estimation endpoints. (<https://github.com/opencv/cvat/pull/6204>)
- \[CLI\] An option to select the organization. (<https://github.com/opencv/cvat/pull/6317>)

### Fixed

- Issues with running serverless models for EXIF-rotated images. (<https://github.com/opencv/cvat/pull/6275/>)
- File uploading issues when using https configuration. (<https://github.com/opencv/cvat/pull/6308>)
- Dataset export error with `outside` property of tracks. (<https://github.com/opencv/cvat/issues/5971>)
- Broken logging in the TransT serverless function. (<https://github.com/opencv/cvat/pull/6290>)

## \[2.4.6] - 2023-06-09

### Added

- \[Server API\] An option to supply custom file ordering for task data uploads (<https://github.com/opencv/cvat/pull/5083>)
- New option `semi-auto` is available as annotations source (<https://github.com/opencv/cvat/pull/6263>)

### Changed

- Allowed to use dataset manifest for the `predefined` sorting method for task data (<https://github.com/opencv/cvat/pull/5083>)

### Changed

- Replaced Apache mod_wsgi with Uvicorn ASGI server for backend use(<https://github.com/opencv/cvat/pull/6195>)

### Fixed

- Incorrect location of temporary file during job annotation import.(<https://github.com/opencv/cvat/pull/5909>)
- Deletion of uploaded file along with annotations/backups when an RQ job
  has been initiated, but no subsequent status check requests have been made.(<https://github.com/opencv/cvat/pull/5909>)
- Deletion of uploaded files, including annotations and backups,
  after they have been uploaded to the server using the TUS protocol but before an RQ job has been initiated. (<https://github.com/opencv/cvat/pull/5909>)
- Simultaneous creation of tasks or projects with identical names from backups by multiple users.(<https://github.com/opencv/cvat/pull/5909>)
- \[API\] The `predefined` sorting method for task data uploads (<https://github.com/opencv/cvat/pull/5083>)
- Allowed slashes in export filenames. (<https://github.com/opencv/cvat/pull/6265>)

## \[2.4.5] - 2023-06-02

### Added

- Integrated support for sharepoint and cloud storage files, along with
  directories to be omitted during task creation (server) (<https://github.com/opencv/cvat/pull/6074>)
- Enabled task creation with directories from cloud storage or sharepoint (<https://github.com/opencv/cvat/pull/6074>)
- Enhanced task creation to support any data type supported by the server
  by default, from cloud storage without the necessity for the `use_cache` option (<https://github.com/opencv/cvat/pull/6074>)
- Added capability for task creation with data from cloud storage without the `use_cache` option (<https://github.com/opencv/cvat/pull/6074>)

### Changed

- User can now access resource links from any organization or sandbox, granted it's available to them (<https://github.com/opencv/cvat/pull/5892>)
- Cloud storage manifest files have been made optional (<https://github.com/opencv/cvat/pull/6074>)
- Updated Django to the 4.2.x version (<https://github.com/opencv/cvat/pull/6122>)
- Renamed certain Nuclio functions to adhere to a common naming convention. For instance,
  `onnx-yolov7` -> `onnx-wongkinyiu-yolov7`, `ultralytics-yolov5` -> `pth-ultralytics-yolov5`
  (<https://github.com/opencv/cvat/pull/6140>)

### Deprecated

- Deprecated the endpoint `/cloudstorages/{id}/content` (<https://github.com/opencv/cvat/pull/6074>)

### Fixed

- Fixed the issue of skeletons dumping on created tasks/projects (<https://github.com/opencv/cvat/pull/6157>)
- Resolved an issue related to saving annotations for skeleton tracks (<https://github.com/opencv/cvat/pull/6075>)

## \[2.4.4] - 2023-05-18

### Added

- Introduced a new configuration option for controlling the invocation of Nuclio functions.
  (<https://github.com/opencv/cvat/pull/6146>)

### Changed

- Relocated SAM masks decoder to frontend operation.
  (<https://github.com/opencv/cvat/pull/6019>)
- Switched `person-reidentification-retail-0300` and `faster_rcnn_inception_v2_coco` Nuclio functions with `person-reidentification-retail-0277` and `faster_rcnn_inception_resnet_v2_atrous_coco` respectively.
  (<https://github.com/opencv/cvat/pull/6129>)
- Upgraded OpenVINO-based Nuclio functions to utilize the OpenVINO 2022.3 runtime.
  (<https://github.com/opencv/cvat/pull/6129>)

### Fixed

- Resolved issues with tracking multiple objects (30 and more) using the TransT tracker.
  (<https://github.com/opencv/cvat/pull/6073>)
- Addressed azure.core.exceptions.ResourceExistsError: The specified blob already exists.
  (<https://github.com/opencv/cvat/pull/6082>)
- Corrected image scaling issues when transitioning between images of different resolutions.
  (<https://github.com/opencv/cvat/pull/6081>)
- Fixed inaccurate reporting of completed job counts.
  (<https://github.com/opencv/cvat/issues/6098>)
- Allowed OpenVINO-based Nuclio functions to be deployed to Kubernetes.
  (<https://github.com/opencv/cvat/pull/6129>)
- Improved skeleton size checks after drawing.
  (<https://github.com/opencv/cvat/pull/6156>)
- Fixed HRNet CPU serverless function.
  (<https://github.com/opencv/cvat/pull/6150>)
- Prevented sending of empty list of events.
  (<https://github.com/opencv/cvat/pull/6154>)

## \[2.4.3] - 2023-04-24

### Changed

- Docker images no longer include Ubuntu package sources or FFmpeg/OpenH264 sources
  (<https://github.com/opencv/cvat/pull/6040>)
- TUS chunk size changed from 100 MB to 2 MB
  (<https://github.com/opencv/cvat/pull/6058>)

## \[2.4.2] - 2023-04-14

### Added

- Support for Azure Blob Storage connection string authentication(<https://github.com/openvinotoolkit/cvat/pull/4649>)
- Segment Anything interactor for CPU/GPU (<https://github.com/opencv/cvat/pull/6008>)

### Changed

- The capability to transfer a task from one project to another project has been disabled (<https://github.com/opencv/cvat/pull/5901>)
- The bounding rectangle in the skeleton annotation is visible solely when the skeleton is active (<https://github.com/opencv/cvat/pull/5911>)
- Base backend image upgraded from ubuntu:20.04 to ubuntu:22.04 (<https://github.com/opencv/cvat/pull/6021>)

### Deprecated

- TDB

### Removed

- Cloud storage `unique_together` limitation (<https://github.com/opencv/cvat/pull/5855>)
- Support for redundant request media types in the API
  (<https://github.com/opencv/cvat/pull/5874>)
- Static URLs and direct SDK support for the tus chunk endpoints.
  Clients must use the `Location` header from the response to the `Upload-Length` request,
  as per the tus creation protocol
  (<https://github.com/opencv/cvat/pull/5961>)

### Fixed

- An invalid project/org handling in webhooks (<https://github.com/opencv/cvat/pull/5707>)
- Warning `key` is undefined on project page (<https://github.com/opencv/cvat/pull/5876>)
- An invalid mask detected when performing automatic annotation on a task (<https://github.com/opencv/cvat/pull/5883>)
- The 'Reset zoom' option now retains the user's preferences upon reloading CVAT (<https://github.com/opencv/cvat/pull/5908>)
- Cloud storage content listing when the manifest name contains special characters
  (<https://github.com/opencv/cvat/pull/5873>)
- Width and height in CVAT dataset format mask annotations (<https://github.com/opencv/cvat/pull/5905>)
- Empty list of export formats for a project without tasks (<https://github.com/opencv/cvat/pull/5899>)
- Downgraded NumPy used by HRNet because `np.int` is no longer available (<https://github.com/opencv/cvat/pull/5574>)
- Empty previews responsive to page resize (<https://github.com/opencv/cvat/pull/5925>)
- Nuclio function invocations when deployed via the Helm chart
  (<https://github.com/opencv/cvat/issues/5626>)
- Export of a job from a task with multiple jobs (<https://github.com/opencv/cvat/pull/5928>)
- Points missing when exporting tracked skeleton (<https://github.com/opencv/cvat/issues/5497>)
- Escaping in the `filter` parameter in generated URLs
  (<https://github.com/opencv/cvat/issues/5566>)
- Rotation property lost during saving a mutable attribute (<https://github.com/opencv/cvat/pull/5968>)
- Optimized /api/jobs request (<https://github.com/opencv/cvat/pull/5962>)
- Server micro version support check in SDK/CLI (<https://github.com/opencv/cvat/pull/5991>)
- \[SDK\] Compatibility with upcoming urllib 2.1.0
  (<https://github.com/opencv/cvat/pull/6002>)
- Fix TUS file uploading if multiple apache processes are used (<https://github.com/opencv/cvat/pull/6006>)
- The issue related to webhook events not being sent has been resolved (<https://github.com/opencv/cvat/pull/5916>)

### Security

- Updated Redis (in the Compose file) to 7.0.x, and redis-py to 4.5.4
  (<https://github.com/opencv/cvat/pull/6016>)

## \[2.4.1] - 2023-04-05

### Fixed

- Optimized annotation fetching up to 10 times (<https://github.com/opencv/cvat/pull/5974>)
- Incorrect calculation of working time in analytics (<https://github.com/opencv/cvat/pull/5973>)

## \[2.4.0] - 2023-03-16

### Added

- \[SDK\] An arg to wait for data processing in the task data uploading function
  (<https://github.com/opencv/cvat/pull/5502>)
- Filename pattern to simplify uploading cloud storage data for a task (<https://github.com/opencv/cvat/pull/5498>, <https://github.com/opencv/cvat/pull/5525>)
- \[SDK\] Configuration setting to change the dataset cache directory
  (<https://github.com/opencv/cvat/pull/5535>)
- \[SDK\] Class to represent a project as a PyTorch dataset
  (<https://github.com/opencv/cvat/pull/5523>)
- Grid view and multiple context images supported (<https://github.com/opencv/cvat/pull/5542>)
- Interpolation is now supported for 3D cuboids.
- Tracks can be exported/imported to/from Datumaro and Sly Pointcloud formats (<https://github.com/opencv/cvat/pull/5629>)
- Support for custom file to job splits in tasks (server API & SDK only)
  (<https://github.com/opencv/cvat/pull/5536>)
- \[SDK\] A PyTorch adapter setting to disable cache updates
  (<https://github.com/opencv/cvat/pull/5549>)
- YOLO v7 serverless feature added using ONNX backend (<https://github.com/opencv/cvat/pull/5552>)
- Cypress test for social account authentication (<https://github.com/opencv/cvat/pull/5444>)
- Dummy github and google authentication servers (<https://github.com/opencv/cvat/pull/5444>)
- \[Server API\] Simple filters for object collection endpoints
  (<https://github.com/opencv/cvat/pull/5575>)
- Analytics based on Clickhouse, Vector and Grafana instead of the ELK stack (<https://github.com/opencv/cvat/pull/5646>)
- \[SDK\] High-level API for working with organizations
  (<https://github.com/opencv/cvat/pull/5718>)
- Use correct service name in LDAP authentication documentation (<https://github.com/opencv/cvat/pull/5848>)

### Changed

- The Docker Compose files now use the Compose Specification version
  of the format. This version is supported by Docker Compose 1.27.0+
  (<https://github.com/opencv/cvat/pull/5524>).
- \[SDK\] The `resource_type` args now have the default value of `local` in task creation functions.
  The corresponding arguments are keyword-only now.
  (<https://github.com/opencv/cvat/pull/5502>)
- \[Server API\] Added missing pagination or pagination parameters in
  `/jobs/{id}/commits`, `/organizations`
  (<https://github.com/opencv/cvat/pull/5557>)
- Windows Installation Instructions adjusted to work around <https://github.com/nuclio/nuclio/issues/1821>
- The contour detection function for semantic segmentation (<https://github.com/opencv/cvat/pull/4665>)
- Delete newline character when generating a webhook signature (<https://github.com/opencv/cvat/pull/5622>)
- DL models UI (<https://github.com/opencv/cvat/pull/5635>)
- \[Server API\], \[SDK\] Arbitrary-sized collections in endpoints:
  `/api/projects/{id}.tasks`, `/api/tasks/{id}.segments`, `/api/jobs/{id}.issues`,
  `/api/issues/{id}.comments`, `/api/projects | tasks | jobs/{id}.labels`
  (<https://github.com/opencv/cvat/pull/5662>)
- Hide analytics link from non-admin users (<https://github.com/opencv/cvat/pull/5789>)
- Hide notifications on login/logout/register (<https://github.com/opencv/cvat/pull/5788>)
- CVAT and CVAT SDK now use a custom `User-Agent` header in HTTP requests
  (<https://github.com/opencv/cvat/issues/5598>)

### Deprecated

- TBD

### Removed

- \[Server API\] Endpoints with collections are removed in favor of their full variants
  `/project/{id}/tasks`, `/tasks/{id}/jobs`, `/jobs/{id}/issues`, `/issues/{id}/comments`.
  Corresponding fields are added or changed to provide a link to the child collection
  in `/projects/{id}`, `/tasks/{id}`, `/jobs/{id}`, `/issues/{id}`
  (<https://github.com/opencv/cvat/pull/5575>)
- Limit on the maximum number of manifest files that can be added for cloud storage (<https://github.com/opencv/cvat/pull/5660>)

### Fixed

- Helm: Empty password for Redis (<https://github.com/opencv/cvat/pull/5520>)
- Resolved HRNet serverless function runtime error on images with an alpha channel (<https://github.com/opencv/cvat/pull/5570>)
- Addressed ignored preview & chunk cache settings (<https://github.com/opencv/cvat/pull/5569>)
- Fixed exporting annotations to Azure container (<https://github.com/opencv/cvat/pull/5596>)
- Corrected the type of the credentials parameter of `make_client` in the Python SDK
- Reduced noisy information in ortho views for 3D canvas (<https://github.com/opencv/cvat/pull/5608>)
- Cleared disk space after project removal (<https://github.com/opencv/cvat/pull/5632>, <https://github.com/opencv/cvat/pull/5752>)
- Locked submit button when file is not selected during dataset import (<https://github.com/opencv/cvat/pull/5757>)
- \[Server API\]Various errors in the generated schema (<https://github.com/opencv/cvat/pull/5575>)
- Resolved browser freezing when requesting a job with NaN id (<https://github.com/opencv/cvat/pull/5763>)
- Fixed SiamMask and TransT serverless functions (<https://github.com/opencv/cvat/pull/5658>)
- Addressed creation of a project or task with the same labels (<https://github.com/opencv/cvat/pull/5700>)
- \[Server API\] Fixed ability to rename label to an existing name (<https://github.com/opencv/cvat/pull/5662>)
- Resolved issue of resetting attributes when moving a task to a project (<https://github.com/opencv/cvat/pull/5764>)
- Fixed error in dataset export when parsing skeleton sublabels containing spaces (<https://github.com/opencv/cvat/pull/5794>)
- Added missing `CVAT_BASE_URL` in docker-compose.yml (<https://github.com/opencv/cvat/pull/5792>)
- Create cloud storage button size and models pagination (<https://github.com/opencv/cvat/pull/5858>)

### Security

- Fixed vulnerability with social authentication (<https://github.com/opencv/cvat/pull/5521>)

## \[2.3.0] - 2022-12-22

### Added

- SDK section in documentation (<https://github.com/opencv/cvat/pull/4928>)
- Option to enable or disable host certificate checking in CLI (<https://github.com/opencv/cvat/pull/4928>)
- REST API tests with skeletons (<https://github.com/opencv/cvat/pull/4987>)
- Host schema auto-detection in SDK (<https://github.com/opencv/cvat/pull/4910>)
- Server compatibility checks in SDK (<https://github.com/opencv/cvat/pull/4935>)
- Objects sorting option in the sidebar, by z-order. Additional visualization when sorting is applied
  (<https://github.com/opencv/cvat/pull/5145>)
- Added YOLOv5 serverless function with NVIDIA GPU support (<https://github.com/opencv/cvat/pull/4960>)
- Mask tools now supported (brush, eraser, polygon-plus,
  polygon-minus, returning masks from online detectors & interactors)
  (<https://github.com/opencv/cvat/pull/4543>)
- Added Webhooks (<https://github.com/opencv/cvat/pull/4863>)
- Authentication with social accounts: Google & GitHub (<https://github.com/opencv/cvat/pull/5147>, <https://github.com/opencv/cvat/pull/5181>, <https://github.com/opencv/cvat/pull/5295>)
- REST API tests for exporting job datasets & annotations and validating their structure (<https://github.com/opencv/cvat/pull/5160>)
- Backward propagation on UI (<https://github.com/opencv/cvat/pull/5355>)
- Keyboard shortcut to delete a frame (Alt + Del) (<https://github.com/opencv/cvat/pull/5369>)
- PyTorch dataset adapter layer in the SDK
  (<https://github.com/opencv/cvat/pull/5417>)
- Method for debugging the server deployed with Docker (<https://github.com/opencv/cvat/issues/5327>)

### Changed

- `api/docs`, `api/swagger`, `api/schema`, `server/about` endpoints now allow unauthorized access (<https://github.com/opencv/cvat/pull/4928>, <https://github.com/opencv/cvat/pull/4935>)
- 3D canvas now can be dragged in IDLE mode (<https://github.com/opencv/cvat/pull/5385>)
- Datumaro version is upgraded to 0.3 (dev) (<https://github.com/opencv/cvat/pull/4984>)
- Allowed trailing slashes in the SDK host address (<https://github.com/opencv/cvat/pull/5057>)
- Adjusted initial camera position, enabled 'Reset zoom' option for 3D canvas (<https://github.com/opencv/cvat/pull/5395>)
- Enabled authentication via email (<https://github.com/opencv/cvat/pull/5037>)
- Unified error handling with the cloud storage (<https://github.com/opencv/cvat/pull/5389>)
- In the SDK, functions taking paths as strings now also accept path-like objects
  (<https://github.com/opencv/cvat/pull/5435>)

### Removed

- The `--https` option of CLI (<https://github.com/opencv/cvat/pull/4910>)

### Fixed

- Significantly optimized access to DB for api/jobs, api/tasks, and api/projects.
- Removed a possibly duplicated encodeURI() calls in `server-proxy.ts` to prevent doubly encoding
  non-ascii paths while adding files from "Connected file share" (issue #4428)
- Removed unnecessary volumes defined in docker-compose.serverless.yml
  (<https://github.com/openvinotoolkit/cvat/pull/4659>)
- Added support for Image files that use the PIL.Image.mode 'I;16'
- Project import/export with skeletons (<https://github.com/opencv/cvat/pull/4867>,
  <https://github.com/opencv/cvat/pull/5004>)
- Shape color is not changed on canvas after changing a label (<https://github.com/opencv/cvat/pull/5045>)
- Unstable e2e restore tests (<https://github.com/opencv/cvat/pull/5010>)
- IOG and f-BRS serverless function (<https://github.com/opencv/cvat/pull/5039>)
- Invisible label item in label constructor when label color background is white,
  or close to it (<https://github.com/opencv/cvat/pull/5041>)
- Fixed cvat-core ESlint problems (<https://github.com/opencv/cvat/pull/5027>)
- Fixed task creation with non-local files via the SDK/CLI
  (<https://github.com/opencv/cvat/issues/4962>)
- HRNET serverless function (<https://github.com/opencv/cvat/pull/4944>)
- Invalid export of segmentation masks when the `background` label gets nonzero id (<https://github.com/opencv/cvat/pull/5056>)
- A trailing slash in hostname doesn't allow SDK to send some requests
  (<https://github.com/opencv/cvat/pull/5057>)
- Double modal export/backup a task/project (<https://github.com/opencv/cvat/pull/5075>)
- Fixed bug of computing Job's unsolved/resolved issues numbers (<https://github.com/opencv/cvat/pull/5101>)
- Dataset export for job (<https://github.com/opencv/cvat/pull/5052>)
- Angle is not propagated when use `propagate` feature (<https://github.com/opencv/cvat/pull/5139>)
- Could not fetch task in a corner case (<https://github.com/opencv/cvat/pull/5163>)
- Restoring CVAT in case of React-renderning fail (<https://github.com/opencv/cvat/pull/5134>)
- Deleted frames become restored if a user deletes frames from another job of the same task
  (<https://github.com/opencv/cvat/pull/5138>)
- Wrong issue position when create a quick issue on a rotated shape (<https://github.com/opencv/cvat/pull/5162>)
- Extra rerenders of different pages with each click (<https://github.com/opencv/cvat/pull/5178>)
- Skeleton points exported out of order in the COCO Keypoints format
  (<https://github.com/opencv/cvat/issues/5048>)
- PASCAL VOC 1.1 can't import dataset (<https://github.com/opencv/cvat/pull/4647>)
- Changing an object causes current z layer to be set to the maximum (<https://github.com/opencv/cvat/pull/5145>)
- Job assignee can not resolve an issue (<https://github.com/opencv/cvat/pull/5167>)
- Create manifest with cvat/server docker container command (<https://github.com/opencv/cvat/pull/5172>)
- Cannot assign a resource to a user who has an organization (<https://github.com/opencv/cvat/pull/5218>)
- Logs and annotations are not saved when logout from a job page (<https://github.com/opencv/cvat/pull/5266>)
- Added "type" field for all the labels, allows to reduce number of controls on annotation view (<https://github.com/opencv/cvat/pull/5273>)
- Occluded not applied on canvas instantly for a skeleton elements (<https://github.com/opencv/cvat/pull/5259>)
- Oriented bounding boxes broken with COCO format ss(<https://github.com/opencv/cvat/pull/5219>)
- Can't dump annotations with objects type is track from several jobs (<https://github.com/opencv/cvat/pull/5250>)
- Fixed upload resumption in production environments
  (<https://github.com/opencv/cvat/issues/4839>)
- Fixed job exporting (<https://github.com/opencv/cvat/pull/5282>)
- Visibility and ignored information fail to be loaded (MOT dataset format) (<https://github.com/opencv/cvat/pull/5270>)
- Added force logout on CVAT app start if token is missing (<https://github.com/opencv/cvat/pull/5331>)
- Drawing issues on 3D canvas (<https://github.com/opencv/cvat/pull/5410>)
- Missed token with using social account authentication (<https://github.com/opencv/cvat/pull/5344>)
- Redundant writing of skeleton annotations (CVAT for images) (<https://github.com/opencv/cvat/pull/5387>)
- The same object on 3D scene or `null` selected each click (PERFORMANCE) (<https://github.com/opencv/cvat/pull/5411>)
- An exception when run export for an empty task (<https://github.com/opencv/cvat/pull/5396>)
- Fixed FBRS serverless function runtime error on images with alpha channel (<https://github.com/opencv/cvat/pull/5384>)
- Attaching manifest with custom name (<https://github.com/opencv/cvat/pull/5377>)
- Uploading non-zip annotation files (<https://github.com/opencv/cvat/pull/5386>)
- Loss of rotation in CVAT format (<https://github.com/opencv/cvat/pull/5407>)
- A permission problem with interactive model launches for workers in orgs (<https://github.com/opencv/cvat/issues/4996>)
- Fix chart not being upgradable (<https://github.com/opencv/cvat/pull/5371>)
- Broken helm chart - if using custom release name (<https://github.com/opencv/cvat/pull/5403>)
- Missing source tag in project annotations (<https://github.com/opencv/cvat/pull/5408>)
- Creating a task with a Git repository via the SDK
  (<https://github.com/opencv/cvat/issues/4365>)
- Queries via the low-level API using the `multipart/form-data` Content-Type with string fields
  (<https://github.com/opencv/cvat/pull/5479>)
- Skeletons cannot be added to a task or project (<https://github.com/opencv/cvat/pull/5813>)

### Security

- `Project.import_dataset` not waiting for completion correctly
  (<https://github.com/opencv/cvat/pull/5459>)

## \[2.2.0] - 2022-09-12

### Added

- Added ability to delete frames from a job based on (<https://github.com/openvinotoolkit/cvat/pull/4194>)
- Support of attributes returned by serverless functions based on (<https://github.com/openvinotoolkit/cvat/pull/4506>)
- Project/task backups uploading via chunk uploads
- Fixed UX bug when jobs pagination is reset after changing a job
- Progressbars in CLI for file uploading and downloading
- `utils/cli` changed to `cvat-cli` package
- Support custom file name for backup
- Possibility to display tags on frame
- Support source and target storages (server part)
- Tests for import/export annotation, dataset, backup from/to cloud storage
- Added Python SDK package (`cvat-sdk`) (<https://github.com/opencv/cvat/pull/4813>)
- Previews for jobs
- Documentation for LDAP authentication (<https://github.com/cvat-ai/cvat/pull/39>)
- OpenCV.js caching and autoload (<https://github.com/cvat-ai/cvat/pull/30>)
- Publishing dev version of CVAT docker images (<https://github.com/cvat-ai/cvat/pull/53>)
- Support of Human Pose Estimation, Facial Landmarks (and similar) use-cases, new shape type:
- Skeleton (<https://github.com/cvat-ai/cvat/pull/1>), (<https://github.com/opencv/cvat/pull/4829>)
- Added helm chart support for serverless functions and analytics (<https://github.com/cvat-ai/cvat/pull/110>)
- Added confirmation when remove a track (<https://github.com/opencv/cvat/pull/4846>)
- [COCO Keypoints](https://cocodataset.org/#keypoints-2020) format support (<https://github.com/opencv/cvat/pull/4821>,
  <https://github.com/opencv/cvat/pull/4908>)
- Support for Oracle OCI Buckets (<https://github.com/opencv/cvat/pull/4876>)
- `cvat-sdk` and `cvat-cli` packages on PyPI (<https://github.com/opencv/cvat/pull/4903>)
- UI part for source and target storages (<https://github.com/opencv/cvat/pull/4842>)
- Backup import/export modals (<https://github.com/opencv/cvat/pull/4842>)
- Annotations import modal (<https://github.com/opencv/cvat/pull/4842>)

### Changed

- Bumped nuclio version to 1.8.14
- Simplified running REST API tests. Extended CI-nightly workflow
- REST API tests are partially moved to Python SDK (`users`, `projects`, `tasks`, `issues`)
- cvat-ui: Improve UI/UX on label, create task and create project forms (<https://github.com/cvat-ai/cvat/pull/7>)
- Removed link to OpenVINO documentation (<https://github.com/cvat-ai/cvat/pull/35>)
- Clarified meaning of chunking for videos

### Fixed

- Task creation progressbar bug
- Removed Python dependency `open3d` which brought different issues to the building process
- Analytics not accessible when https is enabled
- Dataset import in an organization
- Updated minimist npm package to v1.2.6
- Request Status Code 500 "StopIteration" when exporting dataset
- Generated OpenAPI schema for several endpoints
- Annotation window might have top offset if try to move a locked object
- Image search in cloud storage (<https://github.com/cvat-ai/cvat/pull/8>)
- Reset password functionality (<https://github.com/cvat-ai/cvat/pull/52>)
- Creating task with cloud storage data (<https://github.com/cvat-ai/cvat/pull/116>)
- Show empty tasks (<https://github.com/cvat-ai/cvat/pull/100>)
- Fixed project filtration (<https://github.com/opencv/cvat/pull/4878>)
- Maximum callstack exceed when create task with 100000+ files from cloud storage (<https://github.com/opencv/cvat/pull/4836>)
- Fixed invocation of serverless functions (<https://github.com/opencv/cvat/pull/4907>)
- Removing label attributes (<https://github.com/opencv/cvat/pull/4927>)
- Notification with a required manifest file (<https://github.com/opencv/cvat/pull/4921>)

## \[2.1.0] - 2022-04-08

### Added

- Task annotations importing via chunk uploads (<https://github.com/openvinotoolkit/cvat/pull/4327>)
- Advanced filtration and sorting for a list of tasks/projects/cloudstorages (<https://github.com/openvinotoolkit/cvat/pull/4403>)
- Project dataset importing via chunk uploads (<https://github.com/openvinotoolkit/cvat/pull/4485>)
- Support paginated list for job commits (<https://github.com/openvinotoolkit/cvat/pull/4482>)

### Changed

- Added missing geos dependency into Dockerfile (<https://github.com/openvinotoolkit/cvat/pull/4451>)
- Improved helm chart readme (<https://github.com/openvinotoolkit/cvat/pull/4366>)
- Added helm chart support for CVAT 2.X and made ingress compatible with Kubernetes >=1.22 (<https://github.com/openvinotoolkit/cvat/pull/4448>)

### Fixed

- Permission error occurred when accessing the JobCommits (<https://github.com/openvinotoolkit/cvat/pull/4435>)
- job assignee can remove or update any issue created by the task owner (<https://github.com/openvinotoolkit/cvat/pull/4436>)
- Bug: Incorrect point deletion with keyboard shortcut (<https://github.com/openvinotoolkit/cvat/pull/4420>)
- some AI Tools were not sending responses properly (<https://github.com/openvinotoolkit/cvat/issues/4432>)
- Unable to upload annotations (<https://github.com/openvinotoolkit/cvat/pull/4513>)
- Fix build dependencies for Siammask (<https://github.com/openvinotoolkit/cvat/pull/4486>)
- Bug: Exif orientation information handled incorrectly (<https://github.com/openvinotoolkit/cvat/pull/4529>)
- Fixed build of retinanet function image (<https://github.com/cvat-ai/cvat/pull/54>)
- Dataset import for Datumaro, KITTI and VGGFace2 formats (<https://github.com/opencv/cvat/pull/4544>)
- Bug: Import dataset of Imagenet format fail (<https://github.com/opencv/cvat/issues/4850>)

## \[2.0.0] - 2022-03-04

### Added

- Handle attributes coming from nuclio detectors (<https://github.com/openvinotoolkit/cvat/pull/3917>)
- Add additional environment variables for Nuclio configuration (<https://github.com/openvinotoolkit/cvat/pull/3894>)
- Add KITTI segmentation and detection format (<https://github.com/openvinotoolkit/cvat/pull/3757>)
- Add LFW format (<https://github.com/openvinotoolkit/cvat/pull/3770>)
- Add Cityscapes format (<https://github.com/openvinotoolkit/cvat/pull/3758>)
- Add Open Images V6 format (<https://github.com/openvinotoolkit/cvat/pull/3679>)
- Rotated bounding boxes (<https://github.com/openvinotoolkit/cvat/pull/3832>)
- Player option: Smooth image when zoom-in, enabled by default (<https://github.com/openvinotoolkit/cvat/pull/3933>)
- Google Cloud Storage support in UI (<https://github.com/openvinotoolkit/cvat/pull/3919>)
- Add project tasks pagination (<https://github.com/openvinotoolkit/cvat/pull/3910>)
- Add remove issue button (<https://github.com/openvinotoolkit/cvat/pull/3952>)
- Data sorting option (<https://github.com/openvinotoolkit/cvat/pull/3937>)
- Options to change font size & position of text labels on the canvas (<https://github.com/openvinotoolkit/cvat/pull/3972>)
- Add "tag" return type for automatic annotation in Nuclio (<https://github.com/openvinotoolkit/cvat/pull/3896>)
- Helm chart: Make user-data-permission-fix optional (<https://github.com/openvinotoolkit/cvat/pull/3994>)
- Advanced identity access management system, using open policy agent (<https://github.com/openvinotoolkit/cvat/pull/3788>)
- Organizations to create "shared space" for different groups of users (<https://github.com/openvinotoolkit/cvat/pull/3788>)
- Dataset importing to a project (<https://github.com/openvinotoolkit/cvat/pull/3790>)
- User is able to customize information that text labels show (<https://github.com/openvinotoolkit/cvat/pull/4029>)
- Support for uploading manifest with any name (<https://github.com/openvinotoolkit/cvat/pull/4041>)
- Added information about OpenVINO toolkit to login page (<https://github.com/openvinotoolkit/cvat/pull/4077>)
- Support for working with ellipses (<https://github.com/openvinotoolkit/cvat/pull/4062>)
- Add several flags to task creation CLI (<https://github.com/openvinotoolkit/cvat/pull/4119>)
- Add YOLOv5 serverless function for automatic annotation (<https://github.com/openvinotoolkit/cvat/pull/4178>)
- Add possibility to change git repository and git export format from already created task (<https://github.com/openvinotoolkit/cvat/pull/3886>)
- Basic page with jobs list, basic filtration to this list (<https://github.com/openvinotoolkit/cvat/pull/4258>)
- Added OpenCV.js TrackerMIL as tracking tool (<https://github.com/openvinotoolkit/cvat/pull/4200>)
- Ability to continue working from the latest frame where an annotator was before (<https://github.com/openvinotoolkit/cvat/pull/4297>)
- `GET /api/jobs/<id>/commits` was implemented (<https://github.com/openvinotoolkit/cvat/pull/4368>)
- Advanced filtration and sorting for a list of jobs (<https://github.com/openvinotoolkit/cvat/pull/4319>)

### Changed

- Users don't have access to a task object anymore if they are assigned only on some jobs of the task (<https://github.com/openvinotoolkit/cvat/pull/3788>)
- Different resources (tasks, projects) are not visible anymore for all CVAT instance users by default (<https://github.com/openvinotoolkit/cvat/pull/3788>)
- API versioning scheme: using accept header versioning instead of namespace versioning (<https://github.com/openvinotoolkit/cvat/pull/4239>)
- Replaced 'django_sendfile' with 'django_sendfile2' (<https://github.com/openvinotoolkit/cvat/pull/4267>)
- Use drf-spectacular instead of drf-yasg for swagger documentation (<https://github.com/openvinotoolkit/cvat/pull/4210>)
- Update development-environment manual to work under MacOS, supported Mac with Apple Silicon (<https://github.com/openvinotoolkit/cvat/pull/4414>)

### Deprecated

- Job field "status" is not used in UI anymore, but it has not been removed from the database yet (<https://github.com/openvinotoolkit/cvat/pull/3788>)

### Removed

- Review rating, reviewer field from the job instance (use assignee field together with stage field instead) (<https://github.com/openvinotoolkit/cvat/pull/3788>)
- Training django app (<https://github.com/openvinotoolkit/cvat/pull/4330>)
- v1 api version support (<https://github.com/openvinotoolkit/cvat/pull/4332>)

### Fixed

- Fixed Interaction handler keyboard handlers (<https://github.com/openvinotoolkit/cvat/pull/3881>)
- Points of invisible shapes are visible in autobordering (<https://github.com/openvinotoolkit/cvat/pull/3931>)
- Order of the label attributes in the object item details(<https://github.com/openvinotoolkit/cvat/pull/3945>)
- Order of labels in tasks and projects (<https://github.com/openvinotoolkit/cvat/pull/3987>)
- Fixed task creating with large files via webpage (<https://github.com/openvinotoolkit/cvat/pull/3692>)
- Added information to export CVAT_HOST when performing local installation for accessing over network (<https://github.com/openvinotoolkit/cvat/pull/4014>)
- Fixed possible color collisions in the generated colormap (<https://github.com/openvinotoolkit/cvat/pull/4007>)
- Original pdf file is deleted when using share (<https://github.com/openvinotoolkit/cvat/pull/3967>)
- Order in an annotation file(<https://github.com/openvinotoolkit/cvat/pull/4087>)
- Fixed task data upload progressbar (<https://github.com/openvinotoolkit/cvat/pull/4134>)
- Email in org invitations is case sensitive (<https://github.com/openvinotoolkit/cvat/pull/4153>)
- Caching for tasks and jobs can lead to an exception if its assignee user is removed (<https://github.com/openvinotoolkit/cvat/pull/4165>)
- Added intelligent function when paste labels to another task (<https://github.com/openvinotoolkit/cvat/pull/4161>)
- Uncaught TypeError: this.el.node.getScreenCTM() is null in Firefox (<https://github.com/openvinotoolkit/cvat/pull/4175>)
- Bug: canvas is busy when start playing, start resizing a shape and do not release the mouse cursor (<https://github.com/openvinotoolkit/cvat/pull/4151>)
- Bug: could not receive frame N. TypeError: Cannot read properties of undefined (reding "filename") (<https://github.com/openvinotoolkit/cvat/pull/4187>)
- Cannot choose a dataset format for a linked repository if a task type is annotation (<https://github.com/openvinotoolkit/cvat/pull/4203>)
- Fixed tus upload error over https (<https://github.com/openvinotoolkit/cvat/pull/4154>)
- Issues disappear when rescale a browser (<https://github.com/openvinotoolkit/cvat/pull/4189>)
- Auth token key is not returned when registering without email verification (<https://github.com/openvinotoolkit/cvat/pull/4092>)
- Error in create project from backup for standard 3D annotation (<https://github.com/openvinotoolkit/cvat/pull/4160>)
- Annotations search does not work correctly in some corner cases (when use complex properties with width, height) (<https://github.com/openvinotoolkit/cvat/pull/4198>)
- Kibana requests are not proxied due to django-revproxy incompatibility with Django >3.2.x (<https://github.com/openvinotoolkit/cvat/issues/4085>)
- Content type for getting frame with tasks/{id}/data/ endpoint (<https://github.com/openvinotoolkit/cvat/pull/4333>)
- Bug: Permission error occurred when accessing the comments of a specific issue (<https://github.com/openvinotoolkit/cvat/issues/4416>)

### Security

- Updated ELK to 6.8.23 which uses log4j 2.17.1 (<https://github.com/openvinotoolkit/cvat/pull/4206>)
- Added validation for URLs which used as remote data source (<https://github.com/openvinotoolkit/cvat/pull/4387>)

## \[1.7.0] - 2021-11-15

### Added

- cvat-ui: support cloud storages (<https://github.com/openvinotoolkit/cvat/pull/3372>)
- interactor: add HRNet interactive segmentation serverless function (<https://github.com/openvinotoolkit/cvat/pull/3740>)
- Added GPU implementation for SiamMask, reworked tracking approach (<https://github.com/openvinotoolkit/cvat/pull/3571>)
- Progress bar for manifest creating (<https://github.com/openvinotoolkit/cvat/pull/3712>)
- IAM: Open Policy Agent integration (<https://github.com/openvinotoolkit/cvat/pull/3788>)
- Add a tutorial on attaching cloud storage AWS-S3 (<https://github.com/openvinotoolkit/cvat/pull/3745>)
  and Azure Blob Container (<https://github.com/openvinotoolkit/cvat/pull/3778>)
- The feature to remove annotations in a specified range of frames (<https://github.com/openvinotoolkit/cvat/pull/3617>)
- Project backup/restore (<https://github.com/openvinotoolkit/cvat/pull/3852>)

### Changed

- UI tracking has been reworked (<https://github.com/openvinotoolkit/cvat/pull/3571>)
- Updated Django till 3.2.7 (automatic AppConfig discovery)
- Manifest generation: Reduce creating time (<https://github.com/openvinotoolkit/cvat/pull/3712>)
- Migration from NPM 6 to NPM 7 (<https://github.com/openvinotoolkit/cvat/pull/3773>)
- Update Datumaro dependency to 0.2.0 (<https://github.com/openvinotoolkit/cvat/pull/3813>)

### Fixed

- Fixed JSON transform issues in network requests (<https://github.com/openvinotoolkit/cvat/pull/3706>)
- Display a more user-friendly exception message (<https://github.com/openvinotoolkit/cvat/pull/3721>)
- Exception `DataCloneError: The object could not be cloned` (<https://github.com/openvinotoolkit/cvat/pull/3733>)
- Fixed extension comparison in task frames CLI (<https://github.com/openvinotoolkit/cvat/pull/3674>)
- Incorrect work when copy job list with "Copy" button (<https://github.com/openvinotoolkit/cvat/pull/3749>)
- Iterating over manifest (<https://github.com/openvinotoolkit/cvat/pull/3792>)
- Manifest removing (<https://github.com/openvinotoolkit/cvat/pull/3791>)
- Fixed project updated date (<https://github.com/openvinotoolkit/cvat/pull/3814>)
- Fixed dextr deployment (<https://github.com/openvinotoolkit/cvat/pull/3820>)
- Migration of `dataset_repo` application (<https://github.com/openvinotoolkit/cvat/pull/3827>)
- Helm settings for external psql database were unused by backend (<https://github.com/openvinotoolkit/cvat/pull/3779>)
- Updated WSL setup for development (<https://github.com/openvinotoolkit/cvat/pull/3828>)
- Helm chart config (<https://github.com/openvinotoolkit/cvat/pull/3784>)

### Security

- Fix security issues on the documentation website unsafe use of target blank
  and potential clickjacking on legacy browsers (<https://github.com/openvinotoolkit/cvat/pull/3789>)

## \[1.6.0] - 2021-09-17

### Added

- Added ability to import data from share with cli without copying the data (<https://github.com/openvinotoolkit/cvat/issues/2862>)
- Notification if the browser does not support necessary API
- Added ability to export project as a dataset (<https://github.com/openvinotoolkit/cvat/pull/3365>)
  and project with 3D tasks (<https://github.com/openvinotoolkit/cvat/pull/3502>)
- Additional inline tips in interactors with demo gifs (<https://github.com/openvinotoolkit/cvat/pull/3473>)
- Added intelligent scissors blocking feature (<https://github.com/openvinotoolkit/cvat/pull/3510>)
- Support cloud storage status (<https://github.com/openvinotoolkit/cvat/pull/3386>)
- Support cloud storage preview (<https://github.com/openvinotoolkit/cvat/pull/3386>)
- cvat-core: support cloud storages (<https://github.com/openvinotoolkit/cvat/pull/3313>)

### Changed

- Non-blocking UI when using interactors (<https://github.com/openvinotoolkit/cvat/pull/3473>)
- "Selected opacity" slider now defines opacity level for shapes being drawnSelected opacity (<https://github.com/openvinotoolkit/cvat/pull/3473>)
- Cloud storage creating and updating (<https://github.com/openvinotoolkit/cvat/pull/3386>)
- Way of working with cloud storage content (<https://github.com/openvinotoolkit/cvat/pull/3386>)

### Removed

- Support TEMP_KEY_SECRET_KEY_TOKEN_SET for AWS S3 cloud storage (<https://github.com/openvinotoolkit/cvat/pull/3386>)

### Fixed

- Fixed multiple tasks moving (<https://github.com/openvinotoolkit/cvat/pull/3517>)
- Fixed task creating CLI parameter (<https://github.com/openvinotoolkit/cvat/pull/3519>)
- Fixed import for MOTS format (<https://github.com/openvinotoolkit/cvat/pull/3612>)

## \[1.5.0] - 2021-08-02

### Added

- Support of context images for 2D image tasks (<https://github.com/openvinotoolkit/cvat/pull/3122>)
- Support of cloud storage without copying data into CVAT: server part (<https://github.com/openvinotoolkit/cvat/pull/2620>)
- Filter `is_active` for user list (<https://github.com/openvinotoolkit/cvat/pull/3235>)
- Ability to export/import tasks (<https://github.com/openvinotoolkit/cvat/pull/3056>)
- Add a tutorial for semi-automatic/automatic annotation (<https://github.com/openvinotoolkit/cvat/pull/3124>)
- Explicit "Done" button when drawing any polyshapes (<https://github.com/openvinotoolkit/cvat/pull/3417>)
- Histogram equalization with OpenCV javascript (<https://github.com/openvinotoolkit/cvat/pull/3447>)
- Client-side polyshapes approximation when using semi-automatic interactors & scissors (<https://github.com/openvinotoolkit/cvat/pull/3450>)
- Support of Google Cloud Storage for cloud storage (<https://github.com/openvinotoolkit/cvat/pull/3561>)

### Changed

- Updated manifest format, added meta with related images (<https://github.com/openvinotoolkit/cvat/pull/3122>)
- Update of COCO format documentation (<https://github.com/openvinotoolkit/cvat/pull/3197>)
- Updated Webpack Dev Server config to add proxy (<https://github.com/openvinotoolkit/cvat/pull/3368>)
- Update to Django 3.1.12 (<https://github.com/openvinotoolkit/cvat/pull/3378>)
- Updated visibility for removable points in AI tools (<https://github.com/openvinotoolkit/cvat/pull/3417>)
- Updated UI handling for IOG serverless function (<https://github.com/openvinotoolkit/cvat/pull/3417>)
- Changed Nginx proxy to Traefik in `docker-compose.yml` (<https://github.com/openvinotoolkit/cvat/pull/3409>)
- Simplify the process of deploying CVAT with HTTPS (<https://github.com/openvinotoolkit/cvat/pull/3409>)

### Fixed

- Project page requests took a long time and did many DB queries (<https://github.com/openvinotoolkit/cvat/pull/3223>)
- Fixed Python 3.6 support (<https://github.com/openvinotoolkit/cvat/pull/3258>)
- Incorrect attribute import in tracks (<https://github.com/openvinotoolkit/cvat/pull/3229>)
- Issue "is not a constructor" when create object, save, undo, save, redo save (<https://github.com/openvinotoolkit/cvat/pull/3292>)
- Fix CLI create an infinite loop if git repository responds with failure (<https://github.com/openvinotoolkit/cvat/pull/3267>)
- Bug with sidebar & fullscreen (<https://github.com/openvinotoolkit/cvat/pull/3289>)
- 504 Gateway Time-out on `data/meta` requests (<https://github.com/openvinotoolkit/cvat/pull/3269>)
- TypeError: Cannot read property 'clientX' of undefined when draw cuboids with hotkeys (<https://github.com/openvinotoolkit/cvat/pull/3308>)
- Duplication of the cuboids when redraw them (<https://github.com/openvinotoolkit/cvat/pull/3308>)
- Some code issues in Deep Extreme Cut handler code (<https://github.com/openvinotoolkit/cvat/pull/3325>)
- UI fails when inactive user is assigned to a task/job (<https://github.com/openvinotoolkit/cvat/pull/3343>)
- Calculate precise progress of decoding a video file (<https://github.com/openvinotoolkit/cvat/pull/3381>)
- Falsely successful `cvat_ui` image build in case of OOM error that leads to the default nginx welcome page
  (<https://github.com/openvinotoolkit/cvat/pull/3379>)
- Fixed issue when save filtered object in AAM (<https://github.com/openvinotoolkit/cvat/pull/3401>)
- Context image disappears after undo/redo (<https://github.com/openvinotoolkit/cvat/pull/3416>)
- Using combined data sources (directory and image) when create a task (<https://github.com/openvinotoolkit/cvat/pull/3424>)
- Creating task with labels in project (<https://github.com/openvinotoolkit/cvat/pull/3454>)
- Move task and autoannotation modals were invisible from project page (<https://github.com/openvinotoolkit/cvat/pull/3475>)

## \[1.4.0] - 2021-05-18

### Added

- Documentation on mask annotation (<https://github.com/openvinotoolkit/cvat/pull/3044>)
- Hotkeys to switch a label of existing object or to change default label (for objects created with N) (<https://github.com/openvinotoolkit/cvat/pull/3070>)
- A script to convert some kinds of DICOM files to regular images (<https://github.com/openvinotoolkit/cvat/pull/3095>)
- Helm chart prototype (<https://github.com/openvinotoolkit/cvat/pull/3102>)
- Initial implementation of moving tasks between projects (<https://github.com/openvinotoolkit/cvat/pull/3164>)

### Changed

- Place of migration logger initialization (<https://github.com/openvinotoolkit/cvat/pull/3170>)

### Removed

- Kubernetes templates from (<https://github.com/openvinotoolkit/cvat/pull/1962>) due to helm charts (<https://github.com/openvinotoolkit/cvat/pull/3171>)

### Fixed

- Export of instance masks with holes (<https://github.com/openvinotoolkit/cvat/pull/3044>)
- Changing a label on canvas does not work when 'Show object details' enabled (<https://github.com/openvinotoolkit/cvat/pull/3084>)
- Make sure frame unzip web worker correctly terminates after unzipping all images in a requested chunk (<https://github.com/openvinotoolkit/cvat/pull/3096>)
- Reset password link was unavailable before login (<https://github.com/openvinotoolkit/cvat/pull/3140>)
- Manifest: migration (<https://github.com/openvinotoolkit/cvat/pull/3146>)
- Fixed cropping polygon in some corner cases (<https://github.com/openvinotoolkit/cvat/pull/3184>)

## \[1.3.0] - 3/31/2021

### Added

- CLI: Add support for saving annotations in a git repository when creating a task.
- CVAT-3D: support lidar data on the server side (<https://github.com/openvinotoolkit/cvat/pull/2534>)
- GPU support for Mask-RCNN and improvement in its deployment time (<https://github.com/openvinotoolkit/cvat/pull/2714>)
- CVAT-3D: Load all frames corresponding to the job instance
  (<https://github.com/openvinotoolkit/cvat/pull/2645>)
- Intelligent scissors with OpenCV javascript (<https://github.com/openvinotoolkit/cvat/pull/2689>)
- CVAT-3D: Visualize 3D point cloud spaces in 3D View, Top View Side View and Front View (<https://github.com/openvinotoolkit/cvat/pull/2768>)
- [Inside Outside Guidance](https://github.com/shiyinzhang/Inside-Outside-Guidance) serverless
  function for interactive segmentation
- Pre-built [cvat_server](https://hub.docker.com/r/openvino/cvat_server) and
  [cvat_ui](https://hub.docker.com/r/openvino/cvat_ui) images were published on DockerHub (<https://github.com/openvinotoolkit/cvat/pull/2766>)
- Project task subsets (<https://github.com/openvinotoolkit/cvat/pull/2774>)
- Kubernetes templates and guide for their deployment (<https://github.com/openvinotoolkit/cvat/pull/1962>)
- [WiderFace](http://shuoyang1213.me/WIDERFACE/) format support (<https://github.com/openvinotoolkit/cvat/pull/2864>)
- [VGGFace2](https://github.com/ox-vgg/vgg_face2) format support (<https://github.com/openvinotoolkit/cvat/pull/2865>)
- [Backup/Restore guide](cvat/apps/documentation/backup_guide.md) (<https://github.com/openvinotoolkit/cvat/pull/2964>)
- Label deletion from tasks and projects (<https://github.com/openvinotoolkit/cvat/pull/2881>)
- CVAT-3D: Implemented initial cuboid placement in 3D View and select cuboid in Top, Side and Front views
  (<https://github.com/openvinotoolkit/cvat/pull/2891>)
- [Market-1501](https://www.aitribune.com/dataset/2018051063) format support (<https://github.com/openvinotoolkit/cvat/pull/2869>)
- Ability of upload manifest for dataset with images (<https://github.com/openvinotoolkit/cvat/pull/2763>)
- Annotations filters UI using react-awesome-query-builder (<https://github.com/openvinotoolkit/cvat/issues/1418>)
- Storing settings in local storage to keep them between browser sessions (<https://github.com/openvinotoolkit/cvat/pull/3017>)
- [ICDAR](https://rrc.cvc.uab.es/?ch=2) format support (<https://github.com/openvinotoolkit/cvat/pull/2866>)
- Added switcher to maintain polygon crop behavior (<https://github.com/openvinotoolkit/cvat/pull/3021>
- Filters and sorting options for job list, added tooltip for tasks filters (<https://github.com/openvinotoolkit/cvat/pull/3030>)

### Changed

- CLI - task list now returns a list of current tasks. (<https://github.com/openvinotoolkit/cvat/pull/2863>)
- Updated HTTPS install README section (cleanup and described more robust deploy)
- Logstash is improved for using with configurable elasticsearch outputs (<https://github.com/openvinotoolkit/cvat/pull/2531>)
- Bumped nuclio version to 1.5.16 (<https://github.com/openvinotoolkit/cvat/pull/2578>)
- All methods for interactive segmentation accept negative points as well
- Persistent queue added to logstash (<https://github.com/openvinotoolkit/cvat/pull/2744>)
- Improved maintenance of popups visibility (<https://github.com/openvinotoolkit/cvat/pull/2809>)
- Image visualizations settings on canvas for faster access (<https://github.com/openvinotoolkit/cvat/pull/2872>)
- Better scale management of left panel when screen is too small (<https://github.com/openvinotoolkit/cvat/pull/2880>)
- Improved error messages for annotation import (<https://github.com/openvinotoolkit/cvat/pull/2935>)
- Using manifest support instead video meta information and dummy chunks (<https://github.com/openvinotoolkit/cvat/pull/2763>)

### Fixed

- More robust execution of nuclio GPU functions by limiting the GPU memory consumption per worker (<https://github.com/openvinotoolkit/cvat/pull/2714>)
- Kibana startup initialization (<https://github.com/openvinotoolkit/cvat/pull/2659>)
- The cursor jumps to the end of the line when renaming a task (<https://github.com/openvinotoolkit/cvat/pull/2669>)
- SSLCertVerificationError when remote source is used (<https://github.com/openvinotoolkit/cvat/pull/2683>)
- Fixed filters select overflow (<https://github.com/openvinotoolkit/cvat/pull/2614>)
- Fixed tasks in project auto annotation (<https://github.com/openvinotoolkit/cvat/pull/2725>)
- Cuboids are missed in annotations statistics (<https://github.com/openvinotoolkit/cvat/pull/2704>)
- The list of files attached to the task is not displayed (<https://github.com/openvinotoolkit/cvat/pull/2706>)
- A couple of css-related issues (top bar disappear, wrong arrow position on collapse elements) (<https://github.com/openvinotoolkit/cvat/pull/2736>)
- Issue with point region doesn't work in Firefox (<https://github.com/openvinotoolkit/cvat/pull/2727>)
- Fixed cuboid perspective change (<https://github.com/openvinotoolkit/cvat/pull/2733>)
- Annotation page popups (ai tools, drawing) reset state after detecting, tracking, drawing (<https://github.com/openvinotoolkit/cvat/pull/2780>)
- Polygon editing using trailing point (<https://github.com/openvinotoolkit/cvat/pull/2808>)
- Updated the path to python for DL models inside automatic annotation documentation (<https://github.com/openvinotoolkit/cvat/pull/2847>)
- Fixed of receiving function variable (<https://github.com/openvinotoolkit/cvat/pull/2860>)
- Shortcuts with CAPSLOCK enabled and with non-US languages activated (<https://github.com/openvinotoolkit/cvat/pull/2872>)
- Prevented creating several issues for the same object (<https://github.com/openvinotoolkit/cvat/pull/2868>)
- Fixed label editor name field validator (<https://github.com/openvinotoolkit/cvat/pull/2879>)
- An error about track shapes outside of the task frames during export (<https://github.com/openvinotoolkit/cvat/pull/2890>)
- Fixed project search field updating (<https://github.com/openvinotoolkit/cvat/pull/2901>)
- Fixed export error when invalid polygons are present in overlapping frames (<https://github.com/openvinotoolkit/cvat/pull/2852>)
- Fixed image quality option for tasks created from images (<https://github.com/openvinotoolkit/cvat/pull/2963>)
- Incorrect text on the warning when specifying an incorrect link to the issue tracker (<https://github.com/openvinotoolkit/cvat/pull/2971>)
- Updating label attributes when label contains number attributes (<https://github.com/openvinotoolkit/cvat/pull/2969>)
- Crop a polygon if its points are outside the bounds of the image (<https://github.com/openvinotoolkit/cvat/pull/3025>)

## \[1.2.0] - 2021-01-08

### Fixed

- Memory consumption for the task creation process (<https://github.com/openvinotoolkit/cvat/pull/2582>)
- Frame preloading (<https://github.com/openvinotoolkit/cvat/pull/2608>)
- Project cannot be removed from the project page (<https://github.com/openvinotoolkit/cvat/pull/2626>)

## \[1.2.0-beta] - 2020-12-15

### Added

- GPU support and improved documentation for auto annotation (<https://github.com/openvinotoolkit/cvat/pull/2546>)
- Manual review pipeline: issues/comments/workspace (<https://github.com/openvinotoolkit/cvat/pull/2357>)
- Basic projects implementation (<https://github.com/openvinotoolkit/cvat/pull/2255>)
- Documentation on how to mount cloud starage(AWS S3 bucket, Azure container, Google Drive) as FUSE (<https://github.com/openvinotoolkit/cvat/pull/2377>)
- Ability to work with share files without copying inside (<https://github.com/openvinotoolkit/cvat/pull/2377>)
- Tooltips in label selectors (<https://github.com/openvinotoolkit/cvat/pull/2509>)
- Page redirect after login using `next` query parameter (<https://github.com/openvinotoolkit/cvat/pull/2527>)
- [ImageNet](http://www.image-net.org) format support (<https://github.com/openvinotoolkit/cvat/pull/2376>)
- [CamVid](http://mi.eng.cam.ac.uk/research/projects/VideoRec/CamVid/) format support (<https://github.com/openvinotoolkit/cvat/pull/2559>)

### Changed

- PATCH requests from cvat-core submit only changed fields (<https://github.com/openvinotoolkit/cvat/pull/2445>)
- deploy.sh in serverless folder is separated into deploy_cpu.sh and deploy_gpu.sh (<https://github.com/openvinotoolkit/cvat/pull/2546>)
- Bumped nuclio version to 1.5.8
- Migrated to Antd 4.9 (<https://github.com/openvinotoolkit/cvat/pull/2536>)

### Fixed

- Fixed FastRCNN inference bug for images with 4 channels i.e. png (<https://github.com/openvinotoolkit/cvat/pull/2546>)
- Django templates for email and user guide (<https://github.com/openvinotoolkit/cvat/pull/2412>)
- Saving relative paths in dummy chunks instead of absolute (<https://github.com/openvinotoolkit/cvat/pull/2424>)
- Objects with a specific label cannot be displayed if at least one tag with the label exist (<https://github.com/openvinotoolkit/cvat/pull/2435>)
- Wrong attribute can be removed in labels editor (<https://github.com/openvinotoolkit/cvat/pull/2436>)
- UI fails with the error "Cannot read property 'label' of undefined" (<https://github.com/openvinotoolkit/cvat/pull/2442>)
- Exception: "Value must be a user instance" (<https://github.com/openvinotoolkit/cvat/pull/2441>)
- Reset zoom option doesn't work in tag annotation mode (<https://github.com/openvinotoolkit/cvat/pull/2443>)
- Canvas is busy error (<https://github.com/openvinotoolkit/cvat/pull/2437>)
- Projects view layout fix (<https://github.com/openvinotoolkit/cvat/pull/2503>)
- Fixed the tasks view (infinite loading) when it is impossible to get a preview of the task (<https://github.com/openvinotoolkit/cvat/pull/2504>)
- Empty frames navigation (<https://github.com/openvinotoolkit/cvat/pull/2505>)
- TypeError: Cannot read property 'toString' of undefined (<https://github.com/openvinotoolkit/cvat/pull/2517>)
- Extra shapes are drawn after Esc, or G pressed while drawing a region in grouping (<https://github.com/openvinotoolkit/cvat/pull/2507>)
- Reset state (reviews, issues) after logout or changing a job (<https://github.com/openvinotoolkit/cvat/pull/2525>)
- TypeError: Cannot read property 'id' of undefined when updating a task (<https://github.com/openvinotoolkit/cvat/pull/2544>)

## \[1.2.0-alpha] - 2020-11-09

### Added

- Ability to login into CVAT-UI with token from api/v1/auth/login (<https://github.com/openvinotoolkit/cvat/pull/2234>)
- Added layout grids toggling ('ctrl + alt + Enter')
- Added password reset functionality (<https://github.com/opencv/cvat/pull/2058>)
- Ability to work with data on the fly (<https://github.com/opencv/cvat/pull/2007>)
- Annotation in process outline color wheel (<https://github.com/opencv/cvat/pull/2084>)
- On the fly annotation using DL detectors (<https://github.com/opencv/cvat/pull/2102>)
- Displaying automatic annotation progress on a task view (<https://github.com/opencv/cvat/pull/2148>)
- Automatic tracking of bounding boxes using serverless functions (<https://github.com/opencv/cvat/pull/2136>)
- \[Datumaro] CLI command for dataset equality comparison (<https://github.com/opencv/cvat/pull/1989>)
- \[Datumaro] Merging of datasets with different labels (<https://github.com/opencv/cvat/pull/2098>)
- Add FBRS interactive segmentation serverless function (<https://github.com/openvinotoolkit/cvat/pull/2094>)
- Ability to change default behaviour of previous/next buttons of a player.
  It supports regular navigation, searching a frame according to annotations
  filters and searching the nearest frame without any annotations (<https://github.com/openvinotoolkit/cvat/pull/2221>)
- MacOS users notes in CONTRIBUTING.md
- Ability to prepare meta information manually (<https://github.com/openvinotoolkit/cvat/pull/2217>)
- Ability to upload prepared meta information along with a video when creating a task (<https://github.com/openvinotoolkit/cvat/pull/2217>)
- Optional chaining plugin for cvat-canvas and cvat-ui (<https://github.com/openvinotoolkit/cvat/pull/2249>)
- MOTS png mask format support (<https://github.com/openvinotoolkit/cvat/pull/2198>)
- Ability to correct upload video with a rotation record in the metadata (<https://github.com/openvinotoolkit/cvat/pull/2218>)
- User search field for assignee fields (<https://github.com/openvinotoolkit/cvat/pull/2370>)
- Support of mxf videos (<https://github.com/openvinotoolkit/cvat/pull/2514>)

### Changed

- UI models (like DEXTR) were redesigned to be more interactive (<https://github.com/opencv/cvat/pull/2054>)
- Used Ubuntu:20.04 as a base image for CVAT Dockerfile (<https://github.com/opencv/cvat/pull/2101>)
- Right colors of label tags in label mapping when a user runs automatic detection (<https://github.com/openvinotoolkit/cvat/pull/2162>)
- Nuclio became an optional component of CVAT (<https://github.com/openvinotoolkit/cvat/pull/2192>)
- A key to remove a point from a polyshape (Ctrl => Alt) (<https://github.com/openvinotoolkit/cvat/pull/2204>)
- Updated `docker-compose` file version from `2.3` to `3.3`(<https://github.com/openvinotoolkit/cvat/pull/2235>)
- Added auto inference of url schema from host in CLI, if provided (<https://github.com/openvinotoolkit/cvat/pull/2240>)
- Track frames in skips between annotation is presented in MOT and MOTS formats are marked `outside` (<https://github.com/openvinotoolkit/cvat/pull/2198>)
- UI packages installation with `npm ci` instead of `npm install` (<https://github.com/openvinotoolkit/cvat/pull/2350>)

### Removed

- Removed Z-Order flag from task creation process

### Fixed

- Fixed multiple errors which arises when polygon is of length 5 or less (<https://github.com/opencv/cvat/pull/2100>)
- Fixed task creation from PDF (<https://github.com/opencv/cvat/pull/2141>)
- Fixed CVAT format import for frame stepped tasks (<https://github.com/openvinotoolkit/cvat/pull/2151>)
- Fixed the reading problem with large PDFs (<https://github.com/openvinotoolkit/cvat/pull/2154>)
- Fixed unnecessary pyhash dependency (<https://github.com/openvinotoolkit/cvat/pull/2170>)
- Fixed Data is not getting cleared, even after deleting the Task from Django Admin App(<https://github.com/openvinotoolkit/cvat/issues/1925>)
- Fixed blinking message: "Some tasks have not been showed because they do not have any data" (<https://github.com/openvinotoolkit/cvat/pull/2200>)
- Fixed case when a task with 0 jobs is shown as "Completed" in UI (<https://github.com/openvinotoolkit/cvat/pull/2200>)
- Fixed use case when UI throws exception: Cannot read property 'objectType' of undefined #2053 (<https://github.com/openvinotoolkit/cvat/pull/2203>)
- Fixed use case when logs could be saved twice or more times #2202 (<https://github.com/openvinotoolkit/cvat/pull/2203>)
- Fixed issues from #2112 (<https://github.com/openvinotoolkit/cvat/pull/2217>)
- Git application name (renamed to dataset_repo) (<https://github.com/openvinotoolkit/cvat/pull/2243>)
- A problem in exporting of tracks, where tracks could be truncated (<https://github.com/openvinotoolkit/cvat/issues/2129>)
- Fixed CVAT startup process if the user has `umask 077` in .bashrc file (<https://github.com/openvinotoolkit/cvat/pull/2293>)
- Exception: Cannot read property "each" of undefined after drawing a single point (<https://github.com/openvinotoolkit/cvat/pull/2307>)
- Cannot read property 'label' of undefined (Fixed?) (<https://github.com/openvinotoolkit/cvat/pull/2311>)
- Excluded track frames marked `outside` in `CVAT for Images` export (<https://github.com/openvinotoolkit/cvat/pull/2345>)
- 'List of tasks' Kibana visualization (<https://github.com/openvinotoolkit/cvat/pull/2361>)
- An error on exporting not `jpg` or `png` images in TF Detection API format (<https://github.com/openvinotoolkit/datumaro/issues/35>)

## \[1.1.0] - 2020-08-31

### Added

- Siammask tracker as DL serverless function (<https://github.com/opencv/cvat/pull/1988>)
- \[Datumaro] Added model info and source info commands (<https://github.com/opencv/cvat/pull/1973>)
- \[Datumaro] Dataset statistics (<https://github.com/opencv/cvat/pull/1668>)
- Ability to change label color in tasks and predefined labels (<https://github.com/opencv/cvat/pull/2014>)
- \[Datumaro] Multi-dataset merge (<https://github.com/opencv/cvat/pull/1695>)
- Ability to configure email verification for new users (<https://github.com/opencv/cvat/pull/1929>)
- Link to django admin page from UI (<https://github.com/opencv/cvat/pull/2068>)
- Notification message when users use wrong browser (<https://github.com/opencv/cvat/pull/2070>)

### Changed

- Shape coordinates are rounded to 2 digits in dumped annotations (<https://github.com/opencv/cvat/pull/1970>)
- COCO format does not produce polygon points for bbox annotations (<https://github.com/opencv/cvat/pull/1953>)

### Fixed

- Issue loading openvino models for semi-automatic and automatic annotation (<https://github.com/opencv/cvat/pull/1996>)
- Basic functions of CVAT works without activated nuclio dashboard
- Fixed a case in which exported masks could have wrong color order (<https://github.com/opencv/cvat/issues/2032>)
- Fixed error with creating task with labels with the same name (<https://github.com/opencv/cvat/pull/2031>)
- Django RQ dashboard view (<https://github.com/opencv/cvat/pull/2069>)
- Object's details menu settings (<https://github.com/opencv/cvat/pull/2084>)

## \[1.1.0-beta] - 2020-08-03

### Added

- DL models as serverless functions (<https://github.com/opencv/cvat/pull/1767>)
- Source type support for tags, shapes and tracks (<https://github.com/opencv/cvat/pull/1192>)
- Source type support for CVAT Dumper/Loader (<https://github.com/opencv/cvat/pull/1192>)
- Intelligent polygon editing (<https://github.com/opencv/cvat/pull/1921>)
- Support creating multiple jobs for each task through python cli (<https://github.com/opencv/cvat/pull/1950>)
- python cli over https (<https://github.com/opencv/cvat/pull/1942>)
- Error message when plugins weren't able to initialize instead of infinite loading (<https://github.com/opencv/cvat/pull/1966>)
- Ability to change user password (<https://github.com/opencv/cvat/pull/1954>)

### Changed

- Smaller object details (<https://github.com/opencv/cvat/pull/1877>)
- `COCO` format does not convert bboxes to polygons on export (<https://github.com/opencv/cvat/pull/1953>)
- It is impossible to submit a DL model in OpenVINO format using UI.
  Now you can deploy new models on the server using serverless functions
  (<https://github.com/opencv/cvat/pull/1767>)
- Files and folders under share path are now alphabetically sorted

### Removed

- Removed OpenVINO and CUDA components because they are not necessary anymore (<https://github.com/opencv/cvat/pull/1767>)
- Removed the old UI code (<https://github.com/opencv/cvat/pull/1964>)

### Fixed

- Some objects aren't shown on canvas sometimes. For example after propagation on of objects is invisible (<https://github.com/opencv/cvat/pull/1834>)
- CVAT doesn't offer to restore state after an error (<https://github.com/opencv/cvat/pull/1874>)
- Cannot read property 'shapeType' of undefined because of zOrder related issues (<https://github.com/opencv/cvat/pull/1874>)
- Cannot read property 'pinned' of undefined because of zOrder related issues (<https://github.com/opencv/cvat/pull/1874>)
- Do not iterate over hidden objects in aam (which are invisible because of zOrder) (<https://github.com/opencv/cvat/pull/1874>)
- Cursor position is reset after changing a text field (<https://github.com/opencv/cvat/pull/1874>)
- Hidden points and cuboids can be selected to be grouped (<https://github.com/opencv/cvat/pull/1874>)
- `outside` annotations should not be in exported images (<https://github.com/opencv/cvat/issues/1620>)
- `CVAT for video format` import error with interpolation (<https://github.com/opencv/cvat/issues/1893>)
- `Image compression` definition mismatch (<https://github.com/opencv/cvat/issues/1900>)
- Points are duplicated during polygon interpolation sometimes (<https://github.com/opencv/cvat/pull/1892>)
- When redraw a shape with activated autobordering, previous points are visible (<https://github.com/opencv/cvat/pull/1892>)
- No mapping between side object element and context menu in some attributes (<https://github.com/opencv/cvat/pull/1923>)
- Interpolated shapes exported as `keyframe = True` (<https://github.com/opencv/cvat/pull/1937>)
- Stylelint filetype scans (<https://github.com/opencv/cvat/pull/1952>)
- Fixed toolip closing issue (<https://github.com/opencv/cvat/pull/1955>)
- Clearing frame cache when close a task (<https://github.com/opencv/cvat/pull/1966>)
- Increase rate of throttling policy for unauthenticated users (<https://github.com/opencv/cvat/pull/1969>)

## \[1.1.0-alpha] - 2020-06-30

### Added

- Throttling policy for unauthenticated users (<https://github.com/opencv/cvat/pull/1531>)
- Added default label color table for mask export (<https://github.com/opencv/cvat/pull/1549>)
- Added environment variables for Redis and Postgres hosts for Kubernetes deployment support (<https://github.com/opencv/cvat/pull/1641>)
- Added visual identification for unavailable formats (<https://github.com/opencv/cvat/pull/1567>)
- Shortcut to change color of an activated shape in new UI (Enter) (<https://github.com/opencv/cvat/pull/1683>)
- Shortcut to switch split mode (<https://github.com/opencv/cvat/pull/1683>)
- Built-in search for labels when create an object or change a label (<https://github.com/opencv/cvat/pull/1683>)
- Better validation of labels and attributes in raw viewer (<https://github.com/opencv/cvat/pull/1727>)
- ClamAV antivirus integration (<https://github.com/opencv/cvat/pull/1712>)
- Added canvas background color selector (<https://github.com/opencv/cvat/pull/1705>)
- SCSS files linting with Stylelint tool (<https://github.com/opencv/cvat/pull/1766>)
- Supported import and export or single boxes in MOT format (<https://github.com/opencv/cvat/pull/1764>)
- \[Datumaro] Added `stats` command, which shows some dataset statistics
  like image mean and std (<https://github.com/opencv/cvat/pull/1734>)
- Add option to upload annotations upon task creation on CLI
- Polygon and polylines interpolation (<https://github.com/opencv/cvat/pull/1571>)
- Ability to redraw shape from scratch (Shift + N) for an activated shape (<https://github.com/opencv/cvat/pull/1571>)
- Highlights for the first point of a polygon/polyline and direction (<https://github.com/opencv/cvat/pull/1571>)
- Ability to change orientation for poylgons/polylines in context menu (<https://github.com/opencv/cvat/pull/1571>)
- Ability to set the first point for polygons in points context menu (<https://github.com/opencv/cvat/pull/1571>)
- Added new tag annotation workspace (<https://github.com/opencv/cvat/pull/1570>)
- Appearance block in attribute annotation mode (<https://github.com/opencv/cvat/pull/1820>)
- Keyframe navigations and some switchers in attribute annotation mode (<https://github.com/opencv/cvat/pull/1820>)
- \[Datumaro] Added `convert` command to convert datasets directly (<https://github.com/opencv/cvat/pull/1837>)
- \[Datumaro] Added an option to specify image extension when exporting datasets (<https://github.com/opencv/cvat/pull/1799>)
- \[Datumaro] Added image copying when exporting datasets, if possible (<https://github.com/opencv/cvat/pull/1799>)

### Changed

- Removed information about e-mail from the basic user information (<https://github.com/opencv/cvat/pull/1627>)
- Update https install manual. Makes it easier and more robust.
  Includes automatic renewing of lets encrypt certificates.
- Settings page move to the modal. (<https://github.com/opencv/cvat/pull/1705>)
- Implemented import and export of annotations with relative image paths (<https://github.com/opencv/cvat/pull/1463>)
- Using only single click to start editing or remove a point (<https://github.com/opencv/cvat/pull/1571>)
- Added support for attributes in VOC XML format (<https://github.com/opencv/cvat/pull/1792>)
- Added annotation attributes in COCO format (<https://github.com/opencv/cvat/pull/1782>)
- Colorized object items in the side panel (<https://github.com/opencv/cvat/pull/1753>)
- \[Datumaro] Annotation-less files are not generated anymore in COCO format, unless tasks explicitly requested (<https://github.com/opencv/cvat/pull/1799>)

### Fixed

- Problem with exported frame stepped image task (<https://github.com/opencv/cvat/issues/1613>)
- Fixed dataset filter item representation for imageless dataset items (<https://github.com/opencv/cvat/pull/1593>)
- Fixed interpreter crash when trying to import `tensorflow` with no AVX instructions available (<https://github.com/opencv/cvat/pull/1567>)
- Kibana wrong working time calculation with new annotation UI use (<https://github.com/opencv/cvat/pull/1654>)
- Wrong rexex for account name validation (<https://github.com/opencv/cvat/pull/1667>)
- Wrong description on register view for the username field (<https://github.com/opencv/cvat/pull/1667>)
- Wrong resolution for resizing a shape (<https://github.com/opencv/cvat/pull/1667>)
- React warning because of not unique keys in labels viewer (<https://github.com/opencv/cvat/pull/1727>)
- Fixed issue tracker (<https://github.com/opencv/cvat/pull/1705>)
- Fixed canvas fit after sidebar open/close event (<https://github.com/opencv/cvat/pull/1705>)
- A couple of exceptions in AAM related with early object activation (<https://github.com/opencv/cvat/pull/1755>)
- Propagation from the latest frame (<https://github.com/opencv/cvat/pull/1800>)
- Number attribute value validation (didn't work well with floats) (<https://github.com/opencv/cvat/pull/1800>)
- Logout doesn't work (<https://github.com/opencv/cvat/pull/1812>)
- Annotations aren't updated after reopening a task (<https://github.com/opencv/cvat/pull/1753>)
- Labels aren't updated after reopening a task (<https://github.com/opencv/cvat/pull/1753>)
- Canvas isn't fitted after collapsing side panel in attribute annotation mode (<https://github.com/opencv/cvat/pull/1753>)
- Error when interpolating polygons (<https://github.com/opencv/cvat/pull/1878>)

### Security

- SQL injection in Django `CVE-2020-9402` (<https://github.com/opencv/cvat/pull/1657>)

## \[1.0.0] - 2020-05-29

### Added

- cvat-ui: cookie policy drawer for login page (<https://github.com/opencv/cvat/pull/1511>)
- `datumaro_project` export format (<https://github.com/opencv/cvat/pull/1352>)
- Ability to configure user agreements for the user registration form (<https://github.com/opencv/cvat/pull/1464>)
- Cuboid interpolation and cuboid drawing from rectangles (<https://github.com/opencv/cvat/pull/1560>)
- Ability to configure custom pageViewHit, which can be useful for web analytics integration (<https://github.com/opencv/cvat/pull/1566>)
- Ability to configure access to the analytics page based on roles (<https://github.com/opencv/cvat/pull/1592>)

### Changed

- Downloaded file name in annotations export became more informative (<https://github.com/opencv/cvat/pull/1352>)
- Added auto trimming for trailing whitespaces style enforcement (<https://github.com/opencv/cvat/pull/1352>)
- REST API: updated `GET /task/<id>/annotations`: parameters are `format`, `filename`
  (now optional), `action` (optional) (<https://github.com/opencv/cvat/pull/1352>)
- REST API: removed `dataset/formats`, changed format of `annotation/formats` (<https://github.com/opencv/cvat/pull/1352>)
- Exported annotations are stored for N hours instead of indefinitely (<https://github.com/opencv/cvat/pull/1352>)
- Formats: CVAT format now accepts ZIP and XML (<https://github.com/opencv/cvat/pull/1352>)
- Formats: COCO format now accepts ZIP and JSON (<https://github.com/opencv/cvat/pull/1352>)
- Formats: most of formats renamed, no extension in title (<https://github.com/opencv/cvat/pull/1352>)
- Formats: definitions are changed, are not stored in DB anymore (<https://github.com/opencv/cvat/pull/1352>)
- cvat-core: session.annotations.put() now returns ids of added objects (<https://github.com/opencv/cvat/pull/1493>)
- Images without annotations now also included in dataset/annotations export (<https://github.com/opencv/cvat/issues/525>)

### Removed

- `annotation` application is replaced with `dataset_manager` (<https://github.com/opencv/cvat/pull/1352>)
- `_DATUMARO_INIT_LOGLEVEL` env. variable is removed in favor of regular `--loglevel` cli parameter (<https://github.com/opencv/cvat/pull/1583>)

### Fixed

- Categories for empty projects with no sources are taken from own dataset (<https://github.com/opencv/cvat/pull/1352>)
- Added directory removal on error during `extract` command (<https://github.com/opencv/cvat/pull/1352>)
- Added debug error message on incorrect XPath (<https://github.com/opencv/cvat/pull/1352>)
- Exporting frame stepped task
  (<https://github.com/opencv/cvat/issues/1294>, <https://github.com/opencv/cvat/issues/1334>)
- Fixed broken command line interface for `cvat` export format in Datumaro (<https://github.com/opencv/cvat/issues/1494>)
- Updated Rest API document, Swagger document serving instruction issue (<https://github.com/opencv/cvat/issues/1495>)
- Fixed cuboid occluded view (<https://github.com/opencv/cvat/pull/1500>)
- Non-informative lock icon (<https://github.com/opencv/cvat/pull/1434>)
- Sidebar in AAM has no hide/show button (<https://github.com/opencv/cvat/pull/1420>)
- Task/Job buttons has no "Open in new tab" option (<https://github.com/opencv/cvat/pull/1419>)
- Delete point context menu option has no shortcut hint (<https://github.com/opencv/cvat/pull/1416>)
- Fixed issue with unnecessary tag activation in cvat-canvas (<https://github.com/opencv/cvat/issues/1540>)
- Fixed an issue with large number of instances in instance mask (<https://github.com/opencv/cvat/issues/1539>)
- Fixed full COCO dataset import error with conflicting labels in keypoints and detection (<https://github.com/opencv/cvat/pull/1548>)
- Fixed COCO keypoints skeleton parsing and saving (<https://github.com/opencv/cvat/issues/1539>)
- `tf.placeholder() is not compatible with eager execution` exception for auto_segmentation (<https://github.com/opencv/cvat/pull/1562>)
- Canvas cannot be moved with move functionality on left mouse key (<https://github.com/opencv/cvat/pull/1573>)
- Deep extreme cut request is sent when draw any shape with Make AI polygon option enabled (<https://github.com/opencv/cvat/pull/1573>)
- Fixed an error when exporting a task with cuboids to any format except CVAT (<https://github.com/opencv/cvat/pull/1577>)
- Synchronization with remote git repo (<https://github.com/opencv/cvat/pull/1582>)
- A problem with mask to polygons conversion when polygons are too small (<https://github.com/opencv/cvat/pull/1581>)
- Unable to upload video with uneven size (<https://github.com/opencv/cvat/pull/1594>)
- Fixed an issue with `z_order` having no effect on segmentations (<https://github.com/opencv/cvat/pull/1589>)

### Security

- Permission group whitelist check for analytics view (<https://github.com/opencv/cvat/pull/1608>)

## \[1.0.0-beta.2] - 2020-04-30

### Added

- Re-Identification algorithm to merging bounding boxes automatically to the new UI (<https://github.com/opencv/cvat/pull/1406>)
- Methods `import` and `export` to import/export raw annotations for Job and Task in `cvat-core` (<https://github.com/opencv/cvat/pull/1406>)
- Versioning of client packages (`cvat-core`, `cvat-canvas`, `cvat-ui`). Initial versions are set to 1.0.0 (<https://github.com/opencv/cvat/pull/1448>)
- Cuboids feature was migrated from old UI to new one. (<https://github.com/opencv/cvat/pull/1451>)

### Removed

- Annotation conversion utils, currently supported natively via Datumaro framework
  (<https://github.com/opencv/cvat/pull/1477>)

### Fixed

- Auto annotation, TF annotation and Auto segmentation apps (<https://github.com/opencv/cvat/pull/1409>)
- Import works with truncated images now: "OSError:broken data stream" on corrupt images
  (<https://github.com/opencv/cvat/pull/1430>)
- Hide functionality (H) doesn't work (<https://github.com/opencv/cvat/pull/1445>)
- The highlighted attribute doesn't correspond to the chosen attribute in AAM (<https://github.com/opencv/cvat/pull/1445>)
- Inconvinient image shaking while drawing a polygon (hold Alt key during drawing/editing/grouping to drag an image) (<https://github.com/opencv/cvat/pull/1445>)
- Filter property "shape" doesn't work and extra operator in description (<https://github.com/opencv/cvat/pull/1445>)
- Block of text information doesn't disappear after deactivating for locked shapes (<https://github.com/opencv/cvat/pull/1445>)
- Annotation uploading fails in annotation view (<https://github.com/opencv/cvat/pull/1445>)
- UI freezes after canceling pasting with escape (<https://github.com/opencv/cvat/pull/1445>)
- Duplicating keypoints in COCO export (<https://github.com/opencv/cvat/pull/1435>)
- CVAT new UI: add arrows on a mouse cursor (<https://github.com/opencv/cvat/pull/1391>)
- Delete point bug (in new UI) (<https://github.com/opencv/cvat/pull/1440>)
- Fix apache startup after PC restart (<https://github.com/opencv/cvat/pull/1467>)
- Open task button doesn't work (<https://github.com/opencv/cvat/pull/1474>)

## \[1.0.0-beta.1] - 2020-04-15

### Added

- Special behaviour for attribute value `__undefined__` (invisibility, no shortcuts to be set in AAM)
- Dialog window with some helpful information about using filters
- Ability to display a bitmap in the new UI
- Button to reset colors settings (brightness, saturation, contrast) in the new UI
- Option to display shape text always
- Dedicated message with clarifications when share is unmounted (<https://github.com/opencv/cvat/pull/1373>)
- Ability to create one tracked point (<https://github.com/opencv/cvat/pull/1383>)
- Ability to draw/edit polygons and polylines with automatic bordering feature
  (<https://github.com/opencv/cvat/pull/1394>)
- Tutorial: instructions for CVAT over HTTPS
- Deep extreme cut (semi-automatic segmentation) to the new UI (<https://github.com/opencv/cvat/pull/1398>)

### Changed

- Increase preview size of a task till 256, 256 on the server
- Public ssh-keys are displayed in a dedicated window instead of console when create a task with a repository
- React UI is the primary UI

### Fixed

- Cleaned up memory in Auto Annotation to enable long running tasks on videos
- New shape is added when press `esc` when drawing instead of cancellation
- Dextr segmentation doesn't work.
- `FileNotFoundError` during dump after moving format files
- CVAT doesn't append outside shapes when merge polyshapes in old UI
- Layout sometimes shows double scroll bars on create task, dashboard and settings pages
- UI fails after trying to change frame during resizing, dragging, editing
- Hidden points (or outsided) are visible after changing a frame
- Merge is allowed for points, but clicks on points conflict with frame dragging logic
- Removed objects are visible for search
- Add missed task_id and job_id fields into exception logs for the new UI (<https://github.com/opencv/cvat/pull/1372>)
- UI fails when annotations saving occurs during drag/resize/edit (<https://github.com/opencv/cvat/pull/1383>)
- Multiple savings when hold Ctrl+S (a lot of the same copies of events were sent with the same working time)
  (<https://github.com/opencv/cvat/pull/1383>)
- UI doesn't have any reaction when git repos synchronization failed (<https://github.com/opencv/cvat/pull/1383>)
- Bug when annotations cannot be saved after (delete - save - undo - save) (<https://github.com/opencv/cvat/pull/1383>)
- VOC format exports Upper case labels correctly in lower case (<https://github.com/opencv/cvat/pull/1379>)
- Fixed polygon exporting bug in COCO dataset (<https://github.com/opencv/cvat/issues/1387>)
- Task creation from remote files (<https://github.com/opencv/cvat/pull/1392>)
- Job cannot be opened in some cases when the previous job was failed during opening
  (<https://github.com/opencv/cvat/issues/1403>)
- Deactivated shape is still highlighted on the canvas (<https://github.com/opencv/cvat/issues/1403>)
- AttributeError: 'tuple' object has no attribute 'read' in ReID algorithm (<https://github.com/opencv/cvat/issues/1403>)
- Wrong semi-automatic segmentation near edges of an image (<https://github.com/opencv/cvat/issues/1403>)
- Git repos paths (<https://github.com/opencv/cvat/pull/1400>)
- Uploading annotations for tasks with multiple jobs (<https://github.com/opencv/cvat/pull/1396>)

## \[1.0.0-alpha] - 2020-03-31

### Added

- Data streaming using chunks (<https://github.com/opencv/cvat/pull/1007>)
- New UI: showing file names in UI (<https://github.com/opencv/cvat/pull/1311>)
- New UI: delete a point from context menu (<https://github.com/opencv/cvat/pull/1292>)

### Fixed

- Git app cannot clone a repository (<https://github.com/opencv/cvat/pull/1330>)
- New UI: preview position in task details (<https://github.com/opencv/cvat/pull/1312>)
- AWS deployment (<https://github.com/opencv/cvat/pull/1316>)

## \[0.6.1] - 2020-03-21

### Changed

- VOC task export now does not use official label map by default, but takes one
  from the source task to avoid primary-class and class part name
  clashing ([#1275](https://github.com/opencv/cvat/issues/1275))

### Fixed

- File names in LabelMe format export are no longer truncated ([#1259](https://github.com/opencv/cvat/issues/1259))
- `occluded` and `z_order` annotation attributes are now correctly passed to Datumaro ([#1271](https://github.com/opencv/cvat/pull/1271))
- Annotation-less tasks now can be exported as empty datasets in COCO ([#1277](https://github.com/opencv/cvat/issues/1277))
- Frame name matching for video annotations import -
  allowed `frame_XXXXXX[.ext]` format ([#1274](https://github.com/opencv/cvat/pull/1274))

### Security

- Bump acorn from 6.3.0 to 6.4.1 in /cvat-ui ([#1270](https://github.com/opencv/cvat/pull/1270))

## \[0.6.0] - 2020-03-15

### Added

- Server only support for projects. Extend REST API v1 (/api/v1/projects\*)
- Ability to get basic information about users without admin permissions ([#750](https://github.com/opencv/cvat/issues/750))
- Changed REST API: removed PUT and added DELETE methods for /api/v1/users/ID
- Mask-RCNN Auto Annotation Script in OpenVINO format
- Yolo Auto Annotation Script
- Auto segmentation using Mask_RCNN component (Keras+Tensorflow Mask R-CNN Segmentation)
- REST API to export an annotation task (images + annotations)
  [Datumaro](https://github.com/opencv/cvat/tree/develop/datumaro) -
  a framework to build, analyze, debug and visualize datasets
- Text Detection Auto Annotation Script in OpenVINO format for version 4
- Added in OpenVINO Semantic Segmentation for roads
- Ability to visualize labels when using Auto Annotation runner
- MOT CSV format support ([#830](https://github.com/opencv/cvat/pull/830))
- LabelMe format support ([#844](https://github.com/opencv/cvat/pull/844))
- Segmentation MASK format import (as polygons) ([#1163](https://github.com/opencv/cvat/pull/1163))
- Git repositories can be specified with IPv4 address ([#827](https://github.com/opencv/cvat/pull/827))

### Changed

- page_size parameter for all REST API methods
- React & Redux & Antd based dashboard
- Yolov3 interpretation script fix and changes to mapping.json
- YOLO format support ([#1151](https://github.com/opencv/cvat/pull/1151))
- Added support for OpenVINO 2020

### Fixed

- Exception in Git plugin [#826](https://github.com/opencv/cvat/issues/826)
- Label ids in TFrecord format now start from 1 [#866](https://github.com/opencv/cvat/issues/866)
- Mask problem in COCO JSON style [#718](https://github.com/opencv/cvat/issues/718)
- Datasets (or tasks) can be joined and split to subsets with Datumaro [#791](https://github.com/opencv/cvat/issues/791)
- Output labels for VOC format can be specified with Datumaro [#942](https://github.com/opencv/cvat/issues/942)
- Annotations can be filtered before dumping with Datumaro [#994](https://github.com/opencv/cvat/issues/994)

## \[0.5.2] - 2019-12-15

### Fixed

- Frozen version of scikit-image==0.15 in requirements.txt because next releases don't support Python 3.5

## \[0.5.1] - 2019-10-17

### Added

- Integration with Zenodo.org (DOI)

## \[0.5.0] - 2019-09-12

### Added

- A converter to YOLO format
- Installation guide
- Linear interpolation for a single point
- Video frame filter
- Running functional tests for REST API during a build
- Admins are no longer limited to a subset of python commands in the auto annotation application
- Remote data source (list of URLs to create an annotation task)
- Auto annotation using Faster R-CNN with Inception v2 (utils/open_model_zoo)
- Auto annotation using Pixel Link mobilenet v2 - text detection (utils/open_model_zoo)
- Ability to create a custom extractors for unsupported media types
- Added in PDF extractor
- Added in a command line model manager tester
- Ability to dump/load annotations in several formats from UI (CVAT, Pascal VOC, YOLO, MS COCO, png mask, TFRecord)
- Auth for REST API (api/v1/auth/): login, logout, register, ...
- Preview for the new CVAT UI (dashboard only) is available: <http://localhost:9080/>
- Added command line tool for performing common task operations (/utils/cli/)

### Changed

- Outside and keyframe buttons in the side panel for all interpolation shapes (they were only for boxes before)
- Improved error messages on the client side (#511)

### Removed

- "Flip images" has been removed. UI now contains rotation features.

### Fixed

- Incorrect width of shapes borders in some cases
- Annotation parser for tracks with a start frame less than the first segment frame
- Interpolation on the server near outside frames
- Dump for case when task name has a slash
- Auto annotation fail for multijob tasks
- Installation of CVAT with OpenVINO on the Windows platform
- Background color was always black in utils/mask/converter.py
- Exception in attribute annotation mode when a label are switched to a value without any attributes
- Handling of wrong labelamp json file in auto annotation (<https://github.com/opencv/cvat/issues/554>)
- No default attributes in dumped annotation (<https://github.com/opencv/cvat/issues/601>)
- Required field "Frame Filter" on admin page during a task modifying (#666)
- Dump annotation errors for a task with several segments (#610, #500)
- Invalid label parsing during a task creating (#628)
- Button "Open Task" in the annotation view
- Creating a video task with 0 overlap

### Security

- Upgraded Django, djangorestframework, and other packages

## \[0.4.2] - 2019-06-03

### Fixed

- Fixed interaction with the server share in the auto annotation plugin

## \[0.4.1] - 2019-05-14

### Fixed

- JavaScript syntax incompatibility with Google Chrome versions less than 72

## \[0.4.0] - 2019-05-04

### Added

- OpenVINO auto annotation: it is possible to upload a custom model and annotate images automatically.
- Ability to rotate images/video in the client part (Ctrl+R, Shift+Ctrl+R shortcuts) (#305)
- The ReID application for automatic bounding box merging has been added (#299)
- Keyboard shortcuts to switch next/previous default shape type (box, polygon etc) (Alt + <, Alt + >) (#316)
- Converter for VOC now supports interpolation tracks
- REST API (/api/v1/\*, /api/docs)
- Semi-automatic semantic segmentation with the [Deep Extreme Cut](http://www.vision.ee.ethz.ch/~cvlsegmentation/dextr/) work

### Changed

- Propagation setup has been moved from settings to bottom player panel
- Additional events like "Debug Info" or "Fit Image" have been added for analitics
- Optional using LFS for git annotation storages (#314)

### Deprecated

- "Flip images" flag in the create task dialog will be removed.
  Rotation functionality in client part have been added instead.

### Fixed

- Django 2.1.5 (security fix, [CVE-2019-3498](https://nvd.nist.gov/vuln/detail/CVE-2019-3498))
- Several scenarious which cause code 400 after undo/redo/save have been fixed (#315)

## \[0.3.0] - 2018-12-29

### Added

- Ability to copy Object URL and Frame URL via object context menu and player context menu respectively.
- Ability to change opacity for selected shape with help "Selected Fill Opacity" slider.
- Ability to remove polyshapes points by double click.
- Ability to draw/change polyshapes (except for points) by slip method. Just press ENTER and moving a cursor.
- Ability to switch lock/hide properties via label UI element (in right menu) for all objects with same label.
- Shortcuts for outside/keyframe properties
- Support of Intel OpenVINO for accelerated model inference
- Tensorflow annotation now works without CUDA. It can use CPU only. OpenVINO and CUDA are supported optionally.
- Incremental saving of annotations.
- Tutorial for using polygons (screencast)
- Silk profiler to improve development process
- Admin panel can be used to edit labels and attributes for annotation tasks
- Analytics component to manage a data annotation team, monitor exceptions, collect client and server logs
- Changeable job and task statuses (annotation, validation, completed).
  A job status can be changed manually, a task status is computed automatically based on job statuses (#153)
- Backlink to a task from its job annotation view (#156)
- Buttons lock/hide for labels. They work for all objects with the same label on a current frame (#116)

### Changed

- Polyshape editing method has been improved. You can redraw part of shape instead of points cloning.
- Unified shortcut (Esc) for close any mode instead of different shortcuts (Alt+N, Alt+G, Alt+M etc.).
- Dump file contains information about data source (e.g. video name, archive name, ...)
- Update requests library due to [CVE-2018-18074](https://nvd.nist.gov/vuln/detail/CVE-2018-18074)
- Per task/job permissions to create/access/change/delete tasks and annotations
- Documentation was improved
- Timeout for creating tasks was increased (from 1h to 4h) (#136)
- Drawing has become more convenience. Now it is possible to draw outside an image.
  Shapes will be automatically truncated after drawing process (#202)

### Fixed

- Performance bottleneck has been fixed during you create new objects (draw, copy, merge etc).
- Label UI elements aren't updated after changelabel.
- Attribute annotation mode can use invalid shape position after resize or move shapes.
- Labels order is preserved now (#242)
- Uploading large XML files (#123)
- Django vulnerability (#121)
- Grammatical cleanup of README.md (#107)
- Dashboard loading has been accelerated (#156)
- Text drawing outside of a frame in some cases (#202)

## \[0.2.0] - 2018-09-28

### Added

- New annotation shapes: polygons, polylines, points
- Undo/redo feature
- Grid to estimate size of objects
- Context menu for shapes
- A converter to PASCAL VOC format
- A converter to MS COCO format
- A converter to mask format
- License header for most of all files
- .gitattribute to avoid problems with bash scripts inside a container
- CHANGELOG.md itself
- Drawing size of a bounding box during resize
- Color by instance, group, label
- Group objects
- Object propagation on next frames
- Full screen view

### Changed

- Documentation, screencasts, the primary screenshot
- Content-type for save_job request is application/json

### Fixed

- Player navigation if the browser's window is scrolled
- Filter doesn't support dash (-)
- Several memory leaks
- Inconsistent extensions between filenames in an annotation file and real filenames

## \[0.1.2] - 2018-08-07

### Added

- 7z archive support when creating a task
- .vscode/launch.json file for developing with VS code

### Fixed

- #14: docker-compose down command as written in the readme does not remove volumes
- #15: all checkboxes in temporary attributes are checked when reopening job after saving the job
- #18: extend CONTRIBUTING.md
- #19: using the same attribute for label twice -> stuck

### Changed

- More strict verification for labels with attributes

## \[0.1.1] - 2018-07-6

### Added

- Links on a screenshot, documentation, screencasts into README.md
- CONTRIBUTORS.md

### Fixed

- GitHub documentation

## \[0.1.0] - 2018-06-29

### Added

- Initial version

## Template

```
## \[Unreleased]
### Added
- TDB

### Changed
- TDB

### Deprecated
- TDB

### Removed
- TDB

### Fixed
- TDB

### Security
- TDB
```<|MERGE_RESOLUTION|>--- conflicted
+++ resolved
@@ -15,11 +15,8 @@
 
 - Response code for empty cloud storage preview 204 -> 404 (<https://github.com/opencv/cvat/pull/6727>)
 - Organization now opened immediately after it is created (<https://github.com/opencv/cvat/pull/6705>)
-<<<<<<< HEAD
 - More responsive automatic annotation progress bar (<https://github.com/opencv/cvat/pull/6734>)
-=======
 - Improved message when invite more users to an organization (<https://github.com/opencv/cvat/pull/6731>)
->>>>>>> 59519dc4
 
 ### Deprecated
 
