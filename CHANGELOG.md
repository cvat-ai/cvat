# Changelog

All notable changes to this project will be documented in this file.

The format is based on [Keep a Changelog](https://keepachangelog.com/en/1.0.0/),
and this project adheres to [Semantic Versioning](https://semver.org/spec/v2.0.0.html).

## \[2.5.0] - Unreleased
### Added
- Support share point/cloud storage files and directories that should be excluded when creating a task (server) (<https://github.com/opencv/cvat/pull/6074>)
- Support task creation with cloud storage/share directories (<https://github.com/opencv/cvat/pull/6074>)
- Support task creation with any type of data supported by the server by default from cloud storage
without use_cache option (<https://github.com/opencv/cvat/pull/6074>)
- Support task creation with cloud storage data and without use_cache option (<https://github.com/opencv/cvat/pull/6074>)

### Changed
- Resource links are opened from any organization/sandbox if available for user (<https://github.com/opencv/cvat/pull/5892>)
- Cloud storage manifest file is optional (<https://github.com/opencv/cvat/pull/6074>)
- Updated Django to 4.2.x version (<https://github.com/opencv/cvat/pull/6122>)
<<<<<<< HEAD
- Using Uvicorn ASGI server instead of Apache mod_wsgi for the backend (<https://github.com/opencv/cvat/pull/6195>)
=======
- Some Nuclio functions' names were changed to follow a common convention:
  `onnx-yolov7` -> `onnx-wongkinyiu-yolov7`, `ultralytics-yolov5` -> `pth-ultralytics-yolov5`
  (<https://github.com/opencv/cvat/pull/6140>)
>>>>>>> ed3dbe8f

### Deprecated
- The endpoint /cloudstorages/{id}/content was deprecated (<https://github.com/opencv/cvat/pull/6074>)

### Removed
- TDB

### Fixed
- Skeletons dumping on created tasks/projects (<https://github.com/opencv/cvat/pull/6157>)
- Fix saving annotations for skeleton tracks (<https://github.com/opencv/cvat/pull/6075>)

### Security
- TDB

## \[2.4.4] - 2023-05-18
### Added
- Introduced a new configuration option for controlling the invocation of Nuclio functions.
  (<https://github.com/opencv/cvat/pull/6146>)

### Changed
- Relocated SAM masks decoder to frontend operation.
  (<https://github.com/opencv/cvat/pull/6019>)
- Switched `person-reidentification-retail-0300` and `faster_rcnn_inception_v2_coco` Nuclio functions with `person-reidentification-retail-0277` and `faster_rcnn_inception_resnet_v2_atrous_coco` respectively.
  (<https://github.com/opencv/cvat/pull/6129>)
- Upgraded OpenVINO-based Nuclio functions to utilize the OpenVINO 2022.3 runtime.
  (<https://github.com/opencv/cvat/pull/6129>)

### Fixed
- Resolved issues with tracking multiple objects (30 and more) using the TransT tracker.
  (<https://github.com/opencv/cvat/pull/6073>)
- Addressed azure.core.exceptions.ResourceExistsError: The specified blob already exists.
  (<https://github.com/opencv/cvat/pull/6082>)
- Corrected image scaling issues when transitioning between images of different resolutions.
  (<https://github.com/opencv/cvat/pull/6081>)
- Fixed inaccurate reporting of completed job counts.
  (<https://github.com/opencv/cvat/issues/6098>)
- Allowed OpenVINO-based Nuclio functions to be deployed to Kubernetes.
  (<https://github.com/opencv/cvat/pull/6129>)
- Improved skeleton size checks after drawing.
  (<https://github.com/opencv/cvat/pull/6156>)
- Fixed HRNet CPU serverless function.
  (<https://github.com/opencv/cvat/pull/6150>)
- Prevented sending of empty list of events.
  (<https://github.com/opencv/cvat/pull/6154>)

## \[2.4.3] - 2023-04-24
### Changed
- Docker images no longer include Ubuntu package sources or FFmpeg/OpenH264 sources
  (<https://github.com/opencv/cvat/pull/6040>)
- TUS chunk size changed from 100 MB to 2 MB
  (<https://github.com/opencv/cvat/pull/6058>)

## \[2.4.2] - 2023-04-14
### Added
- Support for Azure Blob Storage connection string authentication(<https://github.com/openvinotoolkit/cvat/pull/4649>)
- Segment Anything interactor for CPU/GPU (<https://github.com/opencv/cvat/pull/6008>)

### Changed
- The capability to transfer a task from one project to another project has been disabled (<https://github.com/opencv/cvat/pull/5901>)
- The bounding rectangle in the skeleton annotation is visible solely when the skeleton is active (<https://github.com/opencv/cvat/pull/5911>)
- Base backend image upgraded from ubuntu:20.04 to ubuntu:22.04 (<https://github.com/opencv/cvat/pull/6021>)

### Deprecated
- TDB

### Removed
- Cloud storage `unique_together` limitation (<https://github.com/opencv/cvat/pull/5855>)
- Support for redundant request media types in the API
  (<https://github.com/opencv/cvat/pull/5874>)
- Static URLs and direct SDK support for the tus chunk endpoints.
  Clients must use the `Location` header from the response to the `Upload-Length` request,
  as per the tus creation protocol
  (<https://github.com/opencv/cvat/pull/5961>)

### Fixed
- An invalid project/org handling in webhooks (<https://github.com/opencv/cvat/pull/5707>)
- Warning `key` is undefined on project page (<https://github.com/opencv/cvat/pull/5876>)
- An invalid mask detected when performing automatic annotation on a task (<https://github.com/opencv/cvat/pull/5883>)
- The 'Reset zoom' option now retains the user's preferences upon reloading CVAT (<https://github.com/opencv/cvat/pull/5908>)
- Cloud storage content listing when the manifest name contains special characters
  (<https://github.com/opencv/cvat/pull/5873>)
- Width and height in CVAT dataset format mask annotations (<https://github.com/opencv/cvat/pull/5905>)
- Empty list of export formats for a project without tasks (<https://github.com/opencv/cvat/pull/5899>)
- Downgraded NumPy used by HRNet because `np.int` is no longer available (<https://github.com/opencv/cvat/pull/5574>)
- Empty previews responsive to page resize (<https://github.com/opencv/cvat/pull/5925>)
- Nuclio function invocations when deployed via the Helm chart
  (<https://github.com/opencv/cvat/issues/5626>)
- Export of a job from a task with multiple jobs (<https://github.com/opencv/cvat/pull/5928>)
- Points missing when exporting tracked skeleton (<https://github.com/opencv/cvat/issues/5497>)
- Escaping in the `filter` parameter in generated URLs
  (<https://github.com/opencv/cvat/issues/5566>)
- Rotation property lost during saving a mutable attribute (<https://github.com/opencv/cvat/pull/5968>)
- Optimized /api/jobs request (<https://github.com/opencv/cvat/pull/5962>)
- Server micro version support check in SDK/CLI (<https://github.com/opencv/cvat/pull/5991>)
- \[SDK\] Compatibility with upcoming urllib 2.1.0
  (<https://github.com/opencv/cvat/pull/6002>)
- Fix TUS file uploading if multiple apache processes are used (<https://github.com/opencv/cvat/pull/6006>)
- The issue related to webhook events not being sent has been resolved (<https://github.com/opencv/cvat/pull/5916>)

### Security
- Updated Redis (in the Compose file) to 7.0.x, and redis-py to 4.5.4
  (<https://github.com/opencv/cvat/pull/6016>)

## \[2.4.1] - 2023-04-05
### Fixed
- Optimized annotation fetching up to 10 times (<https://github.com/opencv/cvat/pull/5974>)
- Incorrect calculation of working time in analytics (<https://github.com/opencv/cvat/pull/5973>)

## \[2.4.0] - 2023-03-16
### Added
- \[SDK\] An arg to wait for data processing in the task data uploading function
  (<https://github.com/opencv/cvat/pull/5502>)
- Filename pattern to simplify uploading cloud storage data for a task (<https://github.com/opencv/cvat/pull/5498>, <https://github.com/opencv/cvat/pull/5525>)
- \[SDK\] Configuration setting to change the dataset cache directory
  (<https://github.com/opencv/cvat/pull/5535>)
- \[SDK\] Class to represent a project as a PyTorch dataset
  (<https://github.com/opencv/cvat/pull/5523>)
- Grid view and multiple context images supported (<https://github.com/opencv/cvat/pull/5542>)
- Interpolation is now supported for 3D cuboids.
Tracks can be exported/imported to/from Datumaro and Sly Pointcloud formats (<https://github.com/opencv/cvat/pull/5629>)
- Support for custom file to job splits in tasks (server API & SDK only)
  (<https://github.com/opencv/cvat/pull/5536>)
- \[SDK\] A PyTorch adapter setting to disable cache updates
  (<https://github.com/opencv/cvat/pull/5549>)
- YOLO v7 serverless feature added using ONNX backend (<https://github.com/opencv/cvat/pull/5552>)
- Cypress test for social account authentication (<https://github.com/opencv/cvat/pull/5444>)
- Dummy github and google authentication servers (<https://github.com/opencv/cvat/pull/5444>)
- \[Server API\] Simple filters for object collection endpoints
  (<https://github.com/opencv/cvat/pull/5575>)
- Analytics based on Clickhouse, Vector and Grafana instead of the ELK stack (<https://github.com/opencv/cvat/pull/5646>)
- \[SDK\] High-level API for working with organizations
  (<https://github.com/opencv/cvat/pull/5718>)
- Use correct service name in LDAP authentication documentation (<https://github.com/opencv/cvat/pull/5848>)

### Changed
- The Docker Compose files now use the Compose Specification version
  of the format. This version is supported by Docker Compose 1.27.0+
  (<https://github.com/opencv/cvat/pull/5524>).
- \[SDK\] The `resource_type` args now have the default value of `local` in task creation functions.
  The corresponding arguments are keyword-only now.
  (<https://github.com/opencv/cvat/pull/5502>)
- \[Server API\] Added missing pagination or pagination parameters in
  `/jobs/{id}/commits`, `/organizations`
  (<https://github.com/opencv/cvat/pull/5557>)
- Windows Installation Instructions adjusted to work around <https://github.com/nuclio/nuclio/issues/1821>
- The contour detection function for semantic segmentation (<https://github.com/opencv/cvat/pull/4665>)
- Delete newline character when generating a webhook signature (<https://github.com/opencv/cvat/pull/5622>)
- DL models UI (<https://github.com/opencv/cvat/pull/5635>)
- \[Server API\], \[SDK\] Arbitrary-sized collections in endpoints:
  `/api/projects/{id}.tasks`, `/api/tasks/{id}.segments`, `/api/jobs/{id}.issues`,
  `/api/issues/{id}.comments`, `/api/projects | tasks | jobs/{id}.labels`
  (<https://github.com/opencv/cvat/pull/5662>)
- Hide analytics link from non-admin users (<https://github.com/opencv/cvat/pull/5789>)
- Hide notifications on login/logout/register (<https://github.com/opencv/cvat/pull/5788>)
- CVAT and CVAT SDK now use a custom `User-Agent` header in HTTP requests
  (<https://github.com/opencv/cvat/issues/5598>)

### Deprecated
- TBD

### Removed
- \[Server API\] Endpoints with collections are removed in favor of their full variants
  `/project/{id}/tasks`, `/tasks/{id}/jobs`, `/jobs/{id}/issues`, `/issues/{id}/comments`.
  Corresponding fields are added or changed to provide a link to the child collection
  in `/projects/{id}`, `/tasks/{id}`, `/jobs/{id}`, `/issues/{id}`
  (<https://github.com/opencv/cvat/pull/5575>)
- Limit on the maximum number of manifest files that can be added for cloud storage (<https://github.com/opencv/cvat/pull/5660>)

### Fixed
- Helm: Empty password for Redis (<https://github.com/opencv/cvat/pull/5520>)
- Resolved HRNet serverless function runtime error on images with an alpha channel (<https://github.com/opencv/cvat/pull/5570>)
- Addressed ignored preview & chunk cache settings (<https://github.com/opencv/cvat/pull/5569>)
- Fixed exporting annotations to Azure container (<https://github.com/opencv/cvat/pull/5596>)
- Corrected the type of the credentials parameter of `make_client` in the Python SDK
- Reduced noisy information in ortho views for 3D canvas (<https://github.com/opencv/cvat/pull/5608>)
- Cleared disk space after project removal (<https://github.com/opencv/cvat/pull/5632>, <https://github.com/opencv/cvat/pull/5752>)
- Locked submit button when file is not selected during dataset import (<https://github.com/opencv/cvat/pull/5757>)
- \[Server API\]Various errors in the generated schema (<https://github.com/opencv/cvat/pull/5575>)
- Resolved browser freezing when requesting a job with NaN id (<https://github.com/opencv/cvat/pull/5763>)
- Fixed SiamMask and TransT serverless functions (<https://github.com/opencv/cvat/pull/5658>)
- Addressed creation of a project or task with the same labels (<https://github.com/opencv/cvat/pull/5700>)
- \[Server API\] Fixed ability to rename label to an existing name (<https://github.com/opencv/cvat/pull/5662>)
- Resolved issue of resetting attributes when moving a task to a project (<https://github.com/opencv/cvat/pull/5764>)
- Fixed error in dataset export when parsing skeleton sublabels containing spaces (<https://github.com/opencv/cvat/pull/5794>)
- Added missing `CVAT_BASE_URL` in docker-compose.yml (<https://github.com/opencv/cvat/pull/5792>)
- Create cloud storage button size and models pagination (<https://github.com/opencv/cvat/pull/5858>)

### Security
- Fixed vulnerability with social authentication (<https://github.com/opencv/cvat/pull/5521>)

## \[2.3.0] - 2022-12-22
### Added
- SDK section in documentation (<https://github.com/opencv/cvat/pull/4928>)
- Option to enable or disable host certificate checking in CLI (<https://github.com/opencv/cvat/pull/4928>)
- REST API tests with skeletons (<https://github.com/opencv/cvat/pull/4987>)
- Host schema auto-detection in SDK (<https://github.com/opencv/cvat/pull/4910>)
- Server compatibility checks in SDK (<https://github.com/opencv/cvat/pull/4935>)
- Objects sorting option in the sidebar, by z-order. Additional visualization when sorting is applied
(<https://github.com/opencv/cvat/pull/5145>)
- Added YOLOv5 serverless function with NVIDIA GPU support (<https://github.com/opencv/cvat/pull/4960>)
- Mask tools now supported (brush, eraser, polygon-plus,
polygon-minus, returning masks from online detectors & interactors)
(<https://github.com/opencv/cvat/pull/4543>)
- Added Webhooks (<https://github.com/opencv/cvat/pull/4863>)
- Authentication with social accounts: Google & GitHub (<https://github.com/opencv/cvat/pull/5147>, <https://github.com/opencv/cvat/pull/5181>, <https://github.com/opencv/cvat/pull/5295>)
- REST API tests for exporting job datasets & annotations and validating their structure (<https://github.com/opencv/cvat/pull/5160>)
- Backward propagation on UI (<https://github.com/opencv/cvat/pull/5355>)
- Keyboard shortcut to delete a frame (Alt + Del) (<https://github.com/opencv/cvat/pull/5369>)
- PyTorch dataset adapter layer in the SDK
(<https://github.com/opencv/cvat/pull/5417>)
- Method for debugging the server deployed with Docker (<https://github.com/opencv/cvat/issues/5327>)

### Changed
- `api/docs`, `api/swagger`, `api/schema`, `server/about` endpoints now allow unauthorized access (<https://github.com/opencv/cvat/pull/4928>, <https://github.com/opencv/cvat/pull/4935>)
- 3D canvas now can be dragged in IDLE mode (<https://github.com/opencv/cvat/pull/5385>)
- Datumaro version is upgraded to 0.3 (dev) (<https://github.com/opencv/cvat/pull/4984>)
- Allowed trailing slashes in the SDK host address (<https://github.com/opencv/cvat/pull/5057>)
- Adjusted initial camera position, enabled 'Reset zoom' option for 3D canvas (<https://github.com/opencv/cvat/pull/5395>)
- Enabled authentication via email (<https://github.com/opencv/cvat/pull/5037>)
- Unified error handling with the cloud storage (<https://github.com/opencv/cvat/pull/5389>)
- In the SDK, functions taking paths as strings now also accept path-like objects
  (<https://github.com/opencv/cvat/pull/5435>)

### Removed
- The `--https` option of CLI (<https://github.com/opencv/cvat/pull/4910>)

### Fixed
- Significantly optimized access to DB for api/jobs, api/tasks, and api/projects.
- Removed a possibly duplicated encodeURI() calls in `server-proxy.ts` to prevent doubly encoding
non-ascii paths while adding files from "Connected file share" (issue #4428)
- Removed unnecessary volumes defined in docker-compose.serverless.yml
(<https://github.com/openvinotoolkit/cvat/pull/4659>)
- Added support for Image files that use the PIL.Image.mode 'I;16'
- Project import/export with skeletons (<https://github.com/opencv/cvat/pull/4867>,
  <https://github.com/opencv/cvat/pull/5004>)
- Shape color is not changed on canvas after changing a label (<https://github.com/opencv/cvat/pull/5045>)
- Unstable e2e restore tests (<https://github.com/opencv/cvat/pull/5010>)
- IOG and f-BRS serverless function (<https://github.com/opencv/cvat/pull/5039>)
- Invisible label item in label constructor when label color background is white,
 or close to it (<https://github.com/opencv/cvat/pull/5041>)
- Fixed cvat-core ESlint problems (<https://github.com/opencv/cvat/pull/5027>)
- Fixed task creation with non-local files via the SDK/CLI
  (<https://github.com/opencv/cvat/issues/4962>)
- HRNET serverless function (<https://github.com/opencv/cvat/pull/4944>)
- Invalid export of segmentation masks when the `background` label gets nonzero id (<https://github.com/opencv/cvat/pull/5056>)
- A trailing slash in hostname doesn't allow SDK to send some requests
  (<https://github.com/opencv/cvat/pull/5057>)
- Double modal export/backup a task/project (<https://github.com/opencv/cvat/pull/5075>)
- Fixed bug of computing Job's unsolved/resolved issues numbers (<https://github.com/opencv/cvat/pull/5101>)
- Dataset export for job (<https://github.com/opencv/cvat/pull/5052>)
- Angle is not propagated when use ``propagate`` feature (<https://github.com/opencv/cvat/pull/5139>)
- Could not fetch task in a corner case (<https://github.com/opencv/cvat/pull/5163>)
- Restoring CVAT in case of React-renderning fail (<https://github.com/opencv/cvat/pull/5134>)
- Deleted frames become restored if a user deletes frames from another job of the same task
(<https://github.com/opencv/cvat/pull/5138>)
- Wrong issue position when create a quick issue on a rotated shape (<https://github.com/opencv/cvat/pull/5162>)
- Extra rerenders of different pages with each click (<https://github.com/opencv/cvat/pull/5178>)
- Skeleton points exported out of order in the COCO Keypoints format
  (<https://github.com/opencv/cvat/issues/5048>)
- PASCAL VOC 1.1 can't import dataset (<https://github.com/opencv/cvat/pull/4647>)
- Changing an object causes current z layer to be set to the maximum (<https://github.com/opencv/cvat/pull/5145>)
- Job assignee can not resolve an issue (<https://github.com/opencv/cvat/pull/5167>)
- Create manifest with cvat/server docker container command (<https://github.com/opencv/cvat/pull/5172>)
- Cannot assign a resource to a user who has an organization (<https://github.com/opencv/cvat/pull/5218>)
- Logs and annotations are not saved when logout from a job page (<https://github.com/opencv/cvat/pull/5266>)
- Added "type" field for all the labels, allows to reduce number of controls on annotation view (<https://github.com/opencv/cvat/pull/5273>)
- Occluded not applied on canvas instantly for a skeleton elements (<https://github.com/opencv/cvat/pull/5259>)
- Oriented bounding boxes broken with COCO format ss(<https://github.com/opencv/cvat/pull/5219>)
- Can't dump annotations with objects type is track from several jobs (<https://github.com/opencv/cvat/pull/5250>)
- Fixed upload resumption in production environments
  (<https://github.com/opencv/cvat/issues/4839>)
- Fixed job exporting (<https://github.com/opencv/cvat/pull/5282>)
- Visibility and ignored information fail to be loaded (MOT dataset format) (<https://github.com/opencv/cvat/pull/5270>)
- Added force logout on CVAT app start if token is missing (<https://github.com/opencv/cvat/pull/5331>)
- Drawing issues on 3D canvas (<https://github.com/opencv/cvat/pull/5410>)
- Missed token with using social account authentication (<https://github.com/opencv/cvat/pull/5344>)
- Redundant writing of skeleton annotations (CVAT for images) (<https://github.com/opencv/cvat/pull/5387>)
- The same object on 3D scene or `null` selected each click (PERFORMANCE) (<https://github.com/opencv/cvat/pull/5411>)
- An exception when run export for an empty task (<https://github.com/opencv/cvat/pull/5396>)
- Fixed FBRS serverless function runtime error on images with alpha channel (<https://github.com/opencv/cvat/pull/5384>)
- Attaching manifest with custom name (<https://github.com/opencv/cvat/pull/5377>)
- Uploading non-zip annotation files (<https://github.com/opencv/cvat/pull/5386>)
- Loss of rotation in CVAT format (<https://github.com/opencv/cvat/pull/5407>)
- A permission problem with interactive model launches for workers in orgs (<https://github.com/opencv/cvat/issues/4996>)
- Fix chart not being upgradable (<https://github.com/opencv/cvat/pull/5371>)
- Broken helm chart - if using custom release name (<https://github.com/opencv/cvat/pull/5403>)
- Missing source tag in project annotations (<https://github.com/opencv/cvat/pull/5408>)
- Creating a task with a Git repository via the SDK
  (<https://github.com/opencv/cvat/issues/4365>)
- Queries via the low-level API using the `multipart/form-data` Content-Type with string fields
  (<https://github.com/opencv/cvat/pull/5479>)
- Skeletons cannot be added to a task or project (<https://github.com/opencv/cvat/pull/5813>)

### Security
- `Project.import_dataset` not waiting for completion correctly
  (<https://github.com/opencv/cvat/pull/5459>)

## \[2.2.0] - 2022-09-12
### Added
- Added ability to delete frames from a job based on (<https://github.com/openvinotoolkit/cvat/pull/4194>)
- Support of attributes returned by serverless functions based on (<https://github.com/openvinotoolkit/cvat/pull/4506>)
- Project/task backups uploading via chunk uploads
- Fixed UX bug when jobs pagination is reset after changing a job
- Progressbars in CLI for file uploading and downloading
- `utils/cli` changed to `cvat-cli` package
- Support custom file name for backup
- Possibility to display tags on frame
- Support source and target storages (server part)
- Tests for import/export annotation, dataset, backup from/to cloud storage
- Added Python SDK package (`cvat-sdk`) (<https://github.com/opencv/cvat/pull/4813>)
- Previews for jobs
- Documentation for LDAP authentication (<https://github.com/cvat-ai/cvat/pull/39>)
- OpenCV.js caching and autoload (<https://github.com/cvat-ai/cvat/pull/30>)
- Publishing dev version of CVAT docker images (<https://github.com/cvat-ai/cvat/pull/53>)
- Support of Human Pose Estimation, Facial Landmarks (and similar) use-cases, new shape type:
Skeleton (<https://github.com/cvat-ai/cvat/pull/1>), (<https://github.com/opencv/cvat/pull/4829>)
- Added helm chart support for serverless functions and analytics (<https://github.com/cvat-ai/cvat/pull/110>)
- Added confirmation when remove a track (<https://github.com/opencv/cvat/pull/4846>)
- [COCO Keypoints](https://cocodataset.org/#keypoints-2020) format support (<https://github.com/opencv/cvat/pull/4821>,
  <https://github.com/opencv/cvat/pull/4908>)
- Support for Oracle OCI Buckets (<https://github.com/opencv/cvat/pull/4876>)
- `cvat-sdk` and `cvat-cli` packages on PyPI (<https://github.com/opencv/cvat/pull/4903>)
- UI part for source and target storages (<https://github.com/opencv/cvat/pull/4842>)
- Backup import/export modals (<https://github.com/opencv/cvat/pull/4842>)
- Annotations import modal (<https://github.com/opencv/cvat/pull/4842>)

### Changed
- Bumped nuclio version to 1.8.14
- Simplified running REST API tests. Extended CI-nightly workflow
- REST API tests are partially moved to Python SDK (`users`, `projects`, `tasks`, `issues`)
- cvat-ui: Improve UI/UX on label, create task and create project forms (<https://github.com/cvat-ai/cvat/pull/7>)
- Removed link to OpenVINO documentation (<https://github.com/cvat-ai/cvat/pull/35>)
- Clarified meaning of chunking for videos

### Fixed
- Task creation progressbar bug
- Removed Python dependency ``open3d`` which brought different issues to the building process
- Analytics not accessible when https is enabled
- Dataset import in an organization
- Updated minimist npm package to v1.2.6
- Request Status Code 500 "StopIteration" when exporting dataset
- Generated OpenAPI schema for several endpoints
- Annotation window might have top offset if try to move a locked object
- Image search in cloud storage (<https://github.com/cvat-ai/cvat/pull/8>)
- Reset password functionality (<https://github.com/cvat-ai/cvat/pull/52>)
- Creating task with cloud storage data (<https://github.com/cvat-ai/cvat/pull/116>)
- Show empty tasks (<https://github.com/cvat-ai/cvat/pull/100>)
- Fixed project filtration (<https://github.com/opencv/cvat/pull/4878>)
- Maximum callstack exceed when create task with 100000+ files from cloud storage (<https://github.com/opencv/cvat/pull/4836>)
- Fixed invocation of serverless functions (<https://github.com/opencv/cvat/pull/4907>)
- Removing label attributes (<https://github.com/opencv/cvat/pull/4927>)
- Notification with a required manifest file (<https://github.com/opencv/cvat/pull/4921>)

## \[2.1.0] - 2022-04-08
### Added
- Task annotations importing via chunk uploads (<https://github.com/openvinotoolkit/cvat/pull/4327>)
- Advanced filtration and sorting for a list of tasks/projects/cloudstorages (<https://github.com/openvinotoolkit/cvat/pull/4403>)
- Project dataset importing via chunk uploads (<https://github.com/openvinotoolkit/cvat/pull/4485>)
- Support paginated list for job commits (<https://github.com/openvinotoolkit/cvat/pull/4482>)

### Changed
- Added missing geos dependency into Dockerfile (<https://github.com/openvinotoolkit/cvat/pull/4451>)
- Improved helm chart readme (<https://github.com/openvinotoolkit/cvat/pull/4366>)
- Added helm chart support for CVAT 2.X and made ingress compatible with Kubernetes >=1.22 (<https://github.com/openvinotoolkit/cvat/pull/4448>)

### Fixed
- Permission error occurred when accessing the JobCommits (<https://github.com/openvinotoolkit/cvat/pull/4435>)
- job assignee can remove or update any issue created by the task owner (<https://github.com/openvinotoolkit/cvat/pull/4436>)
- Bug: Incorrect point deletion with keyboard shortcut (<https://github.com/openvinotoolkit/cvat/pull/4420>)
- some AI Tools were not sending responses properly (<https://github.com/openvinotoolkit/cvat/issues/4432>)
- Unable to upload annotations (<https://github.com/openvinotoolkit/cvat/pull/4513>)
- Fix build dependencies for Siammask (<https://github.com/openvinotoolkit/cvat/pull/4486>)
- Bug: Exif orientation information handled incorrectly (<https://github.com/openvinotoolkit/cvat/pull/4529>)
- Fixed build of retinanet function image (<https://github.com/cvat-ai/cvat/pull/54>)
- Dataset import for Datumaro, KITTI and VGGFace2 formats (<https://github.com/opencv/cvat/pull/4544>)
- Bug: Import dataset of Imagenet format fail (<https://github.com/opencv/cvat/issues/4850>)

## \[2.0.0] - 2022-03-04
### Added
- Handle attributes coming from nuclio detectors (<https://github.com/openvinotoolkit/cvat/pull/3917>)
- Add additional environment variables for Nuclio configuration (<https://github.com/openvinotoolkit/cvat/pull/3894>)
- Add KITTI segmentation and detection format (<https://github.com/openvinotoolkit/cvat/pull/3757>)
- Add LFW format (<https://github.com/openvinotoolkit/cvat/pull/3770>)
- Add Cityscapes format (<https://github.com/openvinotoolkit/cvat/pull/3758>)
- Add Open Images V6 format (<https://github.com/openvinotoolkit/cvat/pull/3679>)
- Rotated bounding boxes (<https://github.com/openvinotoolkit/cvat/pull/3832>)
- Player option: Smooth image when zoom-in, enabled by default (<https://github.com/openvinotoolkit/cvat/pull/3933>)
- Google Cloud Storage support in UI (<https://github.com/openvinotoolkit/cvat/pull/3919>)
- Add project tasks pagination (<https://github.com/openvinotoolkit/cvat/pull/3910>)
- Add remove issue button (<https://github.com/openvinotoolkit/cvat/pull/3952>)
- Data sorting option (<https://github.com/openvinotoolkit/cvat/pull/3937>)
- Options to change font size & position of text labels on the canvas (<https://github.com/openvinotoolkit/cvat/pull/3972>)
- Add "tag" return type for automatic annotation in Nuclio (<https://github.com/openvinotoolkit/cvat/pull/3896>)
- Helm chart: Make user-data-permission-fix optional (<https://github.com/openvinotoolkit/cvat/pull/3994>)
- Advanced identity access management system, using open policy agent (<https://github.com/openvinotoolkit/cvat/pull/3788>)
- Organizations to create "shared space" for different groups of users (<https://github.com/openvinotoolkit/cvat/pull/3788>)
- Dataset importing to a project (<https://github.com/openvinotoolkit/cvat/pull/3790>)
- User is able to customize information that text labels show (<https://github.com/openvinotoolkit/cvat/pull/4029>)
- Support for uploading manifest with any name (<https://github.com/openvinotoolkit/cvat/pull/4041>)
- Added information about OpenVINO toolkit to login page (<https://github.com/openvinotoolkit/cvat/pull/4077>)
- Support for working with ellipses (<https://github.com/openvinotoolkit/cvat/pull/4062>)
- Add several flags to task creation CLI (<https://github.com/openvinotoolkit/cvat/pull/4119>)
- Add YOLOv5 serverless function for automatic annotation (<https://github.com/openvinotoolkit/cvat/pull/4178>)
- Add possibility to change git repository and git export format from already created task (<https://github.com/openvinotoolkit/cvat/pull/3886>)
- Basic page with jobs list, basic filtration to this list (<https://github.com/openvinotoolkit/cvat/pull/4258>)
- Added OpenCV.js TrackerMIL as tracking tool (<https://github.com/openvinotoolkit/cvat/pull/4200>)
- Ability to continue working from the latest frame where an annotator was before (<https://github.com/openvinotoolkit/cvat/pull/4297>)
- `GET /api/jobs/<id>/commits` was implemented (<https://github.com/openvinotoolkit/cvat/pull/4368>)
- Advanced filtration and sorting for a list of jobs (<https://github.com/openvinotoolkit/cvat/pull/4319>)

### Changed
- Users don't have access to a task object anymore if they are assigned only on some jobs of the task (<https://github.com/openvinotoolkit/cvat/pull/3788>)
- Different resources (tasks, projects) are not visible anymore for all CVAT instance users by default (<https://github.com/openvinotoolkit/cvat/pull/3788>)
- API versioning scheme: using accept header versioning instead of namespace versioning (<https://github.com/openvinotoolkit/cvat/pull/4239>)
- Replaced 'django_sendfile' with 'django_sendfile2' (<https://github.com/openvinotoolkit/cvat/pull/4267>)
- Use drf-spectacular instead of drf-yasg for swagger documentation (<https://github.com/openvinotoolkit/cvat/pull/4210>)
- Update development-environment manual to work under MacOS, supported Mac with Apple Silicon (<https://github.com/openvinotoolkit/cvat/pull/4414>)

### Deprecated
- Job field "status" is not used in UI anymore, but it has not been removed from the database yet (<https://github.com/openvinotoolkit/cvat/pull/3788>)

### Removed
- Review rating, reviewer field from the job instance (use assignee field together with stage field instead) (<https://github.com/openvinotoolkit/cvat/pull/3788>)
- Training django app (<https://github.com/openvinotoolkit/cvat/pull/4330>)
- v1 api version support (<https://github.com/openvinotoolkit/cvat/pull/4332>)

### Fixed
- Fixed Interaction handler keyboard handlers (<https://github.com/openvinotoolkit/cvat/pull/3881>)
- Points of invisible shapes are visible in autobordering (<https://github.com/openvinotoolkit/cvat/pull/3931>)
- Order of the label attributes in the object item details(<https://github.com/openvinotoolkit/cvat/pull/3945>)
- Order of labels in tasks and projects (<https://github.com/openvinotoolkit/cvat/pull/3987>)
- Fixed task creating with large files via webpage (<https://github.com/openvinotoolkit/cvat/pull/3692>)
- Added information to export CVAT_HOST when performing local installation for accessing over network (<https://github.com/openvinotoolkit/cvat/pull/4014>)
- Fixed possible color collisions in the generated colormap (<https://github.com/openvinotoolkit/cvat/pull/4007>)
- Original pdf file is deleted when using share (<https://github.com/openvinotoolkit/cvat/pull/3967>)
- Order in an annotation file(<https://github.com/openvinotoolkit/cvat/pull/4087>)
- Fixed task data upload progressbar (<https://github.com/openvinotoolkit/cvat/pull/4134>)
- Email in org invitations is case sensitive (<https://github.com/openvinotoolkit/cvat/pull/4153>)
- Caching for tasks and jobs can lead to an exception if its assignee user is removed (<https://github.com/openvinotoolkit/cvat/pull/4165>)
- Added intelligent function when paste labels to another task (<https://github.com/openvinotoolkit/cvat/pull/4161>)
- Uncaught TypeError: this.el.node.getScreenCTM() is null in Firefox (<https://github.com/openvinotoolkit/cvat/pull/4175>)
- Bug: canvas is busy when start playing, start resizing a shape and do not release the mouse cursor (<https://github.com/openvinotoolkit/cvat/pull/4151>)
- Bug: could not receive frame N. TypeError: Cannot read properties of undefined (reding "filename") (<https://github.com/openvinotoolkit/cvat/pull/4187>)
- Cannot choose a dataset format for a linked repository if a task type is annotation (<https://github.com/openvinotoolkit/cvat/pull/4203>)
- Fixed tus upload error over https (<https://github.com/openvinotoolkit/cvat/pull/4154>)
- Issues disappear when rescale a browser (<https://github.com/openvinotoolkit/cvat/pull/4189>)
- Auth token key is not returned when registering without email verification (<https://github.com/openvinotoolkit/cvat/pull/4092>)
- Error in create project from backup for standard 3D annotation (<https://github.com/openvinotoolkit/cvat/pull/4160>)
- Annotations search does not work correctly in some corner cases (when use complex properties with width, height) (<https://github.com/openvinotoolkit/cvat/pull/4198>)
- Kibana requests are not proxied due to django-revproxy incompatibility with Django >3.2.x (<https://github.com/openvinotoolkit/cvat/issues/4085>)
- Content type for getting frame with tasks/{id}/data/ endpoint (<https://github.com/openvinotoolkit/cvat/pull/4333>)
- Bug: Permission error occurred when accessing the comments of a specific issue (<https://github.com/openvinotoolkit/cvat/issues/4416>)


### Security
- Updated ELK to 6.8.23 which uses log4j 2.17.1 (<https://github.com/openvinotoolkit/cvat/pull/4206>)
- Added validation for URLs which used as remote data source (<https://github.com/openvinotoolkit/cvat/pull/4387>)

## \[1.7.0] - 2021-11-15

### Added

- cvat-ui: support cloud storages (<https://github.com/openvinotoolkit/cvat/pull/3372>)
- interactor: add HRNet interactive segmentation serverless function (<https://github.com/openvinotoolkit/cvat/pull/3740>)
- Added GPU implementation for SiamMask, reworked tracking approach (<https://github.com/openvinotoolkit/cvat/pull/3571>)
- Progress bar for manifest creating (<https://github.com/openvinotoolkit/cvat/pull/3712>)
- IAM: Open Policy Agent integration (<https://github.com/openvinotoolkit/cvat/pull/3788>)
- Add a tutorial on attaching cloud storage AWS-S3 (<https://github.com/openvinotoolkit/cvat/pull/3745>)
  and Azure Blob Container (<https://github.com/openvinotoolkit/cvat/pull/3778>)
- The feature to remove annotations in a specified range of frames (<https://github.com/openvinotoolkit/cvat/pull/3617>)
- Project backup/restore (<https://github.com/openvinotoolkit/cvat/pull/3852>)

### Changed

- UI tracking has been reworked (<https://github.com/openvinotoolkit/cvat/pull/3571>)
- Updated Django till 3.2.7 (automatic AppConfig discovery)
- Manifest generation: Reduce creating time (<https://github.com/openvinotoolkit/cvat/pull/3712>)
- Migration from NPM 6 to NPM 7 (<https://github.com/openvinotoolkit/cvat/pull/3773>)
- Update Datumaro dependency to 0.2.0 (<https://github.com/openvinotoolkit/cvat/pull/3813>)

### Fixed

- Fixed JSON transform issues in network requests (<https://github.com/openvinotoolkit/cvat/pull/3706>)
- Display a more user-friendly exception message (<https://github.com/openvinotoolkit/cvat/pull/3721>)
- Exception `DataCloneError: The object could not be cloned` (<https://github.com/openvinotoolkit/cvat/pull/3733>)
- Fixed extension comparison in task frames CLI (<https://github.com/openvinotoolkit/cvat/pull/3674>)
- Incorrect work when copy job list with "Copy" button (<https://github.com/openvinotoolkit/cvat/pull/3749>)
- Iterating over manifest (<https://github.com/openvinotoolkit/cvat/pull/3792>)
- Manifest removing (<https://github.com/openvinotoolkit/cvat/pull/3791>)
- Fixed project updated date (<https://github.com/openvinotoolkit/cvat/pull/3814>)
- Fixed dextr deployment (<https://github.com/openvinotoolkit/cvat/pull/3820>)
- Migration of `dataset_repo` application (<https://github.com/openvinotoolkit/cvat/pull/3827>)
- Helm settings for external psql database were unused by backend (<https://github.com/openvinotoolkit/cvat/pull/3779>)
- Updated WSL setup for development (<https://github.com/openvinotoolkit/cvat/pull/3828>)
- Helm chart config (<https://github.com/openvinotoolkit/cvat/pull/3784>)

### Security

- Fix security issues on the documentation website unsafe use of target blank
  and potential clickjacking on legacy browsers (<https://github.com/openvinotoolkit/cvat/pull/3789>)

## \[1.6.0] - 2021-09-17

### Added

- Added ability to import data from share with cli without copying the data (<https://github.com/openvinotoolkit/cvat/issues/2862>)
- Notification if the browser does not support necessary API
- Added ability to export project as a dataset (<https://github.com/openvinotoolkit/cvat/pull/3365>)
  and project with 3D tasks (<https://github.com/openvinotoolkit/cvat/pull/3502>)
- Additional inline tips in interactors with demo gifs (<https://github.com/openvinotoolkit/cvat/pull/3473>)
- Added intelligent scissors blocking feature (<https://github.com/openvinotoolkit/cvat/pull/3510>)
- Support cloud storage status (<https://github.com/openvinotoolkit/cvat/pull/3386>)
- Support cloud storage preview (<https://github.com/openvinotoolkit/cvat/pull/3386>)
- cvat-core: support cloud storages (<https://github.com/openvinotoolkit/cvat/pull/3313>)

### Changed

- Non-blocking UI when using interactors (<https://github.com/openvinotoolkit/cvat/pull/3473>)
- "Selected opacity" slider now defines opacity level for shapes being drawnSelected opacity (<https://github.com/openvinotoolkit/cvat/pull/3473>)
- Cloud storage creating and updating (<https://github.com/openvinotoolkit/cvat/pull/3386>)
- Way of working with cloud storage content (<https://github.com/openvinotoolkit/cvat/pull/3386>)

### Removed

- Support TEMP_KEY_SECRET_KEY_TOKEN_SET for AWS S3 cloud storage (<https://github.com/openvinotoolkit/cvat/pull/3386>)

### Fixed

- Fixed multiple tasks moving (<https://github.com/openvinotoolkit/cvat/pull/3517>)
- Fixed task creating CLI parameter (<https://github.com/openvinotoolkit/cvat/pull/3519>)
- Fixed import for MOTS format (<https://github.com/openvinotoolkit/cvat/pull/3612>)

## \[1.5.0] - 2021-08-02

### Added

- Support of context images for 2D image tasks (<https://github.com/openvinotoolkit/cvat/pull/3122>)
- Support of cloud storage without copying data into CVAT: server part (<https://github.com/openvinotoolkit/cvat/pull/2620>)
- Filter `is_active` for user list (<https://github.com/openvinotoolkit/cvat/pull/3235>)
- Ability to export/import tasks (<https://github.com/openvinotoolkit/cvat/pull/3056>)
- Add a tutorial for semi-automatic/automatic annotation (<https://github.com/openvinotoolkit/cvat/pull/3124>)
- Explicit "Done" button when drawing any polyshapes (<https://github.com/openvinotoolkit/cvat/pull/3417>)
- Histogram equalization with OpenCV javascript (<https://github.com/openvinotoolkit/cvat/pull/3447>)
- Client-side polyshapes approximation when using semi-automatic interactors & scissors (<https://github.com/openvinotoolkit/cvat/pull/3450>)
- Support of Google Cloud Storage for cloud storage (<https://github.com/openvinotoolkit/cvat/pull/3561>)

### Changed

- Updated manifest format, added meta with related images (<https://github.com/openvinotoolkit/cvat/pull/3122>)
- Update of COCO format documentation (<https://github.com/openvinotoolkit/cvat/pull/3197>)
- Updated Webpack Dev Server config to add proxy (<https://github.com/openvinotoolkit/cvat/pull/3368>)
- Update to Django 3.1.12 (<https://github.com/openvinotoolkit/cvat/pull/3378>)
- Updated visibility for removable points in AI tools (<https://github.com/openvinotoolkit/cvat/pull/3417>)
- Updated UI handling for IOG serverless function (<https://github.com/openvinotoolkit/cvat/pull/3417>)
- Changed Nginx proxy to Traefik in `docker-compose.yml` (<https://github.com/openvinotoolkit/cvat/pull/3409>)
- Simplify the process of deploying CVAT with HTTPS (<https://github.com/openvinotoolkit/cvat/pull/3409>)

### Fixed

- Project page requests took a long time and did many DB queries (<https://github.com/openvinotoolkit/cvat/pull/3223>)
- Fixed Python 3.6 support (<https://github.com/openvinotoolkit/cvat/pull/3258>)
- Incorrect attribute import in tracks (<https://github.com/openvinotoolkit/cvat/pull/3229>)
- Issue "is not a constructor" when create object, save, undo, save, redo save (<https://github.com/openvinotoolkit/cvat/pull/3292>)
- Fix CLI create an infinite loop if git repository responds with failure (<https://github.com/openvinotoolkit/cvat/pull/3267>)
- Bug with sidebar & fullscreen (<https://github.com/openvinotoolkit/cvat/pull/3289>)
- 504 Gateway Time-out on `data/meta` requests (<https://github.com/openvinotoolkit/cvat/pull/3269>)
- TypeError: Cannot read property 'clientX' of undefined when draw cuboids with hotkeys (<https://github.com/openvinotoolkit/cvat/pull/3308>)
- Duplication of the cuboids when redraw them (<https://github.com/openvinotoolkit/cvat/pull/3308>)
- Some code issues in Deep Extreme Cut handler code (<https://github.com/openvinotoolkit/cvat/pull/3325>)
- UI fails when inactive user is assigned to a task/job (<https://github.com/openvinotoolkit/cvat/pull/3343>)
- Calculate precise progress of decoding a video file (<https://github.com/openvinotoolkit/cvat/pull/3381>)
- Falsely successful `cvat_ui` image build in case of OOM error that leads to the default nginx welcome page
  (<https://github.com/openvinotoolkit/cvat/pull/3379>)
- Fixed issue when save filtered object in AAM (<https://github.com/openvinotoolkit/cvat/pull/3401>)
- Context image disappears after undo/redo (<https://github.com/openvinotoolkit/cvat/pull/3416>)
- Using combined data sources (directory and image) when create a task (<https://github.com/openvinotoolkit/cvat/pull/3424>)
- Creating task with labels in project (<https://github.com/openvinotoolkit/cvat/pull/3454>)
- Move task and autoannotation modals were invisible from project page (<https://github.com/openvinotoolkit/cvat/pull/3475>)

## \[1.4.0] - 2021-05-18

### Added

- Documentation on mask annotation (<https://github.com/openvinotoolkit/cvat/pull/3044>)
- Hotkeys to switch a label of existing object or to change default label (for objects created with N) (<https://github.com/openvinotoolkit/cvat/pull/3070>)
- A script to convert some kinds of DICOM files to regular images (<https://github.com/openvinotoolkit/cvat/pull/3095>)
- Helm chart prototype (<https://github.com/openvinotoolkit/cvat/pull/3102>)
- Initial implementation of moving tasks between projects (<https://github.com/openvinotoolkit/cvat/pull/3164>)

### Changed

- Place of migration logger initialization (<https://github.com/openvinotoolkit/cvat/pull/3170>)

### Removed

- Kubernetes templates from (<https://github.com/openvinotoolkit/cvat/pull/1962>) due to helm charts (<https://github.com/openvinotoolkit/cvat/pull/3171>)

### Fixed

- Export of instance masks with holes (<https://github.com/openvinotoolkit/cvat/pull/3044>)
- Changing a label on canvas does not work when 'Show object details' enabled (<https://github.com/openvinotoolkit/cvat/pull/3084>)
- Make sure frame unzip web worker correctly terminates after unzipping all images in a requested chunk (<https://github.com/openvinotoolkit/cvat/pull/3096>)
- Reset password link was unavailable before login (<https://github.com/openvinotoolkit/cvat/pull/3140>)
- Manifest: migration (<https://github.com/openvinotoolkit/cvat/pull/3146>)
- Fixed cropping polygon in some corner cases (<https://github.com/openvinotoolkit/cvat/pull/3184>)

## \[1.3.0] - 3/31/2021

### Added

- CLI: Add support for saving annotations in a git repository when creating a task.
- CVAT-3D: support lidar data on the server side (<https://github.com/openvinotoolkit/cvat/pull/2534>)
- GPU support for Mask-RCNN and improvement in its deployment time (<https://github.com/openvinotoolkit/cvat/pull/2714>)
- CVAT-3D: Load all frames corresponding to the job instance
  (<https://github.com/openvinotoolkit/cvat/pull/2645>)
- Intelligent scissors with OpenCV javascript (<https://github.com/openvinotoolkit/cvat/pull/2689>)
- CVAT-3D: Visualize 3D point cloud spaces in 3D View, Top View Side View and Front View (<https://github.com/openvinotoolkit/cvat/pull/2768>)
- [Inside Outside Guidance](https://github.com/shiyinzhang/Inside-Outside-Guidance) serverless
  function for interactive segmentation
- Pre-built [cvat_server](https://hub.docker.com/r/openvino/cvat_server) and
  [cvat_ui](https://hub.docker.com/r/openvino/cvat_ui) images were published on DockerHub (<https://github.com/openvinotoolkit/cvat/pull/2766>)
- Project task subsets (<https://github.com/openvinotoolkit/cvat/pull/2774>)
- Kubernetes templates and guide for their deployment (<https://github.com/openvinotoolkit/cvat/pull/1962>)
- [WiderFace](http://shuoyang1213.me/WIDERFACE/) format support (<https://github.com/openvinotoolkit/cvat/pull/2864>)
- [VGGFace2](https://github.com/ox-vgg/vgg_face2) format support (<https://github.com/openvinotoolkit/cvat/pull/2865>)
- [Backup/Restore guide](cvat/apps/documentation/backup_guide.md) (<https://github.com/openvinotoolkit/cvat/pull/2964>)
- Label deletion from tasks and projects (<https://github.com/openvinotoolkit/cvat/pull/2881>)
- CVAT-3D: Implemented initial cuboid placement in 3D View and select cuboid in Top, Side and Front views
  (<https://github.com/openvinotoolkit/cvat/pull/2891>)
- [Market-1501](https://www.aitribune.com/dataset/2018051063) format support (<https://github.com/openvinotoolkit/cvat/pull/2869>)
- Ability of upload manifest for dataset with images (<https://github.com/openvinotoolkit/cvat/pull/2763>)
- Annotations filters UI using react-awesome-query-builder (<https://github.com/openvinotoolkit/cvat/issues/1418>)
- Storing settings in local storage to keep them between browser sessions (<https://github.com/openvinotoolkit/cvat/pull/3017>)
- [ICDAR](https://rrc.cvc.uab.es/?ch=2) format support (<https://github.com/openvinotoolkit/cvat/pull/2866>)
- Added switcher to maintain polygon crop behavior (<https://github.com/openvinotoolkit/cvat/pull/3021>
- Filters and sorting options for job list, added tooltip for tasks filters (<https://github.com/openvinotoolkit/cvat/pull/3030>)

### Changed

- CLI - task list now returns a list of current tasks. (<https://github.com/openvinotoolkit/cvat/pull/2863>)
- Updated HTTPS install README section (cleanup and described more robust deploy)
- Logstash is improved for using with configurable elasticsearch outputs (<https://github.com/openvinotoolkit/cvat/pull/2531>)
- Bumped nuclio version to 1.5.16 (<https://github.com/openvinotoolkit/cvat/pull/2578>)
- All methods for interactive segmentation accept negative points as well
- Persistent queue added to logstash (<https://github.com/openvinotoolkit/cvat/pull/2744>)
- Improved maintenance of popups visibility (<https://github.com/openvinotoolkit/cvat/pull/2809>)
- Image visualizations settings on canvas for faster access (<https://github.com/openvinotoolkit/cvat/pull/2872>)
- Better scale management of left panel when screen is too small (<https://github.com/openvinotoolkit/cvat/pull/2880>)
- Improved error messages for annotation import (<https://github.com/openvinotoolkit/cvat/pull/2935>)
- Using manifest support instead video meta information and dummy chunks (<https://github.com/openvinotoolkit/cvat/pull/2763>)

### Fixed

- More robust execution of nuclio GPU functions by limiting the GPU memory consumption per worker (<https://github.com/openvinotoolkit/cvat/pull/2714>)
- Kibana startup initialization (<https://github.com/openvinotoolkit/cvat/pull/2659>)
- The cursor jumps to the end of the line when renaming a task (<https://github.com/openvinotoolkit/cvat/pull/2669>)
- SSLCertVerificationError when remote source is used (<https://github.com/openvinotoolkit/cvat/pull/2683>)
- Fixed filters select overflow (<https://github.com/openvinotoolkit/cvat/pull/2614>)
- Fixed tasks in project auto annotation (<https://github.com/openvinotoolkit/cvat/pull/2725>)
- Cuboids are missed in annotations statistics (<https://github.com/openvinotoolkit/cvat/pull/2704>)
- The list of files attached to the task is not displayed (<https://github.com/openvinotoolkit/cvat/pull/2706>)
- A couple of css-related issues (top bar disappear, wrong arrow position on collapse elements) (<https://github.com/openvinotoolkit/cvat/pull/2736>)
- Issue with point region doesn't work in Firefox (<https://github.com/openvinotoolkit/cvat/pull/2727>)
- Fixed cuboid perspective change (<https://github.com/openvinotoolkit/cvat/pull/2733>)
- Annotation page popups (ai tools, drawing) reset state after detecting, tracking, drawing (<https://github.com/openvinotoolkit/cvat/pull/2780>)
- Polygon editing using trailing point (<https://github.com/openvinotoolkit/cvat/pull/2808>)
- Updated the path to python for DL models inside automatic annotation documentation (<https://github.com/openvinotoolkit/cvat/pull/2847>)
- Fixed of receiving function variable (<https://github.com/openvinotoolkit/cvat/pull/2860>)
- Shortcuts with CAPSLOCK enabled and with non-US languages activated (<https://github.com/openvinotoolkit/cvat/pull/2872>)
- Prevented creating several issues for the same object (<https://github.com/openvinotoolkit/cvat/pull/2868>)
- Fixed label editor name field validator (<https://github.com/openvinotoolkit/cvat/pull/2879>)
- An error about track shapes outside of the task frames during export (<https://github.com/openvinotoolkit/cvat/pull/2890>)
- Fixed project search field updating (<https://github.com/openvinotoolkit/cvat/pull/2901>)
- Fixed export error when invalid polygons are present in overlapping frames (<https://github.com/openvinotoolkit/cvat/pull/2852>)
- Fixed image quality option for tasks created from images (<https://github.com/openvinotoolkit/cvat/pull/2963>)
- Incorrect text on the warning when specifying an incorrect link to the issue tracker (<https://github.com/openvinotoolkit/cvat/pull/2971>)
- Updating label attributes when label contains number attributes (<https://github.com/openvinotoolkit/cvat/pull/2969>)
- Crop a polygon if its points are outside the bounds of the image (<https://github.com/openvinotoolkit/cvat/pull/3025>)

## \[1.2.0] - 2021-01-08

### Fixed

- Memory consumption for the task creation process (<https://github.com/openvinotoolkit/cvat/pull/2582>)
- Frame preloading (<https://github.com/openvinotoolkit/cvat/pull/2608>)
- Project cannot be removed from the project page (<https://github.com/openvinotoolkit/cvat/pull/2626>)

## \[1.2.0-beta] - 2020-12-15

### Added

- GPU support and improved documentation for auto annotation (<https://github.com/openvinotoolkit/cvat/pull/2546>)
- Manual review pipeline: issues/comments/workspace (<https://github.com/openvinotoolkit/cvat/pull/2357>)
- Basic projects implementation (<https://github.com/openvinotoolkit/cvat/pull/2255>)
- Documentation on how to mount cloud starage(AWS S3 bucket, Azure container, Google Drive) as FUSE (<https://github.com/openvinotoolkit/cvat/pull/2377>)
- Ability to work with share files without copying inside (<https://github.com/openvinotoolkit/cvat/pull/2377>)
- Tooltips in label selectors (<https://github.com/openvinotoolkit/cvat/pull/2509>)
- Page redirect after login using `next` query parameter (<https://github.com/openvinotoolkit/cvat/pull/2527>)
- [ImageNet](http://www.image-net.org) format support (<https://github.com/openvinotoolkit/cvat/pull/2376>)
- [CamVid](http://mi.eng.cam.ac.uk/research/projects/VideoRec/CamVid/) format support (<https://github.com/openvinotoolkit/cvat/pull/2559>)

### Changed

- PATCH requests from cvat-core submit only changed fields (<https://github.com/openvinotoolkit/cvat/pull/2445>)
- deploy.sh in serverless folder is separated into deploy_cpu.sh and deploy_gpu.sh (<https://github.com/openvinotoolkit/cvat/pull/2546>)
- Bumped nuclio version to 1.5.8
- Migrated to Antd 4.9 (<https://github.com/openvinotoolkit/cvat/pull/2536>)

### Fixed

- Fixed FastRCNN inference bug for images with 4 channels i.e. png (<https://github.com/openvinotoolkit/cvat/pull/2546>)
- Django templates for email and user guide (<https://github.com/openvinotoolkit/cvat/pull/2412>)
- Saving relative paths in dummy chunks instead of absolute (<https://github.com/openvinotoolkit/cvat/pull/2424>)
- Objects with a specific label cannot be displayed if at least one tag with the label exist (<https://github.com/openvinotoolkit/cvat/pull/2435>)
- Wrong attribute can be removed in labels editor (<https://github.com/openvinotoolkit/cvat/pull/2436>)
- UI fails with the error "Cannot read property 'label' of undefined" (<https://github.com/openvinotoolkit/cvat/pull/2442>)
- Exception: "Value must be a user instance" (<https://github.com/openvinotoolkit/cvat/pull/2441>)
- Reset zoom option doesn't work in tag annotation mode (<https://github.com/openvinotoolkit/cvat/pull/2443>)
- Canvas is busy error (<https://github.com/openvinotoolkit/cvat/pull/2437>)
- Projects view layout fix (<https://github.com/openvinotoolkit/cvat/pull/2503>)
- Fixed the tasks view (infinite loading) when it is impossible to get a preview of the task (<https://github.com/openvinotoolkit/cvat/pull/2504>)
- Empty frames navigation (<https://github.com/openvinotoolkit/cvat/pull/2505>)
- TypeError: Cannot read property 'toString' of undefined (<https://github.com/openvinotoolkit/cvat/pull/2517>)
- Extra shapes are drawn after Esc, or G pressed while drawing a region in grouping (<https://github.com/openvinotoolkit/cvat/pull/2507>)
- Reset state (reviews, issues) after logout or changing a job (<https://github.com/openvinotoolkit/cvat/pull/2525>)
- TypeError: Cannot read property 'id' of undefined when updating a task (<https://github.com/openvinotoolkit/cvat/pull/2544>)

## \[1.2.0-alpha] - 2020-11-09

### Added

- Ability to login into CVAT-UI with token from api/v1/auth/login (<https://github.com/openvinotoolkit/cvat/pull/2234>)
- Added layout grids toggling ('ctrl + alt + Enter')
- Added password reset functionality (<https://github.com/opencv/cvat/pull/2058>)
- Ability to work with data on the fly (<https://github.com/opencv/cvat/pull/2007>)
- Annotation in process outline color wheel (<https://github.com/opencv/cvat/pull/2084>)
- On the fly annotation using DL detectors (<https://github.com/opencv/cvat/pull/2102>)
- Displaying automatic annotation progress on a task view (<https://github.com/opencv/cvat/pull/2148>)
- Automatic tracking of bounding boxes using serverless functions (<https://github.com/opencv/cvat/pull/2136>)
- \[Datumaro] CLI command for dataset equality comparison (<https://github.com/opencv/cvat/pull/1989>)
- \[Datumaro] Merging of datasets with different labels (<https://github.com/opencv/cvat/pull/2098>)
- Add FBRS interactive segmentation serverless function (<https://github.com/openvinotoolkit/cvat/pull/2094>)
- Ability to change default behaviour of previous/next buttons of a player.
  It supports regular navigation, searching a frame according to annotations
  filters and searching the nearest frame without any annotations (<https://github.com/openvinotoolkit/cvat/pull/2221>)
- MacOS users notes in CONTRIBUTING.md
- Ability to prepare meta information manually (<https://github.com/openvinotoolkit/cvat/pull/2217>)
- Ability to upload prepared meta information along with a video when creating a task (<https://github.com/openvinotoolkit/cvat/pull/2217>)
- Optional chaining plugin for cvat-canvas and cvat-ui (<https://github.com/openvinotoolkit/cvat/pull/2249>)
- MOTS png mask format support (<https://github.com/openvinotoolkit/cvat/pull/2198>)
- Ability to correct upload video with a rotation record in the metadata (<https://github.com/openvinotoolkit/cvat/pull/2218>)
- User search field for assignee fields (<https://github.com/openvinotoolkit/cvat/pull/2370>)
- Support of mxf videos (<https://github.com/openvinotoolkit/cvat/pull/2514>)

### Changed

- UI models (like DEXTR) were redesigned to be more interactive (<https://github.com/opencv/cvat/pull/2054>)
- Used Ubuntu:20.04 as a base image for CVAT Dockerfile (<https://github.com/opencv/cvat/pull/2101>)
- Right colors of label tags in label mapping when a user runs automatic detection (<https://github.com/openvinotoolkit/cvat/pull/2162>)
- Nuclio became an optional component of CVAT (<https://github.com/openvinotoolkit/cvat/pull/2192>)
- A key to remove a point from a polyshape (Ctrl => Alt) (<https://github.com/openvinotoolkit/cvat/pull/2204>)
- Updated `docker-compose` file version from `2.3` to `3.3`(<https://github.com/openvinotoolkit/cvat/pull/2235>)
- Added auto inference of url schema from host in CLI, if provided (<https://github.com/openvinotoolkit/cvat/pull/2240>)
- Track frames in skips between annotation is presented in MOT and MOTS formats are marked `outside` (<https://github.com/openvinotoolkit/cvat/pull/2198>)
- UI packages installation with `npm ci` instead of `npm install` (<https://github.com/openvinotoolkit/cvat/pull/2350>)

### Removed

- Removed Z-Order flag from task creation process

### Fixed

- Fixed multiple errors which arises when polygon is of length 5 or less (<https://github.com/opencv/cvat/pull/2100>)
- Fixed task creation from PDF (<https://github.com/opencv/cvat/pull/2141>)
- Fixed CVAT format import for frame stepped tasks (<https://github.com/openvinotoolkit/cvat/pull/2151>)
- Fixed the reading problem with large PDFs (<https://github.com/openvinotoolkit/cvat/pull/2154>)
- Fixed unnecessary pyhash dependency (<https://github.com/openvinotoolkit/cvat/pull/2170>)
- Fixed Data is not getting cleared, even after deleting the Task from Django Admin App(<https://github.com/openvinotoolkit/cvat/issues/1925>)
- Fixed blinking message: "Some tasks have not been showed because they do not have any data" (<https://github.com/openvinotoolkit/cvat/pull/2200>)
- Fixed case when a task with 0 jobs is shown as "Completed" in UI (<https://github.com/openvinotoolkit/cvat/pull/2200>)
- Fixed use case when UI throws exception: Cannot read property 'objectType' of undefined #2053 (<https://github.com/openvinotoolkit/cvat/pull/2203>)
- Fixed use case when logs could be saved twice or more times #2202 (<https://github.com/openvinotoolkit/cvat/pull/2203>)
- Fixed issues from #2112 (<https://github.com/openvinotoolkit/cvat/pull/2217>)
- Git application name (renamed to dataset_repo) (<https://github.com/openvinotoolkit/cvat/pull/2243>)
- A problem in exporting of tracks, where tracks could be truncated (<https://github.com/openvinotoolkit/cvat/issues/2129>)
- Fixed CVAT startup process if the user has `umask 077` in .bashrc file (<https://github.com/openvinotoolkit/cvat/pull/2293>)
- Exception: Cannot read property "each" of undefined after drawing a single point (<https://github.com/openvinotoolkit/cvat/pull/2307>)
- Cannot read property 'label' of undefined (Fixed?) (<https://github.com/openvinotoolkit/cvat/pull/2311>)
- Excluded track frames marked `outside` in `CVAT for Images` export (<https://github.com/openvinotoolkit/cvat/pull/2345>)
- 'List of tasks' Kibana visualization (<https://github.com/openvinotoolkit/cvat/pull/2361>)
- An error on exporting not `jpg` or `png` images in TF Detection API format (<https://github.com/openvinotoolkit/datumaro/issues/35>)

## \[1.1.0] - 2020-08-31

### Added

- Siammask tracker as DL serverless function (<https://github.com/opencv/cvat/pull/1988>)
- \[Datumaro] Added model info and source info commands (<https://github.com/opencv/cvat/pull/1973>)
- \[Datumaro] Dataset statistics (<https://github.com/opencv/cvat/pull/1668>)
- Ability to change label color in tasks and predefined labels (<https://github.com/opencv/cvat/pull/2014>)
- \[Datumaro] Multi-dataset merge (<https://github.com/opencv/cvat/pull/1695>)
- Ability to configure email verification for new users (<https://github.com/opencv/cvat/pull/1929>)
- Link to django admin page from UI (<https://github.com/opencv/cvat/pull/2068>)
- Notification message when users use wrong browser (<https://github.com/opencv/cvat/pull/2070>)

### Changed

- Shape coordinates are rounded to 2 digits in dumped annotations (<https://github.com/opencv/cvat/pull/1970>)
- COCO format does not produce polygon points for bbox annotations (<https://github.com/opencv/cvat/pull/1953>)

### Fixed

- Issue loading openvino models for semi-automatic and automatic annotation (<https://github.com/opencv/cvat/pull/1996>)
- Basic functions of CVAT works without activated nuclio dashboard
- Fixed a case in which exported masks could have wrong color order (<https://github.com/opencv/cvat/issues/2032>)
- Fixed error with creating task with labels with the same name (<https://github.com/opencv/cvat/pull/2031>)
- Django RQ dashboard view (<https://github.com/opencv/cvat/pull/2069>)
- Object's details menu settings (<https://github.com/opencv/cvat/pull/2084>)

## \[1.1.0-beta] - 2020-08-03

### Added

- DL models as serverless functions (<https://github.com/opencv/cvat/pull/1767>)
- Source type support for tags, shapes and tracks (<https://github.com/opencv/cvat/pull/1192>)
- Source type support for CVAT Dumper/Loader (<https://github.com/opencv/cvat/pull/1192>)
- Intelligent polygon editing (<https://github.com/opencv/cvat/pull/1921>)
- Support creating multiple jobs for each task through python cli (<https://github.com/opencv/cvat/pull/1950>)
- python cli over https (<https://github.com/opencv/cvat/pull/1942>)
- Error message when plugins weren't able to initialize instead of infinite loading (<https://github.com/opencv/cvat/pull/1966>)
- Ability to change user password (<https://github.com/opencv/cvat/pull/1954>)

### Changed

- Smaller object details (<https://github.com/opencv/cvat/pull/1877>)
- `COCO` format does not convert bboxes to polygons on export (<https://github.com/opencv/cvat/pull/1953>)
- It is impossible to submit a DL model in OpenVINO format using UI.
  Now you can deploy new models on the server using serverless functions
  (<https://github.com/opencv/cvat/pull/1767>)
- Files and folders under share path are now alphabetically sorted

### Removed

- Removed OpenVINO and CUDA components because they are not necessary anymore (<https://github.com/opencv/cvat/pull/1767>)
- Removed the old UI code (<https://github.com/opencv/cvat/pull/1964>)

### Fixed

- Some objects aren't shown on canvas sometimes. For example after propagation on of objects is invisible (<https://github.com/opencv/cvat/pull/1834>)
- CVAT doesn't offer to restore state after an error (<https://github.com/opencv/cvat/pull/1874>)
- Cannot read property 'shapeType' of undefined because of zOrder related issues (<https://github.com/opencv/cvat/pull/1874>)
- Cannot read property 'pinned' of undefined because of zOrder related issues (<https://github.com/opencv/cvat/pull/1874>)
- Do not iterate over hidden objects in aam (which are invisible because of zOrder) (<https://github.com/opencv/cvat/pull/1874>)
- Cursor position is reset after changing a text field (<https://github.com/opencv/cvat/pull/1874>)
- Hidden points and cuboids can be selected to be grouped (<https://github.com/opencv/cvat/pull/1874>)
- `outside` annotations should not be in exported images (<https://github.com/opencv/cvat/issues/1620>)
- `CVAT for video format` import error with interpolation (<https://github.com/opencv/cvat/issues/1893>)
- `Image compression` definition mismatch (<https://github.com/opencv/cvat/issues/1900>)
- Points are duplicated during polygon interpolation sometimes (<https://github.com/opencv/cvat/pull/1892>)
- When redraw a shape with activated autobordering, previous points are visible (<https://github.com/opencv/cvat/pull/1892>)
- No mapping between side object element and context menu in some attributes (<https://github.com/opencv/cvat/pull/1923>)
- Interpolated shapes exported as `keyframe = True` (<https://github.com/opencv/cvat/pull/1937>)
- Stylelint filetype scans (<https://github.com/opencv/cvat/pull/1952>)
- Fixed toolip closing issue (<https://github.com/opencv/cvat/pull/1955>)
- Clearing frame cache when close a task (<https://github.com/opencv/cvat/pull/1966>)
- Increase rate of throttling policy for unauthenticated users (<https://github.com/opencv/cvat/pull/1969>)

## \[1.1.0-alpha] - 2020-06-30

### Added

- Throttling policy for unauthenticated users (<https://github.com/opencv/cvat/pull/1531>)
- Added default label color table for mask export (<https://github.com/opencv/cvat/pull/1549>)
- Added environment variables for Redis and Postgres hosts for Kubernetes deployment support (<https://github.com/opencv/cvat/pull/1641>)
- Added visual identification for unavailable formats (<https://github.com/opencv/cvat/pull/1567>)
- Shortcut to change color of an activated shape in new UI (Enter) (<https://github.com/opencv/cvat/pull/1683>)
- Shortcut to switch split mode (<https://github.com/opencv/cvat/pull/1683>)
- Built-in search for labels when create an object or change a label (<https://github.com/opencv/cvat/pull/1683>)
- Better validation of labels and attributes in raw viewer (<https://github.com/opencv/cvat/pull/1727>)
- ClamAV antivirus integration (<https://github.com/opencv/cvat/pull/1712>)
- Added canvas background color selector (<https://github.com/opencv/cvat/pull/1705>)
- SCSS files linting with Stylelint tool (<https://github.com/opencv/cvat/pull/1766>)
- Supported import and export or single boxes in MOT format (<https://github.com/opencv/cvat/pull/1764>)
- \[Datumaro] Added `stats` command, which shows some dataset statistics
  like image mean and std (<https://github.com/opencv/cvat/pull/1734>)
- Add option to upload annotations upon task creation on CLI
- Polygon and polylines interpolation (<https://github.com/opencv/cvat/pull/1571>)
- Ability to redraw shape from scratch (Shift + N) for an activated shape (<https://github.com/opencv/cvat/pull/1571>)
- Highlights for the first point of a polygon/polyline and direction (<https://github.com/opencv/cvat/pull/1571>)
- Ability to change orientation for poylgons/polylines in context menu (<https://github.com/opencv/cvat/pull/1571>)
- Ability to set the first point for polygons in points context menu (<https://github.com/opencv/cvat/pull/1571>)
- Added new tag annotation workspace (<https://github.com/opencv/cvat/pull/1570>)
- Appearance block in attribute annotation mode (<https://github.com/opencv/cvat/pull/1820>)
- Keyframe navigations and some switchers in attribute annotation mode (<https://github.com/opencv/cvat/pull/1820>)
- \[Datumaro] Added `convert` command to convert datasets directly (<https://github.com/opencv/cvat/pull/1837>)
- \[Datumaro] Added an option to specify image extension when exporting datasets (<https://github.com/opencv/cvat/pull/1799>)
- \[Datumaro] Added image copying when exporting datasets, if possible (<https://github.com/opencv/cvat/pull/1799>)

### Changed

- Removed information about e-mail from the basic user information (<https://github.com/opencv/cvat/pull/1627>)
- Update https install manual. Makes it easier and more robust.
  Includes automatic renewing of lets encrypt certificates.
- Settings page move to the modal. (<https://github.com/opencv/cvat/pull/1705>)
- Implemented import and export of annotations with relative image paths (<https://github.com/opencv/cvat/pull/1463>)
- Using only single click to start editing or remove a point (<https://github.com/opencv/cvat/pull/1571>)
- Added support for attributes in VOC XML format (<https://github.com/opencv/cvat/pull/1792>)
- Added annotation attributes in COCO format (<https://github.com/opencv/cvat/pull/1782>)
- Colorized object items in the side panel (<https://github.com/opencv/cvat/pull/1753>)
- \[Datumaro] Annotation-less files are not generated anymore in COCO format, unless tasks explicitly requested (<https://github.com/opencv/cvat/pull/1799>)

### Fixed

- Problem with exported frame stepped image task (<https://github.com/opencv/cvat/issues/1613>)
- Fixed dataset filter item representation for imageless dataset items (<https://github.com/opencv/cvat/pull/1593>)
- Fixed interpreter crash when trying to import `tensorflow` with no AVX instructions available (<https://github.com/opencv/cvat/pull/1567>)
- Kibana wrong working time calculation with new annotation UI use (<https://github.com/opencv/cvat/pull/1654>)
- Wrong rexex for account name validation (<https://github.com/opencv/cvat/pull/1667>)
- Wrong description on register view for the username field (<https://github.com/opencv/cvat/pull/1667>)
- Wrong resolution for resizing a shape (<https://github.com/opencv/cvat/pull/1667>)
- React warning because of not unique keys in labels viewer (<https://github.com/opencv/cvat/pull/1727>)
- Fixed issue tracker (<https://github.com/opencv/cvat/pull/1705>)
- Fixed canvas fit after sidebar open/close event (<https://github.com/opencv/cvat/pull/1705>)
- A couple of exceptions in AAM related with early object activation (<https://github.com/opencv/cvat/pull/1755>)
- Propagation from the latest frame (<https://github.com/opencv/cvat/pull/1800>)
- Number attribute value validation (didn't work well with floats) (<https://github.com/opencv/cvat/pull/1800>)
- Logout doesn't work (<https://github.com/opencv/cvat/pull/1812>)
- Annotations aren't updated after reopening a task (<https://github.com/opencv/cvat/pull/1753>)
- Labels aren't updated after reopening a task (<https://github.com/opencv/cvat/pull/1753>)
- Canvas isn't fitted after collapsing side panel in attribute annotation mode (<https://github.com/opencv/cvat/pull/1753>)
- Error when interpolating polygons (<https://github.com/opencv/cvat/pull/1878>)

### Security

- SQL injection in Django `CVE-2020-9402` (<https://github.com/opencv/cvat/pull/1657>)

## \[1.0.0] - 2020-05-29

### Added

- cvat-ui: cookie policy drawer for login page (<https://github.com/opencv/cvat/pull/1511>)
- `datumaro_project` export format (<https://github.com/opencv/cvat/pull/1352>)
- Ability to configure user agreements for the user registration form (<https://github.com/opencv/cvat/pull/1464>)
- Cuboid interpolation and cuboid drawing from rectangles (<https://github.com/opencv/cvat/pull/1560>)
- Ability to configure custom pageViewHit, which can be useful for web analytics integration (<https://github.com/opencv/cvat/pull/1566>)
- Ability to configure access to the analytics page based on roles (<https://github.com/opencv/cvat/pull/1592>)

### Changed

- Downloaded file name in annotations export became more informative (<https://github.com/opencv/cvat/pull/1352>)
- Added auto trimming for trailing whitespaces style enforcement (<https://github.com/opencv/cvat/pull/1352>)
- REST API: updated `GET /task/<id>/annotations`: parameters are `format`, `filename`
  (now optional), `action` (optional) (<https://github.com/opencv/cvat/pull/1352>)
- REST API: removed `dataset/formats`, changed format of `annotation/formats` (<https://github.com/opencv/cvat/pull/1352>)
- Exported annotations are stored for N hours instead of indefinitely (<https://github.com/opencv/cvat/pull/1352>)
- Formats: CVAT format now accepts ZIP and XML (<https://github.com/opencv/cvat/pull/1352>)
- Formats: COCO format now accepts ZIP and JSON (<https://github.com/opencv/cvat/pull/1352>)
- Formats: most of formats renamed, no extension in title (<https://github.com/opencv/cvat/pull/1352>)
- Formats: definitions are changed, are not stored in DB anymore (<https://github.com/opencv/cvat/pull/1352>)
- cvat-core: session.annotations.put() now returns ids of added objects (<https://github.com/opencv/cvat/pull/1493>)
- Images without annotations now also included in dataset/annotations export (<https://github.com/opencv/cvat/issues/525>)

### Removed

- `annotation` application is replaced with `dataset_manager` (<https://github.com/opencv/cvat/pull/1352>)
- `_DATUMARO_INIT_LOGLEVEL` env. variable is removed in favor of regular `--loglevel` cli parameter (<https://github.com/opencv/cvat/pull/1583>)

### Fixed

- Categories for empty projects with no sources are taken from own dataset (<https://github.com/opencv/cvat/pull/1352>)
- Added directory removal on error during `extract` command (<https://github.com/opencv/cvat/pull/1352>)
- Added debug error message on incorrect XPath (<https://github.com/opencv/cvat/pull/1352>)
- Exporting frame stepped task
  (<https://github.com/opencv/cvat/issues/1294>, <https://github.com/opencv/cvat/issues/1334>)
- Fixed broken command line interface for `cvat` export format in Datumaro (<https://github.com/opencv/cvat/issues/1494>)
- Updated Rest API document, Swagger document serving instruction issue (<https://github.com/opencv/cvat/issues/1495>)
- Fixed cuboid occluded view (<https://github.com/opencv/cvat/pull/1500>)
- Non-informative lock icon (<https://github.com/opencv/cvat/pull/1434>)
- Sidebar in AAM has no hide/show button (<https://github.com/opencv/cvat/pull/1420>)
- Task/Job buttons has no "Open in new tab" option (<https://github.com/opencv/cvat/pull/1419>)
- Delete point context menu option has no shortcut hint (<https://github.com/opencv/cvat/pull/1416>)
- Fixed issue with unnecessary tag activation in cvat-canvas (<https://github.com/opencv/cvat/issues/1540>)
- Fixed an issue with large number of instances in instance mask (<https://github.com/opencv/cvat/issues/1539>)
- Fixed full COCO dataset import error with conflicting labels in keypoints and detection (<https://github.com/opencv/cvat/pull/1548>)
- Fixed COCO keypoints skeleton parsing and saving (<https://github.com/opencv/cvat/issues/1539>)
- `tf.placeholder() is not compatible with eager execution` exception for auto_segmentation (<https://github.com/opencv/cvat/pull/1562>)
- Canvas cannot be moved with move functionality on left mouse key (<https://github.com/opencv/cvat/pull/1573>)
- Deep extreme cut request is sent when draw any shape with Make AI polygon option enabled (<https://github.com/opencv/cvat/pull/1573>)
- Fixed an error when exporting a task with cuboids to any format except CVAT (<https://github.com/opencv/cvat/pull/1577>)
- Synchronization with remote git repo (<https://github.com/opencv/cvat/pull/1582>)
- A problem with mask to polygons conversion when polygons are too small (<https://github.com/opencv/cvat/pull/1581>)
- Unable to upload video with uneven size (<https://github.com/opencv/cvat/pull/1594>)
- Fixed an issue with `z_order` having no effect on segmentations (<https://github.com/opencv/cvat/pull/1589>)

### Security

- Permission group whitelist check for analytics view (<https://github.com/opencv/cvat/pull/1608>)

## \[1.0.0-beta.2] - 2020-04-30

### Added

- Re-Identification algorithm to merging bounding boxes automatically to the new UI (<https://github.com/opencv/cvat/pull/1406>)
- Methods `import` and `export` to import/export raw annotations for Job and Task in `cvat-core` (<https://github.com/opencv/cvat/pull/1406>)
- Versioning of client packages (`cvat-core`, `cvat-canvas`, `cvat-ui`). Initial versions are set to 1.0.0 (<https://github.com/opencv/cvat/pull/1448>)
- Cuboids feature was migrated from old UI to new one. (<https://github.com/opencv/cvat/pull/1451>)

### Removed

- Annotation conversion utils, currently supported natively via Datumaro framework
  (<https://github.com/opencv/cvat/pull/1477>)

### Fixed

- Auto annotation, TF annotation and Auto segmentation apps (<https://github.com/opencv/cvat/pull/1409>)
- Import works with truncated images now: "OSError:broken data stream" on corrupt images
  (<https://github.com/opencv/cvat/pull/1430>)
- Hide functionality (H) doesn't work (<https://github.com/opencv/cvat/pull/1445>)
- The highlighted attribute doesn't correspond to the chosen attribute in AAM (<https://github.com/opencv/cvat/pull/1445>)
- Inconvinient image shaking while drawing a polygon (hold Alt key during drawing/editing/grouping to drag an image) (<https://github.com/opencv/cvat/pull/1445>)
- Filter property "shape" doesn't work and extra operator in description (<https://github.com/opencv/cvat/pull/1445>)
- Block of text information doesn't disappear after deactivating for locked shapes (<https://github.com/opencv/cvat/pull/1445>)
- Annotation uploading fails in annotation view (<https://github.com/opencv/cvat/pull/1445>)
- UI freezes after canceling pasting with escape (<https://github.com/opencv/cvat/pull/1445>)
- Duplicating keypoints in COCO export (<https://github.com/opencv/cvat/pull/1435>)
- CVAT new UI: add arrows on a mouse cursor (<https://github.com/opencv/cvat/pull/1391>)
- Delete point bug (in new UI) (<https://github.com/opencv/cvat/pull/1440>)
- Fix apache startup after PC restart (<https://github.com/opencv/cvat/pull/1467>)
- Open task button doesn't work (<https://github.com/opencv/cvat/pull/1474>)

## \[1.0.0-beta.1] - 2020-04-15

### Added

- Special behaviour for attribute value `__undefined__` (invisibility, no shortcuts to be set in AAM)
- Dialog window with some helpful information about using filters
- Ability to display a bitmap in the new UI
- Button to reset colors settings (brightness, saturation, contrast) in the new UI
- Option to display shape text always
- Dedicated message with clarifications when share is unmounted (<https://github.com/opencv/cvat/pull/1373>)
- Ability to create one tracked point (<https://github.com/opencv/cvat/pull/1383>)
- Ability to draw/edit polygons and polylines with automatic bordering feature
  (<https://github.com/opencv/cvat/pull/1394>)
- Tutorial: instructions for CVAT over HTTPS
- Deep extreme cut (semi-automatic segmentation) to the new UI (<https://github.com/opencv/cvat/pull/1398>)

### Changed

- Increase preview size of a task till 256, 256 on the server
- Public ssh-keys are displayed in a dedicated window instead of console when create a task with a repository
- React UI is the primary UI

### Fixed

- Cleaned up memory in Auto Annotation to enable long running tasks on videos
- New shape is added when press `esc` when drawing instead of cancellation
- Dextr segmentation doesn't work.
- `FileNotFoundError` during dump after moving format files
- CVAT doesn't append outside shapes when merge polyshapes in old UI
- Layout sometimes shows double scroll bars on create task, dashboard and settings pages
- UI fails after trying to change frame during resizing, dragging, editing
- Hidden points (or outsided) are visible after changing a frame
- Merge is allowed for points, but clicks on points conflict with frame dragging logic
- Removed objects are visible for search
- Add missed task_id and job_id fields into exception logs for the new UI (<https://github.com/opencv/cvat/pull/1372>)
- UI fails when annotations saving occurs during drag/resize/edit (<https://github.com/opencv/cvat/pull/1383>)
- Multiple savings when hold Ctrl+S (a lot of the same copies of events were sent with the same working time)
  (<https://github.com/opencv/cvat/pull/1383>)
- UI doesn't have any reaction when git repos synchronization failed (<https://github.com/opencv/cvat/pull/1383>)
- Bug when annotations cannot be saved after (delete - save - undo - save) (<https://github.com/opencv/cvat/pull/1383>)
- VOC format exports Upper case labels correctly in lower case (<https://github.com/opencv/cvat/pull/1379>)
- Fixed polygon exporting bug in COCO dataset (<https://github.com/opencv/cvat/issues/1387>)
- Task creation from remote files (<https://github.com/opencv/cvat/pull/1392>)
- Job cannot be opened in some cases when the previous job was failed during opening
  (<https://github.com/opencv/cvat/issues/1403>)
- Deactivated shape is still highlighted on the canvas (<https://github.com/opencv/cvat/issues/1403>)
- AttributeError: 'tuple' object has no attribute 'read' in ReID algorithm (<https://github.com/opencv/cvat/issues/1403>)
- Wrong semi-automatic segmentation near edges of an image (<https://github.com/opencv/cvat/issues/1403>)
- Git repos paths (<https://github.com/opencv/cvat/pull/1400>)
- Uploading annotations for tasks with multiple jobs (<https://github.com/opencv/cvat/pull/1396>)

## \[1.0.0-alpha] - 2020-03-31

### Added

- Data streaming using chunks (<https://github.com/opencv/cvat/pull/1007>)
- New UI: showing file names in UI (<https://github.com/opencv/cvat/pull/1311>)
- New UI: delete a point from context menu (<https://github.com/opencv/cvat/pull/1292>)

### Fixed

- Git app cannot clone a repository (<https://github.com/opencv/cvat/pull/1330>)
- New UI: preview position in task details (<https://github.com/opencv/cvat/pull/1312>)
- AWS deployment (<https://github.com/opencv/cvat/pull/1316>)

## \[0.6.1] - 2020-03-21

### Changed

- VOC task export now does not use official label map by default, but takes one
  from the source task to avoid primary-class and class part name
  clashing ([#1275](https://github.com/opencv/cvat/issues/1275))

### Fixed

- File names in LabelMe format export are no longer truncated ([#1259](https://github.com/opencv/cvat/issues/1259))
- `occluded` and `z_order` annotation attributes are now correctly passed to Datumaro ([#1271](https://github.com/opencv/cvat/pull/1271))
- Annotation-less tasks now can be exported as empty datasets in COCO ([#1277](https://github.com/opencv/cvat/issues/1277))
- Frame name matching for video annotations import -
  allowed `frame_XXXXXX[.ext]` format ([#1274](https://github.com/opencv/cvat/pull/1274))

### Security

- Bump acorn from 6.3.0 to 6.4.1 in /cvat-ui ([#1270](https://github.com/opencv/cvat/pull/1270))

## \[0.6.0] - 2020-03-15

### Added

- Server only support for projects. Extend REST API v1 (/api/v1/projects\*)
- Ability to get basic information about users without admin permissions ([#750](https://github.com/opencv/cvat/issues/750))
- Changed REST API: removed PUT and added DELETE methods for /api/v1/users/ID
- Mask-RCNN Auto Annotation Script in OpenVINO format
- Yolo Auto Annotation Script
- Auto segmentation using Mask_RCNN component (Keras+Tensorflow Mask R-CNN Segmentation)
- REST API to export an annotation task (images + annotations)
  [Datumaro](https://github.com/opencv/cvat/tree/develop/datumaro) -
  a framework to build, analyze, debug and visualize datasets
- Text Detection Auto Annotation Script in OpenVINO format for version 4
- Added in OpenVINO Semantic Segmentation for roads
- Ability to visualize labels when using Auto Annotation runner
- MOT CSV format support ([#830](https://github.com/opencv/cvat/pull/830))
- LabelMe format support ([#844](https://github.com/opencv/cvat/pull/844))
- Segmentation MASK format import (as polygons) ([#1163](https://github.com/opencv/cvat/pull/1163))
- Git repositories can be specified with IPv4 address ([#827](https://github.com/opencv/cvat/pull/827))

### Changed

- page_size parameter for all REST API methods
- React & Redux & Antd based dashboard
- Yolov3 interpretation script fix and changes to mapping.json
- YOLO format support ([#1151](https://github.com/opencv/cvat/pull/1151))
- Added support for OpenVINO 2020

### Fixed

- Exception in Git plugin [#826](https://github.com/opencv/cvat/issues/826)
- Label ids in TFrecord format now start from 1 [#866](https://github.com/opencv/cvat/issues/866)
- Mask problem in COCO JSON style [#718](https://github.com/opencv/cvat/issues/718)
- Datasets (or tasks) can be joined and split to subsets with Datumaro [#791](https://github.com/opencv/cvat/issues/791)
- Output labels for VOC format can be specified with Datumaro [#942](https://github.com/opencv/cvat/issues/942)
- Annotations can be filtered before dumping with Datumaro [#994](https://github.com/opencv/cvat/issues/994)

## \[0.5.2] - 2019-12-15

### Fixed

- Frozen version of scikit-image==0.15 in requirements.txt because next releases don't support Python 3.5

## \[0.5.1] - 2019-10-17

### Added

- Integration with Zenodo.org (DOI)

## \[0.5.0] - 2019-09-12

### Added

- A converter to YOLO format
- Installation guide
- Linear interpolation for a single point
- Video frame filter
- Running functional tests for REST API during a build
- Admins are no longer limited to a subset of python commands in the auto annotation application
- Remote data source (list of URLs to create an annotation task)
- Auto annotation using Faster R-CNN with Inception v2 (utils/open_model_zoo)
- Auto annotation using Pixel Link mobilenet v2 - text detection (utils/open_model_zoo)
- Ability to create a custom extractors for unsupported media types
- Added in PDF extractor
- Added in a command line model manager tester
- Ability to dump/load annotations in several formats from UI (CVAT, Pascal VOC, YOLO, MS COCO, png mask, TFRecord)
- Auth for REST API (api/v1/auth/): login, logout, register, ...
- Preview for the new CVAT UI (dashboard only) is available: <http://localhost:9080/>
- Added command line tool for performing common task operations (/utils/cli/)

### Changed

- Outside and keyframe buttons in the side panel for all interpolation shapes (they were only for boxes before)
- Improved error messages on the client side (#511)

### Removed

- "Flip images" has been removed. UI now contains rotation features.

### Fixed

- Incorrect width of shapes borders in some cases
- Annotation parser for tracks with a start frame less than the first segment frame
- Interpolation on the server near outside frames
- Dump for case when task name has a slash
- Auto annotation fail for multijob tasks
- Installation of CVAT with OpenVINO on the Windows platform
- Background color was always black in utils/mask/converter.py
- Exception in attribute annotation mode when a label are switched to a value without any attributes
- Handling of wrong labelamp json file in auto annotation (<https://github.com/opencv/cvat/issues/554>)
- No default attributes in dumped annotation (<https://github.com/opencv/cvat/issues/601>)
- Required field "Frame Filter" on admin page during a task modifying (#666)
- Dump annotation errors for a task with several segments (#610, #500)
- Invalid label parsing during a task creating (#628)
- Button "Open Task" in the annotation view
- Creating a video task with 0 overlap

### Security

- Upgraded Django, djangorestframework, and other packages

## \[0.4.2] - 2019-06-03

### Fixed

- Fixed interaction with the server share in the auto annotation plugin

## \[0.4.1] - 2019-05-14

### Fixed

- JavaScript syntax incompatibility with Google Chrome versions less than 72

## \[0.4.0] - 2019-05-04

### Added

- OpenVINO auto annotation: it is possible to upload a custom model and annotate images automatically.
- Ability to rotate images/video in the client part (Ctrl+R, Shift+Ctrl+R shortcuts) (#305)
- The ReID application for automatic bounding box merging has been added (#299)
- Keyboard shortcuts to switch next/previous default shape type (box, polygon etc) (Alt + <, Alt + >) (#316)
- Converter for VOC now supports interpolation tracks
- REST API (/api/v1/\*, /api/docs)
- Semi-automatic semantic segmentation with the [Deep Extreme Cut](http://www.vision.ee.ethz.ch/~cvlsegmentation/dextr/) work

### Changed

- Propagation setup has been moved from settings to bottom player panel
- Additional events like "Debug Info" or "Fit Image" have been added for analitics
- Optional using LFS for git annotation storages (#314)

### Deprecated

- "Flip images" flag in the create task dialog will be removed.
  Rotation functionality in client part have been added instead.

### Fixed

- Django 2.1.5 (security fix, [CVE-2019-3498](https://nvd.nist.gov/vuln/detail/CVE-2019-3498))
- Several scenarious which cause code 400 after undo/redo/save have been fixed (#315)

## \[0.3.0] - 2018-12-29

### Added

- Ability to copy Object URL and Frame URL via object context menu and player context menu respectively.
- Ability to change opacity for selected shape with help "Selected Fill Opacity" slider.
- Ability to remove polyshapes points by double click.
- Ability to draw/change polyshapes (except for points) by slip method. Just press ENTER and moving a cursor.
- Ability to switch lock/hide properties via label UI element (in right menu) for all objects with same label.
- Shortcuts for outside/keyframe properties
- Support of Intel OpenVINO for accelerated model inference
- Tensorflow annotation now works without CUDA. It can use CPU only. OpenVINO and CUDA are supported optionally.
- Incremental saving of annotations.
- Tutorial for using polygons (screencast)
- Silk profiler to improve development process
- Admin panel can be used to edit labels and attributes for annotation tasks
- Analytics component to manage a data annotation team, monitor exceptions, collect client and server logs
- Changeable job and task statuses (annotation, validation, completed).
  A job status can be changed manually, a task status is computed automatically based on job statuses (#153)
- Backlink to a task from its job annotation view (#156)
- Buttons lock/hide for labels. They work for all objects with the same label on a current frame (#116)

### Changed

- Polyshape editing method has been improved. You can redraw part of shape instead of points cloning.
- Unified shortcut (Esc) for close any mode instead of different shortcuts (Alt+N, Alt+G, Alt+M etc.).
- Dump file contains information about data source (e.g. video name, archive name, ...)
- Update requests library due to [CVE-2018-18074](https://nvd.nist.gov/vuln/detail/CVE-2018-18074)
- Per task/job permissions to create/access/change/delete tasks and annotations
- Documentation was improved
- Timeout for creating tasks was increased (from 1h to 4h) (#136)
- Drawing has become more convenience. Now it is possible to draw outside an image.
  Shapes will be automatically truncated after drawing process (#202)

### Fixed

- Performance bottleneck has been fixed during you create new objects (draw, copy, merge etc).
- Label UI elements aren't updated after changelabel.
- Attribute annotation mode can use invalid shape position after resize or move shapes.
- Labels order is preserved now (#242)
- Uploading large XML files (#123)
- Django vulnerability (#121)
- Grammatical cleanup of README.md (#107)
- Dashboard loading has been accelerated (#156)
- Text drawing outside of a frame in some cases (#202)

## \[0.2.0] - 2018-09-28

### Added

- New annotation shapes: polygons, polylines, points
- Undo/redo feature
- Grid to estimate size of objects
- Context menu for shapes
- A converter to PASCAL VOC format
- A converter to MS COCO format
- A converter to mask format
- License header for most of all files
- .gitattribute to avoid problems with bash scripts inside a container
- CHANGELOG.md itself
- Drawing size of a bounding box during resize
- Color by instance, group, label
- Group objects
- Object propagation on next frames
- Full screen view

### Changed

- Documentation, screencasts, the primary screenshot
- Content-type for save_job request is application/json

### Fixed

- Player navigation if the browser's window is scrolled
- Filter doesn't support dash (-)
- Several memory leaks
- Inconsistent extensions between filenames in an annotation file and real filenames

## \[0.1.2] - 2018-08-07

### Added

- 7z archive support when creating a task
- .vscode/launch.json file for developing with VS code

### Fixed

- #14: docker-compose down command as written in the readme does not remove volumes
- #15: all checkboxes in temporary attributes are checked when reopening job after saving the job
- #18: extend CONTRIBUTING.md
- #19: using the same attribute for label twice -> stuck

### Changed

- More strict verification for labels with attributes

## \[0.1.1] - 2018-07-6

### Added

- Links on a screenshot, documentation, screencasts into README.md
- CONTRIBUTORS.md

### Fixed

- GitHub documentation

## \[0.1.0] - 2018-06-29

### Added

- Initial version

## Template

```
## \[Unreleased]
### Added
- TDB

### Changed
- TDB

### Deprecated
- TDB

### Removed
- TDB

### Fixed
- TDB

### Security
- TDB
```<|MERGE_RESOLUTION|>--- conflicted
+++ resolved
@@ -17,13 +17,10 @@
 - Resource links are opened from any organization/sandbox if available for user (<https://github.com/opencv/cvat/pull/5892>)
 - Cloud storage manifest file is optional (<https://github.com/opencv/cvat/pull/6074>)
 - Updated Django to 4.2.x version (<https://github.com/opencv/cvat/pull/6122>)
-<<<<<<< HEAD
-- Using Uvicorn ASGI server instead of Apache mod_wsgi for the backend (<https://github.com/opencv/cvat/pull/6195>)
-=======
 - Some Nuclio functions' names were changed to follow a common convention:
   `onnx-yolov7` -> `onnx-wongkinyiu-yolov7`, `ultralytics-yolov5` -> `pth-ultralytics-yolov5`
   (<https://github.com/opencv/cvat/pull/6140>)
->>>>>>> ed3dbe8f
+- Using Uvicorn ASGI server instead of Apache mod_wsgi for the backend (<https://github.com/opencv/cvat/pull/6195>)
 
 ### Deprecated
 - The endpoint /cloudstorages/{id}/content was deprecated (<https://github.com/opencv/cvat/pull/6074>)
