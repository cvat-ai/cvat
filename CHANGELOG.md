--- conflicted
+++ resolved
@@ -6,11 +6,8 @@
 
 ## [1.2.0] - Unreleased
 ### Added
-<<<<<<< HEAD
 - Ability to login into CVAT-UI with token from api/v1/auth/login (<https://github.com/openvinotoolkit/cvat/pull/2234>)
-=======
 - Added layout grids toggling ('ctrl + alt + Enter')
->>>>>>> 0e9f2376
 - Added password reset functionality (<https://github.com/opencv/cvat/pull/2058>)
 - Ability to work with data on the fly (https://github.com/opencv/cvat/pull/2007)
 - Annotation in process outline color wheel (<https://github.com/opencv/cvat/pull/2084>)
