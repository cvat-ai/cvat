# Changelog

All notable changes to this project will be documented in this file.

The format is based on [Keep a Changelog](https://keepachangelog.com/en/1.0.0/),
and this project adheres to [Semantic Versioning](https://semver.org/spec/v2.0.0.html).

## \[2.5.0] - Unreleased
### Added
- \[API\] Support for Ground Truth job creation and removal (<https://github.com/opencv/cvat/pull/6204>)
- \[API\] Task quality estimation endpoints (<https://github.com/opencv/cvat/pull/6204>)

### Changed
- TDB

### Changed
- TDB

### Deprecated
- TDB

### Removed
- TDB

### Fixed
- Running serverless models for EXIF-rotated images (<https://github.com/opencv/cvat/pull/6275/>)
<<<<<<< HEAD
- The problem with manifest file in tasks restored from backup (<https://github.com/opencv/cvat/issues/5971>)
- The problem with task mode in a task restored from backup (<https://github.com/opencv/cvat/issues/5668>)
=======
- Uploading files when using https configuration (<https://github.com/opencv/cvat/pull/6308>)
>>>>>>> fb87d7df

### Security
- TDB

## \[2.4.6] - 2023-06-09
### Added
- \[Server API\] An option to supply custom file ordering for task data uploads (<https://github.com/opencv/cvat/pull/5083>)
- New option ``semi-auto`` is available as annotations source (<https://github.com/opencv/cvat/pull/6263>)

### Changed
- Allowed to use dataset manifest for the `predefined` sorting method for task data (<https://github.com/opencv/cvat/pull/5083>)

### Changed
- Replaced Apache mod_wsgi with Uvicorn ASGI server for backend use(<https://github.com/opencv/cvat/pull/6195>)

### Fixed
- Incorrect location of temporary file during job annotation import.(<https://github.com/opencv/cvat/pull/5909>)
- Deletion of uploaded file along with annotations/backups when an RQ job
  has been initiated, but no subsequent status check requests have been made.(<https://github.com/opencv/cvat/pull/5909>)
- Deletion of uploaded files, including annotations and backups,
  after they have been uploaded to the server using the TUS protocol  but before an RQ job has been initiated. (<https://github.com/opencv/cvat/pull/5909>)
- Simultaneous creation of tasks or projects with identical names from backups by multiple users.(<https://github.com/opencv/cvat/pull/5909>)
- \[API\] The `predefined` sorting method for task data uploads (<https://github.com/opencv/cvat/pull/5083>)
- Allowed slashes in export filenames. (<https://github.com/opencv/cvat/pull/6265>)
- Dataset export error with `outside` property of tracks (<https://github.com/opencv/cvat/issues/5971>)
- Broken logging in the TransT serverless function
  (<https://github.com/opencv/cvat/pull/6290>)

### Security
- TDB

## \[2.4.5] - 2023-06-02
### Added
- Integrated support for sharepoint and cloud storage files, along with
  directories to be omitted during task creation (server) (<https://github.com/opencv/cvat/pull/6074>)
- Enabled task creation with directories from cloud storage or sharepoint  (<https://github.com/opencv/cvat/pull/6074>)
- Enhanced task creation to support any data type supported by the server
   by default, from cloud storage without the necessity for the `use_cache` option (<https://github.com/opencv/cvat/pull/6074>)
- Added capability for task creation with data from cloud storage without the `use_cache` option  (<https://github.com/opencv/cvat/pull/6074>)

### Changed
- User can now access resource links from any organization or sandbox, granted it's available to them (<https://github.com/opencv/cvat/pull/5892>)
- Cloud storage manifest files have been made optional (<https://github.com/opencv/cvat/pull/6074>)
- Updated Django to the 4.2.x version (<https://github.com/opencv/cvat/pull/6122>)
- Renamed certain Nuclio functions to adhere to a common naming convention. For instance,
  `onnx-yolov7` -> `onnx-wongkinyiu-yolov7`, `ultralytics-yolov5` -> `pth-ultralytics-yolov5`
  (<https://github.com/opencv/cvat/pull/6140>)

### Deprecated
- Deprecated the endpoint `/cloudstorages/{id}/content` (<https://github.com/opencv/cvat/pull/6074>)

### Fixed
- Fixed the issue of skeletons dumping on created tasks/projects (<https://github.com/opencv/cvat/pull/6157>)
- Resolved an issue related to saving annotations for skeleton tracks (<https://github.com/opencv/cvat/pull/6075>)

## \[2.4.4] - 2023-05-18
### Added
- Introduced a new configuration option for controlling the invocation of Nuclio functions.
  (<https://github.com/opencv/cvat/pull/6146>)

### Changed
- Relocated SAM masks decoder to frontend operation.
  (<https://github.com/opencv/cvat/pull/6019>)
- Switched `person-reidentification-retail-0300` and `faster_rcnn_inception_v2_coco` Nuclio functions with `person-reidentification-retail-0277` and `faster_rcnn_inception_resnet_v2_atrous_coco` respectively.
  (<https://github.com/opencv/cvat/pull/6129>)
- Upgraded OpenVINO-based Nuclio functions to utilize the OpenVINO 2022.3 runtime.
  (<https://github.com/opencv/cvat/pull/6129>)

### Fixed
- Resolved issues with tracking multiple objects (30 and more) using the TransT tracker.
  (<https://github.com/opencv/cvat/pull/6073>)
- Addressed azure.core.exceptions.ResourceExistsError: The specified blob already exists.
  (<https://github.com/opencv/cvat/pull/6082>)
- Corrected image scaling issues when transitioning between images of different resolutions.
  (<https://github.com/opencv/cvat/pull/6081>)
- Fixed inaccurate reporting of completed job counts.
  (<https://github.com/opencv/cvat/issues/6098>)
- Allowed OpenVINO-based Nuclio functions to be deployed to Kubernetes.
  (<https://github.com/opencv/cvat/pull/6129>)
- Improved skeleton size checks after drawing.
  (<https://github.com/opencv/cvat/pull/6156>)
- Fixed HRNet CPU serverless function.
  (<https://github.com/opencv/cvat/pull/6150>)
- Prevented sending of empty list of events.
  (<https://github.com/opencv/cvat/pull/6154>)

## \[2.4.3] - 2023-04-24
### Changed
- Docker images no longer include Ubuntu package sources or FFmpeg/OpenH264 sources
  (<https://github.com/opencv/cvat/pull/6040>)
- TUS chunk size changed from 100 MB to 2 MB
  (<https://github.com/opencv/cvat/pull/6058>)

## \[2.4.2] - 2023-04-14
### Added
- Support for Azure Blob Storage connection string authentication(<https://github.com/openvinotoolkit/cvat/pull/4649>)
- Segment Anything interactor for CPU/GPU (<https://github.com/opencv/cvat/pull/6008>)

### Changed
- The capability to transfer a task from one project to another project has been disabled (<https://github.com/opencv/cvat/pull/5901>)
- The bounding rectangle in the skeleton annotation is visible solely when the skeleton is active (<https://github.com/opencv/cvat/pull/5911>)
- Base backend image upgraded from ubuntu:20.04 to ubuntu:22.04 (<https://github.com/opencv/cvat/pull/6021>)

### Deprecated
- TDB

### Removed
- Cloud storage `unique_together` limitation (<https://github.com/opencv/cvat/pull/5855>)
- Support for redundant request media types in the API
  (<https://github.com/opencv/cvat/pull/5874>)
- Static URLs and direct SDK support for the tus chunk endpoints.
  Clients must use the `Location` header from the response to the `Upload-Length` request,
  as per the tus creation protocol
  (<https://github.com/opencv/cvat/pull/5961>)

### Fixed
- An invalid project/org handling in webhooks (<https://github.com/opencv/cvat/pull/5707>)
- Warning `key` is undefined on project page (<https://github.com/opencv/cvat/pull/5876>)
- An invalid mask detected when performing automatic annotation on a task (<https://github.com/opencv/cvat/pull/5883>)
- The 'Reset zoom' option now retains the user's preferences upon reloading CVAT (<https://github.com/opencv/cvat/pull/5908>)
- Cloud storage content listing when the manifest name contains special characters
  (<https://github.com/opencv/cvat/pull/5873>)
- Width and height in CVAT dataset format mask annotations (<https://github.com/opencv/cvat/pull/5905>)
- Empty list of export formats for a project without tasks (<https://github.com/opencv/cvat/pull/5899>)
- Downgraded NumPy used by HRNet because `np.int` is no longer available (<https://github.com/opencv/cvat/pull/5574>)
- Empty previews responsive to page resize (<https://github.com/opencv/cvat/pull/5925>)
- Nuclio function invocations when deployed via the Helm chart
  (<https://github.com/opencv/cvat/issues/5626>)
- Export of a job from a task with multiple jobs (<https://github.com/opencv/cvat/pull/5928>)
- Points missing when exporting tracked skeleton (<https://github.com/opencv/cvat/issues/5497>)
- Escaping in the `filter` parameter in generated URLs
  (<https://github.com/opencv/cvat/issues/5566>)
- Rotation property lost during saving a mutable attribute (<https://github.com/opencv/cvat/pull/5968>)
- Optimized /api/jobs request (<https://github.com/opencv/cvat/pull/5962>)
- Server micro version support check in SDK/CLI (<https://github.com/opencv/cvat/pull/5991>)
- \[SDK\] Compatibility with upcoming urllib 2.1.0
  (<https://github.com/opencv/cvat/pull/6002>)
- Fix TUS file uploading if multiple apache processes are used (<https://github.com/opencv/cvat/pull/6006>)
- The issue related to webhook events not being sent has been resolved (<https://github.com/opencv/cvat/pull/5916>)

### Security
- Updated Redis (in the Compose file) to 7.0.x, and redis-py to 4.5.4
  (<https://github.com/opencv/cvat/pull/6016>)

## \[2.4.1] - 2023-04-05
### Fixed
- Optimized annotation fetching up to 10 times (<https://github.com/opencv/cvat/pull/5974>)
- Incorrect calculation of working time in analytics (<https://github.com/opencv/cvat/pull/5973>)

## \[2.4.0] - 2023-03-16
### Added
- \[SDK\] An arg to wait for data processing in the task data uploading function
  (<https://github.com/opencv/cvat/pull/5502>)
- Filename pattern to simplify uploading cloud storage data for a task (<https://github.com/opencv/cvat/pull/5498>, <https://github.com/opencv/cvat/pull/5525>)
- \[SDK\] Configuration setting to change the dataset cache directory
  (<https://github.com/opencv/cvat/pull/5535>)
- \[SDK\] Class to represent a project as a PyTorch dataset
  (<https://github.com/opencv/cvat/pull/5523>)
- Grid view and multiple context images supported (<https://github.com/opencv/cvat/pull/5542>)
- Interpolation is now supported for 3D cuboids.
Tracks can be exported/imported to/from Datumaro and Sly Pointcloud formats (<https://github.com/opencv/cvat/pull/5629>)
- Support for custom file to job splits in tasks (server API & SDK only)
  (<https://github.com/opencv/cvat/pull/5536>)
- \[SDK\] A PyTorch adapter setting to disable cache updates
  (<https://github.com/opencv/cvat/pull/5549>)
- YOLO v7 serverless feature added using ONNX backend (<https://github.com/opencv/cvat/pull/5552>)
- Cypress test for social account authentication (<https://github.com/opencv/cvat/pull/5444>)
- Dummy github and google authentication servers (<https://github.com/opencv/cvat/pull/5444>)
- \[Server API\] Simple filters for object collection endpoints
  (<https://github.com/opencv/cvat/pull/5575>)
- Analytics based on Clickhouse, Vector and Grafana instead of the ELK stack (<https://github.com/opencv/cvat/pull/5646>)
- \[SDK\] High-level API for working with organizations
  (<https://github.com/opencv/cvat/pull/5718>)
- Use correct service name in LDAP authentication documentation (<https://github.com/opencv/cvat/pull/5848>)

### Changed
- The Docker Compose files now use the Compose Specification version
  of the format. This version is supported by Docker Compose 1.27.0+
  (<https://github.com/opencv/cvat/pull/5524>).
- \[SDK\] The `resource_type` args now have the default value of `local` in task creation functions.
  The corresponding arguments are keyword-only now.
  (<https://github.com/opencv/cvat/pull/5502>)
- \[Server API\] Added missing pagination or pagination parameters in
  `/jobs/{id}/commits`, `/organizations`
  (<https://github.com/opencv/cvat/pull/5557>)
- Windows Installation Instructions adjusted to work around <https://github.com/nuclio/nuclio/issues/1821>
- The contour detection function for semantic segmentation (<https://github.com/opencv/cvat/pull/4665>)
- Delete newline character when generating a webhook signature (<https://github.com/opencv/cvat/pull/5622>)
- DL models UI (<https://github.com/opencv/cvat/pull/5635>)
- \[Server API\], \[SDK\] Arbitrary-sized collections in endpoints:
  `/api/projects/{id}.tasks`, `/api/tasks/{id}.segments`, `/api/jobs/{id}.issues`,
  `/api/issues/{id}.comments`, `/api/projects | tasks | jobs/{id}.labels`
  (<https://github.com/opencv/cvat/pull/5662>)
- Hide analytics link from non-admin users (<https://github.com/opencv/cvat/pull/5789>)
- Hide notifications on login/logout/register (<https://github.com/opencv/cvat/pull/5788>)
- CVAT and CVAT SDK now use a custom `User-Agent` header in HTTP requests
  (<https://github.com/opencv/cvat/issues/5598>)

### Deprecated
- TBD

### Removed
- \[Server API\] Endpoints with collections are removed in favor of their full variants
  `/project/{id}/tasks`, `/tasks/{id}/jobs`, `/jobs/{id}/issues`, `/issues/{id}/comments`.
  Corresponding fields are added or changed to provide a link to the child collection
  in `/projects/{id}`, `/tasks/{id}`, `/jobs/{id}`, `/issues/{id}`
  (<https://github.com/opencv/cvat/pull/5575>)
- Limit on the maximum number of manifest files that can be added for cloud storage (<https://github.com/opencv/cvat/pull/5660>)

### Fixed
- Helm: Empty password for Redis (<https://github.com/opencv/cvat/pull/5520>)
- Resolved HRNet serverless function runtime error on images with an alpha channel (<https://github.com/opencv/cvat/pull/5570>)
- Addressed ignored preview & chunk cache settings (<https://github.com/opencv/cvat/pull/5569>)
- Fixed exporting annotations to Azure container (<https://github.com/opencv/cvat/pull/5596>)
- Corrected the type of the credentials parameter of `make_client` in the Python SDK
- Reduced noisy information in ortho views for 3D canvas (<https://github.com/opencv/cvat/pull/5608>)
- Cleared disk space after project removal (<https://github.com/opencv/cvat/pull/5632>, <https://github.com/opencv/cvat/pull/5752>)
- Locked submit button when file is not selected during dataset import (<https://github.com/opencv/cvat/pull/5757>)
- \[Server API\]Various errors in the generated schema (<https://github.com/opencv/cvat/pull/5575>)
- Resolved browser freezing when requesting a job with NaN id (<https://github.com/opencv/cvat/pull/5763>)
- Fixed SiamMask and TransT serverless functions (<https://github.com/opencv/cvat/pull/5658>)
- Addressed creation of a project or task with the same labels (<https://github.com/opencv/cvat/pull/5700>)
- \[Server API\] Fixed ability to rename label to an existing name (<https://github.com/opencv/cvat/pull/5662>)
- Resolved issue of resetting attributes when moving a task to a project (<https://github.com/opencv/cvat/pull/5764>)
- Fixed error in dataset export when parsing skeleton sublabels containing spaces (<https://github.com/opencv/cvat/pull/5794>)
- Added missing `CVAT_BASE_URL` in docker-compose.yml (<https://github.com/opencv/cvat/pull/5792>)
- Create cloud storage button size and models pagination (<https://github.com/opencv/cvat/pull/5858>)

### Security
- Fixed vulnerability with social authentication (<https://github.com/opencv/cvat/pull/5521>)

## \[2.3.0] - 2022-12-22
### Added
- SDK section in documentation (<https://github.com/opencv/cvat/pull/4928>)
- Option to enable or disable host certificate checking in CLI (<https://github.com/opencv/cvat/pull/4928>)
- REST API tests with skeletons (<https://github.com/opencv/cvat/pull/4987>)
- Host schema auto-detection in SDK (<https://github.com/opencv/cvat/pull/4910>)
- Server compatibility checks in SDK (<https://github.com/opencv/cvat/pull/4935>)
- Objects sorting option in the sidebar, by z-order. Additional visualization when sorting is applied
(<https://github.com/opencv/cvat/pull/5145>)
- Added YOLOv5 serverless function with NVIDIA GPU support (<https://github.com/opencv/cvat/pull/4960>)
- Mask tools now supported (brush, eraser, polygon-plus,
polygon-minus, returning masks from online detectors & interactors)
(<https://github.com/opencv/cvat/pull/4543>)
- Added Webhooks (<https://github.com/opencv/cvat/pull/4863>)
- Authentication with social accounts: Google & GitHub (<https://github.com/opencv/cvat/pull/5147>, <https://github.com/opencv/cvat/pull/5181>, <https://github.com/opencv/cvat/pull/5295>)
- REST API tests for exporting job datasets & annotations and validating their structure (<https://github.com/opencv/cvat/pull/5160>)
- Backward propagation on UI (<https://github.com/opencv/cvat/pull/5355>)
- Keyboard shortcut to delete a frame (Alt + Del) (<https://github.com/opencv/cvat/pull/5369>)
- PyTorch dataset adapter layer in the SDK
(<https://github.com/opencv/cvat/pull/5417>)
- Method for debugging the server deployed with Docker (<https://github.com/opencv/cvat/issues/5327>)

### Changed
- `api/docs`, `api/swagger`, `api/schema`, `server/about` endpoints now allow unauthorized access (<https://github.com/opencv/cvat/pull/4928>, <https://github.com/opencv/cvat/pull/4935>)
- 3D canvas now can be dragged in IDLE mode (<https://github.com/opencv/cvat/pull/5385>)
- Datumaro version is upgraded to 0.3 (dev) (<https://github.com/opencv/cvat/pull/4984>)
- Allowed trailing slashes in the SDK host address (<https://github.com/opencv/cvat/pull/5057>)
- Adjusted initial camera position, enabled 'Reset zoom' option for 3D canvas (<https://github.com/opencv/cvat/pull/5395>)
- Enabled authentication via email (<https://github.com/opencv/cvat/pull/5037>)
- Unified error handling with the cloud storage (<https://github.com/opencv/cvat/pull/5389>)
- In the SDK, functions taking paths as strings now also accept path-like objects
  (<https://github.com/opencv/cvat/pull/5435>)

### Removed
- The `--https` option of CLI (<https://github.com/opencv/cvat/pull/4910>)

### Fixed
- Significantly optimized access to DB for api/jobs, api/tasks, and api/projects.
- Removed a possibly duplicated encodeURI() calls in `server-proxy.ts` to prevent doubly encoding
non-ascii paths while adding files from "Connected file share" (issue #4428)
- Removed unnecessary volumes defined in docker-compose.serverless.yml
(<https://github.com/openvinotoolkit/cvat/pull/4659>)
- Added support for Image files that use the PIL.Image.mode 'I;16'
- Project import/export with skeletons (<https://github.com/opencv/cvat/pull/4867>,
  <https://github.com/opencv/cvat/pull/5004>)
- Shape color is not changed on canvas after changing a label (<https://github.com/opencv/cvat/pull/5045>)
- Unstable e2e restore tests (<https://github.com/opencv/cvat/pull/5010>)
- IOG and f-BRS serverless function (<https://github.com/opencv/cvat/pull/5039>)
- Invisible label item in label constructor when label color background is white,
 or close to it (<https://github.com/opencv/cvat/pull/5041>)
- Fixed cvat-core ESlint problems (<https://github.com/opencv/cvat/pull/5027>)
- Fixed task creation with non-local files via the SDK/CLI
  (<https://github.com/opencv/cvat/issues/4962>)
- HRNET serverless function (<https://github.com/opencv/cvat/pull/4944>)
- Invalid export of segmentation masks when the `background` label gets nonzero id (<https://github.com/opencv/cvat/pull/5056>)
- A trailing slash in hostname doesn't allow SDK to send some requests
  (<https://github.com/opencv/cvat/pull/5057>)
- Double modal export/backup a task/project (<https://github.com/opencv/cvat/pull/5075>)
- Fixed bug of computing Job's unsolved/resolved issues numbers (<https://github.com/opencv/cvat/pull/5101>)
- Dataset export for job (<https://github.com/opencv/cvat/pull/5052>)
- Angle is not propagated when use ``propagate`` feature (<https://github.com/opencv/cvat/pull/5139>)
- Could not fetch task in a corner case (<https://github.com/opencv/cvat/pull/5163>)
- Restoring CVAT in case of React-renderning fail (<https://github.com/opencv/cvat/pull/5134>)
- Deleted frames become restored if a user deletes frames from another job of the same task
(<https://github.com/opencv/cvat/pull/5138>)
- Wrong issue position when create a quick issue on a rotated shape (<https://github.com/opencv/cvat/pull/5162>)
- Extra rerenders of different pages with each click (<https://github.com/opencv/cvat/pull/5178>)
- Skeleton points exported out of order in the COCO Keypoints format
  (<https://github.com/opencv/cvat/issues/5048>)
- PASCAL VOC 1.1 can't import dataset (<https://github.com/opencv/cvat/pull/4647>)
- Changing an object causes current z layer to be set to the maximum (<https://github.com/opencv/cvat/pull/5145>)
- Job assignee can not resolve an issue (<https://github.com/opencv/cvat/pull/5167>)
- Create manifest with cvat/server docker container command (<https://github.com/opencv/cvat/pull/5172>)
- Cannot assign a resource to a user who has an organization (<https://github.com/opencv/cvat/pull/5218>)
- Logs and annotations are not saved when logout from a job page (<https://github.com/opencv/cvat/pull/5266>)
- Added "type" field for all the labels, allows to reduce number of controls on annotation view (<https://github.com/opencv/cvat/pull/5273>)
- Occluded not applied on canvas instantly for a skeleton elements (<https://github.com/opencv/cvat/pull/5259>)
- Oriented bounding boxes broken with COCO format ss(<https://github.com/opencv/cvat/pull/5219>)
- Can't dump annotations with objects type is track from several jobs (<https://github.com/opencv/cvat/pull/5250>)
- Fixed upload resumption in production environments
  (<https://github.com/opencv/cvat/issues/4839>)
- Fixed job exporting (<https://github.com/opencv/cvat/pull/5282>)
- Visibility and ignored information fail to be loaded (MOT dataset format) (<https://github.com/opencv/cvat/pull/5270>)
- Added force logout on CVAT app start if token is missing (<https://github.com/opencv/cvat/pull/5331>)
- Drawing issues on 3D canvas (<https://github.com/opencv/cvat/pull/5410>)
- Missed token with using social account authentication (<https://github.com/opencv/cvat/pull/5344>)
- Redundant writing of skeleton annotations (CVAT for images) (<https://github.com/opencv/cvat/pull/5387>)
- The same object on 3D scene or `null` selected each click (PERFORMANCE) (<https://github.com/opencv/cvat/pull/5411>)
- An exception when run export for an empty task (<https://github.com/opencv/cvat/pull/5396>)
- Fixed FBRS serverless function runtime error on images with alpha channel (<https://github.com/opencv/cvat/pull/5384>)
- Attaching manifest with custom name (<https://github.com/opencv/cvat/pull/5377>)
- Uploading non-zip annotation files (<https://github.com/opencv/cvat/pull/5386>)
- Loss of rotation in CVAT format (<https://github.com/opencv/cvat/pull/5407>)
- A permission problem with interactive model launches for workers in orgs (<https://github.com/opencv/cvat/issues/4996>)
- Fix chart not being upgradable (<https://github.com/opencv/cvat/pull/5371>)
- Broken helm chart - if using custom release name (<https://github.com/opencv/cvat/pull/5403>)
- Missing source tag in project annotations (<https://github.com/opencv/cvat/pull/5408>)
- Creating a task with a Git repository via the SDK
  (<https://github.com/opencv/cvat/issues/4365>)
- Queries via the low-level API using the `multipart/form-data` Content-Type with string fields
  (<https://github.com/opencv/cvat/pull/5479>)
- Skeletons cannot be added to a task or project (<https://github.com/opencv/cvat/pull/5813>)

### Security
- `Project.import_dataset` not waiting for completion correctly
  (<https://github.com/opencv/cvat/pull/5459>)

## \[2.2.0] - 2022-09-12
### Added
- Added ability to delete frames from a job based on (<https://github.com/openvinotoolkit/cvat/pull/4194>)
- Support of attributes returned by serverless functions based on (<https://github.com/openvinotoolkit/cvat/pull/4506>)
- Project/task backups uploading via chunk uploads
- Fixed UX bug when jobs pagination is reset after changing a job
- Progressbars in CLI for file uploading and downloading
- `utils/cli` changed to `cvat-cli` package
- Support custom file name for backup
- Possibility to display tags on frame
- Support source and target storages (server part)
- Tests for import/export annotation, dataset, backup from/to cloud storage
- Added Python SDK package (`cvat-sdk`) (<https://github.com/opencv/cvat/pull/4813>)
- Previews for jobs
- Documentation for LDAP authentication (<https://github.com/cvat-ai/cvat/pull/39>)
- OpenCV.js caching and autoload (<https://github.com/cvat-ai/cvat/pull/30>)
- Publishing dev version of CVAT docker images (<https://github.com/cvat-ai/cvat/pull/53>)
- Support of Human Pose Estimation, Facial Landmarks (and similar) use-cases, new shape type:
Skeleton (<https://github.com/cvat-ai/cvat/pull/1>), (<https://github.com/opencv/cvat/pull/4829>)
- Added helm chart support for serverless functions and analytics (<https://github.com/cvat-ai/cvat/pull/110>)
- Added confirmation when remove a track (<https://github.com/opencv/cvat/pull/4846>)
- [COCO Keypoints](https://cocodataset.org/#keypoints-2020) format support (<https://github.com/opencv/cvat/pull/4821>,
  <https://github.com/opencv/cvat/pull/4908>)
- Support for Oracle OCI Buckets (<https://github.com/opencv/cvat/pull/4876>)
- `cvat-sdk` and `cvat-cli` packages on PyPI (<https://github.com/opencv/cvat/pull/4903>)
- UI part for source and target storages (<https://github.com/opencv/cvat/pull/4842>)
- Backup import/export modals (<https://github.com/opencv/cvat/pull/4842>)
- Annotations import modal (<https://github.com/opencv/cvat/pull/4842>)

### Changed
- Bumped nuclio version to 1.8.14
- Simplified running REST API tests. Extended CI-nightly workflow
- REST API tests are partially moved to Python SDK (`users`, `projects`, `tasks`, `issues`)
- cvat-ui: Improve UI/UX on label, create task and create project forms (<https://github.com/cvat-ai/cvat/pull/7>)
- Removed link to OpenVINO documentation (<https://github.com/cvat-ai/cvat/pull/35>)
- Clarified meaning of chunking for videos

### Fixed
- Task creation progressbar bug
- Removed Python dependency ``open3d`` which brought different issues to the building process
- Analytics not accessible when https is enabled
- Dataset import in an organization
- Updated minimist npm package to v1.2.6
- Request Status Code 500 "StopIteration" when exporting dataset
- Generated OpenAPI schema for several endpoints
- Annotation window might have top offset if try to move a locked object
- Image search in cloud storage (<https://github.com/cvat-ai/cvat/pull/8>)
- Reset password functionality (<https://github.com/cvat-ai/cvat/pull/52>)
- Creating task with cloud storage data (<https://github.com/cvat-ai/cvat/pull/116>)
- Show empty tasks (<https://github.com/cvat-ai/cvat/pull/100>)
- Fixed project filtration (<https://github.com/opencv/cvat/pull/4878>)
- Maximum callstack exceed when create task with 100000+ files from cloud storage (<https://github.com/opencv/cvat/pull/4836>)
- Fixed invocation of serverless functions (<https://github.com/opencv/cvat/pull/4907>)
- Removing label attributes (<https://github.com/opencv/cvat/pull/4927>)
- Notification with a required manifest file (<https://github.com/opencv/cvat/pull/4921>)

## \[2.1.0] - 2022-04-08
### Added
- Task annotations importing via chunk uploads (<https://github.com/openvinotoolkit/cvat/pull/4327>)
- Advanced filtration and sorting for a list of tasks/projects/cloudstorages (<https://github.com/openvinotoolkit/cvat/pull/4403>)
- Project dataset importing via chunk uploads (<https://github.com/openvinotoolkit/cvat/pull/4485>)
- Support paginated list for job commits (<https://github.com/openvinotoolkit/cvat/pull/4482>)

### Changed
- Added missing geos dependency into Dockerfile (<https://github.com/openvinotoolkit/cvat/pull/4451>)
- Improved helm chart readme (<https://github.com/openvinotoolkit/cvat/pull/4366>)
- Added helm chart support for CVAT 2.X and made ingress compatible with Kubernetes >=1.22 (<https://github.com/openvinotoolkit/cvat/pull/4448>)

### Fixed
- Permission error occurred when accessing the JobCommits (<https://github.com/openvinotoolkit/cvat/pull/4435>)
- job assignee can remove or update any issue created by the task owner (<https://github.com/openvinotoolkit/cvat/pull/4436>)
- Bug: Incorrect point deletion with keyboard shortcut (<https://github.com/openvinotoolkit/cvat/pull/4420>)
- some AI Tools were not sending responses properly (<https://github.com/openvinotoolkit/cvat/issues/4432>)
- Unable to upload annotations (<https://github.com/openvinotoolkit/cvat/pull/4513>)
- Fix build dependencies for Siammask (<https://github.com/openvinotoolkit/cvat/pull/4486>)
- Bug: Exif orientation information handled incorrectly (<https://github.com/openvinotoolkit/cvat/pull/4529>)
- Fixed build of retinanet function image (<https://github.com/cvat-ai/cvat/pull/54>)
- Dataset import for Datumaro, KITTI and VGGFace2 formats (<https://github.com/opencv/cvat/pull/4544>)
- Bug: Import dataset of Imagenet format fail (<https://github.com/opencv/cvat/issues/4850>)

## \[2.0.0] - 2022-03-04
### Added
- Handle attributes coming from nuclio detectors (<https://github.com/openvinotoolkit/cvat/pull/3917>)
- Add additional environment variables for Nuclio configuration (<https://github.com/openvinotoolkit/cvat/pull/3894>)
- Add KITTI segmentation and detection format (<https://github.com/openvinotoolkit/cvat/pull/3757>)
- Add LFW format (<https://github.com/openvinotoolkit/cvat/pull/3770>)
- Add Cityscapes format (<https://github.com/openvinotoolkit/cvat/pull/3758>)
- Add Open Images V6 format (<https://github.com/openvinotoolkit/cvat/pull/3679>)
- Rotated bounding boxes (<https://github.com/openvinotoolkit/cvat/pull/3832>)
- Player option: Smooth image when zoom-in, enabled by default (<https://github.com/openvinotoolkit/cvat/pull/3933>)
- Google Cloud Storage support in UI (<https://github.com/openvinotoolkit/cvat/pull/3919>)
- Add project tasks pagination (<https://github.com/openvinotoolkit/cvat/pull/3910>)
- Add remove issue button (<https://github.com/openvinotoolkit/cvat/pull/3952>)
- Data sorting option (<https://github.com/openvinotoolkit/cvat/pull/3937>)
- Options to change font size & position of text labels on the canvas (<https://github.com/openvinotoolkit/cvat/pull/3972>)
- Add "tag" return type for automatic annotation in Nuclio (<https://github.com/openvinotoolkit/cvat/pull/3896>)
- Helm chart: Make user-data-permission-fix optional (<https://github.com/openvinotoolkit/cvat/pull/3994>)
- Advanced identity access management system, using open policy agent (<https://github.com/openvinotoolkit/cvat/pull/3788>)
- Organizations to create "shared space" for different groups of users (<https://github.com/openvinotoolkit/cvat/pull/3788>)
- Dataset importing to a project (<https://github.com/openvinotoolkit/cvat/pull/3790>)
- User is able to customize information that text labels show (<https://github.com/openvinotoolkit/cvat/pull/4029>)
- Support for uploading manifest with any name (<https://github.com/openvinotoolkit/cvat/pull/4041>)
- Added information about OpenVINO toolkit to login page (<https://github.com/openvinotoolkit/cvat/pull/4077>)
- Support for working with ellipses (<https://github.com/openvinotoolkit/cvat/pull/4062>)
- Add several flags to task creation CLI (<https://github.com/openvinotoolkit/cvat/pull/4119>)
- Add YOLOv5 serverless function for automatic annotation (<https://github.com/openvinotoolkit/cvat/pull/4178>)
- Add possibility to change git repository and git export format from already created task (<https://github.com/openvinotoolkit/cvat/pull/3886>)
- Basic page with jobs list, basic filtration to this list (<https://github.com/openvinotoolkit/cvat/pull/4258>)
- Added OpenCV.js TrackerMIL as tracking tool (<https://github.com/openvinotoolkit/cvat/pull/4200>)
- Ability to continue working from the latest frame where an annotator was before (<https://github.com/openvinotoolkit/cvat/pull/4297>)
- `GET /api/jobs/<id>/commits` was implemented (<https://github.com/openvinotoolkit/cvat/pull/4368>)
- Advanced filtration and sorting for a list of jobs (<https://github.com/openvinotoolkit/cvat/pull/4319>)

### Changed
- Users don't have access to a task object anymore if they are assigned only on some jobs of the task (<https://github.com/openvinotoolkit/cvat/pull/3788>)
- Different resources (tasks, projects) are not visible anymore for all CVAT instance users by default (<https://github.com/openvinotoolkit/cvat/pull/3788>)
- API versioning scheme: using accept header versioning instead of namespace versioning (<https://github.com/openvinotoolkit/cvat/pull/4239>)
- Replaced 'django_sendfile' with 'django_sendfile2' (<https://github.com/openvinotoolkit/cvat/pull/4267>)
- Use drf-spectacular instead of drf-yasg for swagger documentation (<https://github.com/openvinotoolkit/cvat/pull/4210>)
- Update development-environment manual to work under MacOS, supported Mac with Apple Silicon (<https://github.com/openvinotoolkit/cvat/pull/4414>)

### Deprecated
- Job field "status" is not used in UI anymore, but it has not been removed from the database yet (<https://github.com/openvinotoolkit/cvat/pull/3788>)

### Removed
- Review rating, reviewer field from the job instance (use assignee field together with stage field instead) (<https://github.com/openvinotoolkit/cvat/pull/3788>)
- Training django app (<https://github.com/openvinotoolkit/cvat/pull/4330>)
- v1 api version support (<https://github.com/openvinotoolkit/cvat/pull/4332>)

### Fixed
- Fixed Interaction handler keyboard handlers (<https://github.com/openvinotoolkit/cvat/pull/3881>)
- Points of invisible shapes are visible in autobordering (<https://github.com/openvinotoolkit/cvat/pull/3931>)
- Order of the label attributes in the object item details(<https://github.com/openvinotoolkit/cvat/pull/3945>)
- Order of labels in tasks and projects (<https://github.com/openvinotoolkit/cvat/pull/3987>)
- Fixed task creating with large files via webpage (<https://github.com/openvinotoolkit/cvat/pull/3692>)
- Added information to export CVAT_HOST when performing local installation for accessing over network (<https://github.com/openvinotoolkit/cvat/pull/4014>)
- Fixed possible color collisions in the generated colormap (<https://github.com/openvinotoolkit/cvat/pull/4007>)
- Original pdf file is deleted when using share (<https://github.com/openvinotoolkit/cvat/pull/3967>)
- Order in an annotation file(<https://github.com/openvinotoolkit/cvat/pull/4087>)
- Fixed task data upload progressbar (<https://github.com/openvinotoolkit/cvat/pull/4134>)
- Email in org invitations is case sensitive (<https://github.com/openvinotoolkit/cvat/pull/4153>)
- Caching for tasks and jobs can lead to an exception if its assignee user is removed (<https://github.com/openvinotoolkit/cvat/pull/4165>)
- Added intelligent function when paste labels to another task (<https://github.com/openvinotoolkit/cvat/pull/4161>)
- Uncaught TypeError: this.el.node.getScreenCTM() is null in Firefox (<https://github.com/openvinotoolkit/cvat/pull/4175>)
- Bug: canvas is busy when start playing, start resizing a shape and do not release the mouse cursor (<https://github.com/openvinotoolkit/cvat/pull/4151>)
- Bug: could not receive frame N. TypeError: Cannot read properties of undefined (reding "filename") (<https://github.com/openvinotoolkit/cvat/pull/4187>)
- Cannot choose a dataset format for a linked repository if a task type is annotation (<https://github.com/openvinotoolkit/cvat/pull/4203>)
- Fixed tus upload error over https (<https://github.com/openvinotoolkit/cvat/pull/4154>)
- Issues disappear when rescale a browser (<https://github.com/openvinotoolkit/cvat/pull/4189>)
- Auth token key is not returned when registering without email verification (<https://github.com/openvinotoolkit/cvat/pull/4092>)
- Error in create project from backup for standard 3D annotation (<https://github.com/openvinotoolkit/cvat/pull/4160>)
- Annotations search does not work correctly in some corner cases (when use complex properties with width, height) (<https://github.com/openvinotoolkit/cvat/pull/4198>)
- Kibana requests are not proxied due to django-revproxy incompatibility with Django >3.2.x (<https://github.com/openvinotoolkit/cvat/issues/4085>)
- Content type for getting frame with tasks/{id}/data/ endpoint (<https://github.com/openvinotoolkit/cvat/pull/4333>)
- Bug: Permission error occurred when accessing the comments of a specific issue (<https://github.com/openvinotoolkit/cvat/issues/4416>)


### Security
- Updated ELK to 6.8.23 which uses log4j 2.17.1 (<https://github.com/openvinotoolkit/cvat/pull/4206>)
- Added validation for URLs which used as remote data source (<https://github.com/openvinotoolkit/cvat/pull/4387>)

## \[1.7.0] - 2021-11-15

### Added

- cvat-ui: support cloud storages (<https://github.com/openvinotoolkit/cvat/pull/3372>)
- interactor: add HRNet interactive segmentation serverless function (<https://github.com/openvinotoolkit/cvat/pull/3740>)
- Added GPU implementation for SiamMask, reworked tracking approach (<https://github.com/openvinotoolkit/cvat/pull/3571>)
- Progress bar for manifest creating (<https://github.com/openvinotoolkit/cvat/pull/3712>)
- IAM: Open Policy Agent integration (<https://github.com/openvinotoolkit/cvat/pull/3788>)
- Add a tutorial on attaching cloud storage AWS-S3 (<https://github.com/openvinotoolkit/cvat/pull/3745>)
  and Azure Blob Container (<https://github.com/openvinotoolkit/cvat/pull/3778>)
- The feature to remove annotations in a specified range of frames (<https://github.com/openvinotoolkit/cvat/pull/3617>)
- Project backup/restore (<https://github.com/openvinotoolkit/cvat/pull/3852>)

### Changed

- UI tracking has been reworked (<https://github.com/openvinotoolkit/cvat/pull/3571>)
- Updated Django till 3.2.7 (automatic AppConfig discovery)
- Manifest generation: Reduce creating time (<https://github.com/openvinotoolkit/cvat/pull/3712>)
- Migration from NPM 6 to NPM 7 (<https://github.com/openvinotoolkit/cvat/pull/3773>)
- Update Datumaro dependency to 0.2.0 (<https://github.com/openvinotoolkit/cvat/pull/3813>)

### Fixed

- Fixed JSON transform issues in network requests (<https://github.com/openvinotoolkit/cvat/pull/3706>)
- Display a more user-friendly exception message (<https://github.com/openvinotoolkit/cvat/pull/3721>)
- Exception `DataCloneError: The object could not be cloned` (<https://github.com/openvinotoolkit/cvat/pull/3733>)
- Fixed extension comparison in task frames CLI (<https://github.com/openvinotoolkit/cvat/pull/3674>)
- Incorrect work when copy job list with "Copy" button (<https://github.com/openvinotoolkit/cvat/pull/3749>)
- Iterating over manifest (<https://github.com/openvinotoolkit/cvat/pull/3792>)
- Manifest removing (<https://github.com/openvinotoolkit/cvat/pull/3791>)
- Fixed project updated date (<https://github.com/openvinotoolkit/cvat/pull/3814>)
- Fixed dextr deployment (<https://github.com/openvinotoolkit/cvat/pull/3820>)
- Migration of `dataset_repo` application (<https://github.com/openvinotoolkit/cvat/pull/3827>)
- Helm settings for external psql database were unused by backend (<https://github.com/openvinotoolkit/cvat/pull/3779>)
- Updated WSL setup for development (<https://github.com/openvinotoolkit/cvat/pull/3828>)
- Helm chart config (<https://github.com/openvinotoolkit/cvat/pull/3784>)

### Security

- Fix security issues on the documentation website unsafe use of target blank
  and potential clickjacking on legacy browsers (<https://github.com/openvinotoolkit/cvat/pull/3789>)

## \[1.6.0] - 2021-09-17

### Added

- Added ability to import data from share with cli without copying the data (<https://github.com/openvinotoolkit/cvat/issues/2862>)
- Notification if the browser does not support necessary API
- Added ability to export project as a dataset (<https://github.com/openvinotoolkit/cvat/pull/3365>)
  and project with 3D tasks (<https://github.com/openvinotoolkit/cvat/pull/3502>)
- Additional inline tips in interactors with demo gifs (<https://github.com/openvinotoolkit/cvat/pull/3473>)
- Added intelligent scissors blocking feature (<https://github.com/openvinotoolkit/cvat/pull/3510>)
- Support cloud storage status (<https://github.com/openvinotoolkit/cvat/pull/3386>)
- Support cloud storage preview (<https://github.com/openvinotoolkit/cvat/pull/3386>)
- cvat-core: support cloud storages (<https://github.com/openvinotoolkit/cvat/pull/3313>)

### Changed

- Non-blocking UI when using interactors (<https://github.com/openvinotoolkit/cvat/pull/3473>)
- "Selected opacity" slider now defines opacity level for shapes being drawnSelected opacity (<https://github.com/openvinotoolkit/cvat/pull/3473>)
- Cloud storage creating and updating (<https://github.com/openvinotoolkit/cvat/pull/3386>)
- Way of working with cloud storage content (<https://github.com/openvinotoolkit/cvat/pull/3386>)

### Removed

- Support TEMP_KEY_SECRET_KEY_TOKEN_SET for AWS S3 cloud storage (<https://github.com/openvinotoolkit/cvat/pull/3386>)

### Fixed

- Fixed multiple tasks moving (<https://github.com/openvinotoolkit/cvat/pull/3517>)
- Fixed task creating CLI parameter (<https://github.com/openvinotoolkit/cvat/pull/3519>)
- Fixed import for MOTS format (<https://github.com/openvinotoolkit/cvat/pull/3612>)

## \[1.5.0] - 2021-08-02

### Added

- Support of context images for 2D image tasks (<https://github.com/openvinotoolkit/cvat/pull/3122>)
- Support of cloud storage without copying data into CVAT: server part (<https://github.com/openvinotoolkit/cvat/pull/2620>)
- Filter `is_active` for user list (<https://github.com/openvinotoolkit/cvat/pull/3235>)
- Ability to export/import tasks (<https://github.com/openvinotoolkit/cvat/pull/3056>)
- Add a tutorial for semi-automatic/automatic annotation (<https://github.com/openvinotoolkit/cvat/pull/3124>)
- Explicit "Done" button when drawing any polyshapes (<https://github.com/openvinotoolkit/cvat/pull/3417>)
- Histogram equalization with OpenCV javascript (<https://github.com/openvinotoolkit/cvat/pull/3447>)
- Client-side polyshapes approximation when using semi-automatic interactors & scissors (<https://github.com/openvinotoolkit/cvat/pull/3450>)
- Support of Google Cloud Storage for cloud storage (<https://github.com/openvinotoolkit/cvat/pull/3561>)

### Changed

- Updated manifest format, added meta with related images (<https://github.com/openvinotoolkit/cvat/pull/3122>)
- Update of COCO format documentation (<https://github.com/openvinotoolkit/cvat/pull/3197>)
- Updated Webpack Dev Server config to add proxy (<https://github.com/openvinotoolkit/cvat/pull/3368>)
- Update to Django 3.1.12 (<https://github.com/openvinotoolkit/cvat/pull/3378>)
- Updated visibility for removable points in AI tools (<https://github.com/openvinotoolkit/cvat/pull/3417>)
- Updated UI handling for IOG serverless function (<https://github.com/openvinotoolkit/cvat/pull/3417>)
- Changed Nginx proxy to Traefik in `docker-compose.yml` (<https://github.com/openvinotoolkit/cvat/pull/3409>)
- Simplify the process of deploying CVAT with HTTPS (<https://github.com/openvinotoolkit/cvat/pull/3409>)

### Fixed

- Project page requests took a long time and did many DB queries (<https://github.com/openvinotoolkit/cvat/pull/3223>)
- Fixed Python 3.6 support (<https://github.com/openvinotoolkit/cvat/pull/3258>)
- Incorrect attribute import in tracks (<https://github.com/openvinotoolkit/cvat/pull/3229>)
- Issue "is not a constructor" when create object, save, undo, save, redo save (<https://github.com/openvinotoolkit/cvat/pull/3292>)
- Fix CLI create an infinite loop if git repository responds with failure (<https://github.com/openvinotoolkit/cvat/pull/3267>)
- Bug with sidebar & fullscreen (<https://github.com/openvinotoolkit/cvat/pull/3289>)
- 504 Gateway Time-out on `data/meta` requests (<https://github.com/openvinotoolkit/cvat/pull/3269>)
- TypeError: Cannot read property 'clientX' of undefined when draw cuboids with hotkeys (<https://github.com/openvinotoolkit/cvat/pull/3308>)
- Duplication of the cuboids when redraw them (<https://github.com/openvinotoolkit/cvat/pull/3308>)
- Some code issues in Deep Extreme Cut handler code (<https://github.com/openvinotoolkit/cvat/pull/3325>)
- UI fails when inactive user is assigned to a task/job (<https://github.com/openvinotoolkit/cvat/pull/3343>)
- Calculate precise progress of decoding a video file (<https://github.com/openvinotoolkit/cvat/pull/3381>)
- Falsely successful `cvat_ui` image build in case of OOM error that leads to the default nginx welcome page
  (<https://github.com/openvinotoolkit/cvat/pull/3379>)
- Fixed issue when save filtered object in AAM (<https://github.com/openvinotoolkit/cvat/pull/3401>)
- Context image disappears after undo/redo (<https://github.com/openvinotoolkit/cvat/pull/3416>)
- Using combined data sources (directory and image) when create a task (<https://github.com/openvinotoolkit/cvat/pull/3424>)
- Creating task with labels in project (<https://github.com/openvinotoolkit/cvat/pull/3454>)
- Move task and autoannotation modals were invisible from project page (<https://github.com/openvinotoolkit/cvat/pull/3475>)

## \[1.4.0] - 2021-05-18

### Added

- Documentation on mask annotation (<https://github.com/openvinotoolkit/cvat/pull/3044>)
- Hotkeys to switch a label of existing object or to change default label (for objects created with N) (<https://github.com/openvinotoolkit/cvat/pull/3070>)
- A script to convert some kinds of DICOM files to regular images (<https://github.com/openvinotoolkit/cvat/pull/3095>)
- Helm chart prototype (<https://github.com/openvinotoolkit/cvat/pull/3102>)
- Initial implementation of moving tasks between projects (<https://github.com/openvinotoolkit/cvat/pull/3164>)

### Changed

- Place of migration logger initialization (<https://github.com/openvinotoolkit/cvat/pull/3170>)

### Removed

- Kubernetes templates from (<https://github.com/openvinotoolkit/cvat/pull/1962>) due to helm charts (<https://github.com/openvinotoolkit/cvat/pull/3171>)

### Fixed

- Export of instance masks with holes (<https://github.com/openvinotoolkit/cvat/pull/3044>)
- Changing a label on canvas does not work when 'Show object details' enabled (<https://github.com/openvinotoolkit/cvat/pull/3084>)
- Make sure frame unzip web worker correctly terminates after unzipping all images in a requested chunk (<https://github.com/openvinotoolkit/cvat/pull/3096>)
- Reset password link was unavailable before login (<https://github.com/openvinotoolkit/cvat/pull/3140>)
- Manifest: migration (<https://github.com/openvinotoolkit/cvat/pull/3146>)
- Fixed cropping polygon in some corner cases (<https://github.com/openvinotoolkit/cvat/pull/3184>)

## \[1.3.0] - 3/31/2021

### Added

- CLI: Add support for saving annotations in a git repository when creating a task.
- CVAT-3D: support lidar data on the server side (<https://github.com/openvinotoolkit/cvat/pull/2534>)
- GPU support for Mask-RCNN and improvement in its deployment time (<https://github.com/openvinotoolkit/cvat/pull/2714>)
- CVAT-3D: Load all frames corresponding to the job instance
  (<https://github.com/openvinotoolkit/cvat/pull/2645>)
- Intelligent scissors with OpenCV javascript (<https://github.com/openvinotoolkit/cvat/pull/2689>)
- CVAT-3D: Visualize 3D point cloud spaces in 3D View, Top View Side View and Front View (<https://github.com/openvinotoolkit/cvat/pull/2768>)
- [Inside Outside Guidance](https://github.com/shiyinzhang/Inside-Outside-Guidance) serverless
  function for interactive segmentation
- Pre-built [cvat_server](https://hub.docker.com/r/openvino/cvat_server) and
  [cvat_ui](https://hub.docker.com/r/openvino/cvat_ui) images were published on DockerHub (<https://github.com/openvinotoolkit/cvat/pull/2766>)
- Project task subsets (<https://github.com/openvinotoolkit/cvat/pull/2774>)
- Kubernetes templates and guide for their deployment (<https://github.com/openvinotoolkit/cvat/pull/1962>)
- [WiderFace](http://shuoyang1213.me/WIDERFACE/) format support (<https://github.com/openvinotoolkit/cvat/pull/2864>)
- [VGGFace2](https://github.com/ox-vgg/vgg_face2) format support (<https://github.com/openvinotoolkit/cvat/pull/2865>)
- [Backup/Restore guide](cvat/apps/documentation/backup_guide.md) (<https://github.com/openvinotoolkit/cvat/pull/2964>)
- Label deletion from tasks and projects (<https://github.com/openvinotoolkit/cvat/pull/2881>)
- CVAT-3D: Implemented initial cuboid placement in 3D View and select cuboid in Top, Side and Front views
  (<https://github.com/openvinotoolkit/cvat/pull/2891>)
- [Market-1501](https://www.aitribune.com/dataset/2018051063) format support (<https://github.com/openvinotoolkit/cvat/pull/2869>)
- Ability of upload manifest for dataset with images (<https://github.com/openvinotoolkit/cvat/pull/2763>)
- Annotations filters UI using react-awesome-query-builder (<https://github.com/openvinotoolkit/cvat/issues/1418>)
- Storing settings in local storage to keep them between browser sessions (<https://github.com/openvinotoolkit/cvat/pull/3017>)
- [ICDAR](https://rrc.cvc.uab.es/?ch=2) format support (<https://github.com/openvinotoolkit/cvat/pull/2866>)
- Added switcher to maintain polygon crop behavior (<https://github.com/openvinotoolkit/cvat/pull/3021>
- Filters and sorting options for job list, added tooltip for tasks filters (<https://github.com/openvinotoolkit/cvat/pull/3030>)

### Changed

- CLI - task list now returns a list of current tasks. (<https://github.com/openvinotoolkit/cvat/pull/2863>)
- Updated HTTPS install README section (cleanup and described more robust deploy)
- Logstash is improved for using with configurable elasticsearch outputs (<https://github.com/openvinotoolkit/cvat/pull/2531>)
- Bumped nuclio version to 1.5.16 (<https://github.com/openvinotoolkit/cvat/pull/2578>)
- All methods for interactive segmentation accept negative points as well
- Persistent queue added to logstash (<https://github.com/openvinotoolkit/cvat/pull/2744>)
- Improved maintenance of popups visibility (<https://github.com/openvinotoolkit/cvat/pull/2809>)
- Image visualizations settings on canvas for faster access (<https://github.com/openvinotoolkit/cvat/pull/2872>)
- Better scale management of left panel when screen is too small (<https://github.com/openvinotoolkit/cvat/pull/2880>)
- Improved error messages for annotation import (<https://github.com/openvinotoolkit/cvat/pull/2935>)
- Using manifest support instead video meta information and dummy chunks (<https://github.com/openvinotoolkit/cvat/pull/2763>)

### Fixed

- More robust execution of nuclio GPU functions by limiting the GPU memory consumption per worker (<https://github.com/openvinotoolkit/cvat/pull/2714>)
- Kibana startup initialization (<https://github.com/openvinotoolkit/cvat/pull/2659>)
- The cursor jumps to the end of the line when renaming a task (<https://github.com/openvinotoolkit/cvat/pull/2669>)
- SSLCertVerificationError when remote source is used (<https://github.com/openvinotoolkit/cvat/pull/2683>)
- Fixed filters select overflow (<https://github.com/openvinotoolkit/cvat/pull/2614>)
- Fixed tasks in project auto annotation (<https://github.com/openvinotoolkit/cvat/pull/2725>)
- Cuboids are missed in annotations statistics (<https://github.com/openvinotoolkit/cvat/pull/2704>)
- The list of files attached to the task is not displayed (<https://github.com/openvinotoolkit/cvat/pull/2706>)
- A couple of css-related issues (top bar disappear, wrong arrow position on collapse elements) (<https://github.com/openvinotoolkit/cvat/pull/2736>)
- Issue with point region doesn't work in Firefox (<https://github.com/openvinotoolkit/cvat/pull/2727>)
- Fixed cuboid perspective change (<https://github.com/openvinotoolkit/cvat/pull/2733>)
- Annotation page popups (ai tools, drawing) reset state after detecting, tracking, drawing (<https://github.com/openvinotoolkit/cvat/pull/2780>)
- Polygon editing using trailing point (<https://github.com/openvinotoolkit/cvat/pull/2808>)
- Updated the path to python for DL models inside automatic annotation documentation (<https://github.com/openvinotoolkit/cvat/pull/2847>)
- Fixed of receiving function variable (<https://github.com/openvinotoolkit/cvat/pull/2860>)
- Shortcuts with CAPSLOCK enabled and with non-US languages activated (<https://github.com/openvinotoolkit/cvat/pull/2872>)
- Prevented creating several issues for the same object (<https://github.com/openvinotoolkit/cvat/pull/2868>)
- Fixed label editor name field validator (<https://github.com/openvinotoolkit/cvat/pull/2879>)
- An error about track shapes outside of the task frames during export (<https://github.com/openvinotoolkit/cvat/pull/2890>)
- Fixed project search field updating (<https://github.com/openvinotoolkit/cvat/pull/2901>)
- Fixed export error when invalid polygons are present in overlapping frames (<https://github.com/openvinotoolkit/cvat/pull/2852>)
- Fixed image quality option for tasks created from images (<https://github.com/openvinotoolkit/cvat/pull/2963>)
- Incorrect text on the warning when specifying an incorrect link to the issue tracker (<https://github.com/openvinotoolkit/cvat/pull/2971>)
- Updating label attributes when label contains number attributes (<https://github.com/openvinotoolkit/cvat/pull/2969>)
- Crop a polygon if its points are outside the bounds of the image (<https://github.com/openvinotoolkit/cvat/pull/3025>)

## \[1.2.0] - 2021-01-08

### Fixed

- Memory consumption for the task creation process (<https://github.com/openvinotoolkit/cvat/pull/2582>)
- Frame preloading (<https://github.com/openvinotoolkit/cvat/pull/2608>)
- Project cannot be removed from the project page (<https://github.com/openvinotoolkit/cvat/pull/2626>)

## \[1.2.0-beta] - 2020-12-15

### Added

- GPU support and improved documentation for auto annotation (<https://github.com/openvinotoolkit/cvat/pull/2546>)
- Manual review pipeline: issues/comments/workspace (<https://github.com/openvinotoolkit/cvat/pull/2357>)
- Basic projects implementation (<https://github.com/openvinotoolkit/cvat/pull/2255>)
- Documentation on how to mount cloud starage(AWS S3 bucket, Azure container, Google Drive) as FUSE (<https://github.com/openvinotoolkit/cvat/pull/2377>)
- Ability to work with share files without copying inside (<https://github.com/openvinotoolkit/cvat/pull/2377>)
- Tooltips in label selectors (<https://github.com/openvinotoolkit/cvat/pull/2509>)
- Page redirect after login using `next` query parameter (<https://github.com/openvinotoolkit/cvat/pull/2527>)
- [ImageNet](http://www.image-net.org) format support (<https://github.com/openvinotoolkit/cvat/pull/2376>)
- [CamVid](http://mi.eng.cam.ac.uk/research/projects/VideoRec/CamVid/) format support (<https://github.com/openvinotoolkit/cvat/pull/2559>)

### Changed

- PATCH requests from cvat-core submit only changed fields (<https://github.com/openvinotoolkit/cvat/pull/2445>)
- deploy.sh in serverless folder is separated into deploy_cpu.sh and deploy_gpu.sh (<https://github.com/openvinotoolkit/cvat/pull/2546>)
- Bumped nuclio version to 1.5.8
- Migrated to Antd 4.9 (<https://github.com/openvinotoolkit/cvat/pull/2536>)

### Fixed

- Fixed FastRCNN inference bug for images with 4 channels i.e. png (<https://github.com/openvinotoolkit/cvat/pull/2546>)
- Django templates for email and user guide (<https://github.com/openvinotoolkit/cvat/pull/2412>)
- Saving relative paths in dummy chunks instead of absolute (<https://github.com/openvinotoolkit/cvat/pull/2424>)
- Objects with a specific label cannot be displayed if at least one tag with the label exist (<https://github.com/openvinotoolkit/cvat/pull/2435>)
- Wrong attribute can be removed in labels editor (<https://github.com/openvinotoolkit/cvat/pull/2436>)
- UI fails with the error "Cannot read property 'label' of undefined" (<https://github.com/openvinotoolkit/cvat/pull/2442>)
- Exception: "Value must be a user instance" (<https://github.com/openvinotoolkit/cvat/pull/2441>)
- Reset zoom option doesn't work in tag annotation mode (<https://github.com/openvinotoolkit/cvat/pull/2443>)
- Canvas is busy error (<https://github.com/openvinotoolkit/cvat/pull/2437>)
- Projects view layout fix (<https://github.com/openvinotoolkit/cvat/pull/2503>)
- Fixed the tasks view (infinite loading) when it is impossible to get a preview of the task (<https://github.com/openvinotoolkit/cvat/pull/2504>)
- Empty frames navigation (<https://github.com/openvinotoolkit/cvat/pull/2505>)
- TypeError: Cannot read property 'toString' of undefined (<https://github.com/openvinotoolkit/cvat/pull/2517>)
- Extra shapes are drawn after Esc, or G pressed while drawing a region in grouping (<https://github.com/openvinotoolkit/cvat/pull/2507>)
- Reset state (reviews, issues) after logout or changing a job (<https://github.com/openvinotoolkit/cvat/pull/2525>)
- TypeError: Cannot read property 'id' of undefined when updating a task (<https://github.com/openvinotoolkit/cvat/pull/2544>)

## \[1.2.0-alpha] - 2020-11-09

### Added

- Ability to login into CVAT-UI with token from api/v1/auth/login (<https://github.com/openvinotoolkit/cvat/pull/2234>)
- Added layout grids toggling ('ctrl + alt + Enter')
- Added password reset functionality (<https://github.com/opencv/cvat/pull/2058>)
- Ability to work with data on the fly (<https://github.com/opencv/cvat/pull/2007>)
- Annotation in process outline color wheel (<https://github.com/opencv/cvat/pull/2084>)
- On the fly annotation using DL detectors (<https://github.com/opencv/cvat/pull/2102>)
- Displaying automatic annotation progress on a task view (<https://github.com/opencv/cvat/pull/2148>)
- Automatic tracking of bounding boxes using serverless functions (<https://github.com/opencv/cvat/pull/2136>)
- \[Datumaro] CLI command for dataset equality comparison (<https://github.com/opencv/cvat/pull/1989>)
- \[Datumaro] Merging of datasets with different labels (<https://github.com/opencv/cvat/pull/2098>)
- Add FBRS interactive segmentation serverless function (<https://github.com/openvinotoolkit/cvat/pull/2094>)
- Ability to change default behaviour of previous/next buttons of a player.
  It supports regular navigation, searching a frame according to annotations
  filters and searching the nearest frame without any annotations (<https://github.com/openvinotoolkit/cvat/pull/2221>)
- MacOS users notes in CONTRIBUTING.md
- Ability to prepare meta information manually (<https://github.com/openvinotoolkit/cvat/pull/2217>)
- Ability to upload prepared meta information along with a video when creating a task (<https://github.com/openvinotoolkit/cvat/pull/2217>)
- Optional chaining plugin for cvat-canvas and cvat-ui (<https://github.com/openvinotoolkit/cvat/pull/2249>)
- MOTS png mask format support (<https://github.com/openvinotoolkit/cvat/pull/2198>)
- Ability to correct upload video with a rotation record in the metadata (<https://github.com/openvinotoolkit/cvat/pull/2218>)
- User search field for assignee fields (<https://github.com/openvinotoolkit/cvat/pull/2370>)
- Support of mxf videos (<https://github.com/openvinotoolkit/cvat/pull/2514>)

### Changed

- UI models (like DEXTR) were redesigned to be more interactive (<https://github.com/opencv/cvat/pull/2054>)
- Used Ubuntu:20.04 as a base image for CVAT Dockerfile (<https://github.com/opencv/cvat/pull/2101>)
- Right colors of label tags in label mapping when a user runs automatic detection (<https://github.com/openvinotoolkit/cvat/pull/2162>)
- Nuclio became an optional component of CVAT (<https://github.com/openvinotoolkit/cvat/pull/2192>)
- A key to remove a point from a polyshape (Ctrl => Alt) (<https://github.com/openvinotoolkit/cvat/pull/2204>)
- Updated `docker-compose` file version from `2.3` to `3.3`(<https://github.com/openvinotoolkit/cvat/pull/2235>)
- Added auto inference of url schema from host in CLI, if provided (<https://github.com/openvinotoolkit/cvat/pull/2240>)
- Track frames in skips between annotation is presented in MOT and MOTS formats are marked `outside` (<https://github.com/openvinotoolkit/cvat/pull/2198>)
- UI packages installation with `npm ci` instead of `npm install` (<https://github.com/openvinotoolkit/cvat/pull/2350>)

### Removed

- Removed Z-Order flag from task creation process

### Fixed

- Fixed multiple errors which arises when polygon is of length 5 or less (<https://github.com/opencv/cvat/pull/2100>)
- Fixed task creation from PDF (<https://github.com/opencv/cvat/pull/2141>)
- Fixed CVAT format import for frame stepped tasks (<https://github.com/openvinotoolkit/cvat/pull/2151>)
- Fixed the reading problem with large PDFs (<https://github.com/openvinotoolkit/cvat/pull/2154>)
- Fixed unnecessary pyhash dependency (<https://github.com/openvinotoolkit/cvat/pull/2170>)
- Fixed Data is not getting cleared, even after deleting the Task from Django Admin App(<https://github.com/openvinotoolkit/cvat/issues/1925>)
- Fixed blinking message: "Some tasks have not been showed because they do not have any data" (<https://github.com/openvinotoolkit/cvat/pull/2200>)
- Fixed case when a task with 0 jobs is shown as "Completed" in UI (<https://github.com/openvinotoolkit/cvat/pull/2200>)
- Fixed use case when UI throws exception: Cannot read property 'objectType' of undefined #2053 (<https://github.com/openvinotoolkit/cvat/pull/2203>)
- Fixed use case when logs could be saved twice or more times #2202 (<https://github.com/openvinotoolkit/cvat/pull/2203>)
- Fixed issues from #2112 (<https://github.com/openvinotoolkit/cvat/pull/2217>)
- Git application name (renamed to dataset_repo) (<https://github.com/openvinotoolkit/cvat/pull/2243>)
- A problem in exporting of tracks, where tracks could be truncated (<https://github.com/openvinotoolkit/cvat/issues/2129>)
- Fixed CVAT startup process if the user has `umask 077` in .bashrc file (<https://github.com/openvinotoolkit/cvat/pull/2293>)
- Exception: Cannot read property "each" of undefined after drawing a single point (<https://github.com/openvinotoolkit/cvat/pull/2307>)
- Cannot read property 'label' of undefined (Fixed?) (<https://github.com/openvinotoolkit/cvat/pull/2311>)
- Excluded track frames marked `outside` in `CVAT for Images` export (<https://github.com/openvinotoolkit/cvat/pull/2345>)
- 'List of tasks' Kibana visualization (<https://github.com/openvinotoolkit/cvat/pull/2361>)
- An error on exporting not `jpg` or `png` images in TF Detection API format (<https://github.com/openvinotoolkit/datumaro/issues/35>)

## \[1.1.0] - 2020-08-31

### Added

- Siammask tracker as DL serverless function (<https://github.com/opencv/cvat/pull/1988>)
- \[Datumaro] Added model info and source info commands (<https://github.com/opencv/cvat/pull/1973>)
- \[Datumaro] Dataset statistics (<https://github.com/opencv/cvat/pull/1668>)
- Ability to change label color in tasks and predefined labels (<https://github.com/opencv/cvat/pull/2014>)
- \[Datumaro] Multi-dataset merge (<https://github.com/opencv/cvat/pull/1695>)
- Ability to configure email verification for new users (<https://github.com/opencv/cvat/pull/1929>)
- Link to django admin page from UI (<https://github.com/opencv/cvat/pull/2068>)
- Notification message when users use wrong browser (<https://github.com/opencv/cvat/pull/2070>)

### Changed

- Shape coordinates are rounded to 2 digits in dumped annotations (<https://github.com/opencv/cvat/pull/1970>)
- COCO format does not produce polygon points for bbox annotations (<https://github.com/opencv/cvat/pull/1953>)

### Fixed

- Issue loading openvino models for semi-automatic and automatic annotation (<https://github.com/opencv/cvat/pull/1996>)
- Basic functions of CVAT works without activated nuclio dashboard
- Fixed a case in which exported masks could have wrong color order (<https://github.com/opencv/cvat/issues/2032>)
- Fixed error with creating task with labels with the same name (<https://github.com/opencv/cvat/pull/2031>)
- Django RQ dashboard view (<https://github.com/opencv/cvat/pull/2069>)
- Object's details menu settings (<https://github.com/opencv/cvat/pull/2084>)

## \[1.1.0-beta] - 2020-08-03

### Added

- DL models as serverless functions (<https://github.com/opencv/cvat/pull/1767>)
- Source type support for tags, shapes and tracks (<https://github.com/opencv/cvat/pull/1192>)
- Source type support for CVAT Dumper/Loader (<https://github.com/opencv/cvat/pull/1192>)
- Intelligent polygon editing (<https://github.com/opencv/cvat/pull/1921>)
- Support creating multiple jobs for each task through python cli (<https://github.com/opencv/cvat/pull/1950>)
- python cli over https (<https://github.com/opencv/cvat/pull/1942>)
- Error message when plugins weren't able to initialize instead of infinite loading (<https://github.com/opencv/cvat/pull/1966>)
- Ability to change user password (<https://github.com/opencv/cvat/pull/1954>)

### Changed

- Smaller object details (<https://github.com/opencv/cvat/pull/1877>)
- `COCO` format does not convert bboxes to polygons on export (<https://github.com/opencv/cvat/pull/1953>)
- It is impossible to submit a DL model in OpenVINO format using UI.
  Now you can deploy new models on the server using serverless functions
  (<https://github.com/opencv/cvat/pull/1767>)
- Files and folders under share path are now alphabetically sorted

### Removed

- Removed OpenVINO and CUDA components because they are not necessary anymore (<https://github.com/opencv/cvat/pull/1767>)
- Removed the old UI code (<https://github.com/opencv/cvat/pull/1964>)

### Fixed

- Some objects aren't shown on canvas sometimes. For example after propagation on of objects is invisible (<https://github.com/opencv/cvat/pull/1834>)
- CVAT doesn't offer to restore state after an error (<https://github.com/opencv/cvat/pull/1874>)
- Cannot read property 'shapeType' of undefined because of zOrder related issues (<https://github.com/opencv/cvat/pull/1874>)
- Cannot read property 'pinned' of undefined because of zOrder related issues (<https://github.com/opencv/cvat/pull/1874>)
- Do not iterate over hidden objects in aam (which are invisible because of zOrder) (<https://github.com/opencv/cvat/pull/1874>)
- Cursor position is reset after changing a text field (<https://github.com/opencv/cvat/pull/1874>)
- Hidden points and cuboids can be selected to be grouped (<https://github.com/opencv/cvat/pull/1874>)
- `outside` annotations should not be in exported images (<https://github.com/opencv/cvat/issues/1620>)
- `CVAT for video format` import error with interpolation (<https://github.com/opencv/cvat/issues/1893>)
- `Image compression` definition mismatch (<https://github.com/opencv/cvat/issues/1900>)
- Points are duplicated during polygon interpolation sometimes (<https://github.com/opencv/cvat/pull/1892>)
- When redraw a shape with activated autobordering, previous points are visible (<https://github.com/opencv/cvat/pull/1892>)
- No mapping between side object element and context menu in some attributes (<https://github.com/opencv/cvat/pull/1923>)
- Interpolated shapes exported as `keyframe = True` (<https://github.com/opencv/cvat/pull/1937>)
- Stylelint filetype scans (<https://github.com/opencv/cvat/pull/1952>)
- Fixed toolip closing issue (<https://github.com/opencv/cvat/pull/1955>)
- Clearing frame cache when close a task (<https://github.com/opencv/cvat/pull/1966>)
- Increase rate of throttling policy for unauthenticated users (<https://github.com/opencv/cvat/pull/1969>)

## \[1.1.0-alpha] - 2020-06-30

### Added

- Throttling policy for unauthenticated users (<https://github.com/opencv/cvat/pull/1531>)
- Added default label color table for mask export (<https://github.com/opencv/cvat/pull/1549>)
- Added environment variables for Redis and Postgres hosts for Kubernetes deployment support (<https://github.com/opencv/cvat/pull/1641>)
- Added visual identification for unavailable formats (<https://github.com/opencv/cvat/pull/1567>)
- Shortcut to change color of an activated shape in new UI (Enter) (<https://github.com/opencv/cvat/pull/1683>)
- Shortcut to switch split mode (<https://github.com/opencv/cvat/pull/1683>)
- Built-in search for labels when create an object or change a label (<https://github.com/opencv/cvat/pull/1683>)
- Better validation of labels and attributes in raw viewer (<https://github.com/opencv/cvat/pull/1727>)
- ClamAV antivirus integration (<https://github.com/opencv/cvat/pull/1712>)
- Added canvas background color selector (<https://github.com/opencv/cvat/pull/1705>)
- SCSS files linting with Stylelint tool (<https://github.com/opencv/cvat/pull/1766>)
- Supported import and export or single boxes in MOT format (<https://github.com/opencv/cvat/pull/1764>)
- \[Datumaro] Added `stats` command, which shows some dataset statistics
  like image mean and std (<https://github.com/opencv/cvat/pull/1734>)
- Add option to upload annotations upon task creation on CLI
- Polygon and polylines interpolation (<https://github.com/opencv/cvat/pull/1571>)
- Ability to redraw shape from scratch (Shift + N) for an activated shape (<https://github.com/opencv/cvat/pull/1571>)
- Highlights for the first point of a polygon/polyline and direction (<https://github.com/opencv/cvat/pull/1571>)
- Ability to change orientation for poylgons/polylines in context menu (<https://github.com/opencv/cvat/pull/1571>)
- Ability to set the first point for polygons in points context menu (<https://github.com/opencv/cvat/pull/1571>)
- Added new tag annotation workspace (<https://github.com/opencv/cvat/pull/1570>)
- Appearance block in attribute annotation mode (<https://github.com/opencv/cvat/pull/1820>)
- Keyframe navigations and some switchers in attribute annotation mode (<https://github.com/opencv/cvat/pull/1820>)
- \[Datumaro] Added `convert` command to convert datasets directly (<https://github.com/opencv/cvat/pull/1837>)
- \[Datumaro] Added an option to specify image extension when exporting datasets (<https://github.com/opencv/cvat/pull/1799>)
- \[Datumaro] Added image copying when exporting datasets, if possible (<https://github.com/opencv/cvat/pull/1799>)

### Changed

- Removed information about e-mail from the basic user information (<https://github.com/opencv/cvat/pull/1627>)
- Update https install manual. Makes it easier and more robust.
  Includes automatic renewing of lets encrypt certificates.
- Settings page move to the modal. (<https://github.com/opencv/cvat/pull/1705>)
- Implemented import and export of annotations with relative image paths (<https://github.com/opencv/cvat/pull/1463>)
- Using only single click to start editing or remove a point (<https://github.com/opencv/cvat/pull/1571>)
- Added support for attributes in VOC XML format (<https://github.com/opencv/cvat/pull/1792>)
- Added annotation attributes in COCO format (<https://github.com/opencv/cvat/pull/1782>)
- Colorized object items in the side panel (<https://github.com/opencv/cvat/pull/1753>)
- \[Datumaro] Annotation-less files are not generated anymore in COCO format, unless tasks explicitly requested (<https://github.com/opencv/cvat/pull/1799>)

### Fixed

- Problem with exported frame stepped image task (<https://github.com/opencv/cvat/issues/1613>)
- Fixed dataset filter item representation for imageless dataset items (<https://github.com/opencv/cvat/pull/1593>)
- Fixed interpreter crash when trying to import `tensorflow` with no AVX instructions available (<https://github.com/opencv/cvat/pull/1567>)
- Kibana wrong working time calculation with new annotation UI use (<https://github.com/opencv/cvat/pull/1654>)
- Wrong rexex for account name validation (<https://github.com/opencv/cvat/pull/1667>)
- Wrong description on register view for the username field (<https://github.com/opencv/cvat/pull/1667>)
- Wrong resolution for resizing a shape (<https://github.com/opencv/cvat/pull/1667>)
- React warning because of not unique keys in labels viewer (<https://github.com/opencv/cvat/pull/1727>)
- Fixed issue tracker (<https://github.com/opencv/cvat/pull/1705>)
- Fixed canvas fit after sidebar open/close event (<https://github.com/opencv/cvat/pull/1705>)
- A couple of exceptions in AAM related with early object activation (<https://github.com/opencv/cvat/pull/1755>)
- Propagation from the latest frame (<https://github.com/opencv/cvat/pull/1800>)
- Number attribute value validation (didn't work well with floats) (<https://github.com/opencv/cvat/pull/1800>)
- Logout doesn't work (<https://github.com/opencv/cvat/pull/1812>)
- Annotations aren't updated after reopening a task (<https://github.com/opencv/cvat/pull/1753>)
- Labels aren't updated after reopening a task (<https://github.com/opencv/cvat/pull/1753>)
- Canvas isn't fitted after collapsing side panel in attribute annotation mode (<https://github.com/opencv/cvat/pull/1753>)
- Error when interpolating polygons (<https://github.com/opencv/cvat/pull/1878>)

### Security

- SQL injection in Django `CVE-2020-9402` (<https://github.com/opencv/cvat/pull/1657>)

## \[1.0.0] - 2020-05-29

### Added

- cvat-ui: cookie policy drawer for login page (<https://github.com/opencv/cvat/pull/1511>)
- `datumaro_project` export format (<https://github.com/opencv/cvat/pull/1352>)
- Ability to configure user agreements for the user registration form (<https://github.com/opencv/cvat/pull/1464>)
- Cuboid interpolation and cuboid drawing from rectangles (<https://github.com/opencv/cvat/pull/1560>)
- Ability to configure custom pageViewHit, which can be useful for web analytics integration (<https://github.com/opencv/cvat/pull/1566>)
- Ability to configure access to the analytics page based on roles (<https://github.com/opencv/cvat/pull/1592>)

### Changed

- Downloaded file name in annotations export became more informative (<https://github.com/opencv/cvat/pull/1352>)
- Added auto trimming for trailing whitespaces style enforcement (<https://github.com/opencv/cvat/pull/1352>)
- REST API: updated `GET /task/<id>/annotations`: parameters are `format`, `filename`
  (now optional), `action` (optional) (<https://github.com/opencv/cvat/pull/1352>)
- REST API: removed `dataset/formats`, changed format of `annotation/formats` (<https://github.com/opencv/cvat/pull/1352>)
- Exported annotations are stored for N hours instead of indefinitely (<https://github.com/opencv/cvat/pull/1352>)
- Formats: CVAT format now accepts ZIP and XML (<https://github.com/opencv/cvat/pull/1352>)
- Formats: COCO format now accepts ZIP and JSON (<https://github.com/opencv/cvat/pull/1352>)
- Formats: most of formats renamed, no extension in title (<https://github.com/opencv/cvat/pull/1352>)
- Formats: definitions are changed, are not stored in DB anymore (<https://github.com/opencv/cvat/pull/1352>)
- cvat-core: session.annotations.put() now returns ids of added objects (<https://github.com/opencv/cvat/pull/1493>)
- Images without annotations now also included in dataset/annotations export (<https://github.com/opencv/cvat/issues/525>)

### Removed

- `annotation` application is replaced with `dataset_manager` (<https://github.com/opencv/cvat/pull/1352>)
- `_DATUMARO_INIT_LOGLEVEL` env. variable is removed in favor of regular `--loglevel` cli parameter (<https://github.com/opencv/cvat/pull/1583>)

### Fixed

- Categories for empty projects with no sources are taken from own dataset (<https://github.com/opencv/cvat/pull/1352>)
- Added directory removal on error during `extract` command (<https://github.com/opencv/cvat/pull/1352>)
- Added debug error message on incorrect XPath (<https://github.com/opencv/cvat/pull/1352>)
- Exporting frame stepped task
  (<https://github.com/opencv/cvat/issues/1294>, <https://github.com/opencv/cvat/issues/1334>)
- Fixed broken command line interface for `cvat` export format in Datumaro (<https://github.com/opencv/cvat/issues/1494>)
- Updated Rest API document, Swagger document serving instruction issue (<https://github.com/opencv/cvat/issues/1495>)
- Fixed cuboid occluded view (<https://github.com/opencv/cvat/pull/1500>)
- Non-informative lock icon (<https://github.com/opencv/cvat/pull/1434>)
- Sidebar in AAM has no hide/show button (<https://github.com/opencv/cvat/pull/1420>)
- Task/Job buttons has no "Open in new tab" option (<https://github.com/opencv/cvat/pull/1419>)
- Delete point context menu option has no shortcut hint (<https://github.com/opencv/cvat/pull/1416>)
- Fixed issue with unnecessary tag activation in cvat-canvas (<https://github.com/opencv/cvat/issues/1540>)
- Fixed an issue with large number of instances in instance mask (<https://github.com/opencv/cvat/issues/1539>)
- Fixed full COCO dataset import error with conflicting labels in keypoints and detection (<https://github.com/opencv/cvat/pull/1548>)
- Fixed COCO keypoints skeleton parsing and saving (<https://github.com/opencv/cvat/issues/1539>)
- `tf.placeholder() is not compatible with eager execution` exception for auto_segmentation (<https://github.com/opencv/cvat/pull/1562>)
- Canvas cannot be moved with move functionality on left mouse key (<https://github.com/opencv/cvat/pull/1573>)
- Deep extreme cut request is sent when draw any shape with Make AI polygon option enabled (<https://github.com/opencv/cvat/pull/1573>)
- Fixed an error when exporting a task with cuboids to any format except CVAT (<https://github.com/opencv/cvat/pull/1577>)
- Synchronization with remote git repo (<https://github.com/opencv/cvat/pull/1582>)
- A problem with mask to polygons conversion when polygons are too small (<https://github.com/opencv/cvat/pull/1581>)
- Unable to upload video with uneven size (<https://github.com/opencv/cvat/pull/1594>)
- Fixed an issue with `z_order` having no effect on segmentations (<https://github.com/opencv/cvat/pull/1589>)

### Security

- Permission group whitelist check for analytics view (<https://github.com/opencv/cvat/pull/1608>)

## \[1.0.0-beta.2] - 2020-04-30

### Added

- Re-Identification algorithm to merging bounding boxes automatically to the new UI (<https://github.com/opencv/cvat/pull/1406>)
- Methods `import` and `export` to import/export raw annotations for Job and Task in `cvat-core` (<https://github.com/opencv/cvat/pull/1406>)
- Versioning of client packages (`cvat-core`, `cvat-canvas`, `cvat-ui`). Initial versions are set to 1.0.0 (<https://github.com/opencv/cvat/pull/1448>)
- Cuboids feature was migrated from old UI to new one. (<https://github.com/opencv/cvat/pull/1451>)

### Removed

- Annotation conversion utils, currently supported natively via Datumaro framework
  (<https://github.com/opencv/cvat/pull/1477>)

### Fixed

- Auto annotation, TF annotation and Auto segmentation apps (<https://github.com/opencv/cvat/pull/1409>)
- Import works with truncated images now: "OSError:broken data stream" on corrupt images
  (<https://github.com/opencv/cvat/pull/1430>)
- Hide functionality (H) doesn't work (<https://github.com/opencv/cvat/pull/1445>)
- The highlighted attribute doesn't correspond to the chosen attribute in AAM (<https://github.com/opencv/cvat/pull/1445>)
- Inconvinient image shaking while drawing a polygon (hold Alt key during drawing/editing/grouping to drag an image) (<https://github.com/opencv/cvat/pull/1445>)
- Filter property "shape" doesn't work and extra operator in description (<https://github.com/opencv/cvat/pull/1445>)
- Block of text information doesn't disappear after deactivating for locked shapes (<https://github.com/opencv/cvat/pull/1445>)
- Annotation uploading fails in annotation view (<https://github.com/opencv/cvat/pull/1445>)
- UI freezes after canceling pasting with escape (<https://github.com/opencv/cvat/pull/1445>)
- Duplicating keypoints in COCO export (<https://github.com/opencv/cvat/pull/1435>)
- CVAT new UI: add arrows on a mouse cursor (<https://github.com/opencv/cvat/pull/1391>)
- Delete point bug (in new UI) (<https://github.com/opencv/cvat/pull/1440>)
- Fix apache startup after PC restart (<https://github.com/opencv/cvat/pull/1467>)
- Open task button doesn't work (<https://github.com/opencv/cvat/pull/1474>)

## \[1.0.0-beta.1] - 2020-04-15

### Added

- Special behaviour for attribute value `__undefined__` (invisibility, no shortcuts to be set in AAM)
- Dialog window with some helpful information about using filters
- Ability to display a bitmap in the new UI
- Button to reset colors settings (brightness, saturation, contrast) in the new UI
- Option to display shape text always
- Dedicated message with clarifications when share is unmounted (<https://github.com/opencv/cvat/pull/1373>)
- Ability to create one tracked point (<https://github.com/opencv/cvat/pull/1383>)
- Ability to draw/edit polygons and polylines with automatic bordering feature
  (<https://github.com/opencv/cvat/pull/1394>)
- Tutorial: instructions for CVAT over HTTPS
- Deep extreme cut (semi-automatic segmentation) to the new UI (<https://github.com/opencv/cvat/pull/1398>)

### Changed

- Increase preview size of a task till 256, 256 on the server
- Public ssh-keys are displayed in a dedicated window instead of console when create a task with a repository
- React UI is the primary UI

### Fixed

- Cleaned up memory in Auto Annotation to enable long running tasks on videos
- New shape is added when press `esc` when drawing instead of cancellation
- Dextr segmentation doesn't work.
- `FileNotFoundError` during dump after moving format files
- CVAT doesn't append outside shapes when merge polyshapes in old UI
- Layout sometimes shows double scroll bars on create task, dashboard and settings pages
- UI fails after trying to change frame during resizing, dragging, editing
- Hidden points (or outsided) are visible after changing a frame
- Merge is allowed for points, but clicks on points conflict with frame dragging logic
- Removed objects are visible for search
- Add missed task_id and job_id fields into exception logs for the new UI (<https://github.com/opencv/cvat/pull/1372>)
- UI fails when annotations saving occurs during drag/resize/edit (<https://github.com/opencv/cvat/pull/1383>)
- Multiple savings when hold Ctrl+S (a lot of the same copies of events were sent with the same working time)
  (<https://github.com/opencv/cvat/pull/1383>)
- UI doesn't have any reaction when git repos synchronization failed (<https://github.com/opencv/cvat/pull/1383>)
- Bug when annotations cannot be saved after (delete - save - undo - save) (<https://github.com/opencv/cvat/pull/1383>)
- VOC format exports Upper case labels correctly in lower case (<https://github.com/opencv/cvat/pull/1379>)
- Fixed polygon exporting bug in COCO dataset (<https://github.com/opencv/cvat/issues/1387>)
- Task creation from remote files (<https://github.com/opencv/cvat/pull/1392>)
- Job cannot be opened in some cases when the previous job was failed during opening
  (<https://github.com/opencv/cvat/issues/1403>)
- Deactivated shape is still highlighted on the canvas (<https://github.com/opencv/cvat/issues/1403>)
- AttributeError: 'tuple' object has no attribute 'read' in ReID algorithm (<https://github.com/opencv/cvat/issues/1403>)
- Wrong semi-automatic segmentation near edges of an image (<https://github.com/opencv/cvat/issues/1403>)
- Git repos paths (<https://github.com/opencv/cvat/pull/1400>)
- Uploading annotations for tasks with multiple jobs (<https://github.com/opencv/cvat/pull/1396>)

## \[1.0.0-alpha] - 2020-03-31

### Added

- Data streaming using chunks (<https://github.com/opencv/cvat/pull/1007>)
- New UI: showing file names in UI (<https://github.com/opencv/cvat/pull/1311>)
- New UI: delete a point from context menu (<https://github.com/opencv/cvat/pull/1292>)

### Fixed

- Git app cannot clone a repository (<https://github.com/opencv/cvat/pull/1330>)
- New UI: preview position in task details (<https://github.com/opencv/cvat/pull/1312>)
- AWS deployment (<https://github.com/opencv/cvat/pull/1316>)

## \[0.6.1] - 2020-03-21

### Changed

- VOC task export now does not use official label map by default, but takes one
  from the source task to avoid primary-class and class part name
  clashing ([#1275](https://github.com/opencv/cvat/issues/1275))

### Fixed

- File names in LabelMe format export are no longer truncated ([#1259](https://github.com/opencv/cvat/issues/1259))
- `occluded` and `z_order` annotation attributes are now correctly passed to Datumaro ([#1271](https://github.com/opencv/cvat/pull/1271))
- Annotation-less tasks now can be exported as empty datasets in COCO ([#1277](https://github.com/opencv/cvat/issues/1277))
- Frame name matching for video annotations import -
  allowed `frame_XXXXXX[.ext]` format ([#1274](https://github.com/opencv/cvat/pull/1274))

### Security

- Bump acorn from 6.3.0 to 6.4.1 in /cvat-ui ([#1270](https://github.com/opencv/cvat/pull/1270))

## \[0.6.0] - 2020-03-15

### Added

- Server only support for projects. Extend REST API v1 (/api/v1/projects\*)
- Ability to get basic information about users without admin permissions ([#750](https://github.com/opencv/cvat/issues/750))
- Changed REST API: removed PUT and added DELETE methods for /api/v1/users/ID
- Mask-RCNN Auto Annotation Script in OpenVINO format
- Yolo Auto Annotation Script
- Auto segmentation using Mask_RCNN component (Keras+Tensorflow Mask R-CNN Segmentation)
- REST API to export an annotation task (images + annotations)
  [Datumaro](https://github.com/opencv/cvat/tree/develop/datumaro) -
  a framework to build, analyze, debug and visualize datasets
- Text Detection Auto Annotation Script in OpenVINO format for version 4
- Added in OpenVINO Semantic Segmentation for roads
- Ability to visualize labels when using Auto Annotation runner
- MOT CSV format support ([#830](https://github.com/opencv/cvat/pull/830))
- LabelMe format support ([#844](https://github.com/opencv/cvat/pull/844))
- Segmentation MASK format import (as polygons) ([#1163](https://github.com/opencv/cvat/pull/1163))
- Git repositories can be specified with IPv4 address ([#827](https://github.com/opencv/cvat/pull/827))

### Changed

- page_size parameter for all REST API methods
- React & Redux & Antd based dashboard
- Yolov3 interpretation script fix and changes to mapping.json
- YOLO format support ([#1151](https://github.com/opencv/cvat/pull/1151))
- Added support for OpenVINO 2020

### Fixed

- Exception in Git plugin [#826](https://github.com/opencv/cvat/issues/826)
- Label ids in TFrecord format now start from 1 [#866](https://github.com/opencv/cvat/issues/866)
- Mask problem in COCO JSON style [#718](https://github.com/opencv/cvat/issues/718)
- Datasets (or tasks) can be joined and split to subsets with Datumaro [#791](https://github.com/opencv/cvat/issues/791)
- Output labels for VOC format can be specified with Datumaro [#942](https://github.com/opencv/cvat/issues/942)
- Annotations can be filtered before dumping with Datumaro [#994](https://github.com/opencv/cvat/issues/994)

## \[0.5.2] - 2019-12-15

### Fixed

- Frozen version of scikit-image==0.15 in requirements.txt because next releases don't support Python 3.5

## \[0.5.1] - 2019-10-17

### Added

- Integration with Zenodo.org (DOI)

## \[0.5.0] - 2019-09-12

### Added

- A converter to YOLO format
- Installation guide
- Linear interpolation for a single point
- Video frame filter
- Running functional tests for REST API during a build
- Admins are no longer limited to a subset of python commands in the auto annotation application
- Remote data source (list of URLs to create an annotation task)
- Auto annotation using Faster R-CNN with Inception v2 (utils/open_model_zoo)
- Auto annotation using Pixel Link mobilenet v2 - text detection (utils/open_model_zoo)
- Ability to create a custom extractors for unsupported media types
- Added in PDF extractor
- Added in a command line model manager tester
- Ability to dump/load annotations in several formats from UI (CVAT, Pascal VOC, YOLO, MS COCO, png mask, TFRecord)
- Auth for REST API (api/v1/auth/): login, logout, register, ...
- Preview for the new CVAT UI (dashboard only) is available: <http://localhost:9080/>
- Added command line tool for performing common task operations (/utils/cli/)

### Changed

- Outside and keyframe buttons in the side panel for all interpolation shapes (they were only for boxes before)
- Improved error messages on the client side (#511)

### Removed

- "Flip images" has been removed. UI now contains rotation features.

### Fixed

- Incorrect width of shapes borders in some cases
- Annotation parser for tracks with a start frame less than the first segment frame
- Interpolation on the server near outside frames
- Dump for case when task name has a slash
- Auto annotation fail for multijob tasks
- Installation of CVAT with OpenVINO on the Windows platform
- Background color was always black in utils/mask/converter.py
- Exception in attribute annotation mode when a label are switched to a value without any attributes
- Handling of wrong labelamp json file in auto annotation (<https://github.com/opencv/cvat/issues/554>)
- No default attributes in dumped annotation (<https://github.com/opencv/cvat/issues/601>)
- Required field "Frame Filter" on admin page during a task modifying (#666)
- Dump annotation errors for a task with several segments (#610, #500)
- Invalid label parsing during a task creating (#628)
- Button "Open Task" in the annotation view
- Creating a video task with 0 overlap

### Security

- Upgraded Django, djangorestframework, and other packages

## \[0.4.2] - 2019-06-03

### Fixed

- Fixed interaction with the server share in the auto annotation plugin

## \[0.4.1] - 2019-05-14

### Fixed

- JavaScript syntax incompatibility with Google Chrome versions less than 72

## \[0.4.0] - 2019-05-04

### Added

- OpenVINO auto annotation: it is possible to upload a custom model and annotate images automatically.
- Ability to rotate images/video in the client part (Ctrl+R, Shift+Ctrl+R shortcuts) (#305)
- The ReID application for automatic bounding box merging has been added (#299)
- Keyboard shortcuts to switch next/previous default shape type (box, polygon etc) (Alt + <, Alt + >) (#316)
- Converter for VOC now supports interpolation tracks
- REST API (/api/v1/\*, /api/docs)
- Semi-automatic semantic segmentation with the [Deep Extreme Cut](http://www.vision.ee.ethz.ch/~cvlsegmentation/dextr/) work

### Changed

- Propagation setup has been moved from settings to bottom player panel
- Additional events like "Debug Info" or "Fit Image" have been added for analitics
- Optional using LFS for git annotation storages (#314)

### Deprecated

- "Flip images" flag in the create task dialog will be removed.
  Rotation functionality in client part have been added instead.

### Fixed

- Django 2.1.5 (security fix, [CVE-2019-3498](https://nvd.nist.gov/vuln/detail/CVE-2019-3498))
- Several scenarious which cause code 400 after undo/redo/save have been fixed (#315)

## \[0.3.0] - 2018-12-29

### Added

- Ability to copy Object URL and Frame URL via object context menu and player context menu respectively.
- Ability to change opacity for selected shape with help "Selected Fill Opacity" slider.
- Ability to remove polyshapes points by double click.
- Ability to draw/change polyshapes (except for points) by slip method. Just press ENTER and moving a cursor.
- Ability to switch lock/hide properties via label UI element (in right menu) for all objects with same label.
- Shortcuts for outside/keyframe properties
- Support of Intel OpenVINO for accelerated model inference
- Tensorflow annotation now works without CUDA. It can use CPU only. OpenVINO and CUDA are supported optionally.
- Incremental saving of annotations.
- Tutorial for using polygons (screencast)
- Silk profiler to improve development process
- Admin panel can be used to edit labels and attributes for annotation tasks
- Analytics component to manage a data annotation team, monitor exceptions, collect client and server logs
- Changeable job and task statuses (annotation, validation, completed).
  A job status can be changed manually, a task status is computed automatically based on job statuses (#153)
- Backlink to a task from its job annotation view (#156)
- Buttons lock/hide for labels. They work for all objects with the same label on a current frame (#116)

### Changed

- Polyshape editing method has been improved. You can redraw part of shape instead of points cloning.
- Unified shortcut (Esc) for close any mode instead of different shortcuts (Alt+N, Alt+G, Alt+M etc.).
- Dump file contains information about data source (e.g. video name, archive name, ...)
- Update requests library due to [CVE-2018-18074](https://nvd.nist.gov/vuln/detail/CVE-2018-18074)
- Per task/job permissions to create/access/change/delete tasks and annotations
- Documentation was improved
- Timeout for creating tasks was increased (from 1h to 4h) (#136)
- Drawing has become more convenience. Now it is possible to draw outside an image.
  Shapes will be automatically truncated after drawing process (#202)

### Fixed

- Performance bottleneck has been fixed during you create new objects (draw, copy, merge etc).
- Label UI elements aren't updated after changelabel.
- Attribute annotation mode can use invalid shape position after resize or move shapes.
- Labels order is preserved now (#242)
- Uploading large XML files (#123)
- Django vulnerability (#121)
- Grammatical cleanup of README.md (#107)
- Dashboard loading has been accelerated (#156)
- Text drawing outside of a frame in some cases (#202)

## \[0.2.0] - 2018-09-28

### Added

- New annotation shapes: polygons, polylines, points
- Undo/redo feature
- Grid to estimate size of objects
- Context menu for shapes
- A converter to PASCAL VOC format
- A converter to MS COCO format
- A converter to mask format
- License header for most of all files
- .gitattribute to avoid problems with bash scripts inside a container
- CHANGELOG.md itself
- Drawing size of a bounding box during resize
- Color by instance, group, label
- Group objects
- Object propagation on next frames
- Full screen view

### Changed

- Documentation, screencasts, the primary screenshot
- Content-type for save_job request is application/json

### Fixed

- Player navigation if the browser's window is scrolled
- Filter doesn't support dash (-)
- Several memory leaks
- Inconsistent extensions between filenames in an annotation file and real filenames

## \[0.1.2] - 2018-08-07

### Added

- 7z archive support when creating a task
- .vscode/launch.json file for developing with VS code

### Fixed

- #14: docker-compose down command as written in the readme does not remove volumes
- #15: all checkboxes in temporary attributes are checked when reopening job after saving the job
- #18: extend CONTRIBUTING.md
- #19: using the same attribute for label twice -> stuck

### Changed

- More strict verification for labels with attributes

## \[0.1.1] - 2018-07-6

### Added

- Links on a screenshot, documentation, screencasts into README.md
- CONTRIBUTORS.md

### Fixed

- GitHub documentation

## \[0.1.0] - 2018-06-29

### Added

- Initial version

## Template

```
## \[Unreleased]
### Added
- TDB

### Changed
- TDB

### Deprecated
- TDB

### Removed
- TDB

### Fixed
- TDB

### Security
- TDB
```<|MERGE_RESOLUTION|>--- conflicted
+++ resolved
@@ -24,12 +24,9 @@
 
 ### Fixed
 - Running serverless models for EXIF-rotated images (<https://github.com/opencv/cvat/pull/6275/>)
-<<<<<<< HEAD
 - The problem with manifest file in tasks restored from backup (<https://github.com/opencv/cvat/issues/5971>)
 - The problem with task mode in a task restored from backup (<https://github.com/opencv/cvat/issues/5668>)
-=======
 - Uploading files when using https configuration (<https://github.com/opencv/cvat/pull/6308>)
->>>>>>> fb87d7df
 
 ### Security
 - TDB
