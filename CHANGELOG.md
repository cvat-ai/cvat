# Changelog
All notable changes to this project will be documented in this file.

The format is based on [Keep a Changelog](https://keepachangelog.com/en/1.0.0/),
and this project adheres to [Semantic Versioning](https://semver.org/spec/v2.0.0.html).

## [1.0.0-beta] - Unreleased
### Added
- Special behaviour for attribute value ``__undefined__`` (invisibility, no shortcuts to be set in AAM)
- Dialog window with some helpful information about using filters
- Ability to display a bitmap in the new UI
- Button to reset colors settings (brightness, saturation, contrast) in the new UI
- Added option to display shape text always

### Changed
- Increase preview size of a task till 256, 256 on the server
<<<<<<< HEAD
- Public ssh-keys are displayed in a dedicated window instead of console when create a task with a repository
=======
- Minor style updates
>>>>>>> 1d78c540

### Deprecated
-

### Removed
-

### Fixed
- New shape is added when press ``esc`` when drawing instead of cancellation
- Dextr segmentation doesn't work.
- `FileNotFoundError` during dump after moving format files
- CVAT doesn't append outside shapes when merge polyshapes in old UI
- Layout sometimes shows double scroll bars on create task, dashboard and settings pages
- UI fails after trying to change frame during resizing, dragging, editing
- Hidden points (or outsided) are visible after changing a frame
- Merge is allowed for points, but clicks on points conflict with frame dragging logic
- Removed objects are visible for search

### Security
-

## [1.0.0-alpha] - 2020-03-31
### Added
- Data streaming using chunks (https://github.com/opencv/cvat/pull/1007)
- New UI: showing file names in UI (https://github.com/opencv/cvat/pull/1311)
- New UI: delete a point from context menu (https://github.com/opencv/cvat/pull/1292)

### Fixed
- Git app cannot clone a repository (https://github.com/opencv/cvat/pull/1330)
- New UI: preview position in task details (https://github.com/opencv/cvat/pull/1312)
- AWS deployment (https://github.com/opencv/cvat/pull/1316)

## [0.6.1] - 2020-03-21
### Changed
- VOC task export now does not use official label map by default, but takes one
  from the source task to avoid primary-class and class part name
  clashing ([#1275](https://github.com/opencv/cvat/issues/1275))

### Fixed
- File names in LabelMe format export are no longer truncated ([#1259](https://github.com/opencv/cvat/issues/1259))
- `occluded` and `z_order` annotation attributes are now correctly passed to Datumaro ([#1271](https://github.com/opencv/cvat/pull/1271))
- Annotation-less tasks now can be exported as empty datasets in COCO ([#1277](https://github.com/opencv/cvat/issues/1277))
- Frame name matching for video annotations import -
  allowed `frame_XXXXXX[.ext]` format ([#1274](https://github.com/opencv/cvat/pull/1274))

### Security
- Bump acorn from 6.3.0 to 6.4.1 in /cvat-ui ([#1270](https://github.com/opencv/cvat/pull/1270))

## [0.6.0] - 2020-03-15
### Added
- Server only support for projects. Extend REST API v1 (/api/v1/projects*)
- Ability to get basic information about users without admin permissions ([#750](https://github.com/opencv/cvat/issues/750))
- Changed REST API: removed PUT and added DELETE methods for /api/v1/users/ID
- Mask-RCNN Auto Annotation Script in OpenVINO format
- Yolo Auto Annotation Script
- Auto segmentation using Mask_RCNN component (Keras+Tensorflow Mask R-CNN Segmentation)
- REST API to export an annotation task (images + annotations)
- [Datumaro](https://github.com/opencv/cvat/tree/develop/datumaro) - a framework to build, analyze, debug and visualize datasets
- Text Detection Auto Annotation Script in OpenVINO format for version 4
- Added in OpenVINO Semantic Segmentation for roads
- Ability to visualize labels when using Auto Annotation runner
- MOT CSV format support ([#830](https://github.com/opencv/cvat/pull/830))
- LabelMe format support ([#844](https://github.com/opencv/cvat/pull/844))
- Segmentation MASK format import (as polygons) ([#1163](https://github.com/opencv/cvat/pull/1163))
- Git repositories can be specified with IPv4 address ([#827](https://github.com/opencv/cvat/pull/827))

### Changed
- page_size parameter for all REST API methods
- React & Redux & Antd based dashboard
- Yolov3 interpretation script fix and changes to mapping.json
- YOLO format support ([#1151](https://github.com/opencv/cvat/pull/1151))
- Added support for OpenVINO 2020

### Fixed
- Exception in Git plugin [#826](https://github.com/opencv/cvat/issues/826)
- Label ids in TFrecord format now start from 1 [#866](https://github.com/opencv/cvat/issues/866)
- Mask problem in COCO JSON style [#718](https://github.com/opencv/cvat/issues/718)
- Datasets (or tasks) can be joined and split to subsets with Datumaro [#791](https://github.com/opencv/cvat/issues/791)
- Output labels for VOC format can be specified with Datumaro [#942](https://github.com/opencv/cvat/issues/942)
- Annotations can be filtered before dumping with Datumaro [#994](https://github.com/opencv/cvat/issues/994)

## [0.5.2] - 2019-12-15
### Fixed
- Frozen version of scikit-image==0.15 in requirements.txt because next releases don't support Python 3.5

## [0.5.1] - 2019-10-17
### Added
- Integration with Zenodo.org (DOI)

## [0.5.0] - 2019-09-12
### Added
- A converter to YOLO format
- Installation guide
- Linear interpolation for a single point
- Video frame filter
- Running functional tests for REST API during a build
- Admins are no longer limited to a subset of python commands in the auto annotation application
- Remote data source (list of URLs to create an annotation task)
- Auto annotation using Faster R-CNN with Inception v2 (utils/open_model_zoo)
- Auto annotation using Pixel Link mobilenet v2 - text detection (utils/open_model_zoo)
- Ability to create a custom extractors for unsupported media types
- Added in PDF extractor
- Added in a command line model manager tester
- Ability to dump/load annotations in several formats from UI (CVAT, Pascal VOC, YOLO, MS COCO, png mask, TFRecord)
- Auth for REST API (api/v1/auth/): login, logout, register, ...
- Preview for the new CVAT UI (dashboard only) is available: http://localhost:9080/
- Added command line tool for performing common task operations (/utils/cli/)

### Changed
- Outside and keyframe buttons in the side panel for all interpolation shapes (they were only for boxes before)
- Improved error messages on the client side (#511)

### Removed
- "Flip images" has been removed. UI now contains rotation features.

### Fixed
- Incorrect width of shapes borders in some cases
- Annotation parser for tracks with a start frame less than the first segment frame
- Interpolation on the server near outside frames
- Dump for case when task name has a slash
- Auto annotation fail for multijob tasks
- Installation of CVAT with OpenVINO on the Windows platform
- Background color was always black in utils/mask/converter.py
- Exception in attribute annotation mode when a label are switched to a value without any attributes
- Handling of wrong labelamp json file in auto annotation (<https://github.com/opencv/cvat/issues/554>)
- No default attributes in dumped annotation (<https://github.com/opencv/cvat/issues/601>)
- Required field "Frame Filter" on admin page during a task modifying (#666)
- Dump annotation errors for a task with several segments (#610, #500)
- Invalid label parsing during a task creating (#628)
- Button "Open Task" in the annotation view
- Creating a video task with 0 overlap

### Security
- Upgraded Django, djangorestframework, and other packages

## [0.4.2] - 2019-06-03
### Fixed
- Fixed interaction with the server share in the auto annotation plugin

## [0.4.1] - 2019-05-14
### Fixed
- JavaScript syntax incompatibility with Google Chrome versions less than 72

## [0.4.0] - 2019-05-04
### Added
- OpenVINO auto annotation: it is possible to upload a custom model and annotate images automatically.
- Ability to rotate images/video in the client part (Ctrl+R, Shift+Ctrl+R shortcuts) (#305)
- The ReID application for automatic bounding box merging has been added (#299)
- Keyboard shortcuts to switch next/previous default shape type (box, polygon etc) [Alt + <, Alt + >] (#316)
- Converter for VOC now supports interpolation tracks
- REST API (/api/v1/*, /api/docs)
- Semi-automatic semantic segmentation with the [Deep Extreme Cut](http://www.vision.ee.ethz.ch/~cvlsegmentation/dextr/) work

### Changed
- Propagation setup has been moved from settings to bottom player panel
- Additional events like "Debug Info" or "Fit Image" have been added for analitics
- Optional using LFS for git annotation storages (#314)

### Deprecated
- "Flip images" flag in the create task dialog will be removed. Rotation functionality in client part have been added instead.

### Removed
-

### Fixed
- Django 2.1.5 (security fix, https://nvd.nist.gov/vuln/detail/CVE-2019-3498)
- Several scenarious which cause code 400 after undo/redo/save have been fixed (#315)

## [0.3.0] - 2018-12-29
### Added
- Ability to copy Object URL and Frame URL via object context menu and player context menu respectively.
- Ability to change opacity for selected shape with help "Selected Fill Opacity" slider.
- Ability to remove polyshapes points by double click.
- Ability to draw/change polyshapes (except for points) by slip method. Just press ENTER and moving a cursor.
- Ability to switch lock/hide properties via label UI element (in right menu) for all objects with same label.
- Shortcuts for outside/keyframe properties
- Support of Intel OpenVINO for accelerated model inference
- Tensorflow annotation now works without CUDA. It can use CPU only. OpenVINO and CUDA are supported optionally.
- Incremental saving of annotations.
- Tutorial for using polygons (screencast)
- Silk profiler to improve development process
- Admin panel can be used to edit labels and attributes for annotation tasks
- Analytics component to manage a data annotation team, monitor exceptions, collect client and server logs
- Changeable job and task statuses (annotation, validation, completed). A job status can be changed manually, a task status is computed automatically based on job statuses (#153)
- Backlink to a task from its job annotation view (#156)
- Buttons lock/hide for labels. They work for all objects with the same label on a current frame (#116)

### Changed
- Polyshape editing method has been improved. You can redraw part of shape instead of points cloning.
- Unified shortcut (Esc) for close any mode instead of different shortcuts (Alt+N, Alt+G, Alt+M etc.).
- Dump file contains information about data source (e.g. video name, archive name, ...)
- Update requests library due to https://nvd.nist.gov/vuln/detail/CVE-2018-18074
- Per task/job permissions to create/access/change/delete tasks and annotations
- Documentation was improved
- Timeout for creating tasks was increased (from 1h to 4h) (#136)
- Drawing has become more convenience. Now it is possible to draw outside an image. Shapes will be automatically truncated after drawing process (#202)

### Fixed
- Performance bottleneck has been fixed during you create new objects (draw, copy, merge etc).
- Label UI elements aren't updated after changelabel.
- Attribute annotation mode can use invalid shape position after resize or move shapes.
- Labels order is preserved now (#242)
- Uploading large XML files (#123)
- Django vulnerability (#121)
- Grammatical cleanup of README.md (#107)
- Dashboard loading has been accelerated (#156)
- Text drawing outside of a frame in some cases (#202)

## [0.2.0] - 2018-09-28
### Added
- New annotation shapes: polygons, polylines, points
- Undo/redo feature
- Grid to estimate size of objects
- Context menu for shapes
- A converter to PASCAL VOC format
- A converter to MS COCO format
- A converter to mask format
- License header for most of all files
- .gitattribute to avoid problems with bash scripts inside a container
- CHANGELOG.md itself
- Drawing size of a bounding box during resize
- Color by instance, group, label
- Group objects
- Object propagation on next frames
- Full screen view

### Changed
- Documentation, screencasts, the primary screenshot
- Content-type for save_job request is application/json

### Fixed
- Player navigation if the browser's window is scrolled
- Filter doesn't support dash (-)
- Several memory leaks
- Inconsistent extensions between filenames in an annotation file and real filenames

## [0.1.2] - 2018-08-07
### Added
- 7z archive support when creating a task
- .vscode/launch.json file for developing with VS code

### Fixed
- #14: docker-compose down command as written in the readme does not remove volumes
- #15: all checkboxes in temporary attributes are checked when reopening job after saving the job
- #18: extend CONTRIBUTING.md
- #19: using the same attribute for label twice -> stuck

### Changed
- More strict verification for labels with attributes

## [0.1.1] - 2018-07-6
### Added
- Links on a screenshot, documentation, screencasts into README.md
- CONTRIBUTORS.md

### Fixed
- GitHub documentation

## 0.1.0 - 2018-06-29
### Added
- Initial version

## Template
```
## [Unreleased]
### Added
-

### Changed
-

### Deprecated
-

### Removed
-

### Fixed
-

### Security
-
```<|MERGE_RESOLUTION|>--- conflicted
+++ resolved
@@ -14,11 +14,8 @@
 
 ### Changed
 - Increase preview size of a task till 256, 256 on the server
-<<<<<<< HEAD
+- Minor style updates
 - Public ssh-keys are displayed in a dedicated window instead of console when create a task with a repository
-=======
-- Minor style updates
->>>>>>> 1d78c540
 
 ### Deprecated
 -
