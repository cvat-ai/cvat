--- conflicted
+++ resolved
@@ -20,11 +20,8 @@
 
 ### Fixed
 - Auto annotation, TF annotation and Auto segmentation apps (https://github.com/opencv/cvat/pull/1409)
-<<<<<<< HEAD
+- Import works with truncated images now: "OSError:broken data stream" on corrupt images (https://github.com/opencv/cvat/pull/1430)
 - Duplicating keypoints in COCO export (https://github.com/opencv/cvat/pull/1435)
-=======
-- Import works with truncated images now: "OSError:broken data stream" on corrupt images (https://github.com/opencv/cvat/pull/1430)
->>>>>>> 9344b067
 
 ### Security
 -
