--- conflicted
+++ resolved
@@ -10,11 +10,8 @@
 - Installation guide
 - Linear interpolation for a single point
 - Video frame filter
-<<<<<<< HEAD
 - Admins are no longer limited to a subset of python commands in the auto annotation application
-=======
 - Remote data source (list of URLs to create an annotation task)
->>>>>>> 07656232
 
 ### Changed
 - Outside and keyframe buttons in the side panel for all interpolation shapes (they were only for boxes before)
