# Changelog

All notable changes to this project will be documented in this file.

The format is based on [Keep a Changelog](https://keepachangelog.com/en/1.0.0/),
and this project adheres to [Semantic Versioning](https://semver.org/spec/v2.0.0.html).

## \[Unreleased\]
### Added
- Helm: Added configurable default storage option to chart(<https://github.com/opencv/cvat/pull/6137>)
- Multi-line text attributes supported (<https://github.com/opencv/cvat/pull/6458>)
- Now you can configure default attribute value for SELECT, RADIO types on UI
 (<https://github.com/opencv/cvat/pull/6474>)
- \[SDK\] `cvat_sdk.datasets`, a framework-agnostic equivalent of `cvat_sdk.pytorch`
  (<https://github.com/opencv/cvat/pull/6428>)

### Changed
- Helm: Added configurable default storage option to chart(<https://github.com/opencv/cvat/pull/6137>)

### Deprecated
- TDB

### Removed
- Helm: Removed hardcoded mandatory traefik ingress usage(<https://github.com/opencv/cvat/pull/6137>)

### Fixed
- Calculating number of objects on annotation view when frames are deleted
 (<https://github.com/opencv/cvat/pull/6493>)
- \[SDK\] Ability to create attributes with blank default values
  (<https://github.com/opencv/cvat/pull/6454>)
- \[SDK\] SDK should not change input data in models (<https://github.com/opencv/cvat/pull/6455>)
- Export hash for shapes and tags in a corner case (<https://github.com/opencv/cvat/pull/6517>)
- 3D job can not be opened in validation mode (<https://github.com/opencv/cvat/pull/6507>)
- Fixed SAM plugin (403 code for workers in organizations) (<https://github.com/opencv/cvat/pull/6514>)
- Using initial frame from query parameter to open specific frame in a job
 (<https://github.com/opencv/cvat/pull/6506>)
<<<<<<< HEAD
- Helm: fixed issue with multiple caches in same RWX volume, which prevents db migration to start(<https://github.com/opencv/cvat/pull/6137>)
=======
- Problem with first keyframe removing (<https://github.com/opencv/cvat/pull/6494>)
>>>>>>> d72e954b
- Server-side validation for attribute specifications
  (<https://github.com/opencv/cvat/pull/6447>)
- \[API\] File downloading failures for filenames with special characters l(<https://github.com/opencv/cvat/pull/6492>)

### Security
- TDB

## \[2.5.1\] - 2023-07-19
### Fixed
- Memory leak related to unclosed av container (<https://github.com/opencv/cvat/pull/6501>)

## \[2.5.0] - 2023-07-05
### Added
- Now CVAT supports project/task markdown description with additional assets
  (png, jpeg, gif, webp images and pdf files) (<https://github.com/opencv/cvat/pull/6191>)
- Ground Truth jobs and quality analytics for tasks (<https://github.com/opencv/cvat/pull/6039>)

### Fixed
- The problem with manifest file in tasks restored from backup (<https://github.com/opencv/cvat/issues/5971>)
- The problem with task mode in a task restored from backup (<https://github.com/opencv/cvat/issues/5668>)
- Visible 'To background' button in review mode (<https://github.com/opencv/cvat/pull/6363>)
- Added missed auto_add argument to Issue model (<https://github.com/opencv/cvat/pull/6364>)
- \[API\] Performance of several API endpoints (<https://github.com/opencv/cvat/pull/6340>)
- \[API\] Invalid schema for the owner field in several endpoints (<https://github.com/opencv/cvat/pull/6343>)
- Some internal errors occurring during lambda function invocations
  could be mistakenly reported as invalid requests
  (<https://github.com/opencv/cvat/pull/6394>)
- \[SDK\] Loading tasks that have been cached with the PyTorch adapter
  (<https://github.com/opencv/cvat/issues/6047>)
- The problem with importing annotations if dataset has extra dots in filenames
  (<https://github.com/opencv/cvat/pull/6350>)

### Security
- More comprehensive SSRF mitigations were implemented.
  Previously, on task creation it was prohibited to specify remote data URLs
  with hosts that resolved to IP addresses in the private ranges.
  Now, redirects to such URLs are also prohibited.
  In addition, this restriction is now also applied to webhook URLs.
  System administrators can allow or deny custom IP address ranges
  with the `SMOKESCREEN_OPTS` environment variable.
  (<https://github.com/opencv/cvat/pull/6362>).

## \[2.4.9] - 2023-06-22
### Fixed
- Error related to calling serverless functions on some image formats (<https://github.com/opencv/cvat/pull/6384>)

## \[2.4.8] - 2023-06-22
### Fixed
- Getting original chunks for items in specific cases (<https://github.com/opencv/cvat/pull/6355>)

## \[2.4.7] - 2023-06-16
### Added
- \[API\] API Now supports the creation and removal of Ground Truth jobs. (<https://github.com/opencv/cvat/pull/6204>)
- \[API\] We've introduced task quality estimation endpoints. (<https://github.com/opencv/cvat/pull/6204>)
- \[CLI\] An option to select the organization. (<https://github.com/opencv/cvat/pull/6317>)

### Fixed
- Issues with running serverless models for EXIF-rotated images. (<https://github.com/opencv/cvat/pull/6275/>)
- File uploading issues when using https configuration. (<https://github.com/opencv/cvat/pull/6308>)
- Dataset export error with `outside` property of tracks. (<https://github.com/opencv/cvat/issues/5971>)
- Broken logging in the TransT serverless function. (<https://github.com/opencv/cvat/pull/6290>)

## \[2.4.6] - 2023-06-09
### Added
- \[Server API\] An option to supply custom file ordering for task data uploads (<https://github.com/opencv/cvat/pull/5083>)
- New option ``semi-auto`` is available as annotations source (<https://github.com/opencv/cvat/pull/6263>)

### Changed
- Allowed to use dataset manifest for the `predefined` sorting method for task data (<https://github.com/opencv/cvat/pull/5083>)

### Changed
- Replaced Apache mod_wsgi with Uvicorn ASGI server for backend use(<https://github.com/opencv/cvat/pull/6195>)

### Fixed
- Incorrect location of temporary file during job annotation import.(<https://github.com/opencv/cvat/pull/5909>)
- Deletion of uploaded file along with annotations/backups when an RQ job
  has been initiated, but no subsequent status check requests have been made.(<https://github.com/opencv/cvat/pull/5909>)
- Deletion of uploaded files, including annotations and backups,
  after they have been uploaded to the server using the TUS protocol  but before an RQ job has been initiated. (<https://github.com/opencv/cvat/pull/5909>)
- Simultaneous creation of tasks or projects with identical names from backups by multiple users.(<https://github.com/opencv/cvat/pull/5909>)
- \[API\] The `predefined` sorting method for task data uploads (<https://github.com/opencv/cvat/pull/5083>)
- Allowed slashes in export filenames. (<https://github.com/opencv/cvat/pull/6265>)

## \[2.4.5] - 2023-06-02
### Added
- Integrated support for sharepoint and cloud storage files, along with
  directories to be omitted during task creation (server) (<https://github.com/opencv/cvat/pull/6074>)
- Enabled task creation with directories from cloud storage or sharepoint  (<https://github.com/opencv/cvat/pull/6074>)
- Enhanced task creation to support any data type supported by the server
   by default, from cloud storage without the necessity for the `use_cache` option (<https://github.com/opencv/cvat/pull/6074>)
- Added capability for task creation with data from cloud storage without the `use_cache` option  (<https://github.com/opencv/cvat/pull/6074>)

### Changed
- User can now access resource links from any organization or sandbox, granted it's available to them (<https://github.com/opencv/cvat/pull/5892>)
- Cloud storage manifest files have been made optional (<https://github.com/opencv/cvat/pull/6074>)
- Updated Django to the 4.2.x version (<https://github.com/opencv/cvat/pull/6122>)
- Renamed certain Nuclio functions to adhere to a common naming convention. For instance,
  `onnx-yolov7` -> `onnx-wongkinyiu-yolov7`, `ultralytics-yolov5` -> `pth-ultralytics-yolov5`
  (<https://github.com/opencv/cvat/pull/6140>)

### Deprecated
- Deprecated the endpoint `/cloudstorages/{id}/content` (<https://github.com/opencv/cvat/pull/6074>)

### Fixed
- Fixed the issue of skeletons dumping on created tasks/projects (<https://github.com/opencv/cvat/pull/6157>)
- Resolved an issue related to saving annotations for skeleton tracks (<https://github.com/opencv/cvat/pull/6075>)

## \[2.4.4] - 2023-05-18
### Added
- Introduced a new configuration option for controlling the invocation of Nuclio functions.
  (<https://github.com/opencv/cvat/pull/6146>)

### Changed
- Relocated SAM masks decoder to frontend operation.
  (<https://github.com/opencv/cvat/pull/6019>)
- Switched `person-reidentification-retail-0300` and `faster_rcnn_inception_v2_coco` Nuclio functions with `person-reidentification-retail-0277` and `faster_rcnn_inception_resnet_v2_atrous_coco` respectively.
  (<https://github.com/opencv/cvat/pull/6129>)
- Upgraded OpenVINO-based Nuclio functions to utilize the OpenVINO 2022.3 runtime.
  (<https://github.com/opencv/cvat/pull/6129>)

### Fixed
- Resolved issues with tracking multiple objects (30 and more) using the TransT tracker.
  (<https://github.com/opencv/cvat/pull/6073>)
- Addressed azure.core.exceptions.ResourceExistsError: The specified blob already exists.
  (<https://github.com/opencv/cvat/pull/6082>)
- Corrected image scaling issues when transitioning between images of different resolutions.
  (<https://github.com/opencv/cvat/pull/6081>)
- Fixed inaccurate reporting of completed job counts.
  (<https://github.com/opencv/cvat/issues/6098>)
- Allowed OpenVINO-based Nuclio functions to be deployed to Kubernetes.
  (<https://github.com/opencv/cvat/pull/6129>)
- Improved skeleton size checks after drawing.
  (<https://github.com/opencv/cvat/pull/6156>)
- Fixed HRNet CPU serverless function.
  (<https://github.com/opencv/cvat/pull/6150>)
- Prevented sending of empty list of events.
  (<https://github.com/opencv/cvat/pull/6154>)

## \[2.4.3] - 2023-04-24
### Changed
- Docker images no longer include Ubuntu package sources or FFmpeg/OpenH264 sources
  (<https://github.com/opencv/cvat/pull/6040>)
- TUS chunk size changed from 100 MB to 2 MB
  (<https://github.com/opencv/cvat/pull/6058>)

## \[2.4.2] - 2023-04-14
### Added
- Support for Azure Blob Storage connection string authentication(<https://github.com/openvinotoolkit/cvat/pull/4649>)
- Segment Anything interactor for CPU/GPU (<https://github.com/opencv/cvat/pull/6008>)

### Changed
- The capability to transfer a task from one project to another project has been disabled (<https://github.com/opencv/cvat/pull/5901>)
- The bounding rectangle in the skeleton annotation is visible solely when the skeleton is active (<https://github.com/opencv/cvat/pull/5911>)
- Base backend image upgraded from ubuntu:20.04 to ubuntu:22.04 (<https://github.com/opencv/cvat/pull/6021>)

### Deprecated
- TDB

### Removed
- Cloud storage `unique_together` limitation (<https://github.com/opencv/cvat/pull/5855>)
- Support for redundant request media types in the API
  (<https://github.com/opencv/cvat/pull/5874>)
- Static URLs and direct SDK support for the tus chunk endpoints.
  Clients must use the `Location` header from the response to the `Upload-Length` request,
  as per the tus creation protocol
  (<https://github.com/opencv/cvat/pull/5961>)

### Fixed
- An invalid project/org handling in webhooks (<https://github.com/opencv/cvat/pull/5707>)
- Warning `key` is undefined on project page (<https://github.com/opencv/cvat/pull/5876>)
- An invalid mask detected when performing automatic annotation on a task (<https://github.com/opencv/cvat/pull/5883>)
- The 'Reset zoom' option now retains the user's preferences upon reloading CVAT (<https://github.com/opencv/cvat/pull/5908>)
- Cloud storage content listing when the manifest name contains special characters
  (<https://github.com/opencv/cvat/pull/5873>)
- Width and height in CVAT dataset format mask annotations (<https://github.com/opencv/cvat/pull/5905>)
- Empty list of export formats for a project without tasks (<https://github.com/opencv/cvat/pull/5899>)
- Downgraded NumPy used by HRNet because `np.int` is no longer available (<https://github.com/opencv/cvat/pull/5574>)
- Empty previews responsive to page resize (<https://github.com/opencv/cvat/pull/5925>)
- Nuclio function invocations when deployed via the Helm chart
  (<https://github.com/opencv/cvat/issues/5626>)
- Export of a job from a task with multiple jobs (<https://github.com/opencv/cvat/pull/5928>)
- Points missing when exporting tracked skeleton (<https://github.com/opencv/cvat/issues/5497>)
- Escaping in the `filter` parameter in generated URLs
  (<https://github.com/opencv/cvat/issues/5566>)
- Rotation property lost during saving a mutable attribute (<https://github.com/opencv/cvat/pull/5968>)
- Optimized /api/jobs request (<https://github.com/opencv/cvat/pull/5962>)
- Server micro version support check in SDK/CLI (<https://github.com/opencv/cvat/pull/5991>)
- \[SDK\] Compatibility with upcoming urllib 2.1.0
  (<https://github.com/opencv/cvat/pull/6002>)
- Fix TUS file uploading if multiple apache processes are used (<https://github.com/opencv/cvat/pull/6006>)
- The issue related to webhook events not being sent has been resolved (<https://github.com/opencv/cvat/pull/5916>)

### Security
- Updated Redis (in the Compose file) to 7.0.x, and redis-py to 4.5.4
  (<https://github.com/opencv/cvat/pull/6016>)

## \[2.4.1] - 2023-04-05
### Fixed
- Optimized annotation fetching up to 10 times (<https://github.com/opencv/cvat/pull/5974>)
- Incorrect calculation of working time in analytics (<https://github.com/opencv/cvat/pull/5973>)

## \[2.4.0] - 2023-03-16
### Added
- \[SDK\] An arg to wait for data processing in the task data uploading function
  (<https://github.com/opencv/cvat/pull/5502>)
- Filename pattern to simplify uploading cloud storage data for a task (<https://github.com/opencv/cvat/pull/5498>, <https://github.com/opencv/cvat/pull/5525>)
- \[SDK\] Configuration setting to change the dataset cache directory
  (<https://github.com/opencv/cvat/pull/5535>)
- \[SDK\] Class to represent a project as a PyTorch dataset
  (<https://github.com/opencv/cvat/pull/5523>)
- Grid view and multiple context images supported (<https://github.com/opencv/cvat/pull/5542>)
- Interpolation is now supported for 3D cuboids.
Tracks can be exported/imported to/from Datumaro and Sly Pointcloud formats (<https://github.com/opencv/cvat/pull/5629>)
- Support for custom file to job splits in tasks (server API & SDK only)
  (<https://github.com/opencv/cvat/pull/5536>)
- \[SDK\] A PyTorch adapter setting to disable cache updates
  (<https://github.com/opencv/cvat/pull/5549>)
- YOLO v7 serverless feature added using ONNX backend (<https://github.com/opencv/cvat/pull/5552>)
- Cypress test for social account authentication (<https://github.com/opencv/cvat/pull/5444>)
- Dummy github and google authentication servers (<https://github.com/opencv/cvat/pull/5444>)
- \[Server API\] Simple filters for object collection endpoints
  (<https://github.com/opencv/cvat/pull/5575>)
- Analytics based on Clickhouse, Vector and Grafana instead of the ELK stack (<https://github.com/opencv/cvat/pull/5646>)
- \[SDK\] High-level API for working with organizations
  (<https://github.com/opencv/cvat/pull/5718>)
- Use correct service name in LDAP authentication documentation (<https://github.com/opencv/cvat/pull/5848>)

### Changed
- The Docker Compose files now use the Compose Specification version
  of the format. This version is supported by Docker Compose 1.27.0+
  (<https://github.com/opencv/cvat/pull/5524>).
- \[SDK\] The `resource_type` args now have the default value of `local` in task creation functions.
  The corresponding arguments are keyword-only now.
  (<https://github.com/opencv/cvat/pull/5502>)
- \[Server API\] Added missing pagination or pagination parameters in
  `/jobs/{id}/commits`, `/organizations`
  (<https://github.com/opencv/cvat/pull/5557>)
- Windows Installation Instructions adjusted to work around <https://github.com/nuclio/nuclio/issues/1821>
- The contour detection function for semantic segmentation (<https://github.com/opencv/cvat/pull/4665>)
- Delete newline character when generating a webhook signature (<https://github.com/opencv/cvat/pull/5622>)
- DL models UI (<https://github.com/opencv/cvat/pull/5635>)
- \[Server API\], \[SDK\] Arbitrary-sized collections in endpoints:
  `/api/projects/{id}.tasks`, `/api/tasks/{id}.segments`, `/api/jobs/{id}.issues`,
  `/api/issues/{id}.comments`, `/api/projects | tasks | jobs/{id}.labels`
  (<https://github.com/opencv/cvat/pull/5662>)
- Hide analytics link from non-admin users (<https://github.com/opencv/cvat/pull/5789>)
- Hide notifications on login/logout/register (<https://github.com/opencv/cvat/pull/5788>)
- CVAT and CVAT SDK now use a custom `User-Agent` header in HTTP requests
  (<https://github.com/opencv/cvat/issues/5598>)

### Deprecated
- TBD

### Removed
- \[Server API\] Endpoints with collections are removed in favor of their full variants
  `/project/{id}/tasks`, `/tasks/{id}/jobs`, `/jobs/{id}/issues`, `/issues/{id}/comments`.
  Corresponding fields are added or changed to provide a link to the child collection
  in `/projects/{id}`, `/tasks/{id}`, `/jobs/{id}`, `/issues/{id}`
  (<https://github.com/opencv/cvat/pull/5575>)
- Limit on the maximum number of manifest files that can be added for cloud storage (<https://github.com/opencv/cvat/pull/5660>)

### Fixed
- Helm: Empty password for Redis (<https://github.com/opencv/cvat/pull/5520>)
- Resolved HRNet serverless function runtime error on images with an alpha channel (<https://github.com/opencv/cvat/pull/5570>)
- Addressed ignored preview & chunk cache settings (<https://github.com/opencv/cvat/pull/5569>)
- Fixed exporting annotations to Azure container (<https://github.com/opencv/cvat/pull/5596>)
- Corrected the type of the credentials parameter of `make_client` in the Python SDK
- Reduced noisy information in ortho views for 3D canvas (<https://github.com/opencv/cvat/pull/5608>)
- Cleared disk space after project removal (<https://github.com/opencv/cvat/pull/5632>, <https://github.com/opencv/cvat/pull/5752>)
- Locked submit button when file is not selected during dataset import (<https://github.com/opencv/cvat/pull/5757>)
- \[Server API\]Various errors in the generated schema (<https://github.com/opencv/cvat/pull/5575>)
- Resolved browser freezing when requesting a job with NaN id (<https://github.com/opencv/cvat/pull/5763>)
- Fixed SiamMask and TransT serverless functions (<https://github.com/opencv/cvat/pull/5658>)
- Addressed creation of a project or task with the same labels (<https://github.com/opencv/cvat/pull/5700>)
- \[Server API\] Fixed ability to rename label to an existing name (<https://github.com/opencv/cvat/pull/5662>)
- Resolved issue of resetting attributes when moving a task to a project (<https://github.com/opencv/cvat/pull/5764>)
- Fixed error in dataset export when parsing skeleton sublabels containing spaces (<https://github.com/opencv/cvat/pull/5794>)
- Added missing `CVAT_BASE_URL` in docker-compose.yml (<https://github.com/opencv/cvat/pull/5792>)
- Create cloud storage button size and models pagination (<https://github.com/opencv/cvat/pull/5858>)

### Security
- Fixed vulnerability with social authentication (<https://github.com/opencv/cvat/pull/5521>)

## \[2.3.0] - 2022-12-22
### Added
- SDK section in documentation (<https://github.com/opencv/cvat/pull/4928>)
- Option to enable or disable host certificate checking in CLI (<https://github.com/opencv/cvat/pull/4928>)
- REST API tests with skeletons (<https://github.com/opencv/cvat/pull/4987>)
- Host schema auto-detection in SDK (<https://github.com/opencv/cvat/pull/4910>)
- Server compatibility checks in SDK (<https://github.com/opencv/cvat/pull/4935>)
- Objects sorting option in the sidebar, by z-order. Additional visualization when sorting is applied
(<https://github.com/opencv/cvat/pull/5145>)
- Added YOLOv5 serverless function with NVIDIA GPU support (<https://github.com/opencv/cvat/pull/4960>)
- Mask tools now supported (brush, eraser, polygon-plus,
polygon-minus, returning masks from online detectors & interactors)
(<https://github.com/opencv/cvat/pull/4543>)
- Added Webhooks (<https://github.com/opencv/cvat/pull/4863>)
- Authentication with social accounts: Google & GitHub (<https://github.com/opencv/cvat/pull/5147>, <https://github.com/opencv/cvat/pull/5181>, <https://github.com/opencv/cvat/pull/5295>)
- REST API tests for exporting job datasets & annotations and validating their structure (<https://github.com/opencv/cvat/pull/5160>)
- Backward propagation on UI (<https://github.com/opencv/cvat/pull/5355>)
- Keyboard shortcut to delete a frame (Alt + Del) (<https://github.com/opencv/cvat/pull/5369>)
- PyTorch dataset adapter layer in the SDK
(<https://github.com/opencv/cvat/pull/5417>)
- Method for debugging the server deployed with Docker (<https://github.com/opencv/cvat/issues/5327>)

### Changed
- `api/docs`, `api/swagger`, `api/schema`, `server/about` endpoints now allow unauthorized access (<https://github.com/opencv/cvat/pull/4928>, <https://github.com/opencv/cvat/pull/4935>)
- 3D canvas now can be dragged in IDLE mode (<https://github.com/opencv/cvat/pull/5385>)
- Datumaro version is upgraded to 0.3 (dev) (<https://github.com/opencv/cvat/pull/4984>)
- Allowed trailing slashes in the SDK host address (<https://github.com/opencv/cvat/pull/5057>)
- Adjusted initial camera position, enabled 'Reset zoom' option for 3D canvas (<https://github.com/opencv/cvat/pull/5395>)
- Enabled authentication via email (<https://github.com/opencv/cvat/pull/5037>)
- Unified error handling with the cloud storage (<https://github.com/opencv/cvat/pull/5389>)
- In the SDK, functions taking paths as strings now also accept path-like objects
  (<https://github.com/opencv/cvat/pull/5435>)

### Removed
- The `--https` option of CLI (<https://github.com/opencv/cvat/pull/4910>)

### Fixed
- Significantly optimized access to DB for api/jobs, api/tasks, and api/projects.
- Removed a possibly duplicated encodeURI() calls in `server-proxy.ts` to prevent doubly encoding
non-ascii paths while adding files from "Connected file share" (issue #4428)
- Removed unnecessary volumes defined in docker-compose.serverless.yml
(<https://github.com/openvinotoolkit/cvat/pull/4659>)
- Added support for Image files that use the PIL.Image.mode 'I;16'
- Project import/export with skeletons (<https://github.com/opencv/cvat/pull/4867>,
  <https://github.com/opencv/cvat/pull/5004>)
- Shape color is not changed on canvas after changing a label (<https://github.com/opencv/cvat/pull/5045>)
- Unstable e2e restore tests (<https://github.com/opencv/cvat/pull/5010>)
- IOG and f-BRS serverless function (<https://github.com/opencv/cvat/pull/5039>)
- Invisible label item in label constructor when label color background is white,
 or close to it (<https://github.com/opencv/cvat/pull/5041>)
- Fixed cvat-core ESlint problems (<https://github.com/opencv/cvat/pull/5027>)
- Fixed task creation with non-local files via the SDK/CLI
  (<https://github.com/opencv/cvat/issues/4962>)
- HRNET serverless function (<https://github.com/opencv/cvat/pull/4944>)
- Invalid export of segmentation masks when the `background` label gets nonzero id (<https://github.com/opencv/cvat/pull/5056>)
- A trailing slash in hostname doesn't allow SDK to send some requests
  (<https://github.com/opencv/cvat/pull/5057>)
- Double modal export/backup a task/project (<https://github.com/opencv/cvat/pull/5075>)
- Fixed bug of computing Job's unsolved/resolved issues numbers (<https://github.com/opencv/cvat/pull/5101>)
- Dataset export for job (<https://github.com/opencv/cvat/pull/5052>)
- Angle is not propagated when use ``propagate`` feature (<https://github.com/opencv/cvat/pull/5139>)
- Could not fetch task in a corner case (<https://github.com/opencv/cvat/pull/5163>)
- Restoring CVAT in case of React-renderning fail (<https://github.com/opencv/cvat/pull/5134>)
- Deleted frames become restored if a user deletes frames from another job of the same task
(<https://github.com/opencv/cvat/pull/5138>)
- Wrong issue position when create a quick issue on a rotated shape (<https://github.com/opencv/cvat/pull/5162>)
- Extra rerenders of different pages with each click (<https://github.com/opencv/cvat/pull/5178>)
- Skeleton points exported out of order in the COCO Keypoints format
  (<https://github.com/opencv/cvat/issues/5048>)
- PASCAL VOC 1.1 can't import dataset (<https://github.com/opencv/cvat/pull/4647>)
- Changing an object causes current z layer to be set to the maximum (<https://github.com/opencv/cvat/pull/5145>)
- Job assignee can not resolve an issue (<https://github.com/opencv/cvat/pull/5167>)
- Create manifest with cvat/server docker container command (<https://github.com/opencv/cvat/pull/5172>)
- Cannot assign a resource to a user who has an organization (<https://github.com/opencv/cvat/pull/5218>)
- Logs and annotations are not saved when logout from a job page (<https://github.com/opencv/cvat/pull/5266>)
- Added "type" field for all the labels, allows to reduce number of controls on annotation view (<https://github.com/opencv/cvat/pull/5273>)
- Occluded not applied on canvas instantly for a skeleton elements (<https://github.com/opencv/cvat/pull/5259>)
- Oriented bounding boxes broken with COCO format ss(<https://github.com/opencv/cvat/pull/5219>)
- Can't dump annotations with objects type is track from several jobs (<https://github.com/opencv/cvat/pull/5250>)
- Fixed upload resumption in production environments
  (<https://github.com/opencv/cvat/issues/4839>)
- Fixed job exporting (<https://github.com/opencv/cvat/pull/5282>)
- Visibility and ignored information fail to be loaded (MOT dataset format) (<https://github.com/opencv/cvat/pull/5270>)
- Added force logout on CVAT app start if token is missing (<https://github.com/opencv/cvat/pull/5331>)
- Drawing issues on 3D canvas (<https://github.com/opencv/cvat/pull/5410>)
- Missed token with using social account authentication (<https://github.com/opencv/cvat/pull/5344>)
- Redundant writing of skeleton annotations (CVAT for images) (<https://github.com/opencv/cvat/pull/5387>)
- The same object on 3D scene or `null` selected each click (PERFORMANCE) (<https://github.com/opencv/cvat/pull/5411>)
- An exception when run export for an empty task (<https://github.com/opencv/cvat/pull/5396>)
- Fixed FBRS serverless function runtime error on images with alpha channel (<https://github.com/opencv/cvat/pull/5384>)
- Attaching manifest with custom name (<https://github.com/opencv/cvat/pull/5377>)
- Uploading non-zip annotation files (<https://github.com/opencv/cvat/pull/5386>)
- Loss of rotation in CVAT format (<https://github.com/opencv/cvat/pull/5407>)
- A permission problem with interactive model launches for workers in orgs (<https://github.com/opencv/cvat/issues/4996>)
- Fix chart not being upgradable (<https://github.com/opencv/cvat/pull/5371>)
- Broken helm chart - if using custom release name (<https://github.com/opencv/cvat/pull/5403>)
- Missing source tag in project annotations (<https://github.com/opencv/cvat/pull/5408>)
- Creating a task with a Git repository via the SDK
  (<https://github.com/opencv/cvat/issues/4365>)
- Queries via the low-level API using the `multipart/form-data` Content-Type with string fields
  (<https://github.com/opencv/cvat/pull/5479>)
- Skeletons cannot be added to a task or project (<https://github.com/opencv/cvat/pull/5813>)

### Security
- `Project.import_dataset` not waiting for completion correctly
  (<https://github.com/opencv/cvat/pull/5459>)

## \[2.2.0] - 2022-09-12
### Added
- Added ability to delete frames from a job based on (<https://github.com/openvinotoolkit/cvat/pull/4194>)
- Support of attributes returned by serverless functions based on (<https://github.com/openvinotoolkit/cvat/pull/4506>)
- Project/task backups uploading via chunk uploads
- Fixed UX bug when jobs pagination is reset after changing a job
- Progressbars in CLI for file uploading and downloading
- `utils/cli` changed to `cvat-cli` package
- Support custom file name for backup
- Possibility to display tags on frame
- Support source and target storages (server part)
- Tests for import/export annotation, dataset, backup from/to cloud storage
- Added Python SDK package (`cvat-sdk`) (<https://github.com/opencv/cvat/pull/4813>)
- Previews for jobs
- Documentation for LDAP authentication (<https://github.com/cvat-ai/cvat/pull/39>)
- OpenCV.js caching and autoload (<https://github.com/cvat-ai/cvat/pull/30>)
- Publishing dev version of CVAT docker images (<https://github.com/cvat-ai/cvat/pull/53>)
- Support of Human Pose Estimation, Facial Landmarks (and similar) use-cases, new shape type:
Skeleton (<https://github.com/cvat-ai/cvat/pull/1>), (<https://github.com/opencv/cvat/pull/4829>)
- Added helm chart support for serverless functions and analytics (<https://github.com/cvat-ai/cvat/pull/110>)
- Added confirmation when remove a track (<https://github.com/opencv/cvat/pull/4846>)
- [COCO Keypoints](https://cocodataset.org/#keypoints-2020) format support (<https://github.com/opencv/cvat/pull/4821>,
  <https://github.com/opencv/cvat/pull/4908>)
- Support for Oracle OCI Buckets (<https://github.com/opencv/cvat/pull/4876>)
- `cvat-sdk` and `cvat-cli` packages on PyPI (<https://github.com/opencv/cvat/pull/4903>)
- UI part for source and target storages (<https://github.com/opencv/cvat/pull/4842>)
- Backup import/export modals (<https://github.com/opencv/cvat/pull/4842>)
- Annotations import modal (<https://github.com/opencv/cvat/pull/4842>)

### Changed
- Bumped nuclio version to 1.8.14
- Simplified running REST API tests. Extended CI-nightly workflow
- REST API tests are partially moved to Python SDK (`users`, `projects`, `tasks`, `issues`)
- cvat-ui: Improve UI/UX on label, create task and create project forms (<https://github.com/cvat-ai/cvat/pull/7>)
- Removed link to OpenVINO documentation (<https://github.com/cvat-ai/cvat/pull/35>)
- Clarified meaning of chunking for videos

### Fixed
- Task creation progressbar bug
- Removed Python dependency ``open3d`` which brought different issues to the building process
- Analytics not accessible when https is enabled
- Dataset import in an organization
- Updated minimist npm package to v1.2.6
- Request Status Code 500 "StopIteration" when exporting dataset
- Generated OpenAPI schema for several endpoints
- Annotation window might have top offset if try to move a locked object
- Image search in cloud storage (<https://github.com/cvat-ai/cvat/pull/8>)
- Reset password functionality (<https://github.com/cvat-ai/cvat/pull/52>)
- Creating task with cloud storage data (<https://github.com/cvat-ai/cvat/pull/116>)
- Show empty tasks (<https://github.com/cvat-ai/cvat/pull/100>)
- Fixed project filtration (<https://github.com/opencv/cvat/pull/4878>)
- Maximum callstack exceed when create task with 100000+ files from cloud storage (<https://github.com/opencv/cvat/pull/4836>)
- Fixed invocation of serverless functions (<https://github.com/opencv/cvat/pull/4907>)
- Removing label attributes (<https://github.com/opencv/cvat/pull/4927>)
- Notification with a required manifest file (<https://github.com/opencv/cvat/pull/4921>)

## \[2.1.0] - 2022-04-08
### Added
- Task annotations importing via chunk uploads (<https://github.com/openvinotoolkit/cvat/pull/4327>)
- Advanced filtration and sorting for a list of tasks/projects/cloudstorages (<https://github.com/openvinotoolkit/cvat/pull/4403>)
- Project dataset importing via chunk uploads (<https://github.com/openvinotoolkit/cvat/pull/4485>)
- Support paginated list for job commits (<https://github.com/openvinotoolkit/cvat/pull/4482>)

### Changed
- Added missing geos dependency into Dockerfile (<https://github.com/openvinotoolkit/cvat/pull/4451>)
- Improved helm chart readme (<https://github.com/openvinotoolkit/cvat/pull/4366>)
- Added helm chart support for CVAT 2.X and made ingress compatible with Kubernetes >=1.22 (<https://github.com/openvinotoolkit/cvat/pull/4448>)

### Fixed
- Permission error occurred when accessing the JobCommits (<https://github.com/openvinotoolkit/cvat/pull/4435>)
- job assignee can remove or update any issue created by the task owner (<https://github.com/openvinotoolkit/cvat/pull/4436>)
- Bug: Incorrect point deletion with keyboard shortcut (<https://github.com/openvinotoolkit/cvat/pull/4420>)
- some AI Tools were not sending responses properly (<https://github.com/openvinotoolkit/cvat/issues/4432>)
- Unable to upload annotations (<https://github.com/openvinotoolkit/cvat/pull/4513>)
- Fix build dependencies for Siammask (<https://github.com/openvinotoolkit/cvat/pull/4486>)
- Bug: Exif orientation information handled incorrectly (<https://github.com/openvinotoolkit/cvat/pull/4529>)
- Fixed build of retinanet function image (<https://github.com/cvat-ai/cvat/pull/54>)
- Dataset import for Datumaro, KITTI and VGGFace2 formats (<https://github.com/opencv/cvat/pull/4544>)
- Bug: Import dataset of Imagenet format fail (<https://github.com/opencv/cvat/issues/4850>)

## \[2.0.0] - 2022-03-04
### Added
- Handle attributes coming from nuclio detectors (<https://github.com/openvinotoolkit/cvat/pull/3917>)
- Add additional environment variables for Nuclio configuration (<https://github.com/openvinotoolkit/cvat/pull/3894>)
- Add KITTI segmentation and detection format (<https://github.com/openvinotoolkit/cvat/pull/3757>)
- Add LFW format (<https://github.com/openvinotoolkit/cvat/pull/3770>)
- Add Cityscapes format (<https://github.com/openvinotoolkit/cvat/pull/3758>)
- Add Open Images V6 format (<https://github.com/openvinotoolkit/cvat/pull/3679>)
- Rotated bounding boxes (<https://github.com/openvinotoolkit/cvat/pull/3832>)
- Player option: Smooth image when zoom-in, enabled by default (<https://github.com/openvinotoolkit/cvat/pull/3933>)
- Google Cloud Storage support in UI (<https://github.com/openvinotoolkit/cvat/pull/3919>)
- Add project tasks pagination (<https://github.com/openvinotoolkit/cvat/pull/3910>)
- Add remove issue button (<https://github.com/openvinotoolkit/cvat/pull/3952>)
- Data sorting option (<https://github.com/openvinotoolkit/cvat/pull/3937>)
- Options to change font size & position of text labels on the canvas (<https://github.com/openvinotoolkit/cvat/pull/3972>)
- Add "tag" return type for automatic annotation in Nuclio (<https://github.com/openvinotoolkit/cvat/pull/3896>)
- Helm chart: Make user-data-permission-fix optional (<https://github.com/openvinotoolkit/cvat/pull/3994>)
- Advanced identity access management system, using open policy agent (<https://github.com/openvinotoolkit/cvat/pull/3788>)
- Organizations to create "shared space" for different groups of users (<https://github.com/openvinotoolkit/cvat/pull/3788>)
- Dataset importing to a project (<https://github.com/openvinotoolkit/cvat/pull/3790>)
- User is able to customize information that text labels show (<https://github.com/openvinotoolkit/cvat/pull/4029>)
- Support for uploading manifest with any name (<https://github.com/openvinotoolkit/cvat/pull/4041>)
- Added information about OpenVINO toolkit to login page (<https://github.com/openvinotoolkit/cvat/pull/4077>)
- Support for working with ellipses (<https://github.com/openvinotoolkit/cvat/pull/4062>)
- Add several flags to task creation CLI (<https://github.com/openvinotoolkit/cvat/pull/4119>)
- Add YOLOv5 serverless function for automatic annotation (<https://github.com/openvinotoolkit/cvat/pull/4178>)
- Add possibility to change git repository and git export format from already created task (<https://github.com/openvinotoolkit/cvat/pull/3886>)
- Basic page with jobs list, basic filtration to this list (<https://github.com/openvinotoolkit/cvat/pull/4258>)
- Added OpenCV.js TrackerMIL as tracking tool (<https://github.com/openvinotoolkit/cvat/pull/4200>)
- Ability to continue working from the latest frame where an annotator was before (<https://github.com/openvinotoolkit/cvat/pull/4297>)
- `GET /api/jobs/<id>/commits` was implemented (<https://github.com/openvinotoolkit/cvat/pull/4368>)
- Advanced filtration and sorting for a list of jobs (<https://github.com/openvinotoolkit/cvat/pull/4319>)

### Changed
- Users don't have access to a task object anymore if they are assigned only on some jobs of the task (<https://github.com/openvinotoolkit/cvat/pull/3788>)
- Different resources (tasks, projects) are not visible anymore for all CVAT instance users by default (<https://github.com/openvinotoolkit/cvat/pull/3788>)
- API versioning scheme: using accept header versioning instead of namespace versioning (<https://github.com/openvinotoolkit/cvat/pull/4239>)
- Replaced 'django_sendfile' with 'django_sendfile2' (<https://github.com/openvinotoolkit/cvat/pull/4267>)
- Use drf-spectacular instead of drf-yasg for swagger documentation (<https://github.com/openvinotoolkit/cvat/pull/4210>)
- Update development-environment manual to work under MacOS, supported Mac with Apple Silicon (<https://github.com/openvinotoolkit/cvat/pull/4414>)

### Deprecated
- Job field "status" is not used in UI anymore, but it has not been removed from the database yet (<https://github.com/openvinotoolkit/cvat/pull/3788>)

### Removed
- Review rating, reviewer field from the job instance (use assignee field together with stage field instead) (<https://github.com/openvinotoolkit/cvat/pull/3788>)
- Training django app (<https://github.com/openvinotoolkit/cvat/pull/4330>)
- v1 api version support (<https://github.com/openvinotoolkit/cvat/pull/4332>)

### Fixed
- Fixed Interaction handler keyboard handlers (<https://github.com/openvinotoolkit/cvat/pull/3881>)
- Points of invisible shapes are visible in autobordering (<https://github.com/openvinotoolkit/cvat/pull/3931>)
- Order of the label attributes in the object item details(<https://github.com/openvinotoolkit/cvat/pull/3945>)
- Order of labels in tasks and projects (<https://github.com/openvinotoolkit/cvat/pull/3987>)
- Fixed task creating with large files via webpage (<https://github.com/openvinotoolkit/cvat/pull/3692>)
- Added information to export CVAT_HOST when performing local installation for accessing over network (<https://github.com/openvinotoolkit/cvat/pull/4014>)
- Fixed possible color collisions in the generated colormap (<https://github.com/openvinotoolkit/cvat/pull/4007>)
- Original pdf file is deleted when using share (<https://github.com/openvinotoolkit/cvat/pull/3967>)
- Order in an annotation file(<https://github.com/openvinotoolkit/cvat/pull/4087>)
- Fixed task data upload progressbar (<https://github.com/openvinotoolkit/cvat/pull/4134>)
- Email in org invitations is case sensitive (<https://github.com/openvinotoolkit/cvat/pull/4153>)
- Caching for tasks and jobs can lead to an exception if its assignee user is removed (<https://github.com/openvinotoolkit/cvat/pull/4165>)
- Added intelligent function when paste labels to another task (<https://github.com/openvinotoolkit/cvat/pull/4161>)
- Uncaught TypeError: this.el.node.getScreenCTM() is null in Firefox (<https://github.com/openvinotoolkit/cvat/pull/4175>)
- Bug: canvas is busy when start playing, start resizing a shape and do not release the mouse cursor (<https://github.com/openvinotoolkit/cvat/pull/4151>)
- Bug: could not receive frame N. TypeError: Cannot read properties of undefined (reding "filename") (<https://github.com/openvinotoolkit/cvat/pull/4187>)
- Cannot choose a dataset format for a linked repository if a task type is annotation (<https://github.com/openvinotoolkit/cvat/pull/4203>)
- Fixed tus upload error over https (<https://github.com/openvinotoolkit/cvat/pull/4154>)
- Issues disappear when rescale a browser (<https://github.com/openvinotoolkit/cvat/pull/4189>)
- Auth token key is not returned when registering without email verification (<https://github.com/openvinotoolkit/cvat/pull/4092>)
- Error in create project from backup for standard 3D annotation (<https://github.com/openvinotoolkit/cvat/pull/4160>)
- Annotations search does not work correctly in some corner cases (when use complex properties with width, height) (<https://github.com/openvinotoolkit/cvat/pull/4198>)
- Kibana requests are not proxied due to django-revproxy incompatibility with Django >3.2.x (<https://github.com/openvinotoolkit/cvat/issues/4085>)
- Content type for getting frame with tasks/{id}/data/ endpoint (<https://github.com/openvinotoolkit/cvat/pull/4333>)
- Bug: Permission error occurred when accessing the comments of a specific issue (<https://github.com/openvinotoolkit/cvat/issues/4416>)


### Security
- Updated ELK to 6.8.23 which uses log4j 2.17.1 (<https://github.com/openvinotoolkit/cvat/pull/4206>)
- Added validation for URLs which used as remote data source (<https://github.com/openvinotoolkit/cvat/pull/4387>)

## \[1.7.0] - 2021-11-15

### Added

- cvat-ui: support cloud storages (<https://github.com/openvinotoolkit/cvat/pull/3372>)
- interactor: add HRNet interactive segmentation serverless function (<https://github.com/openvinotoolkit/cvat/pull/3740>)
- Added GPU implementation for SiamMask, reworked tracking approach (<https://github.com/openvinotoolkit/cvat/pull/3571>)
- Progress bar for manifest creating (<https://github.com/openvinotoolkit/cvat/pull/3712>)
- IAM: Open Policy Agent integration (<https://github.com/openvinotoolkit/cvat/pull/3788>)
- Add a tutorial on attaching cloud storage AWS-S3 (<https://github.com/openvinotoolkit/cvat/pull/3745>)
  and Azure Blob Container (<https://github.com/openvinotoolkit/cvat/pull/3778>)
- The feature to remove annotations in a specified range of frames (<https://github.com/openvinotoolkit/cvat/pull/3617>)
- Project backup/restore (<https://github.com/openvinotoolkit/cvat/pull/3852>)

### Changed

- UI tracking has been reworked (<https://github.com/openvinotoolkit/cvat/pull/3571>)
- Updated Django till 3.2.7 (automatic AppConfig discovery)
- Manifest generation: Reduce creating time (<https://github.com/openvinotoolkit/cvat/pull/3712>)
- Migration from NPM 6 to NPM 7 (<https://github.com/openvinotoolkit/cvat/pull/3773>)
- Update Datumaro dependency to 0.2.0 (<https://github.com/openvinotoolkit/cvat/pull/3813>)

### Fixed

- Fixed JSON transform issues in network requests (<https://github.com/openvinotoolkit/cvat/pull/3706>)
- Display a more user-friendly exception message (<https://github.com/openvinotoolkit/cvat/pull/3721>)
- Exception `DataCloneError: The object could not be cloned` (<https://github.com/openvinotoolkit/cvat/pull/3733>)
- Fixed extension comparison in task frames CLI (<https://github.com/openvinotoolkit/cvat/pull/3674>)
- Incorrect work when copy job list with "Copy" button (<https://github.com/openvinotoolkit/cvat/pull/3749>)
- Iterating over manifest (<https://github.com/openvinotoolkit/cvat/pull/3792>)
- Manifest removing (<https://github.com/openvinotoolkit/cvat/pull/3791>)
- Fixed project updated date (<https://github.com/openvinotoolkit/cvat/pull/3814>)
- Fixed dextr deployment (<https://github.com/openvinotoolkit/cvat/pull/3820>)
- Migration of `dataset_repo` application (<https://github.com/openvinotoolkit/cvat/pull/3827>)
- Helm settings for external psql database were unused by backend (<https://github.com/openvinotoolkit/cvat/pull/3779>)
- Updated WSL setup for development (<https://github.com/openvinotoolkit/cvat/pull/3828>)
- Helm chart config (<https://github.com/openvinotoolkit/cvat/pull/3784>)

### Security

- Fix security issues on the documentation website unsafe use of target blank
  and potential clickjacking on legacy browsers (<https://github.com/openvinotoolkit/cvat/pull/3789>)

## \[1.6.0] - 2021-09-17

### Added

- Added ability to import data from share with cli without copying the data (<https://github.com/openvinotoolkit/cvat/issues/2862>)
- Notification if the browser does not support necessary API
- Added ability to export project as a dataset (<https://github.com/openvinotoolkit/cvat/pull/3365>)
  and project with 3D tasks (<https://github.com/openvinotoolkit/cvat/pull/3502>)
- Additional inline tips in interactors with demo gifs (<https://github.com/openvinotoolkit/cvat/pull/3473>)
- Added intelligent scissors blocking feature (<https://github.com/openvinotoolkit/cvat/pull/3510>)
- Support cloud storage status (<https://github.com/openvinotoolkit/cvat/pull/3386>)
- Support cloud storage preview (<https://github.com/openvinotoolkit/cvat/pull/3386>)
- cvat-core: support cloud storages (<https://github.com/openvinotoolkit/cvat/pull/3313>)

### Changed

- Non-blocking UI when using interactors (<https://github.com/openvinotoolkit/cvat/pull/3473>)
- "Selected opacity" slider now defines opacity level for shapes being drawnSelected opacity (<https://github.com/openvinotoolkit/cvat/pull/3473>)
- Cloud storage creating and updating (<https://github.com/openvinotoolkit/cvat/pull/3386>)
- Way of working with cloud storage content (<https://github.com/openvinotoolkit/cvat/pull/3386>)

### Removed

- Support TEMP_KEY_SECRET_KEY_TOKEN_SET for AWS S3 cloud storage (<https://github.com/openvinotoolkit/cvat/pull/3386>)

### Fixed

- Fixed multiple tasks moving (<https://github.com/openvinotoolkit/cvat/pull/3517>)
- Fixed task creating CLI parameter (<https://github.com/openvinotoolkit/cvat/pull/3519>)
- Fixed import for MOTS format (<https://github.com/openvinotoolkit/cvat/pull/3612>)

## \[1.5.0] - 2021-08-02

### Added

- Support of context images for 2D image tasks (<https://github.com/openvinotoolkit/cvat/pull/3122>)
- Support of cloud storage without copying data into CVAT: server part (<https://github.com/openvinotoolkit/cvat/pull/2620>)
- Filter `is_active` for user list (<https://github.com/openvinotoolkit/cvat/pull/3235>)
- Ability to export/import tasks (<https://github.com/openvinotoolkit/cvat/pull/3056>)
- Add a tutorial for semi-automatic/automatic annotation (<https://github.com/openvinotoolkit/cvat/pull/3124>)
- Explicit "Done" button when drawing any polyshapes (<https://github.com/openvinotoolkit/cvat/pull/3417>)
- Histogram equalization with OpenCV javascript (<https://github.com/openvinotoolkit/cvat/pull/3447>)
- Client-side polyshapes approximation when using semi-automatic interactors & scissors (<https://github.com/openvinotoolkit/cvat/pull/3450>)
- Support of Google Cloud Storage for cloud storage (<https://github.com/openvinotoolkit/cvat/pull/3561>)

### Changed

- Updated manifest format, added meta with related images (<https://github.com/openvinotoolkit/cvat/pull/3122>)
- Update of COCO format documentation (<https://github.com/openvinotoolkit/cvat/pull/3197>)
- Updated Webpack Dev Server config to add proxy (<https://github.com/openvinotoolkit/cvat/pull/3368>)
- Update to Django 3.1.12 (<https://github.com/openvinotoolkit/cvat/pull/3378>)
- Updated visibility for removable points in AI tools (<https://github.com/openvinotoolkit/cvat/pull/3417>)
- Updated UI handling for IOG serverless function (<https://github.com/openvinotoolkit/cvat/pull/3417>)
- Changed Nginx proxy to Traefik in `docker-compose.yml` (<https://github.com/openvinotoolkit/cvat/pull/3409>)
- Simplify the process of deploying CVAT with HTTPS (<https://github.com/openvinotoolkit/cvat/pull/3409>)

### Fixed

- Project page requests took a long time and did many DB queries (<https://github.com/openvinotoolkit/cvat/pull/3223>)
- Fixed Python 3.6 support (<https://github.com/openvinotoolkit/cvat/pull/3258>)
- Incorrect attribute import in tracks (<https://github.com/openvinotoolkit/cvat/pull/3229>)
- Issue "is not a constructor" when create object, save, undo, save, redo save (<https://github.com/openvinotoolkit/cvat/pull/3292>)
- Fix CLI create an infinite loop if git repository responds with failure (<https://github.com/openvinotoolkit/cvat/pull/3267>)
- Bug with sidebar & fullscreen (<https://github.com/openvinotoolkit/cvat/pull/3289>)
- 504 Gateway Time-out on `data/meta` requests (<https://github.com/openvinotoolkit/cvat/pull/3269>)
- TypeError: Cannot read property 'clientX' of undefined when draw cuboids with hotkeys (<https://github.com/openvinotoolkit/cvat/pull/3308>)
- Duplication of the cuboids when redraw them (<https://github.com/openvinotoolkit/cvat/pull/3308>)
- Some code issues in Deep Extreme Cut handler code (<https://github.com/openvinotoolkit/cvat/pull/3325>)
- UI fails when inactive user is assigned to a task/job (<https://github.com/openvinotoolkit/cvat/pull/3343>)
- Calculate precise progress of decoding a video file (<https://github.com/openvinotoolkit/cvat/pull/3381>)
- Falsely successful `cvat_ui` image build in case of OOM error that leads to the default nginx welcome page
  (<https://github.com/openvinotoolkit/cvat/pull/3379>)
- Fixed issue when save filtered object in AAM (<https://github.com/openvinotoolkit/cvat/pull/3401>)
- Context image disappears after undo/redo (<https://github.com/openvinotoolkit/cvat/pull/3416>)
- Using combined data sources (directory and image) when create a task (<https://github.com/openvinotoolkit/cvat/pull/3424>)
- Creating task with labels in project (<https://github.com/openvinotoolkit/cvat/pull/3454>)
- Move task and autoannotation modals were invisible from project page (<https://github.com/openvinotoolkit/cvat/pull/3475>)

## \[1.4.0] - 2021-05-18

### Added

- Documentation on mask annotation (<https://github.com/openvinotoolkit/cvat/pull/3044>)
- Hotkeys to switch a label of existing object or to change default label (for objects created with N) (<https://github.com/openvinotoolkit/cvat/pull/3070>)
- A script to convert some kinds of DICOM files to regular images (<https://github.com/openvinotoolkit/cvat/pull/3095>)
- Helm chart prototype (<https://github.com/openvinotoolkit/cvat/pull/3102>)
- Initial implementation of moving tasks between projects (<https://github.com/openvinotoolkit/cvat/pull/3164>)

### Changed

- Place of migration logger initialization (<https://github.com/openvinotoolkit/cvat/pull/3170>)

### Removed

- Kubernetes templates from (<https://github.com/openvinotoolkit/cvat/pull/1962>) due to helm charts (<https://github.com/openvinotoolkit/cvat/pull/3171>)

### Fixed

- Export of instance masks with holes (<https://github.com/openvinotoolkit/cvat/pull/3044>)
- Changing a label on canvas does not work when 'Show object details' enabled (<https://github.com/openvinotoolkit/cvat/pull/3084>)
- Make sure frame unzip web worker correctly terminates after unzipping all images in a requested chunk (<https://github.com/openvinotoolkit/cvat/pull/3096>)
- Reset password link was unavailable before login (<https://github.com/openvinotoolkit/cvat/pull/3140>)
- Manifest: migration (<https://github.com/openvinotoolkit/cvat/pull/3146>)
- Fixed cropping polygon in some corner cases (<https://github.com/openvinotoolkit/cvat/pull/3184>)

## \[1.3.0] - 3/31/2021

### Added

- CLI: Add support for saving annotations in a git repository when creating a task.
- CVAT-3D: support lidar data on the server side (<https://github.com/openvinotoolkit/cvat/pull/2534>)
- GPU support for Mask-RCNN and improvement in its deployment time (<https://github.com/openvinotoolkit/cvat/pull/2714>)
- CVAT-3D: Load all frames corresponding to the job instance
  (<https://github.com/openvinotoolkit/cvat/pull/2645>)
- Intelligent scissors with OpenCV javascript (<https://github.com/openvinotoolkit/cvat/pull/2689>)
- CVAT-3D: Visualize 3D point cloud spaces in 3D View, Top View Side View and Front View (<https://github.com/openvinotoolkit/cvat/pull/2768>)
- [Inside Outside Guidance](https://github.com/shiyinzhang/Inside-Outside-Guidance) serverless
  function for interactive segmentation
- Pre-built [cvat_server](https://hub.docker.com/r/openvino/cvat_server) and
  [cvat_ui](https://hub.docker.com/r/openvino/cvat_ui) images were published on DockerHub (<https://github.com/openvinotoolkit/cvat/pull/2766>)
- Project task subsets (<https://github.com/openvinotoolkit/cvat/pull/2774>)
- Kubernetes templates and guide for their deployment (<https://github.com/openvinotoolkit/cvat/pull/1962>)
- [WiderFace](http://shuoyang1213.me/WIDERFACE/) format support (<https://github.com/openvinotoolkit/cvat/pull/2864>)
- [VGGFace2](https://github.com/ox-vgg/vgg_face2) format support (<https://github.com/openvinotoolkit/cvat/pull/2865>)
- [Backup/Restore guide](cvat/apps/documentation/backup_guide.md) (<https://github.com/openvinotoolkit/cvat/pull/2964>)
- Label deletion from tasks and projects (<https://github.com/openvinotoolkit/cvat/pull/2881>)
- CVAT-3D: Implemented initial cuboid placement in 3D View and select cuboid in Top, Side and Front views
  (<https://github.com/openvinotoolkit/cvat/pull/2891>)
- [Market-1501](https://www.aitribune.com/dataset/2018051063) format support (<https://github.com/openvinotoolkit/cvat/pull/2869>)
- Ability of upload manifest for dataset with images (<https://github.com/openvinotoolkit/cvat/pull/2763>)
- Annotations filters UI using react-awesome-query-builder (<https://github.com/openvinotoolkit/cvat/issues/1418>)
- Storing settings in local storage to keep them between browser sessions (<https://github.com/openvinotoolkit/cvat/pull/3017>)
- [ICDAR](https://rrc.cvc.uab.es/?ch=2) format support (<https://github.com/openvinotoolkit/cvat/pull/2866>)
- Added switcher to maintain polygon crop behavior (<https://github.com/openvinotoolkit/cvat/pull/3021>
- Filters and sorting options for job list, added tooltip for tasks filters (<https://github.com/openvinotoolkit/cvat/pull/3030>)

### Changed

- CLI - task list now returns a list of current tasks. (<https://github.com/openvinotoolkit/cvat/pull/2863>)
- Updated HTTPS install README section (cleanup and described more robust deploy)
- Logstash is improved for using with configurable elasticsearch outputs (<https://github.com/openvinotoolkit/cvat/pull/2531>)
- Bumped nuclio version to 1.5.16 (<https://github.com/openvinotoolkit/cvat/pull/2578>)
- All methods for interactive segmentation accept negative points as well
- Persistent queue added to logstash (<https://github.com/openvinotoolkit/cvat/pull/2744>)
- Improved maintenance of popups visibility (<https://github.com/openvinotoolkit/cvat/pull/2809>)
- Image visualizations settings on canvas for faster access (<https://github.com/openvinotoolkit/cvat/pull/2872>)
- Better scale management of left panel when screen is too small (<https://github.com/openvinotoolkit/cvat/pull/2880>)
- Improved error messages for annotation import (<https://github.com/openvinotoolkit/cvat/pull/2935>)
- Using manifest support instead video meta information and dummy chunks (<https://github.com/openvinotoolkit/cvat/pull/2763>)

### Fixed

- More robust execution of nuclio GPU functions by limiting the GPU memory consumption per worker (<https://github.com/openvinotoolkit/cvat/pull/2714>)
- Kibana startup initialization (<https://github.com/openvinotoolkit/cvat/pull/2659>)
- The cursor jumps to the end of the line when renaming a task (<https://github.com/openvinotoolkit/cvat/pull/2669>)
- SSLCertVerificationError when remote source is used (<https://github.com/openvinotoolkit/cvat/pull/2683>)
- Fixed filters select overflow (<https://github.com/openvinotoolkit/cvat/pull/2614>)
- Fixed tasks in project auto annotation (<https://github.com/openvinotoolkit/cvat/pull/2725>)
- Cuboids are missed in annotations statistics (<https://github.com/openvinotoolkit/cvat/pull/2704>)
- The list of files attached to the task is not displayed (<https://github.com/openvinotoolkit/cvat/pull/2706>)
- A couple of css-related issues (top bar disappear, wrong arrow position on collapse elements) (<https://github.com/openvinotoolkit/cvat/pull/2736>)
- Issue with point region doesn't work in Firefox (<https://github.com/openvinotoolkit/cvat/pull/2727>)
- Fixed cuboid perspective change (<https://github.com/openvinotoolkit/cvat/pull/2733>)
- Annotation page popups (ai tools, drawing) reset state after detecting, tracking, drawing (<https://github.com/openvinotoolkit/cvat/pull/2780>)
- Polygon editing using trailing point (<https://github.com/openvinotoolkit/cvat/pull/2808>)
- Updated the path to python for DL models inside automatic annotation documentation (<https://github.com/openvinotoolkit/cvat/pull/2847>)
- Fixed of receiving function variable (<https://github.com/openvinotoolkit/cvat/pull/2860>)
- Shortcuts with CAPSLOCK enabled and with non-US languages activated (<https://github.com/openvinotoolkit/cvat/pull/2872>)
- Prevented creating several issues for the same object (<https://github.com/openvinotoolkit/cvat/pull/2868>)
- Fixed label editor name field validator (<https://github.com/openvinotoolkit/cvat/pull/2879>)
- An error about track shapes outside of the task frames during export (<https://github.com/openvinotoolkit/cvat/pull/2890>)
- Fixed project search field updating (<https://github.com/openvinotoolkit/cvat/pull/2901>)
- Fixed export error when invalid polygons are present in overlapping frames (<https://github.com/openvinotoolkit/cvat/pull/2852>)
- Fixed image quality option for tasks created from images (<https://github.com/openvinotoolkit/cvat/pull/2963>)
- Incorrect text on the warning when specifying an incorrect link to the issue tracker (<https://github.com/openvinotoolkit/cvat/pull/2971>)
- Updating label attributes when label contains number attributes (<https://github.com/openvinotoolkit/cvat/pull/2969>)
- Crop a polygon if its points are outside the bounds of the image (<https://github.com/openvinotoolkit/cvat/pull/3025>)

## \[1.2.0] - 2021-01-08

### Fixed

- Memory consumption for the task creation process (<https://github.com/openvinotoolkit/cvat/pull/2582>)
- Frame preloading (<https://github.com/openvinotoolkit/cvat/pull/2608>)
- Project cannot be removed from the project page (<https://github.com/openvinotoolkit/cvat/pull/2626>)

## \[1.2.0-beta] - 2020-12-15

### Added

- GPU support and improved documentation for auto annotation (<https://github.com/openvinotoolkit/cvat/pull/2546>)
- Manual review pipeline: issues/comments/workspace (<https://github.com/openvinotoolkit/cvat/pull/2357>)
- Basic projects implementation (<https://github.com/openvinotoolkit/cvat/pull/2255>)
- Documentation on how to mount cloud starage(AWS S3 bucket, Azure container, Google Drive) as FUSE (<https://github.com/openvinotoolkit/cvat/pull/2377>)
- Ability to work with share files without copying inside (<https://github.com/openvinotoolkit/cvat/pull/2377>)
- Tooltips in label selectors (<https://github.com/openvinotoolkit/cvat/pull/2509>)
- Page redirect after login using `next` query parameter (<https://github.com/openvinotoolkit/cvat/pull/2527>)
- [ImageNet](http://www.image-net.org) format support (<https://github.com/openvinotoolkit/cvat/pull/2376>)
- [CamVid](http://mi.eng.cam.ac.uk/research/projects/VideoRec/CamVid/) format support (<https://github.com/openvinotoolkit/cvat/pull/2559>)

### Changed

- PATCH requests from cvat-core submit only changed fields (<https://github.com/openvinotoolkit/cvat/pull/2445>)
- deploy.sh in serverless folder is separated into deploy_cpu.sh and deploy_gpu.sh (<https://github.com/openvinotoolkit/cvat/pull/2546>)
- Bumped nuclio version to 1.5.8
- Migrated to Antd 4.9 (<https://github.com/openvinotoolkit/cvat/pull/2536>)

### Fixed

- Fixed FastRCNN inference bug for images with 4 channels i.e. png (<https://github.com/openvinotoolkit/cvat/pull/2546>)
- Django templates for email and user guide (<https://github.com/openvinotoolkit/cvat/pull/2412>)
- Saving relative paths in dummy chunks instead of absolute (<https://github.com/openvinotoolkit/cvat/pull/2424>)
- Objects with a specific label cannot be displayed if at least one tag with the label exist (<https://github.com/openvinotoolkit/cvat/pull/2435>)
- Wrong attribute can be removed in labels editor (<https://github.com/openvinotoolkit/cvat/pull/2436>)
- UI fails with the error "Cannot read property 'label' of undefined" (<https://github.com/openvinotoolkit/cvat/pull/2442>)
- Exception: "Value must be a user instance" (<https://github.com/openvinotoolkit/cvat/pull/2441>)
- Reset zoom option doesn't work in tag annotation mode (<https://github.com/openvinotoolkit/cvat/pull/2443>)
- Canvas is busy error (<https://github.com/openvinotoolkit/cvat/pull/2437>)
- Projects view layout fix (<https://github.com/openvinotoolkit/cvat/pull/2503>)
- Fixed the tasks view (infinite loading) when it is impossible to get a preview of the task (<https://github.com/openvinotoolkit/cvat/pull/2504>)
- Empty frames navigation (<https://github.com/openvinotoolkit/cvat/pull/2505>)
- TypeError: Cannot read property 'toString' of undefined (<https://github.com/openvinotoolkit/cvat/pull/2517>)
- Extra shapes are drawn after Esc, or G pressed while drawing a region in grouping (<https://github.com/openvinotoolkit/cvat/pull/2507>)
- Reset state (reviews, issues) after logout or changing a job (<https://github.com/openvinotoolkit/cvat/pull/2525>)
- TypeError: Cannot read property 'id' of undefined when updating a task (<https://github.com/openvinotoolkit/cvat/pull/2544>)

## \[1.2.0-alpha] - 2020-11-09

### Added

- Ability to login into CVAT-UI with token from api/v1/auth/login (<https://github.com/openvinotoolkit/cvat/pull/2234>)
- Added layout grids toggling ('ctrl + alt + Enter')
- Added password reset functionality (<https://github.com/opencv/cvat/pull/2058>)
- Ability to work with data on the fly (<https://github.com/opencv/cvat/pull/2007>)
- Annotation in process outline color wheel (<https://github.com/opencv/cvat/pull/2084>)
- On the fly annotation using DL detectors (<https://github.com/opencv/cvat/pull/2102>)
- Displaying automatic annotation progress on a task view (<https://github.com/opencv/cvat/pull/2148>)
- Automatic tracking of bounding boxes using serverless functions (<https://github.com/opencv/cvat/pull/2136>)
- \[Datumaro] CLI command for dataset equality comparison (<https://github.com/opencv/cvat/pull/1989>)
- \[Datumaro] Merging of datasets with different labels (<https://github.com/opencv/cvat/pull/2098>)
- Add FBRS interactive segmentation serverless function (<https://github.com/openvinotoolkit/cvat/pull/2094>)
- Ability to change default behaviour of previous/next buttons of a player.
  It supports regular navigation, searching a frame according to annotations
  filters and searching the nearest frame without any annotations (<https://github.com/openvinotoolkit/cvat/pull/2221>)
- MacOS users notes in CONTRIBUTING.md
- Ability to prepare meta information manually (<https://github.com/openvinotoolkit/cvat/pull/2217>)
- Ability to upload prepared meta information along with a video when creating a task (<https://github.com/openvinotoolkit/cvat/pull/2217>)
- Optional chaining plugin for cvat-canvas and cvat-ui (<https://github.com/openvinotoolkit/cvat/pull/2249>)
- MOTS png mask format support (<https://github.com/openvinotoolkit/cvat/pull/2198>)
- Ability to correct upload video with a rotation record in the metadata (<https://github.com/openvinotoolkit/cvat/pull/2218>)
- User search field for assignee fields (<https://github.com/openvinotoolkit/cvat/pull/2370>)
- Support of mxf videos (<https://github.com/openvinotoolkit/cvat/pull/2514>)

### Changed

- UI models (like DEXTR) were redesigned to be more interactive (<https://github.com/opencv/cvat/pull/2054>)
- Used Ubuntu:20.04 as a base image for CVAT Dockerfile (<https://github.com/opencv/cvat/pull/2101>)
- Right colors of label tags in label mapping when a user runs automatic detection (<https://github.com/openvinotoolkit/cvat/pull/2162>)
- Nuclio became an optional component of CVAT (<https://github.com/openvinotoolkit/cvat/pull/2192>)
- A key to remove a point from a polyshape (Ctrl => Alt) (<https://github.com/openvinotoolkit/cvat/pull/2204>)
- Updated `docker-compose` file version from `2.3` to `3.3`(<https://github.com/openvinotoolkit/cvat/pull/2235>)
- Added auto inference of url schema from host in CLI, if provided (<https://github.com/openvinotoolkit/cvat/pull/2240>)
- Track frames in skips between annotation is presented in MOT and MOTS formats are marked `outside` (<https://github.com/openvinotoolkit/cvat/pull/2198>)
- UI packages installation with `npm ci` instead of `npm install` (<https://github.com/openvinotoolkit/cvat/pull/2350>)

### Removed

- Removed Z-Order flag from task creation process

### Fixed

- Fixed multiple errors which arises when polygon is of length 5 or less (<https://github.com/opencv/cvat/pull/2100>)
- Fixed task creation from PDF (<https://github.com/opencv/cvat/pull/2141>)
- Fixed CVAT format import for frame stepped tasks (<https://github.com/openvinotoolkit/cvat/pull/2151>)
- Fixed the reading problem with large PDFs (<https://github.com/openvinotoolkit/cvat/pull/2154>)
- Fixed unnecessary pyhash dependency (<https://github.com/openvinotoolkit/cvat/pull/2170>)
- Fixed Data is not getting cleared, even after deleting the Task from Django Admin App(<https://github.com/openvinotoolkit/cvat/issues/1925>)
- Fixed blinking message: "Some tasks have not been showed because they do not have any data" (<https://github.com/openvinotoolkit/cvat/pull/2200>)
- Fixed case when a task with 0 jobs is shown as "Completed" in UI (<https://github.com/openvinotoolkit/cvat/pull/2200>)
- Fixed use case when UI throws exception: Cannot read property 'objectType' of undefined #2053 (<https://github.com/openvinotoolkit/cvat/pull/2203>)
- Fixed use case when logs could be saved twice or more times #2202 (<https://github.com/openvinotoolkit/cvat/pull/2203>)
- Fixed issues from #2112 (<https://github.com/openvinotoolkit/cvat/pull/2217>)
- Git application name (renamed to dataset_repo) (<https://github.com/openvinotoolkit/cvat/pull/2243>)
- A problem in exporting of tracks, where tracks could be truncated (<https://github.com/openvinotoolkit/cvat/issues/2129>)
- Fixed CVAT startup process if the user has `umask 077` in .bashrc file (<https://github.com/openvinotoolkit/cvat/pull/2293>)
- Exception: Cannot read property "each" of undefined after drawing a single point (<https://github.com/openvinotoolkit/cvat/pull/2307>)
- Cannot read property 'label' of undefined (Fixed?) (<https://github.com/openvinotoolkit/cvat/pull/2311>)
- Excluded track frames marked `outside` in `CVAT for Images` export (<https://github.com/openvinotoolkit/cvat/pull/2345>)
- 'List of tasks' Kibana visualization (<https://github.com/openvinotoolkit/cvat/pull/2361>)
- An error on exporting not `jpg` or `png` images in TF Detection API format (<https://github.com/openvinotoolkit/datumaro/issues/35>)

## \[1.1.0] - 2020-08-31

### Added

- Siammask tracker as DL serverless function (<https://github.com/opencv/cvat/pull/1988>)
- \[Datumaro] Added model info and source info commands (<https://github.com/opencv/cvat/pull/1973>)
- \[Datumaro] Dataset statistics (<https://github.com/opencv/cvat/pull/1668>)
- Ability to change label color in tasks and predefined labels (<https://github.com/opencv/cvat/pull/2014>)
- \[Datumaro] Multi-dataset merge (<https://github.com/opencv/cvat/pull/1695>)
- Ability to configure email verification for new users (<https://github.com/opencv/cvat/pull/1929>)
- Link to django admin page from UI (<https://github.com/opencv/cvat/pull/2068>)
- Notification message when users use wrong browser (<https://github.com/opencv/cvat/pull/2070>)

### Changed

- Shape coordinates are rounded to 2 digits in dumped annotations (<https://github.com/opencv/cvat/pull/1970>)
- COCO format does not produce polygon points for bbox annotations (<https://github.com/opencv/cvat/pull/1953>)

### Fixed

- Issue loading openvino models for semi-automatic and automatic annotation (<https://github.com/opencv/cvat/pull/1996>)
- Basic functions of CVAT works without activated nuclio dashboard
- Fixed a case in which exported masks could have wrong color order (<https://github.com/opencv/cvat/issues/2032>)
- Fixed error with creating task with labels with the same name (<https://github.com/opencv/cvat/pull/2031>)
- Django RQ dashboard view (<https://github.com/opencv/cvat/pull/2069>)
- Object's details menu settings (<https://github.com/opencv/cvat/pull/2084>)

## \[1.1.0-beta] - 2020-08-03

### Added

- DL models as serverless functions (<https://github.com/opencv/cvat/pull/1767>)
- Source type support for tags, shapes and tracks (<https://github.com/opencv/cvat/pull/1192>)
- Source type support for CVAT Dumper/Loader (<https://github.com/opencv/cvat/pull/1192>)
- Intelligent polygon editing (<https://github.com/opencv/cvat/pull/1921>)
- Support creating multiple jobs for each task through python cli (<https://github.com/opencv/cvat/pull/1950>)
- python cli over https (<https://github.com/opencv/cvat/pull/1942>)
- Error message when plugins weren't able to initialize instead of infinite loading (<https://github.com/opencv/cvat/pull/1966>)
- Ability to change user password (<https://github.com/opencv/cvat/pull/1954>)

### Changed

- Smaller object details (<https://github.com/opencv/cvat/pull/1877>)
- `COCO` format does not convert bboxes to polygons on export (<https://github.com/opencv/cvat/pull/1953>)
- It is impossible to submit a DL model in OpenVINO format using UI.
  Now you can deploy new models on the server using serverless functions
  (<https://github.com/opencv/cvat/pull/1767>)
- Files and folders under share path are now alphabetically sorted

### Removed

- Removed OpenVINO and CUDA components because they are not necessary anymore (<https://github.com/opencv/cvat/pull/1767>)
- Removed the old UI code (<https://github.com/opencv/cvat/pull/1964>)

### Fixed

- Some objects aren't shown on canvas sometimes. For example after propagation on of objects is invisible (<https://github.com/opencv/cvat/pull/1834>)
- CVAT doesn't offer to restore state after an error (<https://github.com/opencv/cvat/pull/1874>)
- Cannot read property 'shapeType' of undefined because of zOrder related issues (<https://github.com/opencv/cvat/pull/1874>)
- Cannot read property 'pinned' of undefined because of zOrder related issues (<https://github.com/opencv/cvat/pull/1874>)
- Do not iterate over hidden objects in aam (which are invisible because of zOrder) (<https://github.com/opencv/cvat/pull/1874>)
- Cursor position is reset after changing a text field (<https://github.com/opencv/cvat/pull/1874>)
- Hidden points and cuboids can be selected to be grouped (<https://github.com/opencv/cvat/pull/1874>)
- `outside` annotations should not be in exported images (<https://github.com/opencv/cvat/issues/1620>)
- `CVAT for video format` import error with interpolation (<https://github.com/opencv/cvat/issues/1893>)
- `Image compression` definition mismatch (<https://github.com/opencv/cvat/issues/1900>)
- Points are duplicated during polygon interpolation sometimes (<https://github.com/opencv/cvat/pull/1892>)
- When redraw a shape with activated autobordering, previous points are visible (<https://github.com/opencv/cvat/pull/1892>)
- No mapping between side object element and context menu in some attributes (<https://github.com/opencv/cvat/pull/1923>)
- Interpolated shapes exported as `keyframe = True` (<https://github.com/opencv/cvat/pull/1937>)
- Stylelint filetype scans (<https://github.com/opencv/cvat/pull/1952>)
- Fixed toolip closing issue (<https://github.com/opencv/cvat/pull/1955>)
- Clearing frame cache when close a task (<https://github.com/opencv/cvat/pull/1966>)
- Increase rate of throttling policy for unauthenticated users (<https://github.com/opencv/cvat/pull/1969>)

## \[1.1.0-alpha] - 2020-06-30

### Added

- Throttling policy for unauthenticated users (<https://github.com/opencv/cvat/pull/1531>)
- Added default label color table for mask export (<https://github.com/opencv/cvat/pull/1549>)
- Added environment variables for Redis and Postgres hosts for Kubernetes deployment support (<https://github.com/opencv/cvat/pull/1641>)
- Added visual identification for unavailable formats (<https://github.com/opencv/cvat/pull/1567>)
- Shortcut to change color of an activated shape in new UI (Enter) (<https://github.com/opencv/cvat/pull/1683>)
- Shortcut to switch split mode (<https://github.com/opencv/cvat/pull/1683>)
- Built-in search for labels when create an object or change a label (<https://github.com/opencv/cvat/pull/1683>)
- Better validation of labels and attributes in raw viewer (<https://github.com/opencv/cvat/pull/1727>)
- ClamAV antivirus integration (<https://github.com/opencv/cvat/pull/1712>)
- Added canvas background color selector (<https://github.com/opencv/cvat/pull/1705>)
- SCSS files linting with Stylelint tool (<https://github.com/opencv/cvat/pull/1766>)
- Supported import and export or single boxes in MOT format (<https://github.com/opencv/cvat/pull/1764>)
- \[Datumaro] Added `stats` command, which shows some dataset statistics
  like image mean and std (<https://github.com/opencv/cvat/pull/1734>)
- Add option to upload annotations upon task creation on CLI
- Polygon and polylines interpolation (<https://github.com/opencv/cvat/pull/1571>)
- Ability to redraw shape from scratch (Shift + N) for an activated shape (<https://github.com/opencv/cvat/pull/1571>)
- Highlights for the first point of a polygon/polyline and direction (<https://github.com/opencv/cvat/pull/1571>)
- Ability to change orientation for poylgons/polylines in context menu (<https://github.com/opencv/cvat/pull/1571>)
- Ability to set the first point for polygons in points context menu (<https://github.com/opencv/cvat/pull/1571>)
- Added new tag annotation workspace (<https://github.com/opencv/cvat/pull/1570>)
- Appearance block in attribute annotation mode (<https://github.com/opencv/cvat/pull/1820>)
- Keyframe navigations and some switchers in attribute annotation mode (<https://github.com/opencv/cvat/pull/1820>)
- \[Datumaro] Added `convert` command to convert datasets directly (<https://github.com/opencv/cvat/pull/1837>)
- \[Datumaro] Added an option to specify image extension when exporting datasets (<https://github.com/opencv/cvat/pull/1799>)
- \[Datumaro] Added image copying when exporting datasets, if possible (<https://github.com/opencv/cvat/pull/1799>)

### Changed

- Removed information about e-mail from the basic user information (<https://github.com/opencv/cvat/pull/1627>)
- Update https install manual. Makes it easier and more robust.
  Includes automatic renewing of lets encrypt certificates.
- Settings page move to the modal. (<https://github.com/opencv/cvat/pull/1705>)
- Implemented import and export of annotations with relative image paths (<https://github.com/opencv/cvat/pull/1463>)
- Using only single click to start editing or remove a point (<https://github.com/opencv/cvat/pull/1571>)
- Added support for attributes in VOC XML format (<https://github.com/opencv/cvat/pull/1792>)
- Added annotation attributes in COCO format (<https://github.com/opencv/cvat/pull/1782>)
- Colorized object items in the side panel (<https://github.com/opencv/cvat/pull/1753>)
- \[Datumaro] Annotation-less files are not generated anymore in COCO format, unless tasks explicitly requested (<https://github.com/opencv/cvat/pull/1799>)

### Fixed

- Problem with exported frame stepped image task (<https://github.com/opencv/cvat/issues/1613>)
- Fixed dataset filter item representation for imageless dataset items (<https://github.com/opencv/cvat/pull/1593>)
- Fixed interpreter crash when trying to import `tensorflow` with no AVX instructions available (<https://github.com/opencv/cvat/pull/1567>)
- Kibana wrong working time calculation with new annotation UI use (<https://github.com/opencv/cvat/pull/1654>)
- Wrong rexex for account name validation (<https://github.com/opencv/cvat/pull/1667>)
- Wrong description on register view for the username field (<https://github.com/opencv/cvat/pull/1667>)
- Wrong resolution for resizing a shape (<https://github.com/opencv/cvat/pull/1667>)
- React warning because of not unique keys in labels viewer (<https://github.com/opencv/cvat/pull/1727>)
- Fixed issue tracker (<https://github.com/opencv/cvat/pull/1705>)
- Fixed canvas fit after sidebar open/close event (<https://github.com/opencv/cvat/pull/1705>)
- A couple of exceptions in AAM related with early object activation (<https://github.com/opencv/cvat/pull/1755>)
- Propagation from the latest frame (<https://github.com/opencv/cvat/pull/1800>)
- Number attribute value validation (didn't work well with floats) (<https://github.com/opencv/cvat/pull/1800>)
- Logout doesn't work (<https://github.com/opencv/cvat/pull/1812>)
- Annotations aren't updated after reopening a task (<https://github.com/opencv/cvat/pull/1753>)
- Labels aren't updated after reopening a task (<https://github.com/opencv/cvat/pull/1753>)
- Canvas isn't fitted after collapsing side panel in attribute annotation mode (<https://github.com/opencv/cvat/pull/1753>)
- Error when interpolating polygons (<https://github.com/opencv/cvat/pull/1878>)

### Security

- SQL injection in Django `CVE-2020-9402` (<https://github.com/opencv/cvat/pull/1657>)

## \[1.0.0] - 2020-05-29

### Added

- cvat-ui: cookie policy drawer for login page (<https://github.com/opencv/cvat/pull/1511>)
- `datumaro_project` export format (<https://github.com/opencv/cvat/pull/1352>)
- Ability to configure user agreements for the user registration form (<https://github.com/opencv/cvat/pull/1464>)
- Cuboid interpolation and cuboid drawing from rectangles (<https://github.com/opencv/cvat/pull/1560>)
- Ability to configure custom pageViewHit, which can be useful for web analytics integration (<https://github.com/opencv/cvat/pull/1566>)
- Ability to configure access to the analytics page based on roles (<https://github.com/opencv/cvat/pull/1592>)

### Changed

- Downloaded file name in annotations export became more informative (<https://github.com/opencv/cvat/pull/1352>)
- Added auto trimming for trailing whitespaces style enforcement (<https://github.com/opencv/cvat/pull/1352>)
- REST API: updated `GET /task/<id>/annotations`: parameters are `format`, `filename`
  (now optional), `action` (optional) (<https://github.com/opencv/cvat/pull/1352>)
- REST API: removed `dataset/formats`, changed format of `annotation/formats` (<https://github.com/opencv/cvat/pull/1352>)
- Exported annotations are stored for N hours instead of indefinitely (<https://github.com/opencv/cvat/pull/1352>)
- Formats: CVAT format now accepts ZIP and XML (<https://github.com/opencv/cvat/pull/1352>)
- Formats: COCO format now accepts ZIP and JSON (<https://github.com/opencv/cvat/pull/1352>)
- Formats: most of formats renamed, no extension in title (<https://github.com/opencv/cvat/pull/1352>)
- Formats: definitions are changed, are not stored in DB anymore (<https://github.com/opencv/cvat/pull/1352>)
- cvat-core: session.annotations.put() now returns ids of added objects (<https://github.com/opencv/cvat/pull/1493>)
- Images without annotations now also included in dataset/annotations export (<https://github.com/opencv/cvat/issues/525>)

### Removed

- `annotation` application is replaced with `dataset_manager` (<https://github.com/opencv/cvat/pull/1352>)
- `_DATUMARO_INIT_LOGLEVEL` env. variable is removed in favor of regular `--loglevel` cli parameter (<https://github.com/opencv/cvat/pull/1583>)

### Fixed

- Categories for empty projects with no sources are taken from own dataset (<https://github.com/opencv/cvat/pull/1352>)
- Added directory removal on error during `extract` command (<https://github.com/opencv/cvat/pull/1352>)
- Added debug error message on incorrect XPath (<https://github.com/opencv/cvat/pull/1352>)
- Exporting frame stepped task
  (<https://github.com/opencv/cvat/issues/1294>, <https://github.com/opencv/cvat/issues/1334>)
- Fixed broken command line interface for `cvat` export format in Datumaro (<https://github.com/opencv/cvat/issues/1494>)
- Updated Rest API document, Swagger document serving instruction issue (<https://github.com/opencv/cvat/issues/1495>)
- Fixed cuboid occluded view (<https://github.com/opencv/cvat/pull/1500>)
- Non-informative lock icon (<https://github.com/opencv/cvat/pull/1434>)
- Sidebar in AAM has no hide/show button (<https://github.com/opencv/cvat/pull/1420>)
- Task/Job buttons has no "Open in new tab" option (<https://github.com/opencv/cvat/pull/1419>)
- Delete point context menu option has no shortcut hint (<https://github.com/opencv/cvat/pull/1416>)
- Fixed issue with unnecessary tag activation in cvat-canvas (<https://github.com/opencv/cvat/issues/1540>)
- Fixed an issue with large number of instances in instance mask (<https://github.com/opencv/cvat/issues/1539>)
- Fixed full COCO dataset import error with conflicting labels in keypoints and detection (<https://github.com/opencv/cvat/pull/1548>)
- Fixed COCO keypoints skeleton parsing and saving (<https://github.com/opencv/cvat/issues/1539>)
- `tf.placeholder() is not compatible with eager execution` exception for auto_segmentation (<https://github.com/opencv/cvat/pull/1562>)
- Canvas cannot be moved with move functionality on left mouse key (<https://github.com/opencv/cvat/pull/1573>)
- Deep extreme cut request is sent when draw any shape with Make AI polygon option enabled (<https://github.com/opencv/cvat/pull/1573>)
- Fixed an error when exporting a task with cuboids to any format except CVAT (<https://github.com/opencv/cvat/pull/1577>)
- Synchronization with remote git repo (<https://github.com/opencv/cvat/pull/1582>)
- A problem with mask to polygons conversion when polygons are too small (<https://github.com/opencv/cvat/pull/1581>)
- Unable to upload video with uneven size (<https://github.com/opencv/cvat/pull/1594>)
- Fixed an issue with `z_order` having no effect on segmentations (<https://github.com/opencv/cvat/pull/1589>)

### Security

- Permission group whitelist check for analytics view (<https://github.com/opencv/cvat/pull/1608>)

## \[1.0.0-beta.2] - 2020-04-30

### Added

- Re-Identification algorithm to merging bounding boxes automatically to the new UI (<https://github.com/opencv/cvat/pull/1406>)
- Methods `import` and `export` to import/export raw annotations for Job and Task in `cvat-core` (<https://github.com/opencv/cvat/pull/1406>)
- Versioning of client packages (`cvat-core`, `cvat-canvas`, `cvat-ui`). Initial versions are set to 1.0.0 (<https://github.com/opencv/cvat/pull/1448>)
- Cuboids feature was migrated from old UI to new one. (<https://github.com/opencv/cvat/pull/1451>)

### Removed

- Annotation conversion utils, currently supported natively via Datumaro framework
  (<https://github.com/opencv/cvat/pull/1477>)

### Fixed

- Auto annotation, TF annotation and Auto segmentation apps (<https://github.com/opencv/cvat/pull/1409>)
- Import works with truncated images now: "OSError:broken data stream" on corrupt images
  (<https://github.com/opencv/cvat/pull/1430>)
- Hide functionality (H) doesn't work (<https://github.com/opencv/cvat/pull/1445>)
- The highlighted attribute doesn't correspond to the chosen attribute in AAM (<https://github.com/opencv/cvat/pull/1445>)
- Inconvinient image shaking while drawing a polygon (hold Alt key during drawing/editing/grouping to drag an image) (<https://github.com/opencv/cvat/pull/1445>)
- Filter property "shape" doesn't work and extra operator in description (<https://github.com/opencv/cvat/pull/1445>)
- Block of text information doesn't disappear after deactivating for locked shapes (<https://github.com/opencv/cvat/pull/1445>)
- Annotation uploading fails in annotation view (<https://github.com/opencv/cvat/pull/1445>)
- UI freezes after canceling pasting with escape (<https://github.com/opencv/cvat/pull/1445>)
- Duplicating keypoints in COCO export (<https://github.com/opencv/cvat/pull/1435>)
- CVAT new UI: add arrows on a mouse cursor (<https://github.com/opencv/cvat/pull/1391>)
- Delete point bug (in new UI) (<https://github.com/opencv/cvat/pull/1440>)
- Fix apache startup after PC restart (<https://github.com/opencv/cvat/pull/1467>)
- Open task button doesn't work (<https://github.com/opencv/cvat/pull/1474>)

## \[1.0.0-beta.1] - 2020-04-15

### Added

- Special behaviour for attribute value `__undefined__` (invisibility, no shortcuts to be set in AAM)
- Dialog window with some helpful information about using filters
- Ability to display a bitmap in the new UI
- Button to reset colors settings (brightness, saturation, contrast) in the new UI
- Option to display shape text always
- Dedicated message with clarifications when share is unmounted (<https://github.com/opencv/cvat/pull/1373>)
- Ability to create one tracked point (<https://github.com/opencv/cvat/pull/1383>)
- Ability to draw/edit polygons and polylines with automatic bordering feature
  (<https://github.com/opencv/cvat/pull/1394>)
- Tutorial: instructions for CVAT over HTTPS
- Deep extreme cut (semi-automatic segmentation) to the new UI (<https://github.com/opencv/cvat/pull/1398>)

### Changed

- Increase preview size of a task till 256, 256 on the server
- Public ssh-keys are displayed in a dedicated window instead of console when create a task with a repository
- React UI is the primary UI

### Fixed

- Cleaned up memory in Auto Annotation to enable long running tasks on videos
- New shape is added when press `esc` when drawing instead of cancellation
- Dextr segmentation doesn't work.
- `FileNotFoundError` during dump after moving format files
- CVAT doesn't append outside shapes when merge polyshapes in old UI
- Layout sometimes shows double scroll bars on create task, dashboard and settings pages
- UI fails after trying to change frame during resizing, dragging, editing
- Hidden points (or outsided) are visible after changing a frame
- Merge is allowed for points, but clicks on points conflict with frame dragging logic
- Removed objects are visible for search
- Add missed task_id and job_id fields into exception logs for the new UI (<https://github.com/opencv/cvat/pull/1372>)
- UI fails when annotations saving occurs during drag/resize/edit (<https://github.com/opencv/cvat/pull/1383>)
- Multiple savings when hold Ctrl+S (a lot of the same copies of events were sent with the same working time)
  (<https://github.com/opencv/cvat/pull/1383>)
- UI doesn't have any reaction when git repos synchronization failed (<https://github.com/opencv/cvat/pull/1383>)
- Bug when annotations cannot be saved after (delete - save - undo - save) (<https://github.com/opencv/cvat/pull/1383>)
- VOC format exports Upper case labels correctly in lower case (<https://github.com/opencv/cvat/pull/1379>)
- Fixed polygon exporting bug in COCO dataset (<https://github.com/opencv/cvat/issues/1387>)
- Task creation from remote files (<https://github.com/opencv/cvat/pull/1392>)
- Job cannot be opened in some cases when the previous job was failed during opening
  (<https://github.com/opencv/cvat/issues/1403>)
- Deactivated shape is still highlighted on the canvas (<https://github.com/opencv/cvat/issues/1403>)
- AttributeError: 'tuple' object has no attribute 'read' in ReID algorithm (<https://github.com/opencv/cvat/issues/1403>)
- Wrong semi-automatic segmentation near edges of an image (<https://github.com/opencv/cvat/issues/1403>)
- Git repos paths (<https://github.com/opencv/cvat/pull/1400>)
- Uploading annotations for tasks with multiple jobs (<https://github.com/opencv/cvat/pull/1396>)

## \[1.0.0-alpha] - 2020-03-31

### Added

- Data streaming using chunks (<https://github.com/opencv/cvat/pull/1007>)
- New UI: showing file names in UI (<https://github.com/opencv/cvat/pull/1311>)
- New UI: delete a point from context menu (<https://github.com/opencv/cvat/pull/1292>)

### Fixed

- Git app cannot clone a repository (<https://github.com/opencv/cvat/pull/1330>)
- New UI: preview position in task details (<https://github.com/opencv/cvat/pull/1312>)
- AWS deployment (<https://github.com/opencv/cvat/pull/1316>)

## \[0.6.1] - 2020-03-21

### Changed

- VOC task export now does not use official label map by default, but takes one
  from the source task to avoid primary-class and class part name
  clashing ([#1275](https://github.com/opencv/cvat/issues/1275))

### Fixed

- File names in LabelMe format export are no longer truncated ([#1259](https://github.com/opencv/cvat/issues/1259))
- `occluded` and `z_order` annotation attributes are now correctly passed to Datumaro ([#1271](https://github.com/opencv/cvat/pull/1271))
- Annotation-less tasks now can be exported as empty datasets in COCO ([#1277](https://github.com/opencv/cvat/issues/1277))
- Frame name matching for video annotations import -
  allowed `frame_XXXXXX[.ext]` format ([#1274](https://github.com/opencv/cvat/pull/1274))

### Security

- Bump acorn from 6.3.0 to 6.4.1 in /cvat-ui ([#1270](https://github.com/opencv/cvat/pull/1270))

## \[0.6.0] - 2020-03-15

### Added

- Server only support for projects. Extend REST API v1 (/api/v1/projects\*)
- Ability to get basic information about users without admin permissions ([#750](https://github.com/opencv/cvat/issues/750))
- Changed REST API: removed PUT and added DELETE methods for /api/v1/users/ID
- Mask-RCNN Auto Annotation Script in OpenVINO format
- Yolo Auto Annotation Script
- Auto segmentation using Mask_RCNN component (Keras+Tensorflow Mask R-CNN Segmentation)
- REST API to export an annotation task (images + annotations)
  [Datumaro](https://github.com/opencv/cvat/tree/develop/datumaro) -
  a framework to build, analyze, debug and visualize datasets
- Text Detection Auto Annotation Script in OpenVINO format for version 4
- Added in OpenVINO Semantic Segmentation for roads
- Ability to visualize labels when using Auto Annotation runner
- MOT CSV format support ([#830](https://github.com/opencv/cvat/pull/830))
- LabelMe format support ([#844](https://github.com/opencv/cvat/pull/844))
- Segmentation MASK format import (as polygons) ([#1163](https://github.com/opencv/cvat/pull/1163))
- Git repositories can be specified with IPv4 address ([#827](https://github.com/opencv/cvat/pull/827))

### Changed

- page_size parameter for all REST API methods
- React & Redux & Antd based dashboard
- Yolov3 interpretation script fix and changes to mapping.json
- YOLO format support ([#1151](https://github.com/opencv/cvat/pull/1151))
- Added support for OpenVINO 2020

### Fixed

- Exception in Git plugin [#826](https://github.com/opencv/cvat/issues/826)
- Label ids in TFrecord format now start from 1 [#866](https://github.com/opencv/cvat/issues/866)
- Mask problem in COCO JSON style [#718](https://github.com/opencv/cvat/issues/718)
- Datasets (or tasks) can be joined and split to subsets with Datumaro [#791](https://github.com/opencv/cvat/issues/791)
- Output labels for VOC format can be specified with Datumaro [#942](https://github.com/opencv/cvat/issues/942)
- Annotations can be filtered before dumping with Datumaro [#994](https://github.com/opencv/cvat/issues/994)

## \[0.5.2] - 2019-12-15

### Fixed

- Frozen version of scikit-image==0.15 in requirements.txt because next releases don't support Python 3.5

## \[0.5.1] - 2019-10-17

### Added

- Integration with Zenodo.org (DOI)

## \[0.5.0] - 2019-09-12

### Added

- A converter to YOLO format
- Installation guide
- Linear interpolation for a single point
- Video frame filter
- Running functional tests for REST API during a build
- Admins are no longer limited to a subset of python commands in the auto annotation application
- Remote data source (list of URLs to create an annotation task)
- Auto annotation using Faster R-CNN with Inception v2 (utils/open_model_zoo)
- Auto annotation using Pixel Link mobilenet v2 - text detection (utils/open_model_zoo)
- Ability to create a custom extractors for unsupported media types
- Added in PDF extractor
- Added in a command line model manager tester
- Ability to dump/load annotations in several formats from UI (CVAT, Pascal VOC, YOLO, MS COCO, png mask, TFRecord)
- Auth for REST API (api/v1/auth/): login, logout, register, ...
- Preview for the new CVAT UI (dashboard only) is available: <http://localhost:9080/>
- Added command line tool for performing common task operations (/utils/cli/)

### Changed

- Outside and keyframe buttons in the side panel for all interpolation shapes (they were only for boxes before)
- Improved error messages on the client side (#511)

### Removed

- "Flip images" has been removed. UI now contains rotation features.

### Fixed

- Incorrect width of shapes borders in some cases
- Annotation parser for tracks with a start frame less than the first segment frame
- Interpolation on the server near outside frames
- Dump for case when task name has a slash
- Auto annotation fail for multijob tasks
- Installation of CVAT with OpenVINO on the Windows platform
- Background color was always black in utils/mask/converter.py
- Exception in attribute annotation mode when a label are switched to a value without any attributes
- Handling of wrong labelamp json file in auto annotation (<https://github.com/opencv/cvat/issues/554>)
- No default attributes in dumped annotation (<https://github.com/opencv/cvat/issues/601>)
- Required field "Frame Filter" on admin page during a task modifying (#666)
- Dump annotation errors for a task with several segments (#610, #500)
- Invalid label parsing during a task creating (#628)
- Button "Open Task" in the annotation view
- Creating a video task with 0 overlap

### Security

- Upgraded Django, djangorestframework, and other packages

## \[0.4.2] - 2019-06-03

### Fixed

- Fixed interaction with the server share in the auto annotation plugin

## \[0.4.1] - 2019-05-14

### Fixed

- JavaScript syntax incompatibility with Google Chrome versions less than 72

## \[0.4.0] - 2019-05-04

### Added

- OpenVINO auto annotation: it is possible to upload a custom model and annotate images automatically.
- Ability to rotate images/video in the client part (Ctrl+R, Shift+Ctrl+R shortcuts) (#305)
- The ReID application for automatic bounding box merging has been added (#299)
- Keyboard shortcuts to switch next/previous default shape type (box, polygon etc) (Alt + <, Alt + >) (#316)
- Converter for VOC now supports interpolation tracks
- REST API (/api/v1/\*, /api/docs)
- Semi-automatic semantic segmentation with the [Deep Extreme Cut](http://www.vision.ee.ethz.ch/~cvlsegmentation/dextr/) work

### Changed

- Propagation setup has been moved from settings to bottom player panel
- Additional events like "Debug Info" or "Fit Image" have been added for analitics
- Optional using LFS for git annotation storages (#314)

### Deprecated

- "Flip images" flag in the create task dialog will be removed.
  Rotation functionality in client part have been added instead.

### Fixed

- Django 2.1.5 (security fix, [CVE-2019-3498](https://nvd.nist.gov/vuln/detail/CVE-2019-3498))
- Several scenarious which cause code 400 after undo/redo/save have been fixed (#315)

## \[0.3.0] - 2018-12-29

### Added

- Ability to copy Object URL and Frame URL via object context menu and player context menu respectively.
- Ability to change opacity for selected shape with help "Selected Fill Opacity" slider.
- Ability to remove polyshapes points by double click.
- Ability to draw/change polyshapes (except for points) by slip method. Just press ENTER and moving a cursor.
- Ability to switch lock/hide properties via label UI element (in right menu) for all objects with same label.
- Shortcuts for outside/keyframe properties
- Support of Intel OpenVINO for accelerated model inference
- Tensorflow annotation now works without CUDA. It can use CPU only. OpenVINO and CUDA are supported optionally.
- Incremental saving of annotations.
- Tutorial for using polygons (screencast)
- Silk profiler to improve development process
- Admin panel can be used to edit labels and attributes for annotation tasks
- Analytics component to manage a data annotation team, monitor exceptions, collect client and server logs
- Changeable job and task statuses (annotation, validation, completed).
  A job status can be changed manually, a task status is computed automatically based on job statuses (#153)
- Backlink to a task from its job annotation view (#156)
- Buttons lock/hide for labels. They work for all objects with the same label on a current frame (#116)

### Changed

- Polyshape editing method has been improved. You can redraw part of shape instead of points cloning.
- Unified shortcut (Esc) for close any mode instead of different shortcuts (Alt+N, Alt+G, Alt+M etc.).
- Dump file contains information about data source (e.g. video name, archive name, ...)
- Update requests library due to [CVE-2018-18074](https://nvd.nist.gov/vuln/detail/CVE-2018-18074)
- Per task/job permissions to create/access/change/delete tasks and annotations
- Documentation was improved
- Timeout for creating tasks was increased (from 1h to 4h) (#136)
- Drawing has become more convenience. Now it is possible to draw outside an image.
  Shapes will be automatically truncated after drawing process (#202)

### Fixed

- Performance bottleneck has been fixed during you create new objects (draw, copy, merge etc).
- Label UI elements aren't updated after changelabel.
- Attribute annotation mode can use invalid shape position after resize or move shapes.
- Labels order is preserved now (#242)
- Uploading large XML files (#123)
- Django vulnerability (#121)
- Grammatical cleanup of README.md (#107)
- Dashboard loading has been accelerated (#156)
- Text drawing outside of a frame in some cases (#202)

## \[0.2.0] - 2018-09-28

### Added

- New annotation shapes: polygons, polylines, points
- Undo/redo feature
- Grid to estimate size of objects
- Context menu for shapes
- A converter to PASCAL VOC format
- A converter to MS COCO format
- A converter to mask format
- License header for most of all files
- .gitattribute to avoid problems with bash scripts inside a container
- CHANGELOG.md itself
- Drawing size of a bounding box during resize
- Color by instance, group, label
- Group objects
- Object propagation on next frames
- Full screen view

### Changed

- Documentation, screencasts, the primary screenshot
- Content-type for save_job request is application/json

### Fixed

- Player navigation if the browser's window is scrolled
- Filter doesn't support dash (-)
- Several memory leaks
- Inconsistent extensions between filenames in an annotation file and real filenames

## \[0.1.2] - 2018-08-07

### Added

- 7z archive support when creating a task
- .vscode/launch.json file for developing with VS code

### Fixed

- #14: docker-compose down command as written in the readme does not remove volumes
- #15: all checkboxes in temporary attributes are checked when reopening job after saving the job
- #18: extend CONTRIBUTING.md
- #19: using the same attribute for label twice -> stuck

### Changed

- More strict verification for labels with attributes

## \[0.1.1] - 2018-07-6

### Added

- Links on a screenshot, documentation, screencasts into README.md
- CONTRIBUTORS.md

### Fixed

- GitHub documentation

## \[0.1.0] - 2018-06-29

### Added

- Initial version

## Template

```
## \[Unreleased]
### Added
- TDB

### Changed
- TDB

### Deprecated
- TDB

### Removed
- TDB

### Fixed
- TDB

### Security
- TDB
```<|MERGE_RESOLUTION|>--- conflicted
+++ resolved
@@ -7,7 +7,6 @@
 
 ## \[Unreleased\]
 ### Added
-- Helm: Added configurable default storage option to chart(<https://github.com/opencv/cvat/pull/6137>)
 - Multi-line text attributes supported (<https://github.com/opencv/cvat/pull/6458>)
 - Now you can configure default attribute value for SELECT, RADIO types on UI
  (<https://github.com/opencv/cvat/pull/6474>)
@@ -15,13 +14,13 @@
   (<https://github.com/opencv/cvat/pull/6428>)
 
 ### Changed
-- Helm: Added configurable default storage option to chart(<https://github.com/opencv/cvat/pull/6137>)
+- \[Helm\] Added configurable default storage option to chart (<https://github.com/opencv/cvat/pull/6137>)
 
 ### Deprecated
 - TDB
 
 ### Removed
-- Helm: Removed hardcoded mandatory traefik ingress usage(<https://github.com/opencv/cvat/pull/6137>)
+- \[Helm\] Removed hardcoded mandatory traefik ingress usage(<https://github.com/opencv/cvat/pull/6137>)
 
 ### Fixed
 - Calculating number of objects on annotation view when frames are deleted
@@ -34,14 +33,11 @@
 - Fixed SAM plugin (403 code for workers in organizations) (<https://github.com/opencv/cvat/pull/6514>)
 - Using initial frame from query parameter to open specific frame in a job
  (<https://github.com/opencv/cvat/pull/6506>)
-<<<<<<< HEAD
-- Helm: fixed issue with multiple caches in same RWX volume, which prevents db migration to start(<https://github.com/opencv/cvat/pull/6137>)
-=======
 - Problem with first keyframe removing (<https://github.com/opencv/cvat/pull/6494>)
->>>>>>> d72e954b
 - Server-side validation for attribute specifications
   (<https://github.com/opencv/cvat/pull/6447>)
 - \[API\] File downloading failures for filenames with special characters l(<https://github.com/opencv/cvat/pull/6492>)
+- \[Helm\] fixed issue with multiple caches in same RWX volume, which prevents db migration to start (<https://github.com/opencv/cvat/pull/6137>)
 
 ### Security
 - TDB
