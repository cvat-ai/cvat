# Changelog

All notable changes to this project will be documented in this file.

The format is based on [Keep a Changelog](https://keepachangelog.com/en/1.0.0/),
and this project adheres to [Semantic Versioning](https://semver.org/spec/v2.0.0.html).

## [1.4.0] - Unreleased

### Added

- Documentation on mask annotation (<https://github.com/openvinotoolkit/cvat/pull/3044>)
- Hotkeys to switch a label of existing object or to change default label (for objects created with N) (<https://github.com/openvinotoolkit/cvat/pull/3070>)
- A script to convert some kinds of DICOM files to regular images (<https://github.com/openvinotoolkit/cvat/pull/3095>)
- Helm chart prototype (<https://github.com/openvinotoolkit/cvat/pull/3102>)
<<<<<<< HEAD
- Ability to export/import tasks (<https://github.com/openvinotoolkit/cvat/pull/3056>)
=======
>>>>>>> 7a498061

### Changed

- Place of migration logger initialization (<https://github.com/openvinotoolkit/cvat/pull/3170>)

### Deprecated

### Removed

- Kubernetes templates from (<https://github.com/openvinotoolkit/cvat/pull/1962>) due to helm charts (<https://github.com/openvinotoolkit/cvat/pull/3171>)

### Fixed

- Export of instance masks with holes (<https://github.com/openvinotoolkit/cvat/pull/3044>)
- Changing a label on canvas does not work when 'Show object details' enabled (<https://github.com/openvinotoolkit/cvat/pull/3084>)
- Make sure frame unzip web worker correctly terminates after unzipping all images in a requested chunk (<https://github.com/openvinotoolkit/cvat/pull/3096>)
- Reset password link was unavailable before login (<https://github.com/openvinotoolkit/cvat/pull/3140>)
- Manifest: migration (<https://github.com/openvinotoolkit/cvat/pull/3146>)

### Security

## [1.3.0] - 3/31/2021

### Added

- CLI: Add support for saving annotations in a git repository when creating a task.
- CVAT-3D: support lidar data on the server side (<https://github.com/openvinotoolkit/cvat/pull/2534>)
- GPU support for Mask-RCNN and improvement in its deployment time (<https://github.com/openvinotoolkit/cvat/pull/2714>)
- CVAT-3D: Load all frames corresponding to the job instance
  (<https://github.com/openvinotoolkit/cvat/pull/2645>)
- Intelligent scissors with OpenCV javascript (<https://github.com/openvinotoolkit/cvat/pull/2689>)
- CVAT-3D: Visualize 3D point cloud spaces in 3D View, Top View Side View and Front View (<https://github.com/openvinotoolkit/cvat/pull/2768>)
- [Inside Outside Guidance](https://github.com/shiyinzhang/Inside-Outside-Guidance) serverless
  function for interactive segmentation
- Pre-built [cvat_server](https://hub.docker.com/r/openvino/cvat_server) and
  [cvat_ui](https://hub.docker.com/r/openvino/cvat_ui) images were published on DockerHub (<https://github.com/openvinotoolkit/cvat/pull/2766>)
- Project task subsets (<https://github.com/openvinotoolkit/cvat/pull/2774>)
- Kubernetes templates and guide for their deployment (<https://github.com/openvinotoolkit/cvat/pull/1962>)
- [WiderFace](http://shuoyang1213.me/WIDERFACE/) format support (<https://github.com/openvinotoolkit/cvat/pull/2864>)
- [VGGFace2](https://github.com/ox-vgg/vgg_face2) format support (<https://github.com/openvinotoolkit/cvat/pull/2865>)
- [Backup/Restore guide](cvat/apps/documentation/backup_guide.md) (<https://github.com/openvinotoolkit/cvat/pull/2964>)
- Label deletion from tasks and projects (<https://github.com/openvinotoolkit/cvat/pull/2881>)
- CVAT-3D: Implemented initial cuboid placement in 3D View and select cuboid in Top, Side and Front views
  (<https://github.com/openvinotoolkit/cvat/pull/2891>)
- [Market-1501](https://www.aitribune.com/dataset/2018051063) format support (<https://github.com/openvinotoolkit/cvat/pull/2869>)
- Ability of upload manifest for dataset with images (<https://github.com/openvinotoolkit/cvat/pull/2763>)
- Annotations filters UI using react-awesome-query-builder (https://github.com/openvinotoolkit/cvat/issues/1418)
- Storing settings in local storage to keep them between browser sessions (<https://github.com/openvinotoolkit/cvat/pull/3017>)
- [ICDAR](https://rrc.cvc.uab.es/?ch=2) format support (<https://github.com/openvinotoolkit/cvat/pull/2866>)
- Added switcher to maintain polygon crop behavior (<https://github.com/openvinotoolkit/cvat/pull/3021>
- Filters and sorting options for job list, added tooltip for tasks filters (<https://github.com/openvinotoolkit/cvat/pull/3030>)

### Changed

- CLI - task list now returns a list of current tasks. (<https://github.com/openvinotoolkit/cvat/pull/2863>)
- Updated HTTPS install README section (cleanup and described more robust deploy)
- Logstash is improved for using with configurable elasticsearch outputs (<https://github.com/openvinotoolkit/cvat/pull/2531>)
- Bumped nuclio version to 1.5.16 (<https://github.com/openvinotoolkit/cvat/pull/2578>)
- All methods for interactive segmentation accept negative points as well
- Persistent queue added to logstash (<https://github.com/openvinotoolkit/cvat/pull/2744>)
- Improved maintenance of popups visibility (<https://github.com/openvinotoolkit/cvat/pull/2809>)
- Image visualizations settings on canvas for faster access (<https://github.com/openvinotoolkit/cvat/pull/2872>)
- Better scale management of left panel when screen is too small (<https://github.com/openvinotoolkit/cvat/pull/2880>)
- Improved error messages for annotation import (<https://github.com/openvinotoolkit/cvat/pull/2935>)
- Using manifest support instead video meta information and dummy chunks (<https://github.com/openvinotoolkit/cvat/pull/2763>)

### Fixed

- More robust execution of nuclio GPU functions by limiting the GPU memory consumption per worker (<https://github.com/openvinotoolkit/cvat/pull/2714>)
- Kibana startup initialization (<https://github.com/openvinotoolkit/cvat/pull/2659>)
- The cursor jumps to the end of the line when renaming a task (<https://github.com/openvinotoolkit/cvat/pull/2669>)
- SSLCertVerificationError when remote source is used (<https://github.com/openvinotoolkit/cvat/pull/2683>)
- Fixed filters select overflow (<https://github.com/openvinotoolkit/cvat/pull/2614>)
- Fixed tasks in project auto annotation (<https://github.com/openvinotoolkit/cvat/pull/2725>)
- Cuboids are missed in annotations statistics (<https://github.com/openvinotoolkit/cvat/pull/2704>)
- The list of files attached to the task is not displayed (<https://github.com/openvinotoolkit/cvat/pul
- A couple of css-related issues (top bar disappear, wrong arrow position on collapse elements) (<https://github.com/openvinotoolkit/cvat/pull/2736>)
- Issue with point region doesn't work in Firefox (<https://github.com/openvinotoolkit/cvat/pull/2727>)
- Fixed cuboid perspective change (<https://github.com/openvinotoolkit/cvat/pull/2733>)
- Annotation page popups (ai tools, drawing) reset state after detecting, tracking, drawing (<https://github.com/openvinotoolkit/cvat/pull/2780>)
- Polygon editing using trailing point (<https://github.com/openvinotoolkit/cvat/pull/2808>)
- Updated the path to python for DL models inside automatic annotation documentation (<https://github.com/openvinotoolkit/cvat/pull/2847>)
- Fixed of receiving function variable (<https://github.com/openvinotoolkit/cvat/pull/2860>)
- Shortcuts with CAPSLOCK enabled and with non-US languages activated (<https://github.com/openvinotoolkit/cvat/pull/2872>)
- Prevented creating several issues for the same object (<https://github.com/openvinotoolkit/cvat/pull/2868>)
- Fixed label editor name field validator (<https://github.com/openvinotoolkit/cvat/pull/2879>)
- An error about track shapes outside of the task frames during export (<https://github.com/openvinotoolkit/cvat/pull/2890>)
- Fixed project search field updating (<https://github.com/openvinotoolkit/cvat/pull/2901>)
- Fixed export error when invalid polygons are present in overlapping frames (<https://github.com/openvinotoolkit/cvat/pull/2852>)
- Fixed image quality option for tasks created from images (<https://github.com/openvinotoolkit/cvat/pull/2963>)
- Incorrect text on the warning when specifying an incorrect link to the issue tracker (<https://github.com/openvinotoolkit/cvat/pull/2971>)
- Updating label attributes when label contains number attributes (<https://github.com/openvinotoolkit/cvat/pull/2969>)
- Crop a polygon if its points are outside the bounds of the image (<https://github.com/openvinotoolkit/cvat/pull/3025>)

## [1.2.0] - 2021-01-08

### Fixed

- Memory consumption for the task creation process (<https://github.com/openvinotoolkit/cvat/pull/2582>)
- Frame preloading (<https://github.com/openvinotoolkit/cvat/pull/2608>)
- Project cannot be removed from the project page (<https://github.com/openvinotoolkit/cvat/pull/2626>)

## [1.2.0-beta] - 2020-12-15

### Added

- GPU support and improved documentation for auto annotation (<https://github.com/openvinotoolkit/cvat/pull/2546>)
- Manual review pipeline: issues/comments/workspace (<https://github.com/openvinotoolkit/cvat/pull/2357>)
- Basic projects implementation (<https://github.com/openvinotoolkit/cvat/pull/2255>)
- Documentation on how to mount cloud starage(AWS S3 bucket, Azure container, Google Drive) as FUSE (<https://github.com/openvinotoolkit/cvat/pull/2377>)
- Ability to work with share files without copying inside (<https://github.com/openvinotoolkit/cvat/pull/2377>)
- Tooltips in label selectors (<https://github.com/openvinotoolkit/cvat/pull/2509>)
- Page redirect after login using `next` query parameter (<https://github.com/openvinotoolkit/cvat/pull/2527>)
- [ImageNet](http://www.image-net.org) format support (<https://github.com/openvinotoolkit/cvat/pull/2376>)
- [CamVid](http://mi.eng.cam.ac.uk/research/projects/VideoRec/CamVid/) format support (<https://github.com/openvinotoolkit/cvat/pull/2559>)

### Changed

- PATCH requests from cvat-core submit only changed fields (<https://github.com/openvinotoolkit/cvat/pull/2445>)
- deploy.sh in serverless folder is seperated into deploy_cpu.sh and deploy_gpu.sh (<https://github.com/openvinotoolkit/cvat/pull/2546>)
- Bumped nuclio version to 1.5.8
- Migrated to Antd 4.9 (<https://github.com/openvinotoolkit/cvat/pull/2536>)

### Fixed

- Fixed FastRCNN inference bug for images with 4 channels i.e. png (<https://github.com/openvinotoolkit/cvat/pull/2546>)
- Django templates for email and user guide (<https://github.com/openvinotoolkit/cvat/pull/2412>)
- Saving relative paths in dummy chunks instead of absolute (<https://github.com/openvinotoolkit/cvat/pull/2424>)
- Objects with a specific label cannot be displayed if at least one tag with the label exist (<https://github.com/openvinotoolkit/cvat/pull/2435>)
- Wrong attribute can be removed in labels editor (<https://github.com/openvinotoolkit/cvat/pull/2436>)
- UI fails with the error "Cannot read property 'label' of undefined" (<https://github.com/openvinotoolkit/cvat/pull/2442>)
- Exception: "Value must be a user instance" (<https://github.com/openvinotoolkit/cvat/pull/2441>)
- Reset zoom option doesn't work in tag annotation mode (<https://github.com/openvinotoolkit/cvat/pull/2443>)
- Canvas is busy error (<https://github.com/openvinotoolkit/cvat/pull/2437>)
- Projects view layout fix (<https://github.com/openvinotoolkit/cvat/pull/2503>)
- Fixed the tasks view (infinite loading) when it is impossible to get a preview of the task (<https://github.com/openvinotoolkit/cvat/pull/2504>)
- Empty frames navigation (<https://github.com/openvinotoolkit/cvat/pull/2505>)
- TypeError: Cannot read property 'toString' of undefined (<https://github.com/openvinotoolkit/cvat/pull/2517>)
- Extra shapes are drawn after Esc, or G pressed while drawing a region in grouping (<https://github.com/openvinotoolkit/cvat/pull/2507>)
- Reset state (reviews, issues) after logout or changing a job (<https://github.com/openvinotoolkit/cvat/pull/2525>)
- TypeError: Cannot read property 'id' of undefined when updating a task (<https://github.com/openvinotoolkit/cvat/pull/2544>)

## [1.2.0-alpha] - 2020-11-09

### Added

- Ability to login into CVAT-UI with token from api/v1/auth/login (<https://github.com/openvinotoolkit/cvat/pull/2234>)
- Added layout grids toggling ('ctrl + alt + Enter')
- Added password reset functionality (<https://github.com/opencv/cvat/pull/2058>)
- Ability to work with data on the fly (https://github.com/opencv/cvat/pull/2007)
- Annotation in process outline color wheel (<https://github.com/opencv/cvat/pull/2084>)
- On the fly annotation using DL detectors (<https://github.com/opencv/cvat/pull/2102>)
- Displaying automatic annotation progress on a task view (<https://github.com/opencv/cvat/pull/2148>)
- Automatic tracking of bounding boxes using serverless functions (<https://github.com/opencv/cvat/pull/2136>)
- [Datumaro] CLI command for dataset equality comparison (<https://github.com/opencv/cvat/pull/1989>)
- [Datumaro] Merging of datasets with different labels (<https://github.com/opencv/cvat/pull/2098>)
- Add FBRS interactive segmentation serverless function (<https://github.com/openvinotoolkit/cvat/pull/2094>)
- Ability to change default behaviour of previous/next buttons of a player.
  It supports regular navigation, searching a frame according to annotations
  filters and searching the nearest frame without any annotations (<https://github.com/openvinotoolkit/cvat/pull/2221>)
- MacOS users notes in CONTRIBUTING.md
- Ability to prepare meta information manually (<https://github.com/openvinotoolkit/cvat/pull/2217>)
- Ability to upload prepared meta information along with a video when creating a task (<https://github.com/openvinotoolkit/cvat/pull/2217>)
- Optional chaining plugin for cvat-canvas and cvat-ui (<https://github.com/openvinotoolkit/cvat/pull/2249>)
- MOTS png mask format support (<https://github.com/openvinotoolkit/cvat/pull/2198>)
- Ability to correct upload video with a rotation record in the metadata (<https://github.com/openvinotoolkit/cvat/pull/2218>)
- User search field for assignee fields (<https://github.com/openvinotoolkit/cvat/pull/2370>)
- Support of mxf videos (<https://github.com/openvinotoolkit/cvat/pull/2514>)

### Changed

- UI models (like DEXTR) were redesigned to be more interactive (<https://github.com/opencv/cvat/pull/2054>)
- Used Ubuntu:20.04 as a base image for CVAT Dockerfile (<https://github.com/opencv/cvat/pull/2101>)
- Right colors of label tags in label mapping when a user runs automatic detection (<https://github.com/openvinotoolkit/cvat/pull/2162>)
- Nuclio became an optional component of CVAT (<https://github.com/openvinotoolkit/cvat/pull/2192>)
- A key to remove a point from a polyshape [Ctrl => Alt] (<https://github.com/openvinotoolkit/cvat/pull/2204>)
- Updated `docker-compose` file version from `2.3` to `3.3`(<https://github.com/openvinotoolkit/cvat/pull/2235>)
- Added auto inference of url schema from host in CLI, if provided (<https://github.com/openvinotoolkit/cvat/pull/2240>)
- Track frames in skips between annotation is presented in MOT and MOTS formats are marked `outside` (<https://github.com/openvinotoolkit/cvat/pull/2198>)
- UI packages installation with `npm ci` instead of `npm install` (<https://github.com/openvinotoolkit/cvat/pull/2350>)

### Removed

- Removed Z-Order flag from task creation process

### Fixed

- Fixed multiple errors which arises when polygon is of length 5 or less (<https://github.com/opencv/cvat/pull/2100>)
- Fixed task creation from PDF (<https://github.com/opencv/cvat/pull/2141>)
- Fixed CVAT format import for frame stepped tasks (<https://github.com/openvinotoolkit/cvat/pull/2151>)
- Fixed the reading problem with large PDFs (<https://github.com/openvinotoolkit/cvat/pull/2154>)
- Fixed unnecessary pyhash dependency (<https://github.com/openvinotoolkit/cvat/pull/2170>)
- Fixed Data is not getting cleared, even after deleting the Task from Django Admin App(<https://github.com/openvinotoolkit/cvat/issues/1925>)
- Fixed blinking message: "Some tasks have not been showed because they do not have any data" (<https://github.com/openvinotoolkit/cvat/pull/2200>)
- Fixed case when a task with 0 jobs is shown as "Completed" in UI (<https://github.com/openvinotoolkit/cvat/pull/2200>)
- Fixed use case when UI throws exception: Cannot read property 'objectType' of undefined #2053 (<https://github.com/openvinotoolkit/cvat/pull/2203>)
- Fixed use case when logs could be saved twice or more times #2202 (<https://github.com/openvinotoolkit/cvat/pull/2203>)
- Fixed issues from #2112 (<https://github.com/openvinotoolkit/cvat/pull/2217>)
- Git application name (renamed to dataset_repo) (<https://github.com/openvinotoolkit/cvat/pull/2243>)
- A problem in exporting of tracks, where tracks could be truncated (<https://github.com/openvinotoolkit/cvat/issues/2129>)
- Fixed CVAT startup process if the user has `umask 077` in .bashrc file (<https://github.com/openvinotoolkit/cvat/pull/2293>)
- Exception: Cannot read property "each" of undefined after drawing a single point (<https://github.com/openvinotoolkit/cvat/pull/2307>)
- Cannot read property 'label' of undefined (Fixed?) (<https://github.com/openvinotoolkit/cvat/pull/2311>)
- Excluded track frames marked `outside` in `CVAT for Images` export (<https://github.com/openvinotoolkit/cvat/pull/2345>)
- 'List of tasks' Kibana visualization (<https://github.com/openvinotoolkit/cvat/pull/2361>)
- An error on exporting not `jpg` or `png` images in TF Detection API format (<https://github.com/openvinotoolkit/datumaro/issues/35>)

## [1.1.0] - 2020-08-31

### Added

- Siammask tracker as DL serverless function (<https://github.com/opencv/cvat/pull/1988>)
- [Datumaro] Added model info and source info commands (<https://github.com/opencv/cvat/pull/1973>)
- [Datumaro] Dataset statistics (<https://github.com/opencv/cvat/pull/1668>)
- Ability to change label color in tasks and predefined labels (<https://github.com/opencv/cvat/pull/2014>)
- [Datumaro] Multi-dataset merge (https://github.com/opencv/cvat/pull/1695)
- Ability to configure email verification for new users (<https://github.com/opencv/cvat/pull/1929>)
- Link to django admin page from UI (<https://github.com/opencv/cvat/pull/2068>)
- Notification message when users use wrong browser (<https://github.com/opencv/cvat/pull/2070>)

### Changed

- Shape coordinates are rounded to 2 digits in dumped annotations (<https://github.com/opencv/cvat/pull/1970>)
- COCO format does not produce polygon points for bbox annotations (<https://github.com/opencv/cvat/pull/1953>)

### Fixed

- Issue loading openvino models for semi-automatic and automatic annotation (<https://github.com/opencv/cvat/pull/1996>)
- Basic functions of CVAT works without activated nuclio dashboard
- Fixed a case in which exported masks could have wrong color order (<https://github.com/opencv/cvat/issues/2032>)
- Fixed error with creating task with labels with the same name (<https://github.com/opencv/cvat/pull/2031>)
- Django RQ dashboard view (<https://github.com/opencv/cvat/pull/2069>)
- Object's details menu settings (<https://github.com/opencv/cvat/pull/2084>)

## [1.1.0-beta] - 2020-08-03

### Added

- DL models as serverless functions (<https://github.com/opencv/cvat/pull/1767>)
- Source type support for tags, shapes and tracks (<https://github.com/opencv/cvat/pull/1192>)
- Source type support for CVAT Dumper/Loader (<https://github.com/opencv/cvat/pull/1192>)
- Intelligent polygon editing (<https://github.com/opencv/cvat/pull/1921>)
- Support creating multiple jobs for each task through python cli (https://github.com/opencv/cvat/pull/1950)
- python cli over https (<https://github.com/opencv/cvat/pull/1942>)
- Error message when plugins weren't able to initialize instead of infinite loading (<https://github.com/opencv/cvat/pull/1966>)
- Ability to change user password (<https://github.com/opencv/cvat/pull/1954>)

### Changed

- Smaller object details (<https://github.com/opencv/cvat/pull/1877>)
- `COCO` format does not convert bboxes to polygons on export (<https://github.com/opencv/cvat/pull/1953>)
- It is impossible to submit a DL model in OpenVINO format using UI.
  Now you can deploy new models on the server using serverless functions
  (<https://github.com/opencv/cvat/pull/1767>)
- Files and folders under share path are now alphabetically sorted

### Removed

- Removed OpenVINO and CUDA components because they are not necessary anymore (<https://github.com/opencv/cvat/pull/1767>)
- Removed the old UI code (<https://github.com/opencv/cvat/pull/1964>)

### Fixed

- Some objects aren't shown on canvas sometimes. For example after propagation on of objects is invisible (<https://github.com/opencv/cvat/pull/1834>)
- CVAT doesn't offer to restore state after an error (<https://github.com/opencv/cvat/pull/1874>)
- Cannot read property 'shapeType' of undefined because of zOrder related issues (<https://github.com/opencv/cvat/pull/1874>)
- Cannot read property 'pinned' of undefined because of zOrder related issues (<https://github.com/opencv/cvat/pull/1874>)
- Do not iterate over hidden objects in aam (which are invisible because of zOrder) (<https://github.com/opencv/cvat/pull/1874>)
- Cursor position is reset after changing a text field (<https://github.com/opencv/cvat/pull/1874>)
- Hidden points and cuboids can be selected to be groupped (<https://github.com/opencv/cvat/pull/1874>)
- `outside` annotations should not be in exported images (<https://github.com/opencv/cvat/issues/1620>)
- `CVAT for video format` import error with interpolation (<https://github.com/opencv/cvat/issues/1893>)
- `Image compression` definition mismatch (<https://github.com/opencv/cvat/issues/1900>)
- Points are dublicated during polygon interpolation sometimes (<https://github.com/opencv/cvat/pull/1892>)
- When redraw a shape with activated autobordering, previous points are visible (<https://github.com/opencv/cvat/pull/1892>)
- No mapping between side object element and context menu in some attributes (<https://github.com/opencv/cvat/pull/1923>)
- Interpolated shapes exported as `keyframe = True` (<https://github.com/opencv/cvat/pull/1937>)
- Stylelint filetype scans (<https://github.com/opencv/cvat/pull/1952>)
- Fixed toolip closing issue (<https://github.com/opencv/cvat/pull/1955>)
- Clearing frame cache when close a task (<https://github.com/opencv/cvat/pull/1966>)
- Increase rate of throttling policy for unauthenticated users (<https://github.com/opencv/cvat/pull/1969>)

## [1.1.0-alpha] - 2020-06-30

### Added

- Throttling policy for unauthenticated users (<https://github.com/opencv/cvat/pull/1531>)
- Added default label color table for mask export (<https://github.com/opencv/cvat/pull/1549>)
- Added environment variables for Redis and Postgres hosts for Kubernetes deployment support (<https://github.com/opencv/cvat/pull/1641>)
- Added visual identification for unavailable formats (<https://github.com/opencv/cvat/pull/1567>)
- Shortcut to change color of an activated shape in new UI (Enter) (<https://github.com/opencv/cvat/pull/1683>)
- Shortcut to switch split mode (<https://github.com/opencv/cvat/pull/1683>)
- Built-in search for labels when create an object or change a label (<https://github.com/opencv/cvat/pull/1683>)
- Better validation of labels and attributes in raw viewer (<https://github.com/opencv/cvat/pull/1727>)
- ClamAV antivirus integration (<https://github.com/opencv/cvat/pull/1712>)
- Added canvas background color selector (<https://github.com/opencv/cvat/pull/1705>)
- SCSS files linting with Stylelint tool (<https://github.com/opencv/cvat/pull/1766>)
- Supported import and export or single boxes in MOT format (https://github.com/opencv/cvat/pull/1764)
- [Datumaro] Added `stats` command, which shows some dataset statistics
  like image mean and std (https://github.com/opencv/cvat/pull/1734)
- Add option to upload annotations upon task creation on CLI
- Polygon and polylines interpolation (<https://github.com/opencv/cvat/pull/1571>)
- Ability to redraw shape from scratch (Shift + N) for an activated shape (<https://github.com/opencv/cvat/pull/1571>)
- Highlights for the first point of a polygon/polyline and direction (<https://github.com/opencv/cvat/pull/1571>)
- Ability to change orientation for poylgons/polylines in context menu (<https://github.com/opencv/cvat/pull/1571>)
- Ability to set the first point for polygons in points context menu (<https://github.com/opencv/cvat/pull/1571>)
- Added new tag annotation workspace (<https://github.com/opencv/cvat/pull/1570>)
- Appearance block in attribute annotation mode (<https://github.com/opencv/cvat/pull/1820>)
- Keyframe navigations and some switchers in attribute annotation mode (<https://github.com/opencv/cvat/pull/1820>)
- [Datumaro] Added `convert` command to convert datasets directly (<https://github.com/opencv/cvat/pull/1837>)
- [Datumaro] Added an option to specify image extension when exporting datasets (<https://github.com/opencv/cvat/pull/1799>)
- [Datumaro] Added image copying when exporting datasets, if possible (<https://github.com/opencv/cvat/pull/1799>)

### Changed

- Removed information about e-mail from the basic user information (<https://github.com/opencv/cvat/pull/1627>)
- Update https install manual. Makes it easier and more robust.
  Includes automatic renewing of lets encrypt certificates.
- Settings page move to the modal. (<https://github.com/opencv/cvat/pull/1705>)
- Implemented import and export of annotations with relative image paths (<https://github.com/opencv/cvat/pull/1463>)
- Using only single click to start editing or remove a point (<https://github.com/opencv/cvat/pull/1571>)
- Added support for attributes in VOC XML format (https://github.com/opencv/cvat/pull/1792)
- Added annotation attributes in COCO format (https://github.com/opencv/cvat/pull/1782)
- Colorized object items in the side panel (<https://github.com/opencv/cvat/pull/1753>)
- [Datumaro] Annotation-less files are not generated anymore in COCO format, unless tasks explicitly requested (<https://github.com/opencv/cvat/pull/1799>)

### Fixed

- Problem with exported frame stepped image task (<https://github.com/opencv/cvat/issues/1613>)
- Fixed dataset filter item representation for imageless dataset items (<https://github.com/opencv/cvat/pull/1593>)
- Fixed interpreter crash when trying to import `tensorflow` with no AVX instructions available (<https://github.com/opencv/cvat/pull/1567>)
- Kibana wrong working time calculation with new annotation UI use (<https://github.com/opencv/cvat/pull/1654>)
- Wrong rexex for account name validation (<https://github.com/opencv/cvat/pull/1667>)
- Wrong description on register view for the username field (<https://github.com/opencv/cvat/pull/1667>)
- Wrong resolution for resizing a shape (<https://github.com/opencv/cvat/pull/1667>)
- React warning because of not unique keys in labels viewer (<https://github.com/opencv/cvat/pull/1727>)
- Fixed issue tracker (<https://github.com/opencv/cvat/pull/1705>)
- Fixed canvas fit after sidebar open/close event (<https://github.com/opencv/cvat/pull/1705>)
- A couple of exceptions in AAM related with early object activation (<https://github.com/opencv/cvat/pull/1755>)
- Propagation from the latest frame (<https://github.com/opencv/cvat/pull/1800>)
- Number attribute value validation (didn't work well with floats) (<https://github.com/opencv/cvat/pull/1800>)
- Logout doesn't work (<https://github.com/opencv/cvat/pull/1812>)
- Annotations aren't updated after reopening a task (<https://github.com/opencv/cvat/pull/1753>)
- Labels aren't updated after reopening a task (<https://github.com/opencv/cvat/pull/1753>)
- Canvas isn't fitted after collapsing side panel in attribute annotation mode (<https://github.com/opencv/cvat/pull/1753>)
- Error when interpolating polygons (<https://github.com/opencv/cvat/pull/1878>)

### Security

- SQL injection in Django `CVE-2020-9402` (<https://github.com/opencv/cvat/pull/1657>)

## [1.0.0] - 2020-05-29

### Added

- cvat-ui: cookie policy drawer for login page (<https://github.com/opencv/cvat/pull/1511>)
- `datumaro_project` export format (<https://github.com/opencv/cvat/pull/1352>)
- Ability to configure user agreements for the user registration form (<https://github.com/opencv/cvat/pull/1464>)
- Cuboid interpolation and cuboid drawing from rectangles (<https://github.com/opencv/cvat/pull/1560>)
- Ability to configure custom pageViewHit, which can be useful for web analytics integration (<https://github.com/opencv/cvat/pull/1566>)
- Ability to configure access to the analytics page based on roles (<https://github.com/opencv/cvat/pull/1592>)

### Changed

- Downloaded file name in annotations export became more informative (<https://github.com/opencv/cvat/pull/1352>)
- Added auto trimming for trailing whitespaces style enforcement (<https://github.com/opencv/cvat/pull/1352>)
- REST API: updated `GET /task/<id>/annotations`: parameters are `format`, `filename`
  (now optional), `action` (optional) (<https://github.com/opencv/cvat/pull/1352>)
- REST API: removed `dataset/formats`, changed format of `annotation/formats` (<https://github.com/opencv/cvat/pull/1352>)
- Exported annotations are stored for N hours instead of indefinitely (<https://github.com/opencv/cvat/pull/1352>)
- Formats: CVAT format now accepts ZIP and XML (<https://github.com/opencv/cvat/pull/1352>)
- Formats: COCO format now accepts ZIP and JSON (<https://github.com/opencv/cvat/pull/1352>)
- Formats: most of formats renamed, no extension in title (<https://github.com/opencv/cvat/pull/1352>)
- Formats: definitions are changed, are not stored in DB anymore (<https://github.com/opencv/cvat/pull/1352>)
- cvat-core: session.annotations.put() now returns ids of added objects (<https://github.com/opencv/cvat/pull/1493>)
- Images without annotations now also included in dataset/annotations export (<https://github.com/opencv/cvat/issues/525>)

### Removed

- `annotation` application is replaced with `dataset_manager` (<https://github.com/opencv/cvat/pull/1352>)
- `_DATUMARO_INIT_LOGLEVEL` env. variable is removed in favor of regular `--loglevel` cli parameter (<https://github.com/opencv/cvat/pull/1583>)

### Fixed

- Categories for empty projects with no sources are taken from own dataset (<https://github.com/opencv/cvat/pull/1352>)
- Added directory removal on error during `extract` command (<https://github.com/opencv/cvat/pull/1352>)
- Added debug error message on incorrect XPath (<https://github.com/opencv/cvat/pull/1352>)
- Exporting frame stepped task
  (<https://github.com/opencv/cvat/issues/1294, https://github.com/opencv/cvat/issues/1334>)
- Fixed broken command line interface for `cvat` export format in Datumaro (<https://github.com/opencv/cvat/issues/1494>)
- Updated Rest API document, Swagger document serving instruction issue (<https://github.com/opencv/cvat/issues/1495>)
- Fixed cuboid occluded view (<https://github.com/opencv/cvat/pull/1500>)
- Non-informative lock icon (<https://github.com/opencv/cvat/pull/1434>)
- Sidebar in AAM has no hide/show button (<https://github.com/opencv/cvat/pull/1420>)
- Task/Job buttons has no "Open in new tab" option (<https://github.com/opencv/cvat/pull/1419>)
- Delete point context menu option has no shortcut hint (<https://github.com/opencv/cvat/pull/1416>)
- Fixed issue with unnecessary tag activation in cvat-canvas (<https://github.com/opencv/cvat/issues/1540>)
- Fixed an issue with large number of instances in instance mask (<https://github.com/opencv/cvat/issues/1539>)
- Fixed full COCO dataset import error with conflicting labels in keypoints and detection (<https://github.com/opencv/cvat/pull/1548>)
- Fixed COCO keypoints skeleton parsing and saving (<https://github.com/opencv/cvat/issues/1539>)
- `tf.placeholder() is not compatible with eager execution` exception for auto_segmentation (<https://github.com/opencv/cvat/pull/1562>)
- Canvas cannot be moved with move functionality on left mouse key (<https://github.com/opencv/cvat/pull/1573>)
- Deep extreme cut request is sent when draw any shape with Make AI polygon option enabled (<https://github.com/opencv/cvat/pull/1573>)
- Fixed an error when exporting a task with cuboids to any format except CVAT (<https://github.com/opencv/cvat/pull/1577>)
- Synchronization with remote git repo (<https://github.com/opencv/cvat/pull/1582>)
- A problem with mask to polygons conversion when polygons are too small (<https://github.com/opencv/cvat/pull/1581>)
- Unable to upload video with uneven size (<https://github.com/opencv/cvat/pull/1594>)
- Fixed an issue with `z_order` having no effect on segmentations (<https://github.com/opencv/cvat/pull/1589>)

### Security

- Permission group whitelist check for analytics view (<https://github.com/opencv/cvat/pull/1608>)

## [1.0.0-beta.2] - 2020-04-30

### Added

- Re-Identification algorithm to merging bounding boxes automatically to the new UI (<https://github.com/opencv/cvat/pull/1406>)
- Methods `import` and `export` to import/export raw annotations for Job and Task in `cvat-core` (<https://github.com/opencv/cvat/pull/1406>)
- Versioning of client packages (`cvat-core`, `cvat-canvas`, `cvat-ui`). Initial versions are set to 1.0.0 (<https://github.com/opencv/cvat/pull/1448>)
- Cuboids feature was migrated from old UI to new one. (<https://github.com/opencv/cvat/pull/1451>)

### Removed

- Annotation convertation utils, currently supported natively via Datumaro framework
  (https://github.com/opencv/cvat/pull/1477)

### Fixed

- Auto annotation, TF annotation and Auto segmentation apps (https://github.com/opencv/cvat/pull/1409)
- Import works with truncated images now: "OSError:broken data stream" on corrupt images
  (https://github.com/opencv/cvat/pull/1430)
- Hide functionality (H) doesn't work (<https://github.com/opencv/cvat/pull/1445>)
- The highlighted attribute doesn't correspond to the chosen attribute in AAM (<https://github.com/opencv/cvat/pull/1445>)
- Inconvinient image shaking while drawing a polygon (hold Alt key during drawing/editing/grouping to drag an image) (<https://github.com/opencv/cvat/pull/1445>)
- Filter property "shape" doesn't work and extra operator in description (<https://github.com/opencv/cvat/pull/1445>)
- Block of text information doesn't disappear after deactivating for locked shapes (<https://github.com/opencv/cvat/pull/1445>)
- Annotation uploading fails in annotation view (<https://github.com/opencv/cvat/pull/1445>)
- UI freezes after canceling pasting with escape (<https://github.com/opencv/cvat/pull/1445>)
- Duplicating keypoints in COCO export (https://github.com/opencv/cvat/pull/1435)
- CVAT new UI: add arrows on a mouse cursor (<https://github.com/opencv/cvat/pull/1391>)
- Delete point bug (in new UI) (<https://github.com/opencv/cvat/pull/1440>)
- Fix apache startup after PC restart (https://github.com/opencv/cvat/pull/1467)
- Open task button doesn't work (https://github.com/opencv/cvat/pull/1474)

## [1.0.0-beta.1] - 2020-04-15

### Added

- Special behaviour for attribute value `__undefined__` (invisibility, no shortcuts to be set in AAM)
- Dialog window with some helpful information about using filters
- Ability to display a bitmap in the new UI
- Button to reset colors settings (brightness, saturation, contrast) in the new UI
- Option to display shape text always
- Dedicated message with clarifications when share is unmounted (https://github.com/opencv/cvat/pull/1373)
- Ability to create one tracked point (https://github.com/opencv/cvat/pull/1383)
- Ability to draw/edit polygons and polylines with automatic bordering feature
  (https://github.com/opencv/cvat/pull/1394)
- Tutorial: instructions for CVAT over HTTPS
- Deep extreme cut (semi-automatic segmentation) to the new UI (https://github.com/opencv/cvat/pull/1398)

### Changed

- Increase preview size of a task till 256, 256 on the server
- Public ssh-keys are displayed in a dedicated window instead of console when create a task with a repository
- React UI is the primary UI

### Fixed

- Cleaned up memory in Auto Annotation to enable long running tasks on videos
- New shape is added when press `esc` when drawing instead of cancellation
- Dextr segmentation doesn't work.
- `FileNotFoundError` during dump after moving format files
- CVAT doesn't append outside shapes when merge polyshapes in old UI
- Layout sometimes shows double scroll bars on create task, dashboard and settings pages
- UI fails after trying to change frame during resizing, dragging, editing
- Hidden points (or outsided) are visible after changing a frame
- Merge is allowed for points, but clicks on points conflict with frame dragging logic
- Removed objects are visible for search
- Add missed task_id and job_id fields into exception logs for the new UI (https://github.com/opencv/cvat/pull/1372)
- UI fails when annotations saving occurs during drag/resize/edit (https://github.com/opencv/cvat/pull/1383)
- Multiple savings when hold Ctrl+S (a lot of the same copies of events were sent with the same working time)
  (https://github.com/opencv/cvat/pull/1383)
- UI doesn't have any reaction when git repos synchronization failed (https://github.com/opencv/cvat/pull/1383)
- Bug when annotations cannot be saved after (delete - save - undo - save) (https://github.com/opencv/cvat/pull/1383)
- VOC format exports Upper case labels correctly in lower case (https://github.com/opencv/cvat/pull/1379)
- Fixed polygon exporting bug in COCO dataset (https://github.com/opencv/cvat/issues/1387)
- Task creation from remote files (https://github.com/opencv/cvat/pull/1392)
- Job cannot be opened in some cases when the previous job was failed during opening
  (https://github.com/opencv/cvat/issues/1403)
- Deactivated shape is still highlighted on the canvas (https://github.com/opencv/cvat/issues/1403)
- AttributeError: 'tuple' object has no attribute 'read' in ReID algorithm (https://github.com/opencv/cvat/issues/1403)
- Wrong semi-automatic segmentation near edges of an image (https://github.com/opencv/cvat/issues/1403)
- Git repos paths (https://github.com/opencv/cvat/pull/1400)
- Uploading annotations for tasks with multiple jobs (https://github.com/opencv/cvat/pull/1396)

## [1.0.0-alpha] - 2020-03-31

### Added

- Data streaming using chunks (https://github.com/opencv/cvat/pull/1007)
- New UI: showing file names in UI (https://github.com/opencv/cvat/pull/1311)
- New UI: delete a point from context menu (https://github.com/opencv/cvat/pull/1292)

### Fixed

- Git app cannot clone a repository (https://github.com/opencv/cvat/pull/1330)
- New UI: preview position in task details (https://github.com/opencv/cvat/pull/1312)
- AWS deployment (https://github.com/opencv/cvat/pull/1316)

## [0.6.1] - 2020-03-21

### Changed

- VOC task export now does not use official label map by default, but takes one
  from the source task to avoid primary-class and class part name
  clashing ([#1275](https://github.com/opencv/cvat/issues/1275))

### Fixed

- File names in LabelMe format export are no longer truncated ([#1259](https://github.com/opencv/cvat/issues/1259))
- `occluded` and `z_order` annotation attributes are now correctly passed to Datumaro ([#1271](https://github.com/opencv/cvat/pull/1271))
- Annotation-less tasks now can be exported as empty datasets in COCO ([#1277](https://github.com/opencv/cvat/issues/1277))
- Frame name matching for video annotations import -
  allowed `frame_XXXXXX[.ext]` format ([#1274](https://github.com/opencv/cvat/pull/1274))

### Security

- Bump acorn from 6.3.0 to 6.4.1 in /cvat-ui ([#1270](https://github.com/opencv/cvat/pull/1270))

## [0.6.0] - 2020-03-15

### Added

- Server only support for projects. Extend REST API v1 (/api/v1/projects\*)
- Ability to get basic information about users without admin permissions ([#750](https://github.com/opencv/cvat/issues/750))
- Changed REST API: removed PUT and added DELETE methods for /api/v1/users/ID
- Mask-RCNN Auto Annotation Script in OpenVINO format
- Yolo Auto Annotation Script
- Auto segmentation using Mask_RCNN component (Keras+Tensorflow Mask R-CNN Segmentation)
- REST API to export an annotation task (images + annotations)
  [Datumaro](https://github.com/opencv/cvat/tree/develop/datumaro) -
  a framework to build, analyze, debug and visualize datasets
- Text Detection Auto Annotation Script in OpenVINO format for version 4
- Added in OpenVINO Semantic Segmentation for roads
- Ability to visualize labels when using Auto Annotation runner
- MOT CSV format support ([#830](https://github.com/opencv/cvat/pull/830))
- LabelMe format support ([#844](https://github.com/opencv/cvat/pull/844))
- Segmentation MASK format import (as polygons) ([#1163](https://github.com/opencv/cvat/pull/1163))
- Git repositories can be specified with IPv4 address ([#827](https://github.com/opencv/cvat/pull/827))

### Changed

- page_size parameter for all REST API methods
- React & Redux & Antd based dashboard
- Yolov3 interpretation script fix and changes to mapping.json
- YOLO format support ([#1151](https://github.com/opencv/cvat/pull/1151))
- Added support for OpenVINO 2020

### Fixed

- Exception in Git plugin [#826](https://github.com/opencv/cvat/issues/826)
- Label ids in TFrecord format now start from 1 [#866](https://github.com/opencv/cvat/issues/866)
- Mask problem in COCO JSON style [#718](https://github.com/opencv/cvat/issues/718)
- Datasets (or tasks) can be joined and split to subsets with Datumaro [#791](https://github.com/opencv/cvat/issues/791)
- Output labels for VOC format can be specified with Datumaro [#942](https://github.com/opencv/cvat/issues/942)
- Annotations can be filtered before dumping with Datumaro [#994](https://github.com/opencv/cvat/issues/994)

## [0.5.2] - 2019-12-15

### Fixed

- Frozen version of scikit-image==0.15 in requirements.txt because next releases don't support Python 3.5

## [0.5.1] - 2019-10-17

### Added

- Integration with Zenodo.org (DOI)

## [0.5.0] - 2019-09-12

### Added

- A converter to YOLO format
- Installation guide
- Linear interpolation for a single point
- Video frame filter
- Running functional tests for REST API during a build
- Admins are no longer limited to a subset of python commands in the auto annotation application
- Remote data source (list of URLs to create an annotation task)
- Auto annotation using Faster R-CNN with Inception v2 (utils/open_model_zoo)
- Auto annotation using Pixel Link mobilenet v2 - text detection (utils/open_model_zoo)
- Ability to create a custom extractors for unsupported media types
- Added in PDF extractor
- Added in a command line model manager tester
- Ability to dump/load annotations in several formats from UI (CVAT, Pascal VOC, YOLO, MS COCO, png mask, TFRecord)
- Auth for REST API (api/v1/auth/): login, logout, register, ...
- Preview for the new CVAT UI (dashboard only) is available: http://localhost:9080/
- Added command line tool for performing common task operations (/utils/cli/)

### Changed

- Outside and keyframe buttons in the side panel for all interpolation shapes (they were only for boxes before)
- Improved error messages on the client side (#511)

### Removed

- "Flip images" has been removed. UI now contains rotation features.

### Fixed

- Incorrect width of shapes borders in some cases
- Annotation parser for tracks with a start frame less than the first segment frame
- Interpolation on the server near outside frames
- Dump for case when task name has a slash
- Auto annotation fail for multijob tasks
- Installation of CVAT with OpenVINO on the Windows platform
- Background color was always black in utils/mask/converter.py
- Exception in attribute annotation mode when a label are switched to a value without any attributes
- Handling of wrong labelamp json file in auto annotation (<https://github.com/opencv/cvat/issues/554>)
- No default attributes in dumped annotation (<https://github.com/opencv/cvat/issues/601>)
- Required field "Frame Filter" on admin page during a task modifying (#666)
- Dump annotation errors for a task with several segments (#610, #500)
- Invalid label parsing during a task creating (#628)
- Button "Open Task" in the annotation view
- Creating a video task with 0 overlap

### Security

- Upgraded Django, djangorestframework, and other packages

## [0.4.2] - 2019-06-03

### Fixed

- Fixed interaction with the server share in the auto annotation plugin

## [0.4.1] - 2019-05-14

### Fixed

- JavaScript syntax incompatibility with Google Chrome versions less than 72

## [0.4.0] - 2019-05-04

### Added

- OpenVINO auto annotation: it is possible to upload a custom model and annotate images automatically.
- Ability to rotate images/video in the client part (Ctrl+R, Shift+Ctrl+R shortcuts) (#305)
- The ReID application for automatic bounding box merging has been added (#299)
- Keyboard shortcuts to switch next/previous default shape type (box, polygon etc) [Alt + <, Alt + >] (#316)
- Converter for VOC now supports interpolation tracks
- REST API (/api/v1/\*, /api/docs)
- Semi-automatic semantic segmentation with the [Deep Extreme Cut](http://www.vision.ee.ethz.ch/~cvlsegmentation/dextr/) work

### Changed

- Propagation setup has been moved from settings to bottom player panel
- Additional events like "Debug Info" or "Fit Image" have been added for analitics
- Optional using LFS for git annotation storages (#314)

### Deprecated

- "Flip images" flag in the create task dialog will be removed.
  Rotation functionality in client part have been added instead.

### Fixed

- Django 2.1.5 (security fix, https://nvd.nist.gov/vuln/detail/CVE-2019-3498)
- Several scenarious which cause code 400 after undo/redo/save have been fixed (#315)

## [0.3.0] - 2018-12-29

### Added

- Ability to copy Object URL and Frame URL via object context menu and player context menu respectively.
- Ability to change opacity for selected shape with help "Selected Fill Opacity" slider.
- Ability to remove polyshapes points by double click.
- Ability to draw/change polyshapes (except for points) by slip method. Just press ENTER and moving a cursor.
- Ability to switch lock/hide properties via label UI element (in right menu) for all objects with same label.
- Shortcuts for outside/keyframe properties
- Support of Intel OpenVINO for accelerated model inference
- Tensorflow annotation now works without CUDA. It can use CPU only. OpenVINO and CUDA are supported optionally.
- Incremental saving of annotations.
- Tutorial for using polygons (screencast)
- Silk profiler to improve development process
- Admin panel can be used to edit labels and attributes for annotation tasks
- Analytics component to manage a data annotation team, monitor exceptions, collect client and server logs
- Changeable job and task statuses (annotation, validation, completed).
  A job status can be changed manually, a task status is computed automatically based on job statuses (#153)
- Backlink to a task from its job annotation view (#156)
- Buttons lock/hide for labels. They work for all objects with the same label on a current frame (#116)

### Changed

- Polyshape editing method has been improved. You can redraw part of shape instead of points cloning.
- Unified shortcut (Esc) for close any mode instead of different shortcuts (Alt+N, Alt+G, Alt+M etc.).
- Dump file contains information about data source (e.g. video name, archive name, ...)
- Update requests library due to https://nvd.nist.gov/vuln/detail/CVE-2018-18074
- Per task/job permissions to create/access/change/delete tasks and annotations
- Documentation was improved
- Timeout for creating tasks was increased (from 1h to 4h) (#136)
- Drawing has become more convenience. Now it is possible to draw outside an image.
  Shapes will be automatically truncated after drawing process (#202)

### Fixed

- Performance bottleneck has been fixed during you create new objects (draw, copy, merge etc).
- Label UI elements aren't updated after changelabel.
- Attribute annotation mode can use invalid shape position after resize or move shapes.
- Labels order is preserved now (#242)
- Uploading large XML files (#123)
- Django vulnerability (#121)
- Grammatical cleanup of README.md (#107)
- Dashboard loading has been accelerated (#156)
- Text drawing outside of a frame in some cases (#202)

## [0.2.0] - 2018-09-28

### Added

- New annotation shapes: polygons, polylines, points
- Undo/redo feature
- Grid to estimate size of objects
- Context menu for shapes
- A converter to PASCAL VOC format
- A converter to MS COCO format
- A converter to mask format
- License header for most of all files
- .gitattribute to avoid problems with bash scripts inside a container
- CHANGELOG.md itself
- Drawing size of a bounding box during resize
- Color by instance, group, label
- Group objects
- Object propagation on next frames
- Full screen view

### Changed

- Documentation, screencasts, the primary screenshot
- Content-type for save_job request is application/json

### Fixed

- Player navigation if the browser's window is scrolled
- Filter doesn't support dash (-)
- Several memory leaks
- Inconsistent extensions between filenames in an annotation file and real filenames

## [0.1.2] - 2018-08-07

### Added

- 7z archive support when creating a task
- .vscode/launch.json file for developing with VS code

### Fixed

- #14: docker-compose down command as written in the readme does not remove volumes
- #15: all checkboxes in temporary attributes are checked when reopening job after saving the job
- #18: extend CONTRIBUTING.md
- #19: using the same attribute for label twice -> stuck

### Changed

- More strict verification for labels with attributes

## [0.1.1] - 2018-07-6

### Added

- Links on a screenshot, documentation, screencasts into README.md
- CONTRIBUTORS.md

### Fixed

- GitHub documentation

## 0.1.0 - 2018-06-29

### Added

- Initial version

## Template

```
## [Unreleased]
### Added
-

### Changed
-

### Deprecated
-

### Removed
-

### Fixed
-

### Security
-
```<|MERGE_RESOLUTION|>--- conflicted
+++ resolved
@@ -13,10 +13,7 @@
 - Hotkeys to switch a label of existing object or to change default label (for objects created with N) (<https://github.com/openvinotoolkit/cvat/pull/3070>)
 - A script to convert some kinds of DICOM files to regular images (<https://github.com/openvinotoolkit/cvat/pull/3095>)
 - Helm chart prototype (<https://github.com/openvinotoolkit/cvat/pull/3102>)
-<<<<<<< HEAD
 - Ability to export/import tasks (<https://github.com/openvinotoolkit/cvat/pull/3056>)
-=======
->>>>>>> 7a498061
 
 ### Changed
 
