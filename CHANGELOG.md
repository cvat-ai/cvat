--- conflicted
+++ resolved
@@ -14,12 +14,11 @@
 
 ### Changed
 
-<<<<<<< HEAD
 - Increased default guide assets limitations (30 assets, up to 10Mb each)
-=======
+  (<https://github.com/opencv/cvat/pull/6575>)
 - \[SDK\] Custom `ProgressReporter` implementations should now override `start2` instead of `start`
   (<https://github.com/opencv/cvat/pull/6556>)
->>>>>>> 4b86439d
+
 
 ### Deprecated
 
