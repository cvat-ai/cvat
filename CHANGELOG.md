# Changelog

All notable changes to this project will be documented in this file.

The format is based on [Keep a Changelog](https://keepachangelog.com/en/1.0.0/),
and this project adheres to [Semantic Versioning](https://semver.org/spec/v2.0.0.html).

## \[2.5.0] - Unreleased
### Added
- TBD

### Changed
- Replaced Apache mod_wsgi with Uvicorn ASGI server for backend use(<https://github.com/opencv/cvat/pull/6195>)

### Deprecated
- TBD

### Removed
- TDB

### Fixed
<<<<<<< HEAD
- Skeletons dumping on created tasks/projects (<https://github.com/opencv/cvat/pull/6157>)
- Fix saving annotations for skeleton tracks (<https://github.com/opencv/cvat/pull/6075>)
- The problem with manifest file during task restoring from backup (<https://github.com/opencv/cvat/issues/5971>)
- The problem with task mode in a task restored from backup (<https://github.com/opencv/cvat/issues/5668>)
=======
- Incorrect location of temporary file during job annotation import.(<https://github.com/opencv/cvat/pull/5909>)
- Deletion of uploaded file along with annotations/backups when an RQ job
  has been initiated, but no subsequent status check requests have been made.(<https://github.com/opencv/cvat/pull/5909>)
- Deletion of uploaded files, including annotations and backups,
  after they have been uploaded to the server using the TUS protocol  but before an RQ job has been initiated. (<https://github.com/opencv/cvat/pull/5909>)
- Simultaneous creation of tasks or projects with identical names from backups by multiple users.(<https://github.com/opencv/cvat/pull/5909>)
>>>>>>> 20f65e50

### Security
- TDB

## \[2.4.5] - 2023-06-02
### Added
- Integrated support for sharepoint and cloud storage files, along with
  directories to be omitted during task creation (server) (<https://github.com/opencv/cvat/pull/6074>)
- Enabled task creation with directories from cloud storage or sharepoint  (<https://github.com/opencv/cvat/pull/6074>)
- Enhanced task creation to support any data type supported by the server
   by default, from cloud storage without the necessity for the `use_cache` option (<https://github.com/opencv/cvat/pull/6074>)
- Added capability for task creation with data from cloud storage without the `use_cache` option  (<https://github.com/opencv/cvat/pull/6074>)

### Changed
- User can now access resource links from any organization or sandbox, granted it's available to them (<https://github.com/opencv/cvat/pull/5892>)
- Cloud storage manifest files have been made optional (<https://github.com/opencv/cvat/pull/6074>)
- Updated Django to the 4.2.x version (<https://github.com/opencv/cvat/pull/6122>)
- Renamed certain Nuclio functions to adhere to a common naming convention. For instance,
  `onnx-yolov7` -> `onnx-wongkinyiu-yolov7`, `ultralytics-yolov5` -> `pth-ultralytics-yolov5`
  (<https://github.com/opencv/cvat/pull/6140>)

### Deprecated
- Deprecated the endpoint `/cloudstorages/{id}/content` (<https://github.com/opencv/cvat/pull/6074>)

### Fixed
- Fixed the issue of skeletons dumping on created tasks/projects (<https://github.com/opencv/cvat/pull/6157>)
- Resolved an issue related to saving annotations for skeleton tracks (<https://github.com/opencv/cvat/pull/6075>)

## \[2.4.4] - 2023-05-18
### Added
- Introduced a new configuration option for controlling the invocation of Nuclio functions.
  (<https://github.com/opencv/cvat/pull/6146>)

### Changed
- Relocated SAM masks decoder to frontend operation.
  (<https://github.com/opencv/cvat/pull/6019>)
- Switched `person-reidentification-retail-0300` and `faster_rcnn_inception_v2_coco` Nuclio functions with `person-reidentification-retail-0277` and `faster_rcnn_inception_resnet_v2_atrous_coco` respectively.
  (<https://github.com/opencv/cvat/pull/6129>)
- Upgraded OpenVINO-based Nuclio functions to utilize the OpenVINO 2022.3 runtime.
  (<https://github.com/opencv/cvat/pull/6129>)

### Fixed
- Resolved issues with tracking multiple objects (30 and more) using the TransT tracker.
  (<https://github.com/opencv/cvat/pull/6073>)
- Addressed azure.core.exceptions.ResourceExistsError: The specified blob already exists.
  (<https://github.com/opencv/cvat/pull/6082>)
- Corrected image scaling issues when transitioning between images of different resolutions.
  (<https://github.com/opencv/cvat/pull/6081>)
- Fixed inaccurate reporting of completed job counts.
  (<https://github.com/opencv/cvat/issues/6098>)
- Allowed OpenVINO-based Nuclio functions to be deployed to Kubernetes.
  (<https://github.com/opencv/cvat/pull/6129>)
- Improved skeleton size checks after drawing.
  (<https://github.com/opencv/cvat/pull/6156>)
- Fixed HRNet CPU serverless function.
  (<https://github.com/opencv/cvat/pull/6150>)
- Prevented sending of empty list of events.
  (<https://github.com/opencv/cvat/pull/6154>)

## \[2.4.3] - 2023-04-24
### Changed
- Docker images no longer include Ubuntu package sources or FFmpeg/OpenH264 sources
  (<https://github.com/opencv/cvat/pull/6040>)
- TUS chunk size changed from 100 MB to 2 MB
  (<https://github.com/opencv/cvat/pull/6058>)

## \[2.4.2] - 2023-04-14
### Added
- Support for Azure Blob Storage connection string authentication(<https://github.com/openvinotoolkit/cvat/pull/4649>)
- Segment Anything interactor for CPU/GPU (<https://github.com/opencv/cvat/pull/6008>)

### Changed
- The capability to transfer a task from one project to another project has been disabled (<https://github.com/opencv/cvat/pull/5901>)
- The bounding rectangle in the skeleton annotation is visible solely when the skeleton is active (<https://github.com/opencv/cvat/pull/5911>)
- Base backend image upgraded from ubuntu:20.04 to ubuntu:22.04 (<https://github.com/opencv/cvat/pull/6021>)

### Deprecated
- TDB

### Removed
- Cloud storage `unique_together` limitation (<https://github.com/opencv/cvat/pull/5855>)
- Support for redundant request media types in the API
  (<https://github.com/opencv/cvat/pull/5874>)
- Static URLs and direct SDK support for the tus chunk endpoints.
  Clients must use the `Location` header from the response to the `Upload-Length` request,
  as per the tus creation protocol
  (<https://github.com/opencv/cvat/pull/5961>)

### Fixed
- An invalid project/org handling in webhooks (<https://github.com/opencv/cvat/pull/5707>)
- Warning `key` is undefined on project page (<https://github.com/opencv/cvat/pull/5876>)
- An invalid mask detected when performing automatic annotation on a task (<https://github.com/opencv/cvat/pull/5883>)
- The 'Reset zoom' option now retains the user's preferences upon reloading CVAT (<https://github.com/opencv/cvat/pull/5908>)
- Cloud storage content listing when the manifest name contains special characters
  (<https://github.com/opencv/cvat/pull/5873>)
- Width and height in CVAT dataset format mask annotations (<https://github.com/opencv/cvat/pull/5905>)
- Empty list of export formats for a project without tasks (<https://github.com/opencv/cvat/pull/5899>)
- Downgraded NumPy used by HRNet because `np.int` is no longer available (<https://github.com/opencv/cvat/pull/5574>)
- Empty previews responsive to page resize (<https://github.com/opencv/cvat/pull/5925>)
- Nuclio function invocations when deployed via the Helm chart
  (<https://github.com/opencv/cvat/issues/5626>)
- Export of a job from a task with multiple jobs (<https://github.com/opencv/cvat/pull/5928>)
- Points missing when exporting tracked skeleton (<https://github.com/opencv/cvat/issues/5497>)
- Escaping in the `filter` parameter in generated URLs
  (<https://github.com/opencv/cvat/issues/5566>)
- Rotation property lost during saving a mutable attribute (<https://github.com/opencv/cvat/pull/5968>)
- Optimized /api/jobs request (<https://github.com/opencv/cvat/pull/5962>)
- Server micro version support check in SDK/CLI (<https://github.com/opencv/cvat/pull/5991>)
- \[SDK\] Compatibility with upcoming urllib 2.1.0
  (<https://github.com/opencv/cvat/pull/6002>)
- Fix TUS file uploading if multiple apache processes are used (<https://github.com/opencv/cvat/pull/6006>)
- The issue related to webhook events not being sent has been resolved (<https://github.com/opencv/cvat/pull/5916>)

### Security
- Updated Redis (in the Compose file) to 7.0.x, and redis-py to 4.5.4
  (<https://github.com/opencv/cvat/pull/6016>)

## \[2.4.1] - 2023-04-05
### Fixed
- Optimized annotation fetching up to 10 times (<https://github.com/opencv/cvat/pull/5974>)
- Incorrect calculation of working time in analytics (<https://github.com/opencv/cvat/pull/5973>)

## \[2.4.0] - 2023-03-16
### Added
- \[SDK\] An arg to wait for data processing in the task data uploading function
  (<https://github.com/opencv/cvat/pull/5502>)
- Filename pattern to simplify uploading cloud storage data for a task (<https://github.com/opencv/cvat/pull/5498>, <https://github.com/opencv/cvat/pull/5525>)
- \[SDK\] Configuration setting to change the dataset cache directory
  (<https://github.com/opencv/cvat/pull/5535>)
- \[SDK\] Class to represent a project as a PyTorch dataset
  (<https://github.com/opencv/cvat/pull/5523>)
- Grid view and multiple context images supported (<https://github.com/opencv/cvat/pull/5542>)
- Interpolation is now supported for 3D cuboids.
Tracks can be exported/imported to/from Datumaro and Sly Pointcloud formats (<https://github.com/opencv/cvat/pull/5629>)
- Support for custom file to job splits in tasks (server API & SDK only)
  (<https://github.com/opencv/cvat/pull/5536>)
- \[SDK\] A PyTorch adapter setting to disable cache updates
  (<https://github.com/opencv/cvat/pull/5549>)
- YOLO v7 serverless feature added using ONNX backend (<https://github.com/opencv/cvat/pull/5552>)
- Cypress test for social account authentication (<https://github.com/opencv/cvat/pull/5444>)
- Dummy github and google authentication servers (<https://github.com/opencv/cvat/pull/5444>)
- \[Server API\] Simple filters for object collection endpoints
  (<https://github.com/opencv/cvat/pull/5575>)
- Analytics based on Clickhouse, Vector and Grafana instead of the ELK stack (<https://github.com/opencv/cvat/pull/5646>)
- \[SDK\] High-level API for working with organizations
  (<https://github.com/opencv/cvat/pull/5718>)
- Use correct service name in LDAP authentication documentation (<https://github.com/opencv/cvat/pull/5848>)

### Changed
- The Docker Compose files now use the Compose Specification version
  of the format. This version is supported by Docker Compose 1.27.0+
  (<https://github.com/opencv/cvat/pull/5524>).
- \[SDK\] The `resource_type` args now have the default value of `local` in task creation functions.
  The corresponding arguments are keyword-only now.
  (<https://github.com/opencv/cvat/pull/5502>)
- \[Server API\] Added missing pagination or pagination parameters in
  `/jobs/{id}/commits`, `/organizations`
  (<https://github.com/opencv/cvat/pull/5557>)
- Windows Installation Instructions adjusted to work around <https://github.com/nuclio/nuclio/issues/1821>
- The contour detection function for semantic segmentation (<https://github.com/opencv/cvat/pull/4665>)
- Delete newline character when generating a webhook signature (<https://github.com/opencv/cvat/pull/5622>)
- DL models UI (<https://github.com/opencv/cvat/pull/5635>)
- \[Server API\], \[SDK\] Arbitrary-sized collections in endpoints:
  `/api/projects/{id}.tasks`, `/api/tasks/{id}.segments`, `/api/jobs/{id}.issues`,
  `/api/issues/{id}.comments`, `/api/projects | tasks | jobs/{id}.labels`
  (<https://github.com/opencv/cvat/pull/5662>)
- Hide analytics link from non-admin users (<https://github.com/opencv/cvat/pull/5789>)
- Hide notifications on login/logout/register (<https://github.com/opencv/cvat/pull/5788>)
- CVAT and CVAT SDK now use a custom `User-Agent` header in HTTP requests
  (<https://github.com/opencv/cvat/issues/5598>)

### Deprecated
- TBD

### Removed
- \[Server API\] Endpoints with collections are removed in favor of their full variants
  `/project/{id}/tasks`, `/tasks/{id}/jobs`, `/jobs/{id}/issues`, `/issues/{id}/comments`.
  Corresponding fields are added or changed to provide a link to the child collection
  in `/projects/{id}`, `/tasks/{id}`, `/jobs/{id}`, `/issues/{id}`
  (<https://github.com/opencv/cvat/pull/5575>)
- Limit on the maximum number of manifest files that can be added for cloud storage (<https://github.com/opencv/cvat/pull/5660>)

### Fixed
- Helm: Empty password for Redis (<https://github.com/opencv/cvat/pull/5520>)
- Resolved HRNet serverless function runtime error on images with an alpha channel (<https://github.com/opencv/cvat/pull/5570>)
- Addressed ignored preview & chunk cache settings (<https://github.com/opencv/cvat/pull/5569>)
- Fixed exporting annotations to Azure container (<https://github.com/opencv/cvat/pull/5596>)
- Corrected the type of the credentials parameter of `make_client` in the Python SDK
- Reduced noisy information in ortho views for 3D canvas (<https://github.com/opencv/cvat/pull/5608>)
- Cleared disk space after project removal (<https://github.com/opencv/cvat/pull/5632>, <https://github.com/opencv/cvat/pull/5752>)
- Locked submit button when file is not selected during dataset import (<https://github.com/opencv/cvat/pull/5757>)
- \[Server API\]Various errors in the generated schema (<https://github.com/opencv/cvat/pull/5575>)
- Resolved browser freezing when requesting a job with NaN id (<https://github.com/opencv/cvat/pull/5763>)
- Fixed SiamMask and TransT serverless functions (<https://github.com/opencv/cvat/pull/5658>)
- Addressed creation of a project or task with the same labels (<https://github.com/opencv/cvat/pull/5700>)
- \[Server API\] Fixed ability to rename label to an existing name (<https://github.com/opencv/cvat/pull/5662>)
- Resolved issue of resetting attributes when moving a task to a project (<https://github.com/opencv/cvat/pull/5764>)
- Fixed error in dataset export when parsing skeleton sublabels containing spaces (<https://github.com/opencv/cvat/pull/5794>)
- Added missing `CVAT_BASE_URL` in docker-compose.yml (<https://github.com/opencv/cvat/pull/5792>)
- Create cloud storage button size and models pagination (<https://github.com/opencv/cvat/pull/5858>)

### Security
- Fixed vulnerability with social authentication (<https://github.com/opencv/cvat/pull/5521>)

## \[2.3.0] - 2022-12-22
### Added
- SDK section in documentation (<https://github.com/opencv/cvat/pull/4928>)
- Option to enable or disable host certificate checking in CLI (<https://github.com/opencv/cvat/pull/4928>)
- REST API tests with skeletons (<https://github.com/opencv/cvat/pull/4987>)
- Host schema auto-detection in SDK (<https://github.com/opencv/cvat/pull/4910>)
- Server compatibility checks in SDK (<https://github.com/opencv/cvat/pull/4935>)
- Objects sorting option in the sidebar, by z-order. Additional visualization when sorting is applied
(<https://github.com/opencv/cvat/pull/5145>)
- Added YOLOv5 serverless function with NVIDIA GPU support (<https://github.com/opencv/cvat/pull/4960>)
- Mask tools now supported (brush, eraser, polygon-plus,
polygon-minus, returning masks from online detectors & interactors)
(<https://github.com/opencv/cvat/pull/4543>)
- Added Webhooks (<https://github.com/opencv/cvat/pull/4863>)
- Authentication with social accounts: Google & GitHub (<https://github.com/opencv/cvat/pull/5147>, <https://github.com/opencv/cvat/pull/5181>, <https://github.com/opencv/cvat/pull/5295>)
- REST API tests for exporting job datasets & annotations and validating their structure (<https://github.com/opencv/cvat/pull/5160>)
- Backward propagation on UI (<https://github.com/opencv/cvat/pull/5355>)
- Keyboard shortcut to delete a frame (Alt + Del) (<https://github.com/opencv/cvat/pull/5369>)
- PyTorch dataset adapter layer in the SDK
(<https://github.com/opencv/cvat/pull/5417>)
- Method for debugging the server deployed with Docker (<https://github.com/opencv/cvat/issues/5327>)

### Changed
- `api/docs`, `api/swagger`, `api/schema`, `server/about` endpoints now allow unauthorized access (<https://github.com/opencv/cvat/pull/4928>, <https://github.com/opencv/cvat/pull/4935>)
- 3D canvas now can be dragged in IDLE mode (<https://github.com/opencv/cvat/pull/5385>)
- Datumaro version is upgraded to 0.3 (dev) (<https://github.com/opencv/cvat/pull/4984>)
- Allowed trailing slashes in the SDK host address (<https://github.com/opencv/cvat/pull/5057>)
- Adjusted initial camera position, enabled 'Reset zoom' option for 3D canvas (<https://github.com/opencv/cvat/pull/5395>)
- Enabled authentication via email (<https://github.com/opencv/cvat/pull/5037>)
- Unified error handling with the cloud storage (<https://github.com/opencv/cvat/pull/5389>)
- In the SDK, functions taking paths as strings now also accept path-like objects
  (<https://github.com/opencv/cvat/pull/5435>)

### Removed
- The `--https` option of CLI (<https://github.com/opencv/cvat/pull/4910>)

### Fixed
- Significantly optimized access to DB for api/jobs, api/tasks, and api/projects.
- Removed a possibly duplicated encodeURI() calls in `server-proxy.ts` to prevent doubly encoding
non-ascii paths while adding files from "Connected file share" (issue #4428)
- Removed unnecessary volumes defined in docker-compose.serverless.yml
(<https://github.com/openvinotoolkit/cvat/pull/4659>)
- Added support for Image files that use the PIL.Image.mode 'I;16'
- Project import/export with skeletons (<https://github.com/opencv/cvat/pull/4867>,
  <https://github.com/opencv/cvat/pull/5004>)
- Shape color is not changed on canvas after changing a label (<https://github.com/opencv/cvat/pull/5045>)
- Unstable e2e restore tests (<https://github.com/opencv/cvat/pull/5010>)
- IOG and f-BRS serverless function (<https://github.com/opencv/cvat/pull/5039>)
- Invisible label item in label constructor when label color background is white,
 or close to it (<https://github.com/opencv/cvat/pull/5041>)
- Fixed cvat-core ESlint problems (<https://github.com/opencv/cvat/pull/5027>)
- Fixed task creation with non-local files via the SDK/CLI
  (<https://github.com/opencv/cvat/issues/4962>)
- HRNET serverless function (<https://github.com/opencv/cvat/pull/4944>)
- Invalid export of segmentation masks when the `background` label gets nonzero id (<https://github.com/opencv/cvat/pull/5056>)
- A trailing slash in hostname doesn't allow SDK to send some requests
  (<https://github.com/opencv/cvat/pull/5057>)
- Double modal export/backup a task/project (<https://github.com/opencv/cvat/pull/5075>)
- Fixed bug of computing Job's unsolved/resolved issues numbers (<https://github.com/opencv/cvat/pull/5101>)
- Dataset export for job (<https://github.com/opencv/cvat/pull/5052>)
- Angle is not propagated when use ``propagate`` feature (<https://github.com/opencv/cvat/pull/5139>)
- Could not fetch task in a corner case (<https://github.com/opencv/cvat/pull/5163>)
- Restoring CVAT in case of React-renderning fail (<https://github.com/opencv/cvat/pull/5134>)
- Deleted frames become restored if a user deletes frames from another job of the same task
(<https://github.com/opencv/cvat/pull/5138>)
- Wrong issue position when create a quick issue on a rotated shape (<https://github.com/opencv/cvat/pull/5162>)
- Extra rerenders of different pages with each click (<https://github.com/opencv/cvat/pull/5178>)
- Skeleton points exported out of order in the COCO Keypoints format
  (<https://github.com/opencv/cvat/issues/5048>)
- PASCAL VOC 1.1 can't import dataset (<https://github.com/opencv/cvat/pull/4647>)
- Changing an object causes current z layer to be set to the maximum (<https://github.com/opencv/cvat/pull/5145>)
- Job assignee can not resolve an issue (<https://github.com/opencv/cvat/pull/5167>)
- Create manifest with cvat/server docker container command (<https://github.com/opencv/cvat/pull/5172>)
- Cannot assign a resource to a user who has an organization (<https://github.com/opencv/cvat/pull/5218>)
- Logs and annotations are not saved when logout from a job page (<https://github.com/opencv/cvat/pull/5266>)
- Added "type" field for all the labels, allows to reduce number of controls on annotation view (<https://github.com/opencv/cvat/pull/5273>)
- Occluded not applied on canvas instantly for a skeleton elements (<https://github.com/opencv/cvat/pull/5259>)
- Oriented bounding boxes broken with COCO format ss(<https://github.com/opencv/cvat/pull/5219>)
- Can't dump annotations with objects type is track from several jobs (<https://github.com/opencv/cvat/pull/5250>)
- Fixed upload resumption in production environments
  (<https://github.com/opencv/cvat/issues/4839>)
- Fixed job exporting (<https://github.com/opencv/cvat/pull/5282>)
- Visibility and ignored information fail to be loaded (MOT dataset format) (<https://github.com/opencv/cvat/pull/5270>)
- Added force logout on CVAT app start if token is missing (<https://github.com/opencv/cvat/pull/5331>)
- Drawing issues on 3D canvas (<https://github.com/opencv/cvat/pull/5410>)
- Missed token with using social account authentication (<https://github.com/opencv/cvat/pull/5344>)
- Redundant writing of skeleton annotations (CVAT for images) (<https://github.com/opencv/cvat/pull/5387>)
- The same object on 3D scene or `null` selected each click (PERFORMANCE) (<https://github.com/opencv/cvat/pull/5411>)
- An exception when run export for an empty task (<https://github.com/opencv/cvat/pull/5396>)
- Fixed FBRS serverless function runtime error on images with alpha channel (<https://github.com/opencv/cvat/pull/5384>)
- Attaching manifest with custom name (<https://github.com/opencv/cvat/pull/5377>)
- Uploading non-zip annotation files (<https://github.com/opencv/cvat/pull/5386>)
- Loss of rotation in CVAT format (<https://github.com/opencv/cvat/pull/5407>)
- A permission problem with interactive model launches for workers in orgs (<https://github.com/opencv/cvat/issues/4996>)
- Fix chart not being upgradable (<https://github.com/opencv/cvat/pull/5371>)
- Broken helm chart - if using custom release name (<https://github.com/opencv/cvat/pull/5403>)
- Missing source tag in project annotations (<https://github.com/opencv/cvat/pull/5408>)
- Creating a task with a Git repository via the SDK
  (<https://github.com/opencv/cvat/issues/4365>)
- Queries via the low-level API using the `multipart/form-data` Content-Type with string fields
  (<https://github.com/opencv/cvat/pull/5479>)
- Skeletons cannot be added to a task or project (<https://github.com/opencv/cvat/pull/5813>)

### Security
- `Project.import_dataset` not waiting for completion correctly
  (<https://github.com/opencv/cvat/pull/5459>)

## \[2.2.0] - 2022-09-12
### Added
- Added ability to delete frames from a job based on (<https://github.com/openvinotoolkit/cvat/pull/4194>)
- Support of attributes returned by serverless functions based on (<https://github.com/openvinotoolkit/cvat/pull/4506>)
- Project/task backups uploading via chunk uploads
- Fixed UX bug when jobs pagination is reset after changing a job
- Progressbars in CLI for file uploading and downloading
- `utils/cli` changed to `cvat-cli` package
- Support custom file name for backup
- Possibility to display tags on frame
- Support source and target storages (server part)
- Tests for import/export annotation, dataset, backup from/to cloud storage
- Added Python SDK package (`cvat-sdk`) (<https://github.com/opencv/cvat/pull/4813>)
- Previews for jobs
- Documentation for LDAP authentication (<https://github.com/cvat-ai/cvat/pull/39>)
- OpenCV.js caching and autoload (<https://github.com/cvat-ai/cvat/pull/30>)
- Publishing dev version of CVAT docker images (<https://github.com/cvat-ai/cvat/pull/53>)
- Support of Human Pose Estimation, Facial Landmarks (and similar) use-cases, new shape type:
Skeleton (<https://github.com/cvat-ai/cvat/pull/1>), (<https://github.com/opencv/cvat/pull/4829>)
- Added helm chart support for serverless functions and analytics (<https://github.com/cvat-ai/cvat/pull/110>)
- Added confirmation when remove a track (<https://github.com/opencv/cvat/pull/4846>)
- [COCO Keypoints](https://cocodataset.org/#keypoints-2020) format support (<https://github.com/opencv/cvat/pull/4821>,
  <https://github.com/opencv/cvat/pull/4908>)
- Support for Oracle OCI Buckets (<https://github.com/opencv/cvat/pull/4876>)
- `cvat-sdk` and `cvat-cli` packages on PyPI (<https://github.com/opencv/cvat/pull/4903>)
- UI part for source and target storages (<https://github.com/opencv/cvat/pull/4842>)
- Backup import/export modals (<https://github.com/opencv/cvat/pull/4842>)
- Annotations import modal (<https://github.com/opencv/cvat/pull/4842>)

### Changed
- Bumped nuclio version to 1.8.14
- Simplified running REST API tests. Extended CI-nightly workflow
- REST API tests are partially moved to Python SDK (`users`, `projects`, `tasks`, `issues`)
- cvat-ui: Improve UI/UX on label, create task and create project forms (<https://github.com/cvat-ai/cvat/pull/7>)
- Removed link to OpenVINO documentation (<https://github.com/cvat-ai/cvat/pull/35>)
- Clarified meaning of chunking for videos

### Fixed
- Task creation progressbar bug
- Removed Python dependency ``open3d`` which brought different issues to the building process
- Analytics not accessible when https is enabled
- Dataset import in an organization
- Updated minimist npm package to v1.2.6
- Request Status Code 500 "StopIteration" when exporting dataset
- Generated OpenAPI schema for several endpoints
- Annotation window might have top offset if try to move a locked object
- Image search in cloud storage (<https://github.com/cvat-ai/cvat/pull/8>)
- Reset password functionality (<https://github.com/cvat-ai/cvat/pull/52>)
- Creating task with cloud storage data (<https://github.com/cvat-ai/cvat/pull/116>)
- Show empty tasks (<https://github.com/cvat-ai/cvat/pull/100>)
- Fixed project filtration (<https://github.com/opencv/cvat/pull/4878>)
- Maximum callstack exceed when create task with 100000+ files from cloud storage (<https://github.com/opencv/cvat/pull/4836>)
- Fixed invocation of serverless functions (<https://github.com/opencv/cvat/pull/4907>)
- Removing label attributes (<https://github.com/opencv/cvat/pull/4927>)
- Notification with a required manifest file (<https://github.com/opencv/cvat/pull/4921>)

## \[2.1.0] - 2022-04-08
### Added
- Task annotations importing via chunk uploads (<https://github.com/openvinotoolkit/cvat/pull/4327>)
- Advanced filtration and sorting for a list of tasks/projects/cloudstorages (<https://github.com/openvinotoolkit/cvat/pull/4403>)
- Project dataset importing via chunk uploads (<https://github.com/openvinotoolkit/cvat/pull/4485>)
- Support paginated list for job commits (<https://github.com/openvinotoolkit/cvat/pull/4482>)

### Changed
- Added missing geos dependency into Dockerfile (<https://github.com/openvinotoolkit/cvat/pull/4451>)
- Improved helm chart readme (<https://github.com/openvinotoolkit/cvat/pull/4366>)
- Added helm chart support for CVAT 2.X and made ingress compatible with Kubernetes >=1.22 (<https://github.com/openvinotoolkit/cvat/pull/4448>)

### Fixed
- Permission error occurred when accessing the JobCommits (<https://github.com/openvinotoolkit/cvat/pull/4435>)
- job assignee can remove or update any issue created by the task owner (<https://github.com/openvinotoolkit/cvat/pull/4436>)
- Bug: Incorrect point deletion with keyboard shortcut (<https://github.com/openvinotoolkit/cvat/pull/4420>)
- some AI Tools were not sending responses properly (<https://github.com/openvinotoolkit/cvat/issues/4432>)
- Unable to upload annotations (<https://github.com/openvinotoolkit/cvat/pull/4513>)
- Fix build dependencies for Siammask (<https://github.com/openvinotoolkit/cvat/pull/4486>)
- Bug: Exif orientation information handled incorrectly (<https://github.com/openvinotoolkit/cvat/pull/4529>)
- Fixed build of retinanet function image (<https://github.com/cvat-ai/cvat/pull/54>)
- Dataset import for Datumaro, KITTI and VGGFace2 formats (<https://github.com/opencv/cvat/pull/4544>)
- Bug: Import dataset of Imagenet format fail (<https://github.com/opencv/cvat/issues/4850>)

## \[2.0.0] - 2022-03-04
### Added
- Handle attributes coming from nuclio detectors (<https://github.com/openvinotoolkit/cvat/pull/3917>)
- Add additional environment variables for Nuclio configuration (<https://github.com/openvinotoolkit/cvat/pull/3894>)
- Add KITTI segmentation and detection format (<https://github.com/openvinotoolkit/cvat/pull/3757>)
- Add LFW format (<https://github.com/openvinotoolkit/cvat/pull/3770>)
- Add Cityscapes format (<https://github.com/openvinotoolkit/cvat/pull/3758>)
- Add Open Images V6 format (<https://github.com/openvinotoolkit/cvat/pull/3679>)
- Rotated bounding boxes (<https://github.com/openvinotoolkit/cvat/pull/3832>)
- Player option: Smooth image when zoom-in, enabled by default (<https://github.com/openvinotoolkit/cvat/pull/3933>)
- Google Cloud Storage support in UI (<https://github.com/openvinotoolkit/cvat/pull/3919>)
- Add project tasks pagination (<https://github.com/openvinotoolkit/cvat/pull/3910>)
- Add remove issue button (<https://github.com/openvinotoolkit/cvat/pull/3952>)
- Data sorting option (<https://github.com/openvinotoolkit/cvat/pull/3937>)
- Options to change font size & position of text labels on the canvas (<https://github.com/openvinotoolkit/cvat/pull/3972>)
- Add "tag" return type for automatic annotation in Nuclio (<https://github.com/openvinotoolkit/cvat/pull/3896>)
- Helm chart: Make user-data-permission-fix optional (<https://github.com/openvinotoolkit/cvat/pull/3994>)
- Advanced identity access management system, using open policy agent (<https://github.com/openvinotoolkit/cvat/pull/3788>)
- Organizations to create "shared space" for different groups of users (<https://github.com/openvinotoolkit/cvat/pull/3788>)
- Dataset importing to a project (<https://github.com/openvinotoolkit/cvat/pull/3790>)
- User is able to customize information that text labels show (<https://github.com/openvinotoolkit/cvat/pull/4029>)
- Support for uploading manifest with any name (<https://github.com/openvinotoolkit/cvat/pull/4041>)
- Added information about OpenVINO toolkit to login page (<https://github.com/openvinotoolkit/cvat/pull/4077>)
- Support for working with ellipses (<https://github.com/openvinotoolkit/cvat/pull/4062>)
- Add several flags to task creation CLI (<https://github.com/openvinotoolkit/cvat/pull/4119>)
- Add YOLOv5 serverless function for automatic annotation (<https://github.com/openvinotoolkit/cvat/pull/4178>)
- Add possibility to change git repository and git export format from already created task (<https://github.com/openvinotoolkit/cvat/pull/3886>)
- Basic page with jobs list, basic filtration to this list (<https://github.com/openvinotoolkit/cvat/pull/4258>)
- Added OpenCV.js TrackerMIL as tracking tool (<https://github.com/openvinotoolkit/cvat/pull/4200>)
- Ability to continue working from the latest frame where an annotator was before (<https://github.com/openvinotoolkit/cvat/pull/4297>)
- `GET /api/jobs/<id>/commits` was implemented (<https://github.com/openvinotoolkit/cvat/pull/4368>)
- Advanced filtration and sorting for a list of jobs (<https://github.com/openvinotoolkit/cvat/pull/4319>)

### Changed
- Users don't have access to a task object anymore if they are assigned only on some jobs of the task (<https://github.com/openvinotoolkit/cvat/pull/3788>)
- Different resources (tasks, projects) are not visible anymore for all CVAT instance users by default (<https://github.com/openvinotoolkit/cvat/pull/3788>)
- API versioning scheme: using accept header versioning instead of namespace versioning (<https://github.com/openvinotoolkit/cvat/pull/4239>)
- Replaced 'django_sendfile' with 'django_sendfile2' (<https://github.com/openvinotoolkit/cvat/pull/4267>)
- Use drf-spectacular instead of drf-yasg for swagger documentation (<https://github.com/openvinotoolkit/cvat/pull/4210>)
- Update development-environment manual to work under MacOS, supported Mac with Apple Silicon (<https://github.com/openvinotoolkit/cvat/pull/4414>)

### Deprecated
- Job field "status" is not used in UI anymore, but it has not been removed from the database yet (<https://github.com/openvinotoolkit/cvat/pull/3788>)

### Removed
- Review rating, reviewer field from the job instance (use assignee field together with stage field instead) (<https://github.com/openvinotoolkit/cvat/pull/3788>)
- Training django app (<https://github.com/openvinotoolkit/cvat/pull/4330>)
- v1 api version support (<https://github.com/openvinotoolkit/cvat/pull/4332>)

### Fixed
- Fixed Interaction handler keyboard handlers (<https://github.com/openvinotoolkit/cvat/pull/3881>)
- Points of invisible shapes are visible in autobordering (<https://github.com/openvinotoolkit/cvat/pull/3931>)
- Order of the label attributes in the object item details(<https://github.com/openvinotoolkit/cvat/pull/3945>)
- Order of labels in tasks and projects (<https://github.com/openvinotoolkit/cvat/pull/3987>)
- Fixed task creating with large files via webpage (<https://github.com/openvinotoolkit/cvat/pull/3692>)
- Added information to export CVAT_HOST when performing local installation for accessing over network (<https://github.com/openvinotoolkit/cvat/pull/4014>)
- Fixed possible color collisions in the generated colormap (<https://github.com/openvinotoolkit/cvat/pull/4007>)
- Original pdf file is deleted when using share (<https://github.com/openvinotoolkit/cvat/pull/3967>)
- Order in an annotation file(<https://github.com/openvinotoolkit/cvat/pull/4087>)
- Fixed task data upload progressbar (<https://github.com/openvinotoolkit/cvat/pull/4134>)
- Email in org invitations is case sensitive (<https://github.com/openvinotoolkit/cvat/pull/4153>)
- Caching for tasks and jobs can lead to an exception if its assignee user is removed (<https://github.com/openvinotoolkit/cvat/pull/4165>)
- Added intelligent function when paste labels to another task (<https://github.com/openvinotoolkit/cvat/pull/4161>)
- Uncaught TypeError: this.el.node.getScreenCTM() is null in Firefox (<https://github.com/openvinotoolkit/cvat/pull/4175>)
- Bug: canvas is busy when start playing, start resizing a shape and do not release the mouse cursor (<https://github.com/openvinotoolkit/cvat/pull/4151>)
- Bug: could not receive frame N. TypeError: Cannot read properties of undefined (reding "filename") (<https://github.com/openvinotoolkit/cvat/pull/4187>)
- Cannot choose a dataset format for a linked repository if a task type is annotation (<https://github.com/openvinotoolkit/cvat/pull/4203>)
- Fixed tus upload error over https (<https://github.com/openvinotoolkit/cvat/pull/4154>)
- Issues disappear when rescale a browser (<https://github.com/openvinotoolkit/cvat/pull/4189>)
- Auth token key is not returned when registering without email verification (<https://github.com/openvinotoolkit/cvat/pull/4092>)
- Error in create project from backup for standard 3D annotation (<https://github.com/openvinotoolkit/cvat/pull/4160>)
- Annotations search does not work correctly in some corner cases (when use complex properties with width, height) (<https://github.com/openvinotoolkit/cvat/pull/4198>)
- Kibana requests are not proxied due to django-revproxy incompatibility with Django >3.2.x (<https://github.com/openvinotoolkit/cvat/issues/4085>)
- Content type for getting frame with tasks/{id}/data/ endpoint (<https://github.com/openvinotoolkit/cvat/pull/4333>)
- Bug: Permission error occurred when accessing the comments of a specific issue (<https://github.com/openvinotoolkit/cvat/issues/4416>)


### Security
- Updated ELK to 6.8.23 which uses log4j 2.17.1 (<https://github.com/openvinotoolkit/cvat/pull/4206>)
- Added validation for URLs which used as remote data source (<https://github.com/openvinotoolkit/cvat/pull/4387>)

## \[1.7.0] - 2021-11-15

### Added

- cvat-ui: support cloud storages (<https://github.com/openvinotoolkit/cvat/pull/3372>)
- interactor: add HRNet interactive segmentation serverless function (<https://github.com/openvinotoolkit/cvat/pull/3740>)
- Added GPU implementation for SiamMask, reworked tracking approach (<https://github.com/openvinotoolkit/cvat/pull/3571>)
- Progress bar for manifest creating (<https://github.com/openvinotoolkit/cvat/pull/3712>)
- IAM: Open Policy Agent integration (<https://github.com/openvinotoolkit/cvat/pull/3788>)
- Add a tutorial on attaching cloud storage AWS-S3 (<https://github.com/openvinotoolkit/cvat/pull/3745>)
  and Azure Blob Container (<https://github.com/openvinotoolkit/cvat/pull/3778>)
- The feature to remove annotations in a specified range of frames (<https://github.com/openvinotoolkit/cvat/pull/3617>)
- Project backup/restore (<https://github.com/openvinotoolkit/cvat/pull/3852>)

### Changed

- UI tracking has been reworked (<https://github.com/openvinotoolkit/cvat/pull/3571>)
- Updated Django till 3.2.7 (automatic AppConfig discovery)
- Manifest generation: Reduce creating time (<https://github.com/openvinotoolkit/cvat/pull/3712>)
- Migration from NPM 6 to NPM 7 (<https://github.com/openvinotoolkit/cvat/pull/3773>)
- Update Datumaro dependency to 0.2.0 (<https://github.com/openvinotoolkit/cvat/pull/3813>)

### Fixed

- Fixed JSON transform issues in network requests (<https://github.com/openvinotoolkit/cvat/pull/3706>)
- Display a more user-friendly exception message (<https://github.com/openvinotoolkit/cvat/pull/3721>)
- Exception `DataCloneError: The object could not be cloned` (<https://github.com/openvinotoolkit/cvat/pull/3733>)
- Fixed extension comparison in task frames CLI (<https://github.com/openvinotoolkit/cvat/pull/3674>)
- Incorrect work when copy job list with "Copy" button (<https://github.com/openvinotoolkit/cvat/pull/3749>)
- Iterating over manifest (<https://github.com/openvinotoolkit/cvat/pull/3792>)
- Manifest removing (<https://github.com/openvinotoolkit/cvat/pull/3791>)
- Fixed project updated date (<https://github.com/openvinotoolkit/cvat/pull/3814>)
- Fixed dextr deployment (<https://github.com/openvinotoolkit/cvat/pull/3820>)
- Migration of `dataset_repo` application (<https://github.com/openvinotoolkit/cvat/pull/3827>)
- Helm settings for external psql database were unused by backend (<https://github.com/openvinotoolkit/cvat/pull/3779>)
- Updated WSL setup for development (<https://github.com/openvinotoolkit/cvat/pull/3828>)
- Helm chart config (<https://github.com/openvinotoolkit/cvat/pull/3784>)

### Security

- Fix security issues on the documentation website unsafe use of target blank
  and potential clickjacking on legacy browsers (<https://github.com/openvinotoolkit/cvat/pull/3789>)

## \[1.6.0] - 2021-09-17

### Added

- Added ability to import data from share with cli without copying the data (<https://github.com/openvinotoolkit/cvat/issues/2862>)
- Notification if the browser does not support necessary API
- Added ability to export project as a dataset (<https://github.com/openvinotoolkit/cvat/pull/3365>)
  and project with 3D tasks (<https://github.com/openvinotoolkit/cvat/pull/3502>)
- Additional inline tips in interactors with demo gifs (<https://github.com/openvinotoolkit/cvat/pull/3473>)
- Added intelligent scissors blocking feature (<https://github.com/openvinotoolkit/cvat/pull/3510>)
- Support cloud storage status (<https://github.com/openvinotoolkit/cvat/pull/3386>)
- Support cloud storage preview (<https://github.com/openvinotoolkit/cvat/pull/3386>)
- cvat-core: support cloud storages (<https://github.com/openvinotoolkit/cvat/pull/3313>)

### Changed

- Non-blocking UI when using interactors (<https://github.com/openvinotoolkit/cvat/pull/3473>)
- "Selected opacity" slider now defines opacity level for shapes being drawnSelected opacity (<https://github.com/openvinotoolkit/cvat/pull/3473>)
- Cloud storage creating and updating (<https://github.com/openvinotoolkit/cvat/pull/3386>)
- Way of working with cloud storage content (<https://github.com/openvinotoolkit/cvat/pull/3386>)

### Removed

- Support TEMP_KEY_SECRET_KEY_TOKEN_SET for AWS S3 cloud storage (<https://github.com/openvinotoolkit/cvat/pull/3386>)

### Fixed

- Fixed multiple tasks moving (<https://github.com/openvinotoolkit/cvat/pull/3517>)
- Fixed task creating CLI parameter (<https://github.com/openvinotoolkit/cvat/pull/3519>)
- Fixed import for MOTS format (<https://github.com/openvinotoolkit/cvat/pull/3612>)

## \[1.5.0] - 2021-08-02

### Added

- Support of context images for 2D image tasks (<https://github.com/openvinotoolkit/cvat/pull/3122>)
- Support of cloud storage without copying data into CVAT: server part (<https://github.com/openvinotoolkit/cvat/pull/2620>)
- Filter `is_active` for user list (<https://github.com/openvinotoolkit/cvat/pull/3235>)
- Ability to export/import tasks (<https://github.com/openvinotoolkit/cvat/pull/3056>)
- Add a tutorial for semi-automatic/automatic annotation (<https://github.com/openvinotoolkit/cvat/pull/3124>)
- Explicit "Done" button when drawing any polyshapes (<https://github.com/openvinotoolkit/cvat/pull/3417>)
- Histogram equalization with OpenCV javascript (<https://github.com/openvinotoolkit/cvat/pull/3447>)
- Client-side polyshapes approximation when using semi-automatic interactors & scissors (<https://github.com/openvinotoolkit/cvat/pull/3450>)
- Support of Google Cloud Storage for cloud storage (<https://github.com/openvinotoolkit/cvat/pull/3561>)

### Changed

- Updated manifest format, added meta with related images (<https://github.com/openvinotoolkit/cvat/pull/3122>)
- Update of COCO format documentation (<https://github.com/openvinotoolkit/cvat/pull/3197>)
- Updated Webpack Dev Server config to add proxy (<https://github.com/openvinotoolkit/cvat/pull/3368>)
- Update to Django 3.1.12 (<https://github.com/openvinotoolkit/cvat/pull/3378>)
- Updated visibility for removable points in AI tools (<https://github.com/openvinotoolkit/cvat/pull/3417>)
- Updated UI handling for IOG serverless function (<https://github.com/openvinotoolkit/cvat/pull/3417>)
- Changed Nginx proxy to Traefik in `docker-compose.yml` (<https://github.com/openvinotoolkit/cvat/pull/3409>)
- Simplify the process of deploying CVAT with HTTPS (<https://github.com/openvinotoolkit/cvat/pull/3409>)

### Fixed

- Project page requests took a long time and did many DB queries (<https://github.com/openvinotoolkit/cvat/pull/3223>)
- Fixed Python 3.6 support (<https://github.com/openvinotoolkit/cvat/pull/3258>)
- Incorrect attribute import in tracks (<https://github.com/openvinotoolkit/cvat/pull/3229>)
- Issue "is not a constructor" when create object, save, undo, save, redo save (<https://github.com/openvinotoolkit/cvat/pull/3292>)
- Fix CLI create an infinite loop if git repository responds with failure (<https://github.com/openvinotoolkit/cvat/pull/3267>)
- Bug with sidebar & fullscreen (<https://github.com/openvinotoolkit/cvat/pull/3289>)
- 504 Gateway Time-out on `data/meta` requests (<https://github.com/openvinotoolkit/cvat/pull/3269>)
- TypeError: Cannot read property 'clientX' of undefined when draw cuboids with hotkeys (<https://github.com/openvinotoolkit/cvat/pull/3308>)
- Duplication of the cuboids when redraw them (<https://github.com/openvinotoolkit/cvat/pull/3308>)
- Some code issues in Deep Extreme Cut handler code (<https://github.com/openvinotoolkit/cvat/pull/3325>)
- UI fails when inactive user is assigned to a task/job (<https://github.com/openvinotoolkit/cvat/pull/3343>)
- Calculate precise progress of decoding a video file (<https://github.com/openvinotoolkit/cvat/pull/3381>)
- Falsely successful `cvat_ui` image build in case of OOM error that leads to the default nginx welcome page
  (<https://github.com/openvinotoolkit/cvat/pull/3379>)
- Fixed issue when save filtered object in AAM (<https://github.com/openvinotoolkit/cvat/pull/3401>)
- Context image disappears after undo/redo (<https://github.com/openvinotoolkit/cvat/pull/3416>)
- Using combined data sources (directory and image) when create a task (<https://github.com/openvinotoolkit/cvat/pull/3424>)
- Creating task with labels in project (<https://github.com/openvinotoolkit/cvat/pull/3454>)
- Move task and autoannotation modals were invisible from project page (<https://github.com/openvinotoolkit/cvat/pull/3475>)

## \[1.4.0] - 2021-05-18

### Added

- Documentation on mask annotation (<https://github.com/openvinotoolkit/cvat/pull/3044>)
- Hotkeys to switch a label of existing object or to change default label (for objects created with N) (<https://github.com/openvinotoolkit/cvat/pull/3070>)
- A script to convert some kinds of DICOM files to regular images (<https://github.com/openvinotoolkit/cvat/pull/3095>)
- Helm chart prototype (<https://github.com/openvinotoolkit/cvat/pull/3102>)
- Initial implementation of moving tasks between projects (<https://github.com/openvinotoolkit/cvat/pull/3164>)

### Changed

- Place of migration logger initialization (<https://github.com/openvinotoolkit/cvat/pull/3170>)

### Removed

- Kubernetes templates from (<https://github.com/openvinotoolkit/cvat/pull/1962>) due to helm charts (<https://github.com/openvinotoolkit/cvat/pull/3171>)

### Fixed

- Export of instance masks with holes (<https://github.com/openvinotoolkit/cvat/pull/3044>)
- Changing a label on canvas does not work when 'Show object details' enabled (<https://github.com/openvinotoolkit/cvat/pull/3084>)
- Make sure frame unzip web worker correctly terminates after unzipping all images in a requested chunk (<https://github.com/openvinotoolkit/cvat/pull/3096>)
- Reset password link was unavailable before login (<https://github.com/openvinotoolkit/cvat/pull/3140>)
- Manifest: migration (<https://github.com/openvinotoolkit/cvat/pull/3146>)
- Fixed cropping polygon in some corner cases (<https://github.com/openvinotoolkit/cvat/pull/3184>)

## \[1.3.0] - 3/31/2021

### Added

- CLI: Add support for saving annotations in a git repository when creating a task.
- CVAT-3D: support lidar data on the server side (<https://github.com/openvinotoolkit/cvat/pull/2534>)
- GPU support for Mask-RCNN and improvement in its deployment time (<https://github.com/openvinotoolkit/cvat/pull/2714>)
- CVAT-3D: Load all frames corresponding to the job instance
  (<https://github.com/openvinotoolkit/cvat/pull/2645>)
- Intelligent scissors with OpenCV javascript (<https://github.com/openvinotoolkit/cvat/pull/2689>)
- CVAT-3D: Visualize 3D point cloud spaces in 3D View, Top View Side View and Front View (<https://github.com/openvinotoolkit/cvat/pull/2768>)
- [Inside Outside Guidance](https://github.com/shiyinzhang/Inside-Outside-Guidance) serverless
  function for interactive segmentation
- Pre-built [cvat_server](https://hub.docker.com/r/openvino/cvat_server) and
  [cvat_ui](https://hub.docker.com/r/openvino/cvat_ui) images were published on DockerHub (<https://github.com/openvinotoolkit/cvat/pull/2766>)
- Project task subsets (<https://github.com/openvinotoolkit/cvat/pull/2774>)
- Kubernetes templates and guide for their deployment (<https://github.com/openvinotoolkit/cvat/pull/1962>)
- [WiderFace](http://shuoyang1213.me/WIDERFACE/) format support (<https://github.com/openvinotoolkit/cvat/pull/2864>)
- [VGGFace2](https://github.com/ox-vgg/vgg_face2) format support (<https://github.com/openvinotoolkit/cvat/pull/2865>)
- [Backup/Restore guide](cvat/apps/documentation/backup_guide.md) (<https://github.com/openvinotoolkit/cvat/pull/2964>)
- Label deletion from tasks and projects (<https://github.com/openvinotoolkit/cvat/pull/2881>)
- CVAT-3D: Implemented initial cuboid placement in 3D View and select cuboid in Top, Side and Front views
  (<https://github.com/openvinotoolkit/cvat/pull/2891>)
- [Market-1501](https://www.aitribune.com/dataset/2018051063) format support (<https://github.com/openvinotoolkit/cvat/pull/2869>)
- Ability of upload manifest for dataset with images (<https://github.com/openvinotoolkit/cvat/pull/2763>)
- Annotations filters UI using react-awesome-query-builder (<https://github.com/openvinotoolkit/cvat/issues/1418>)
- Storing settings in local storage to keep them between browser sessions (<https://github.com/openvinotoolkit/cvat/pull/3017>)
- [ICDAR](https://rrc.cvc.uab.es/?ch=2) format support (<https://github.com/openvinotoolkit/cvat/pull/2866>)
- Added switcher to maintain polygon crop behavior (<https://github.com/openvinotoolkit/cvat/pull/3021>
- Filters and sorting options for job list, added tooltip for tasks filters (<https://github.com/openvinotoolkit/cvat/pull/3030>)

### Changed

- CLI - task list now returns a list of current tasks. (<https://github.com/openvinotoolkit/cvat/pull/2863>)
- Updated HTTPS install README section (cleanup and described more robust deploy)
- Logstash is improved for using with configurable elasticsearch outputs (<https://github.com/openvinotoolkit/cvat/pull/2531>)
- Bumped nuclio version to 1.5.16 (<https://github.com/openvinotoolkit/cvat/pull/2578>)
- All methods for interactive segmentation accept negative points as well
- Persistent queue added to logstash (<https://github.com/openvinotoolkit/cvat/pull/2744>)
- Improved maintenance of popups visibility (<https://github.com/openvinotoolkit/cvat/pull/2809>)
- Image visualizations settings on canvas for faster access (<https://github.com/openvinotoolkit/cvat/pull/2872>)
- Better scale management of left panel when screen is too small (<https://github.com/openvinotoolkit/cvat/pull/2880>)
- Improved error messages for annotation import (<https://github.com/openvinotoolkit/cvat/pull/2935>)
- Using manifest support instead video meta information and dummy chunks (<https://github.com/openvinotoolkit/cvat/pull/2763>)

### Fixed

- More robust execution of nuclio GPU functions by limiting the GPU memory consumption per worker (<https://github.com/openvinotoolkit/cvat/pull/2714>)
- Kibana startup initialization (<https://github.com/openvinotoolkit/cvat/pull/2659>)
- The cursor jumps to the end of the line when renaming a task (<https://github.com/openvinotoolkit/cvat/pull/2669>)
- SSLCertVerificationError when remote source is used (<https://github.com/openvinotoolkit/cvat/pull/2683>)
- Fixed filters select overflow (<https://github.com/openvinotoolkit/cvat/pull/2614>)
- Fixed tasks in project auto annotation (<https://github.com/openvinotoolkit/cvat/pull/2725>)
- Cuboids are missed in annotations statistics (<https://github.com/openvinotoolkit/cvat/pull/2704>)
- The list of files attached to the task is not displayed (<https://github.com/openvinotoolkit/cvat/pull/2706>)
- A couple of css-related issues (top bar disappear, wrong arrow position on collapse elements) (<https://github.com/openvinotoolkit/cvat/pull/2736>)
- Issue with point region doesn't work in Firefox (<https://github.com/openvinotoolkit/cvat/pull/2727>)
- Fixed cuboid perspective change (<https://github.com/openvinotoolkit/cvat/pull/2733>)
- Annotation page popups (ai tools, drawing) reset state after detecting, tracking, drawing (<https://github.com/openvinotoolkit/cvat/pull/2780>)
- Polygon editing using trailing point (<https://github.com/openvinotoolkit/cvat/pull/2808>)
- Updated the path to python for DL models inside automatic annotation documentation (<https://github.com/openvinotoolkit/cvat/pull/2847>)
- Fixed of receiving function variable (<https://github.com/openvinotoolkit/cvat/pull/2860>)
- Shortcuts with CAPSLOCK enabled and with non-US languages activated (<https://github.com/openvinotoolkit/cvat/pull/2872>)
- Prevented creating several issues for the same object (<https://github.com/openvinotoolkit/cvat/pull/2868>)
- Fixed label editor name field validator (<https://github.com/openvinotoolkit/cvat/pull/2879>)
- An error about track shapes outside of the task frames during export (<https://github.com/openvinotoolkit/cvat/pull/2890>)
- Fixed project search field updating (<https://github.com/openvinotoolkit/cvat/pull/2901>)
- Fixed export error when invalid polygons are present in overlapping frames (<https://github.com/openvinotoolkit/cvat/pull/2852>)
- Fixed image quality option for tasks created from images (<https://github.com/openvinotoolkit/cvat/pull/2963>)
- Incorrect text on the warning when specifying an incorrect link to the issue tracker (<https://github.com/openvinotoolkit/cvat/pull/2971>)
- Updating label attributes when label contains number attributes (<https://github.com/openvinotoolkit/cvat/pull/2969>)
- Crop a polygon if its points are outside the bounds of the image (<https://github.com/openvinotoolkit/cvat/pull/3025>)

## \[1.2.0] - 2021-01-08

### Fixed

- Memory consumption for the task creation process (<https://github.com/openvinotoolkit/cvat/pull/2582>)
- Frame preloading (<https://github.com/openvinotoolkit/cvat/pull/2608>)
- Project cannot be removed from the project page (<https://github.com/openvinotoolkit/cvat/pull/2626>)

## \[1.2.0-beta] - 2020-12-15

### Added

- GPU support and improved documentation for auto annotation (<https://github.com/openvinotoolkit/cvat/pull/2546>)
- Manual review pipeline: issues/comments/workspace (<https://github.com/openvinotoolkit/cvat/pull/2357>)
- Basic projects implementation (<https://github.com/openvinotoolkit/cvat/pull/2255>)
- Documentation on how to mount cloud starage(AWS S3 bucket, Azure container, Google Drive) as FUSE (<https://github.com/openvinotoolkit/cvat/pull/2377>)
- Ability to work with share files without copying inside (<https://github.com/openvinotoolkit/cvat/pull/2377>)
- Tooltips in label selectors (<https://github.com/openvinotoolkit/cvat/pull/2509>)
- Page redirect after login using `next` query parameter (<https://github.com/openvinotoolkit/cvat/pull/2527>)
- [ImageNet](http://www.image-net.org) format support (<https://github.com/openvinotoolkit/cvat/pull/2376>)
- [CamVid](http://mi.eng.cam.ac.uk/research/projects/VideoRec/CamVid/) format support (<https://github.com/openvinotoolkit/cvat/pull/2559>)

### Changed

- PATCH requests from cvat-core submit only changed fields (<https://github.com/openvinotoolkit/cvat/pull/2445>)
- deploy.sh in serverless folder is separated into deploy_cpu.sh and deploy_gpu.sh (<https://github.com/openvinotoolkit/cvat/pull/2546>)
- Bumped nuclio version to 1.5.8
- Migrated to Antd 4.9 (<https://github.com/openvinotoolkit/cvat/pull/2536>)

### Fixed

- Fixed FastRCNN inference bug for images with 4 channels i.e. png (<https://github.com/openvinotoolkit/cvat/pull/2546>)
- Django templates for email and user guide (<https://github.com/openvinotoolkit/cvat/pull/2412>)
- Saving relative paths in dummy chunks instead of absolute (<https://github.com/openvinotoolkit/cvat/pull/2424>)
- Objects with a specific label cannot be displayed if at least one tag with the label exist (<https://github.com/openvinotoolkit/cvat/pull/2435>)
- Wrong attribute can be removed in labels editor (<https://github.com/openvinotoolkit/cvat/pull/2436>)
- UI fails with the error "Cannot read property 'label' of undefined" (<https://github.com/openvinotoolkit/cvat/pull/2442>)
- Exception: "Value must be a user instance" (<https://github.com/openvinotoolkit/cvat/pull/2441>)
- Reset zoom option doesn't work in tag annotation mode (<https://github.com/openvinotoolkit/cvat/pull/2443>)
- Canvas is busy error (<https://github.com/openvinotoolkit/cvat/pull/2437>)
- Projects view layout fix (<https://github.com/openvinotoolkit/cvat/pull/2503>)
- Fixed the tasks view (infinite loading) when it is impossible to get a preview of the task (<https://github.com/openvinotoolkit/cvat/pull/2504>)
- Empty frames navigation (<https://github.com/openvinotoolkit/cvat/pull/2505>)
- TypeError: Cannot read property 'toString' of undefined (<https://github.com/openvinotoolkit/cvat/pull/2517>)
- Extra shapes are drawn after Esc, or G pressed while drawing a region in grouping (<https://github.com/openvinotoolkit/cvat/pull/2507>)
- Reset state (reviews, issues) after logout or changing a job (<https://github.com/openvinotoolkit/cvat/pull/2525>)
- TypeError: Cannot read property 'id' of undefined when updating a task (<https://github.com/openvinotoolkit/cvat/pull/2544>)

## \[1.2.0-alpha] - 2020-11-09

### Added

- Ability to login into CVAT-UI with token from api/v1/auth/login (<https://github.com/openvinotoolkit/cvat/pull/2234>)
- Added layout grids toggling ('ctrl + alt + Enter')
- Added password reset functionality (<https://github.com/opencv/cvat/pull/2058>)
- Ability to work with data on the fly (<https://github.com/opencv/cvat/pull/2007>)
- Annotation in process outline color wheel (<https://github.com/opencv/cvat/pull/2084>)
- On the fly annotation using DL detectors (<https://github.com/opencv/cvat/pull/2102>)
- Displaying automatic annotation progress on a task view (<https://github.com/opencv/cvat/pull/2148>)
- Automatic tracking of bounding boxes using serverless functions (<https://github.com/opencv/cvat/pull/2136>)
- \[Datumaro] CLI command for dataset equality comparison (<https://github.com/opencv/cvat/pull/1989>)
- \[Datumaro] Merging of datasets with different labels (<https://github.com/opencv/cvat/pull/2098>)
- Add FBRS interactive segmentation serverless function (<https://github.com/openvinotoolkit/cvat/pull/2094>)
- Ability to change default behaviour of previous/next buttons of a player.
  It supports regular navigation, searching a frame according to annotations
  filters and searching the nearest frame without any annotations (<https://github.com/openvinotoolkit/cvat/pull/2221>)
- MacOS users notes in CONTRIBUTING.md
- Ability to prepare meta information manually (<https://github.com/openvinotoolkit/cvat/pull/2217>)
- Ability to upload prepared meta information along with a video when creating a task (<https://github.com/openvinotoolkit/cvat/pull/2217>)
- Optional chaining plugin for cvat-canvas and cvat-ui (<https://github.com/openvinotoolkit/cvat/pull/2249>)
- MOTS png mask format support (<https://github.com/openvinotoolkit/cvat/pull/2198>)
- Ability to correct upload video with a rotation record in the metadata (<https://github.com/openvinotoolkit/cvat/pull/2218>)
- User search field for assignee fields (<https://github.com/openvinotoolkit/cvat/pull/2370>)
- Support of mxf videos (<https://github.com/openvinotoolkit/cvat/pull/2514>)

### Changed

- UI models (like DEXTR) were redesigned to be more interactive (<https://github.com/opencv/cvat/pull/2054>)
- Used Ubuntu:20.04 as a base image for CVAT Dockerfile (<https://github.com/opencv/cvat/pull/2101>)
- Right colors of label tags in label mapping when a user runs automatic detection (<https://github.com/openvinotoolkit/cvat/pull/2162>)
- Nuclio became an optional component of CVAT (<https://github.com/openvinotoolkit/cvat/pull/2192>)
- A key to remove a point from a polyshape (Ctrl => Alt) (<https://github.com/openvinotoolkit/cvat/pull/2204>)
- Updated `docker-compose` file version from `2.3` to `3.3`(<https://github.com/openvinotoolkit/cvat/pull/2235>)
- Added auto inference of url schema from host in CLI, if provided (<https://github.com/openvinotoolkit/cvat/pull/2240>)
- Track frames in skips between annotation is presented in MOT and MOTS formats are marked `outside` (<https://github.com/openvinotoolkit/cvat/pull/2198>)
- UI packages installation with `npm ci` instead of `npm install` (<https://github.com/openvinotoolkit/cvat/pull/2350>)

### Removed

- Removed Z-Order flag from task creation process

### Fixed

- Fixed multiple errors which arises when polygon is of length 5 or less (<https://github.com/opencv/cvat/pull/2100>)
- Fixed task creation from PDF (<https://github.com/opencv/cvat/pull/2141>)
- Fixed CVAT format import for frame stepped tasks (<https://github.com/openvinotoolkit/cvat/pull/2151>)
- Fixed the reading problem with large PDFs (<https://github.com/openvinotoolkit/cvat/pull/2154>)
- Fixed unnecessary pyhash dependency (<https://github.com/openvinotoolkit/cvat/pull/2170>)
- Fixed Data is not getting cleared, even after deleting the Task from Django Admin App(<https://github.com/openvinotoolkit/cvat/issues/1925>)
- Fixed blinking message: "Some tasks have not been showed because they do not have any data" (<https://github.com/openvinotoolkit/cvat/pull/2200>)
- Fixed case when a task with 0 jobs is shown as "Completed" in UI (<https://github.com/openvinotoolkit/cvat/pull/2200>)
- Fixed use case when UI throws exception: Cannot read property 'objectType' of undefined #2053 (<https://github.com/openvinotoolkit/cvat/pull/2203>)
- Fixed use case when logs could be saved twice or more times #2202 (<https://github.com/openvinotoolkit/cvat/pull/2203>)
- Fixed issues from #2112 (<https://github.com/openvinotoolkit/cvat/pull/2217>)
- Git application name (renamed to dataset_repo) (<https://github.com/openvinotoolkit/cvat/pull/2243>)
- A problem in exporting of tracks, where tracks could be truncated (<https://github.com/openvinotoolkit/cvat/issues/2129>)
- Fixed CVAT startup process if the user has `umask 077` in .bashrc file (<https://github.com/openvinotoolkit/cvat/pull/2293>)
- Exception: Cannot read property "each" of undefined after drawing a single point (<https://github.com/openvinotoolkit/cvat/pull/2307>)
- Cannot read property 'label' of undefined (Fixed?) (<https://github.com/openvinotoolkit/cvat/pull/2311>)
- Excluded track frames marked `outside` in `CVAT for Images` export (<https://github.com/openvinotoolkit/cvat/pull/2345>)
- 'List of tasks' Kibana visualization (<https://github.com/openvinotoolkit/cvat/pull/2361>)
- An error on exporting not `jpg` or `png` images in TF Detection API format (<https://github.com/openvinotoolkit/datumaro/issues/35>)

## \[1.1.0] - 2020-08-31

### Added

- Siammask tracker as DL serverless function (<https://github.com/opencv/cvat/pull/1988>)
- \[Datumaro] Added model info and source info commands (<https://github.com/opencv/cvat/pull/1973>)
- \[Datumaro] Dataset statistics (<https://github.com/opencv/cvat/pull/1668>)
- Ability to change label color in tasks and predefined labels (<https://github.com/opencv/cvat/pull/2014>)
- \[Datumaro] Multi-dataset merge (<https://github.com/opencv/cvat/pull/1695>)
- Ability to configure email verification for new users (<https://github.com/opencv/cvat/pull/1929>)
- Link to django admin page from UI (<https://github.com/opencv/cvat/pull/2068>)
- Notification message when users use wrong browser (<https://github.com/opencv/cvat/pull/2070>)

### Changed

- Shape coordinates are rounded to 2 digits in dumped annotations (<https://github.com/opencv/cvat/pull/1970>)
- COCO format does not produce polygon points for bbox annotations (<https://github.com/opencv/cvat/pull/1953>)

### Fixed

- Issue loading openvino models for semi-automatic and automatic annotation (<https://github.com/opencv/cvat/pull/1996>)
- Basic functions of CVAT works without activated nuclio dashboard
- Fixed a case in which exported masks could have wrong color order (<https://github.com/opencv/cvat/issues/2032>)
- Fixed error with creating task with labels with the same name (<https://github.com/opencv/cvat/pull/2031>)
- Django RQ dashboard view (<https://github.com/opencv/cvat/pull/2069>)
- Object's details menu settings (<https://github.com/opencv/cvat/pull/2084>)

## \[1.1.0-beta] - 2020-08-03

### Added

- DL models as serverless functions (<https://github.com/opencv/cvat/pull/1767>)
- Source type support for tags, shapes and tracks (<https://github.com/opencv/cvat/pull/1192>)
- Source type support for CVAT Dumper/Loader (<https://github.com/opencv/cvat/pull/1192>)
- Intelligent polygon editing (<https://github.com/opencv/cvat/pull/1921>)
- Support creating multiple jobs for each task through python cli (<https://github.com/opencv/cvat/pull/1950>)
- python cli over https (<https://github.com/opencv/cvat/pull/1942>)
- Error message when plugins weren't able to initialize instead of infinite loading (<https://github.com/opencv/cvat/pull/1966>)
- Ability to change user password (<https://github.com/opencv/cvat/pull/1954>)

### Changed

- Smaller object details (<https://github.com/opencv/cvat/pull/1877>)
- `COCO` format does not convert bboxes to polygons on export (<https://github.com/opencv/cvat/pull/1953>)
- It is impossible to submit a DL model in OpenVINO format using UI.
  Now you can deploy new models on the server using serverless functions
  (<https://github.com/opencv/cvat/pull/1767>)
- Files and folders under share path are now alphabetically sorted

### Removed

- Removed OpenVINO and CUDA components because they are not necessary anymore (<https://github.com/opencv/cvat/pull/1767>)
- Removed the old UI code (<https://github.com/opencv/cvat/pull/1964>)

### Fixed

- Some objects aren't shown on canvas sometimes. For example after propagation on of objects is invisible (<https://github.com/opencv/cvat/pull/1834>)
- CVAT doesn't offer to restore state after an error (<https://github.com/opencv/cvat/pull/1874>)
- Cannot read property 'shapeType' of undefined because of zOrder related issues (<https://github.com/opencv/cvat/pull/1874>)
- Cannot read property 'pinned' of undefined because of zOrder related issues (<https://github.com/opencv/cvat/pull/1874>)
- Do not iterate over hidden objects in aam (which are invisible because of zOrder) (<https://github.com/opencv/cvat/pull/1874>)
- Cursor position is reset after changing a text field (<https://github.com/opencv/cvat/pull/1874>)
- Hidden points and cuboids can be selected to be grouped (<https://github.com/opencv/cvat/pull/1874>)
- `outside` annotations should not be in exported images (<https://github.com/opencv/cvat/issues/1620>)
- `CVAT for video format` import error with interpolation (<https://github.com/opencv/cvat/issues/1893>)
- `Image compression` definition mismatch (<https://github.com/opencv/cvat/issues/1900>)
- Points are duplicated during polygon interpolation sometimes (<https://github.com/opencv/cvat/pull/1892>)
- When redraw a shape with activated autobordering, previous points are visible (<https://github.com/opencv/cvat/pull/1892>)
- No mapping between side object element and context menu in some attributes (<https://github.com/opencv/cvat/pull/1923>)
- Interpolated shapes exported as `keyframe = True` (<https://github.com/opencv/cvat/pull/1937>)
- Stylelint filetype scans (<https://github.com/opencv/cvat/pull/1952>)
- Fixed toolip closing issue (<https://github.com/opencv/cvat/pull/1955>)
- Clearing frame cache when close a task (<https://github.com/opencv/cvat/pull/1966>)
- Increase rate of throttling policy for unauthenticated users (<https://github.com/opencv/cvat/pull/1969>)

## \[1.1.0-alpha] - 2020-06-30

### Added

- Throttling policy for unauthenticated users (<https://github.com/opencv/cvat/pull/1531>)
- Added default label color table for mask export (<https://github.com/opencv/cvat/pull/1549>)
- Added environment variables for Redis and Postgres hosts for Kubernetes deployment support (<https://github.com/opencv/cvat/pull/1641>)
- Added visual identification for unavailable formats (<https://github.com/opencv/cvat/pull/1567>)
- Shortcut to change color of an activated shape in new UI (Enter) (<https://github.com/opencv/cvat/pull/1683>)
- Shortcut to switch split mode (<https://github.com/opencv/cvat/pull/1683>)
- Built-in search for labels when create an object or change a label (<https://github.com/opencv/cvat/pull/1683>)
- Better validation of labels and attributes in raw viewer (<https://github.com/opencv/cvat/pull/1727>)
- ClamAV antivirus integration (<https://github.com/opencv/cvat/pull/1712>)
- Added canvas background color selector (<https://github.com/opencv/cvat/pull/1705>)
- SCSS files linting with Stylelint tool (<https://github.com/opencv/cvat/pull/1766>)
- Supported import and export or single boxes in MOT format (<https://github.com/opencv/cvat/pull/1764>)
- \[Datumaro] Added `stats` command, which shows some dataset statistics
  like image mean and std (<https://github.com/opencv/cvat/pull/1734>)
- Add option to upload annotations upon task creation on CLI
- Polygon and polylines interpolation (<https://github.com/opencv/cvat/pull/1571>)
- Ability to redraw shape from scratch (Shift + N) for an activated shape (<https://github.com/opencv/cvat/pull/1571>)
- Highlights for the first point of a polygon/polyline and direction (<https://github.com/opencv/cvat/pull/1571>)
- Ability to change orientation for poylgons/polylines in context menu (<https://github.com/opencv/cvat/pull/1571>)
- Ability to set the first point for polygons in points context menu (<https://github.com/opencv/cvat/pull/1571>)
- Added new tag annotation workspace (<https://github.com/opencv/cvat/pull/1570>)
- Appearance block in attribute annotation mode (<https://github.com/opencv/cvat/pull/1820>)
- Keyframe navigations and some switchers in attribute annotation mode (<https://github.com/opencv/cvat/pull/1820>)
- \[Datumaro] Added `convert` command to convert datasets directly (<https://github.com/opencv/cvat/pull/1837>)
- \[Datumaro] Added an option to specify image extension when exporting datasets (<https://github.com/opencv/cvat/pull/1799>)
- \[Datumaro] Added image copying when exporting datasets, if possible (<https://github.com/opencv/cvat/pull/1799>)

### Changed

- Removed information about e-mail from the basic user information (<https://github.com/opencv/cvat/pull/1627>)
- Update https install manual. Makes it easier and more robust.
  Includes automatic renewing of lets encrypt certificates.
- Settings page move to the modal. (<https://github.com/opencv/cvat/pull/1705>)
- Implemented import and export of annotations with relative image paths (<https://github.com/opencv/cvat/pull/1463>)
- Using only single click to start editing or remove a point (<https://github.com/opencv/cvat/pull/1571>)
- Added support for attributes in VOC XML format (<https://github.com/opencv/cvat/pull/1792>)
- Added annotation attributes in COCO format (<https://github.com/opencv/cvat/pull/1782>)
- Colorized object items in the side panel (<https://github.com/opencv/cvat/pull/1753>)
- \[Datumaro] Annotation-less files are not generated anymore in COCO format, unless tasks explicitly requested (<https://github.com/opencv/cvat/pull/1799>)

### Fixed

- Problem with exported frame stepped image task (<https://github.com/opencv/cvat/issues/1613>)
- Fixed dataset filter item representation for imageless dataset items (<https://github.com/opencv/cvat/pull/1593>)
- Fixed interpreter crash when trying to import `tensorflow` with no AVX instructions available (<https://github.com/opencv/cvat/pull/1567>)
- Kibana wrong working time calculation with new annotation UI use (<https://github.com/opencv/cvat/pull/1654>)
- Wrong rexex for account name validation (<https://github.com/opencv/cvat/pull/1667>)
- Wrong description on register view for the username field (<https://github.com/opencv/cvat/pull/1667>)
- Wrong resolution for resizing a shape (<https://github.com/opencv/cvat/pull/1667>)
- React warning because of not unique keys in labels viewer (<https://github.com/opencv/cvat/pull/1727>)
- Fixed issue tracker (<https://github.com/opencv/cvat/pull/1705>)
- Fixed canvas fit after sidebar open/close event (<https://github.com/opencv/cvat/pull/1705>)
- A couple of exceptions in AAM related with early object activation (<https://github.com/opencv/cvat/pull/1755>)
- Propagation from the latest frame (<https://github.com/opencv/cvat/pull/1800>)
- Number attribute value validation (didn't work well with floats) (<https://github.com/opencv/cvat/pull/1800>)
- Logout doesn't work (<https://github.com/opencv/cvat/pull/1812>)
- Annotations aren't updated after reopening a task (<https://github.com/opencv/cvat/pull/1753>)
- Labels aren't updated after reopening a task (<https://github.com/opencv/cvat/pull/1753>)
- Canvas isn't fitted after collapsing side panel in attribute annotation mode (<https://github.com/opencv/cvat/pull/1753>)
- Error when interpolating polygons (<https://github.com/opencv/cvat/pull/1878>)

### Security

- SQL injection in Django `CVE-2020-9402` (<https://github.com/opencv/cvat/pull/1657>)

## \[1.0.0] - 2020-05-29

### Added

- cvat-ui: cookie policy drawer for login page (<https://github.com/opencv/cvat/pull/1511>)
- `datumaro_project` export format (<https://github.com/opencv/cvat/pull/1352>)
- Ability to configure user agreements for the user registration form (<https://github.com/opencv/cvat/pull/1464>)
- Cuboid interpolation and cuboid drawing from rectangles (<https://github.com/opencv/cvat/pull/1560>)
- Ability to configure custom pageViewHit, which can be useful for web analytics integration (<https://github.com/opencv/cvat/pull/1566>)
- Ability to configure access to the analytics page based on roles (<https://github.com/opencv/cvat/pull/1592>)

### Changed

- Downloaded file name in annotations export became more informative (<https://github.com/opencv/cvat/pull/1352>)
- Added auto trimming for trailing whitespaces style enforcement (<https://github.com/opencv/cvat/pull/1352>)
- REST API: updated `GET /task/<id>/annotations`: parameters are `format`, `filename`
  (now optional), `action` (optional) (<https://github.com/opencv/cvat/pull/1352>)
- REST API: removed `dataset/formats`, changed format of `annotation/formats` (<https://github.com/opencv/cvat/pull/1352>)
- Exported annotations are stored for N hours instead of indefinitely (<https://github.com/opencv/cvat/pull/1352>)
- Formats: CVAT format now accepts ZIP and XML (<https://github.com/opencv/cvat/pull/1352>)
- Formats: COCO format now accepts ZIP and JSON (<https://github.com/opencv/cvat/pull/1352>)
- Formats: most of formats renamed, no extension in title (<https://github.com/opencv/cvat/pull/1352>)
- Formats: definitions are changed, are not stored in DB anymore (<https://github.com/opencv/cvat/pull/1352>)
- cvat-core: session.annotations.put() now returns ids of added objects (<https://github.com/opencv/cvat/pull/1493>)
- Images without annotations now also included in dataset/annotations export (<https://github.com/opencv/cvat/issues/525>)

### Removed

- `annotation` application is replaced with `dataset_manager` (<https://github.com/opencv/cvat/pull/1352>)
- `_DATUMARO_INIT_LOGLEVEL` env. variable is removed in favor of regular `--loglevel` cli parameter (<https://github.com/opencv/cvat/pull/1583>)

### Fixed

- Categories for empty projects with no sources are taken from own dataset (<https://github.com/opencv/cvat/pull/1352>)
- Added directory removal on error during `extract` command (<https://github.com/opencv/cvat/pull/1352>)
- Added debug error message on incorrect XPath (<https://github.com/opencv/cvat/pull/1352>)
- Exporting frame stepped task
  (<https://github.com/opencv/cvat/issues/1294>, <https://github.com/opencv/cvat/issues/1334>)
- Fixed broken command line interface for `cvat` export format in Datumaro (<https://github.com/opencv/cvat/issues/1494>)
- Updated Rest API document, Swagger document serving instruction issue (<https://github.com/opencv/cvat/issues/1495>)
- Fixed cuboid occluded view (<https://github.com/opencv/cvat/pull/1500>)
- Non-informative lock icon (<https://github.com/opencv/cvat/pull/1434>)
- Sidebar in AAM has no hide/show button (<https://github.com/opencv/cvat/pull/1420>)
- Task/Job buttons has no "Open in new tab" option (<https://github.com/opencv/cvat/pull/1419>)
- Delete point context menu option has no shortcut hint (<https://github.com/opencv/cvat/pull/1416>)
- Fixed issue with unnecessary tag activation in cvat-canvas (<https://github.com/opencv/cvat/issues/1540>)
- Fixed an issue with large number of instances in instance mask (<https://github.com/opencv/cvat/issues/1539>)
- Fixed full COCO dataset import error with conflicting labels in keypoints and detection (<https://github.com/opencv/cvat/pull/1548>)
- Fixed COCO keypoints skeleton parsing and saving (<https://github.com/opencv/cvat/issues/1539>)
- `tf.placeholder() is not compatible with eager execution` exception for auto_segmentation (<https://github.com/opencv/cvat/pull/1562>)
- Canvas cannot be moved with move functionality on left mouse key (<https://github.com/opencv/cvat/pull/1573>)
- Deep extreme cut request is sent when draw any shape with Make AI polygon option enabled (<https://github.com/opencv/cvat/pull/1573>)
- Fixed an error when exporting a task with cuboids to any format except CVAT (<https://github.com/opencv/cvat/pull/1577>)
- Synchronization with remote git repo (<https://github.com/opencv/cvat/pull/1582>)
- A problem with mask to polygons conversion when polygons are too small (<https://github.com/opencv/cvat/pull/1581>)
- Unable to upload video with uneven size (<https://github.com/opencv/cvat/pull/1594>)
- Fixed an issue with `z_order` having no effect on segmentations (<https://github.com/opencv/cvat/pull/1589>)

### Security

- Permission group whitelist check for analytics view (<https://github.com/opencv/cvat/pull/1608>)

## \[1.0.0-beta.2] - 2020-04-30

### Added

- Re-Identification algorithm to merging bounding boxes automatically to the new UI (<https://github.com/opencv/cvat/pull/1406>)
- Methods `import` and `export` to import/export raw annotations for Job and Task in `cvat-core` (<https://github.com/opencv/cvat/pull/1406>)
- Versioning of client packages (`cvat-core`, `cvat-canvas`, `cvat-ui`). Initial versions are set to 1.0.0 (<https://github.com/opencv/cvat/pull/1448>)
- Cuboids feature was migrated from old UI to new one. (<https://github.com/opencv/cvat/pull/1451>)

### Removed

- Annotation conversion utils, currently supported natively via Datumaro framework
  (<https://github.com/opencv/cvat/pull/1477>)

### Fixed

- Auto annotation, TF annotation and Auto segmentation apps (<https://github.com/opencv/cvat/pull/1409>)
- Import works with truncated images now: "OSError:broken data stream" on corrupt images
  (<https://github.com/opencv/cvat/pull/1430>)
- Hide functionality (H) doesn't work (<https://github.com/opencv/cvat/pull/1445>)
- The highlighted attribute doesn't correspond to the chosen attribute in AAM (<https://github.com/opencv/cvat/pull/1445>)
- Inconvinient image shaking while drawing a polygon (hold Alt key during drawing/editing/grouping to drag an image) (<https://github.com/opencv/cvat/pull/1445>)
- Filter property "shape" doesn't work and extra operator in description (<https://github.com/opencv/cvat/pull/1445>)
- Block of text information doesn't disappear after deactivating for locked shapes (<https://github.com/opencv/cvat/pull/1445>)
- Annotation uploading fails in annotation view (<https://github.com/opencv/cvat/pull/1445>)
- UI freezes after canceling pasting with escape (<https://github.com/opencv/cvat/pull/1445>)
- Duplicating keypoints in COCO export (<https://github.com/opencv/cvat/pull/1435>)
- CVAT new UI: add arrows on a mouse cursor (<https://github.com/opencv/cvat/pull/1391>)
- Delete point bug (in new UI) (<https://github.com/opencv/cvat/pull/1440>)
- Fix apache startup after PC restart (<https://github.com/opencv/cvat/pull/1467>)
- Open task button doesn't work (<https://github.com/opencv/cvat/pull/1474>)

## \[1.0.0-beta.1] - 2020-04-15

### Added

- Special behaviour for attribute value `__undefined__` (invisibility, no shortcuts to be set in AAM)
- Dialog window with some helpful information about using filters
- Ability to display a bitmap in the new UI
- Button to reset colors settings (brightness, saturation, contrast) in the new UI
- Option to display shape text always
- Dedicated message with clarifications when share is unmounted (<https://github.com/opencv/cvat/pull/1373>)
- Ability to create one tracked point (<https://github.com/opencv/cvat/pull/1383>)
- Ability to draw/edit polygons and polylines with automatic bordering feature
  (<https://github.com/opencv/cvat/pull/1394>)
- Tutorial: instructions for CVAT over HTTPS
- Deep extreme cut (semi-automatic segmentation) to the new UI (<https://github.com/opencv/cvat/pull/1398>)

### Changed

- Increase preview size of a task till 256, 256 on the server
- Public ssh-keys are displayed in a dedicated window instead of console when create a task with a repository
- React UI is the primary UI

### Fixed

- Cleaned up memory in Auto Annotation to enable long running tasks on videos
- New shape is added when press `esc` when drawing instead of cancellation
- Dextr segmentation doesn't work.
- `FileNotFoundError` during dump after moving format files
- CVAT doesn't append outside shapes when merge polyshapes in old UI
- Layout sometimes shows double scroll bars on create task, dashboard and settings pages
- UI fails after trying to change frame during resizing, dragging, editing
- Hidden points (or outsided) are visible after changing a frame
- Merge is allowed for points, but clicks on points conflict with frame dragging logic
- Removed objects are visible for search
- Add missed task_id and job_id fields into exception logs for the new UI (<https://github.com/opencv/cvat/pull/1372>)
- UI fails when annotations saving occurs during drag/resize/edit (<https://github.com/opencv/cvat/pull/1383>)
- Multiple savings when hold Ctrl+S (a lot of the same copies of events were sent with the same working time)
  (<https://github.com/opencv/cvat/pull/1383>)
- UI doesn't have any reaction when git repos synchronization failed (<https://github.com/opencv/cvat/pull/1383>)
- Bug when annotations cannot be saved after (delete - save - undo - save) (<https://github.com/opencv/cvat/pull/1383>)
- VOC format exports Upper case labels correctly in lower case (<https://github.com/opencv/cvat/pull/1379>)
- Fixed polygon exporting bug in COCO dataset (<https://github.com/opencv/cvat/issues/1387>)
- Task creation from remote files (<https://github.com/opencv/cvat/pull/1392>)
- Job cannot be opened in some cases when the previous job was failed during opening
  (<https://github.com/opencv/cvat/issues/1403>)
- Deactivated shape is still highlighted on the canvas (<https://github.com/opencv/cvat/issues/1403>)
- AttributeError: 'tuple' object has no attribute 'read' in ReID algorithm (<https://github.com/opencv/cvat/issues/1403>)
- Wrong semi-automatic segmentation near edges of an image (<https://github.com/opencv/cvat/issues/1403>)
- Git repos paths (<https://github.com/opencv/cvat/pull/1400>)
- Uploading annotations for tasks with multiple jobs (<https://github.com/opencv/cvat/pull/1396>)

## \[1.0.0-alpha] - 2020-03-31

### Added

- Data streaming using chunks (<https://github.com/opencv/cvat/pull/1007>)
- New UI: showing file names in UI (<https://github.com/opencv/cvat/pull/1311>)
- New UI: delete a point from context menu (<https://github.com/opencv/cvat/pull/1292>)

### Fixed

- Git app cannot clone a repository (<https://github.com/opencv/cvat/pull/1330>)
- New UI: preview position in task details (<https://github.com/opencv/cvat/pull/1312>)
- AWS deployment (<https://github.com/opencv/cvat/pull/1316>)

## \[0.6.1] - 2020-03-21

### Changed

- VOC task export now does not use official label map by default, but takes one
  from the source task to avoid primary-class and class part name
  clashing ([#1275](https://github.com/opencv/cvat/issues/1275))

### Fixed

- File names in LabelMe format export are no longer truncated ([#1259](https://github.com/opencv/cvat/issues/1259))
- `occluded` and `z_order` annotation attributes are now correctly passed to Datumaro ([#1271](https://github.com/opencv/cvat/pull/1271))
- Annotation-less tasks now can be exported as empty datasets in COCO ([#1277](https://github.com/opencv/cvat/issues/1277))
- Frame name matching for video annotations import -
  allowed `frame_XXXXXX[.ext]` format ([#1274](https://github.com/opencv/cvat/pull/1274))

### Security

- Bump acorn from 6.3.0 to 6.4.1 in /cvat-ui ([#1270](https://github.com/opencv/cvat/pull/1270))

## \[0.6.0] - 2020-03-15

### Added

- Server only support for projects. Extend REST API v1 (/api/v1/projects\*)
- Ability to get basic information about users without admin permissions ([#750](https://github.com/opencv/cvat/issues/750))
- Changed REST API: removed PUT and added DELETE methods for /api/v1/users/ID
- Mask-RCNN Auto Annotation Script in OpenVINO format
- Yolo Auto Annotation Script
- Auto segmentation using Mask_RCNN component (Keras+Tensorflow Mask R-CNN Segmentation)
- REST API to export an annotation task (images + annotations)
  [Datumaro](https://github.com/opencv/cvat/tree/develop/datumaro) -
  a framework to build, analyze, debug and visualize datasets
- Text Detection Auto Annotation Script in OpenVINO format for version 4
- Added in OpenVINO Semantic Segmentation for roads
- Ability to visualize labels when using Auto Annotation runner
- MOT CSV format support ([#830](https://github.com/opencv/cvat/pull/830))
- LabelMe format support ([#844](https://github.com/opencv/cvat/pull/844))
- Segmentation MASK format import (as polygons) ([#1163](https://github.com/opencv/cvat/pull/1163))
- Git repositories can be specified with IPv4 address ([#827](https://github.com/opencv/cvat/pull/827))

### Changed

- page_size parameter for all REST API methods
- React & Redux & Antd based dashboard
- Yolov3 interpretation script fix and changes to mapping.json
- YOLO format support ([#1151](https://github.com/opencv/cvat/pull/1151))
- Added support for OpenVINO 2020

### Fixed

- Exception in Git plugin [#826](https://github.com/opencv/cvat/issues/826)
- Label ids in TFrecord format now start from 1 [#866](https://github.com/opencv/cvat/issues/866)
- Mask problem in COCO JSON style [#718](https://github.com/opencv/cvat/issues/718)
- Datasets (or tasks) can be joined and split to subsets with Datumaro [#791](https://github.com/opencv/cvat/issues/791)
- Output labels for VOC format can be specified with Datumaro [#942](https://github.com/opencv/cvat/issues/942)
- Annotations can be filtered before dumping with Datumaro [#994](https://github.com/opencv/cvat/issues/994)

## \[0.5.2] - 2019-12-15

### Fixed

- Frozen version of scikit-image==0.15 in requirements.txt because next releases don't support Python 3.5

## \[0.5.1] - 2019-10-17

### Added

- Integration with Zenodo.org (DOI)

## \[0.5.0] - 2019-09-12

### Added

- A converter to YOLO format
- Installation guide
- Linear interpolation for a single point
- Video frame filter
- Running functional tests for REST API during a build
- Admins are no longer limited to a subset of python commands in the auto annotation application
- Remote data source (list of URLs to create an annotation task)
- Auto annotation using Faster R-CNN with Inception v2 (utils/open_model_zoo)
- Auto annotation using Pixel Link mobilenet v2 - text detection (utils/open_model_zoo)
- Ability to create a custom extractors for unsupported media types
- Added in PDF extractor
- Added in a command line model manager tester
- Ability to dump/load annotations in several formats from UI (CVAT, Pascal VOC, YOLO, MS COCO, png mask, TFRecord)
- Auth for REST API (api/v1/auth/): login, logout, register, ...
- Preview for the new CVAT UI (dashboard only) is available: <http://localhost:9080/>
- Added command line tool for performing common task operations (/utils/cli/)

### Changed

- Outside and keyframe buttons in the side panel for all interpolation shapes (they were only for boxes before)
- Improved error messages on the client side (#511)

### Removed

- "Flip images" has been removed. UI now contains rotation features.

### Fixed

- Incorrect width of shapes borders in some cases
- Annotation parser for tracks with a start frame less than the first segment frame
- Interpolation on the server near outside frames
- Dump for case when task name has a slash
- Auto annotation fail for multijob tasks
- Installation of CVAT with OpenVINO on the Windows platform
- Background color was always black in utils/mask/converter.py
- Exception in attribute annotation mode when a label are switched to a value without any attributes
- Handling of wrong labelamp json file in auto annotation (<https://github.com/opencv/cvat/issues/554>)
- No default attributes in dumped annotation (<https://github.com/opencv/cvat/issues/601>)
- Required field "Frame Filter" on admin page during a task modifying (#666)
- Dump annotation errors for a task with several segments (#610, #500)
- Invalid label parsing during a task creating (#628)
- Button "Open Task" in the annotation view
- Creating a video task with 0 overlap

### Security

- Upgraded Django, djangorestframework, and other packages

## \[0.4.2] - 2019-06-03

### Fixed

- Fixed interaction with the server share in the auto annotation plugin

## \[0.4.1] - 2019-05-14

### Fixed

- JavaScript syntax incompatibility with Google Chrome versions less than 72

## \[0.4.0] - 2019-05-04

### Added

- OpenVINO auto annotation: it is possible to upload a custom model and annotate images automatically.
- Ability to rotate images/video in the client part (Ctrl+R, Shift+Ctrl+R shortcuts) (#305)
- The ReID application for automatic bounding box merging has been added (#299)
- Keyboard shortcuts to switch next/previous default shape type (box, polygon etc) (Alt + <, Alt + >) (#316)
- Converter for VOC now supports interpolation tracks
- REST API (/api/v1/\*, /api/docs)
- Semi-automatic semantic segmentation with the [Deep Extreme Cut](http://www.vision.ee.ethz.ch/~cvlsegmentation/dextr/) work

### Changed

- Propagation setup has been moved from settings to bottom player panel
- Additional events like "Debug Info" or "Fit Image" have been added for analitics
- Optional using LFS for git annotation storages (#314)

### Deprecated

- "Flip images" flag in the create task dialog will be removed.
  Rotation functionality in client part have been added instead.

### Fixed

- Django 2.1.5 (security fix, [CVE-2019-3498](https://nvd.nist.gov/vuln/detail/CVE-2019-3498))
- Several scenarious which cause code 400 after undo/redo/save have been fixed (#315)

## \[0.3.0] - 2018-12-29

### Added

- Ability to copy Object URL and Frame URL via object context menu and player context menu respectively.
- Ability to change opacity for selected shape with help "Selected Fill Opacity" slider.
- Ability to remove polyshapes points by double click.
- Ability to draw/change polyshapes (except for points) by slip method. Just press ENTER and moving a cursor.
- Ability to switch lock/hide properties via label UI element (in right menu) for all objects with same label.
- Shortcuts for outside/keyframe properties
- Support of Intel OpenVINO for accelerated model inference
- Tensorflow annotation now works without CUDA. It can use CPU only. OpenVINO and CUDA are supported optionally.
- Incremental saving of annotations.
- Tutorial for using polygons (screencast)
- Silk profiler to improve development process
- Admin panel can be used to edit labels and attributes for annotation tasks
- Analytics component to manage a data annotation team, monitor exceptions, collect client and server logs
- Changeable job and task statuses (annotation, validation, completed).
  A job status can be changed manually, a task status is computed automatically based on job statuses (#153)
- Backlink to a task from its job annotation view (#156)
- Buttons lock/hide for labels. They work for all objects with the same label on a current frame (#116)

### Changed

- Polyshape editing method has been improved. You can redraw part of shape instead of points cloning.
- Unified shortcut (Esc) for close any mode instead of different shortcuts (Alt+N, Alt+G, Alt+M etc.).
- Dump file contains information about data source (e.g. video name, archive name, ...)
- Update requests library due to [CVE-2018-18074](https://nvd.nist.gov/vuln/detail/CVE-2018-18074)
- Per task/job permissions to create/access/change/delete tasks and annotations
- Documentation was improved
- Timeout for creating tasks was increased (from 1h to 4h) (#136)
- Drawing has become more convenience. Now it is possible to draw outside an image.
  Shapes will be automatically truncated after drawing process (#202)

### Fixed

- Performance bottleneck has been fixed during you create new objects (draw, copy, merge etc).
- Label UI elements aren't updated after changelabel.
- Attribute annotation mode can use invalid shape position after resize or move shapes.
- Labels order is preserved now (#242)
- Uploading large XML files (#123)
- Django vulnerability (#121)
- Grammatical cleanup of README.md (#107)
- Dashboard loading has been accelerated (#156)
- Text drawing outside of a frame in some cases (#202)

## \[0.2.0] - 2018-09-28

### Added

- New annotation shapes: polygons, polylines, points
- Undo/redo feature
- Grid to estimate size of objects
- Context menu for shapes
- A converter to PASCAL VOC format
- A converter to MS COCO format
- A converter to mask format
- License header for most of all files
- .gitattribute to avoid problems with bash scripts inside a container
- CHANGELOG.md itself
- Drawing size of a bounding box during resize
- Color by instance, group, label
- Group objects
- Object propagation on next frames
- Full screen view

### Changed

- Documentation, screencasts, the primary screenshot
- Content-type for save_job request is application/json

### Fixed

- Player navigation if the browser's window is scrolled
- Filter doesn't support dash (-)
- Several memory leaks
- Inconsistent extensions between filenames in an annotation file and real filenames

## \[0.1.2] - 2018-08-07

### Added

- 7z archive support when creating a task
- .vscode/launch.json file for developing with VS code

### Fixed

- #14: docker-compose down command as written in the readme does not remove volumes
- #15: all checkboxes in temporary attributes are checked when reopening job after saving the job
- #18: extend CONTRIBUTING.md
- #19: using the same attribute for label twice -> stuck

### Changed

- More strict verification for labels with attributes

## \[0.1.1] - 2018-07-6

### Added

- Links on a screenshot, documentation, screencasts into README.md
- CONTRIBUTORS.md

### Fixed

- GitHub documentation

## \[0.1.0] - 2018-06-29

### Added

- Initial version

## Template

```
## \[Unreleased]
### Added
- TDB

### Changed
- TDB

### Deprecated
- TDB

### Removed
- TDB

### Fixed
- TDB

### Security
- TDB
```<|MERGE_RESOLUTION|>--- conflicted
+++ resolved
@@ -19,19 +19,14 @@
 - TDB
 
 ### Fixed
-<<<<<<< HEAD
-- Skeletons dumping on created tasks/projects (<https://github.com/opencv/cvat/pull/6157>)
-- Fix saving annotations for skeleton tracks (<https://github.com/opencv/cvat/pull/6075>)
-- The problem with manifest file during task restoring from backup (<https://github.com/opencv/cvat/issues/5971>)
-- The problem with task mode in a task restored from backup (<https://github.com/opencv/cvat/issues/5668>)
-=======
 - Incorrect location of temporary file during job annotation import.(<https://github.com/opencv/cvat/pull/5909>)
 - Deletion of uploaded file along with annotations/backups when an RQ job
   has been initiated, but no subsequent status check requests have been made.(<https://github.com/opencv/cvat/pull/5909>)
 - Deletion of uploaded files, including annotations and backups,
   after they have been uploaded to the server using the TUS protocol  but before an RQ job has been initiated. (<https://github.com/opencv/cvat/pull/5909>)
 - Simultaneous creation of tasks or projects with identical names from backups by multiple users.(<https://github.com/opencv/cvat/pull/5909>)
->>>>>>> 20f65e50
+- The problem with manifest file during task restoring from backup (<https://github.com/opencv/cvat/issues/5971>)
+- The problem with task mode in a task restored from backup (<https://github.com/opencv/cvat/issues/5668>)
 
 ### Security
 - TDB
