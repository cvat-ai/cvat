--- conflicted
+++ resolved
@@ -60,12 +60,8 @@
 -   Fixed use case when logs could be saved twice or more times #2202 (<https://github.com/openvinotoolkit/cvat/pull/2203>)
 -   Fixed issues from #2112 (<https://github.com/openvinotoolkit/cvat/pull/2217>)
 -   Git application name (renamed to dataset_repo) (<https://github.com/openvinotoolkit/cvat/pull/2243>)
-<<<<<<< HEAD
+-   A problem in exporting of tracks, where tracks could be truncated (<https://github.com/openvinotoolkit/cvat/issues/2129>)
 -   Fixed CVAT startup process if the user has `umask 077` in .bashrc file (<https://github.com/openvinotoolkit/cvat/pull/2293>)
-=======
--   A problem in exporting of tracks, where tracks could be truncated (<https://github.com/openvinotoolkit/cvat/issues/2129>)
-
->>>>>>> d4129f28
 
 ### Security
 
