# Changelog

All notable changes to this project will be documented in this file.

The format is based on [Keep a Changelog](https://keepachangelog.com/en/1.0.0/),
and this project adheres to [Semantic Versioning](https://semver.org/spec/v2.0.0.html).

<<<<<<< HEAD
## \[2.4.9] - 2023-06-22
### Fixed
- Error related to calling serverless functions on some image formats (<https://github.com/opencv/cvat/pull/6384>)
=======
## \[Unreleased]
### Added
- Now CVAT supports project/task markdown description with additional assets
(png, jpeg, gif, webp images and pdf files) (<https://github.com/opencv/cvat/pull/6191>)
- Ground Truth jobs and quality analytics for tasks (<https://github.com/opencv/cvat/pull/6039>)


### Changed
- TDB

### Deprecated
- TDB

### Removed
- TDB

### Fixed
- The problem with manifest file in tasks restored from backup (<https://github.com/opencv/cvat/issues/5971>)
- The problem with task mode in a task restored from backup (<https://github.com/opencv/cvat/issues/5668>)
- Visible 'To background' button in review mode (<https://github.com/opencv/cvat/pull/6363>)
- Added missed auto_add argument to Issue model (<https://github.com/opencv/cvat/pull/6364>)
- \[API\] Performance of several API endpoints (<https://github.com/opencv/cvat/pull/6340>)
- \[API\] Invalid schema for the owner field in several endpoints (<https://github.com/opencv/cvat/pull/6343>)
- \[SDK\] Loading tasks that have been cached with the PyTorch adapter
  (<https://github.com/opencv/cvat/issues/6047>)

### Security
- TDB
>>>>>>> d950d245

## \[2.4.8] - 2023-06-22
### Fixed
- Getting original chunks for items in specific cases (<https://github.com/opencv/cvat/pull/6355>)

## \[2.4.7] - 2023-06-16
### Added
- \[API\] API Now supports the creation and removal of Ground Truth jobs. (<https://github.com/opencv/cvat/pull/6204>)
- \[API\] We've introduced task quality estimation endpoints. (<https://github.com/opencv/cvat/pull/6204>)
- \[CLI\] An option to select the organization. (<https://github.com/opencv/cvat/pull/6317>)

### Fixed
- Issues with running serverless models for EXIF-rotated images. (<https://github.com/opencv/cvat/pull/6275/>)
- File uploading issues when using https configuration. (<https://github.com/opencv/cvat/pull/6308>)
- Dataset export error with `outside` property of tracks. (<https://github.com/opencv/cvat/issues/5971>)
- Broken logging in the TransT serverless function. (<https://github.com/opencv/cvat/pull/6290>)

## \[2.4.6] - 2023-06-09
### Added
- \[Server API\] An option to supply custom file ordering for task data uploads (<https://github.com/opencv/cvat/pull/5083>)
- New option ``semi-auto`` is available as annotations source (<https://github.com/opencv/cvat/pull/6263>)

### Changed
- Allowed to use dataset manifest for the `predefined` sorting method for task data (<https://github.com/opencv/cvat/pull/5083>)

### Changed
- Replaced Apache mod_wsgi with Uvicorn ASGI server for backend use(<https://github.com/opencv/cvat/pull/6195>)

### Fixed
- Incorrect location of temporary file during job annotation import.(<https://github.com/opencv/cvat/pull/5909>)
- Deletion of uploaded file along with annotations/backups when an RQ job
  has been initiated, but no subsequent status check requests have been made.(<https://github.com/opencv/cvat/pull/5909>)
- Deletion of uploaded files, including annotations and backups,
  after they have been uploaded to the server using the TUS protocol  but before an RQ job has been initiated. (<https://github.com/opencv/cvat/pull/5909>)
- Simultaneous creation of tasks or projects with identical names from backups by multiple users.(<https://github.com/opencv/cvat/pull/5909>)
- \[API\] The `predefined` sorting method for task data uploads (<https://github.com/opencv/cvat/pull/5083>)
- Allowed slashes in export filenames. (<https://github.com/opencv/cvat/pull/6265>)

## \[2.4.5] - 2023-06-02
### Added
- Integrated support for sharepoint and cloud storage files, along with
  directories to be omitted during task creation (server) (<https://github.com/opencv/cvat/pull/6074>)
- Enabled task creation with directories from cloud storage or sharepoint  (<https://github.com/opencv/cvat/pull/6074>)
- Enhanced task creation to support any data type supported by the server
   by default, from cloud storage without the necessity for the `use_cache` option (<https://github.com/opencv/cvat/pull/6074>)
- Added capability for task creation with data from cloud storage without the `use_cache` option  (<https://github.com/opencv/cvat/pull/6074>)

### Changed
- User can now access resource links from any organization or sandbox, granted it's available to them (<https://github.com/opencv/cvat/pull/5892>)
- Cloud storage manifest files have been made optional (<https://github.com/opencv/cvat/pull/6074>)
- Updated Django to the 4.2.x version (<https://github.com/opencv/cvat/pull/6122>)
- Renamed certain Nuclio functions to adhere to a common naming convention. For instance,
  `onnx-yolov7` -> `onnx-wongkinyiu-yolov7`, `ultralytics-yolov5` -> `pth-ultralytics-yolov5`
  (<https://github.com/opencv/cvat/pull/6140>)

### Deprecated
- Deprecated the endpoint `/cloudstorages/{id}/content` (<https://github.com/opencv/cvat/pull/6074>)

### Fixed
- Fixed the issue of skeletons dumping on created tasks/projects (<https://github.com/opencv/cvat/pull/6157>)
- Resolved an issue related to saving annotations for skeleton tracks (<https://github.com/opencv/cvat/pull/6075>)

## \[2.4.4] - 2023-05-18
### Added
- Introduced a new configuration option for controlling the invocation of Nuclio functions.
  (<https://github.com/opencv/cvat/pull/6146>)

### Changed
- Relocated SAM masks decoder to frontend operation.
  (<https://github.com/opencv/cvat/pull/6019>)
- Switched `person-reidentification-retail-0300` and `faster_rcnn_inception_v2_coco` Nuclio functions with `person-reidentification-retail-0277` and `faster_rcnn_inception_resnet_v2_atrous_coco` respectively.
  (<https://github.com/opencv/cvat/pull/6129>)
- Upgraded OpenVINO-based Nuclio functions to utilize the OpenVINO 2022.3 runtime.
  (<https://github.com/opencv/cvat/pull/6129>)

### Fixed
- Resolved issues with tracking multiple objects (30 and more) using the TransT tracker.
  (<https://github.com/opencv/cvat/pull/6073>)
- Addressed azure.core.exceptions.ResourceExistsError: The specified blob already exists.
  (<https://github.com/opencv/cvat/pull/6082>)
- Corrected image scaling issues when transitioning between images of different resolutions.
  (<https://github.com/opencv/cvat/pull/6081>)
- Fixed inaccurate reporting of completed job counts.
  (<https://github.com/opencv/cvat/issues/6098>)
- Allowed OpenVINO-based Nuclio functions to be deployed to Kubernetes.
  (<https://github.com/opencv/cvat/pull/6129>)
- Improved skeleton size checks after drawing.
  (<https://github.com/opencv/cvat/pull/6156>)
- Fixed HRNet CPU serverless function.
  (<https://github.com/opencv/cvat/pull/6150>)
- Prevented sending of empty list of events.
  (<https://github.com/opencv/cvat/pull/6154>)

## \[2.4.3] - 2023-04-24
### Changed
- Docker images no longer include Ubuntu package sources or FFmpeg/OpenH264 sources
  (<https://github.com/opencv/cvat/pull/6040>)
- TUS chunk size changed from 100 MB to 2 MB
  (<https://github.com/opencv/cvat/pull/6058>)

## \[2.4.2] - 2023-04-14
### Added
- Support for Azure Blob Storage connection string authentication(<https://github.com/openvinotoolkit/cvat/pull/4649>)
- Segment Anything interactor for CPU/GPU (<https://github.com/opencv/cvat/pull/6008>)

### Changed
- The capability to transfer a task from one project to another project has been disabled (<https://github.com/opencv/cvat/pull/5901>)
- The bounding rectangle in the skeleton annotation is visible solely when the skeleton is active (<https://github.com/opencv/cvat/pull/5911>)
- Base backend image upgraded from ubuntu:20.04 to ubuntu:22.04 (<https://github.com/opencv/cvat/pull/6021>)

### Deprecated
- TDB

### Removed
- Cloud storage `unique_together` limitation (<https://github.com/opencv/cvat/pull/5855>)
- Support for redundant request media types in the API
  (<https://github.com/opencv/cvat/pull/5874>)
- Static URLs and direct SDK support for the tus chunk endpoints.
  Clients must use the `Location` header from the response to the `Upload-Length` request,
  as per the tus creation protocol
  (<https://github.com/opencv/cvat/pull/5961>)

### Fixed
- An invalid project/org handling in webhooks (<https://github.com/opencv/cvat/pull/5707>)
- Warning `key` is undefined on project page (<https://github.com/opencv/cvat/pull/5876>)
- An invalid mask detected when performing automatic annotation on a task (<https://github.com/opencv/cvat/pull/5883>)
- The 'Reset zoom' option now retains the user's preferences upon reloading CVAT (<https://github.com/opencv/cvat/pull/5908>)
- Cloud storage content listing when the manifest name contains special characters
  (<https://github.com/opencv/cvat/pull/5873>)
- Width and height in CVAT dataset format mask annotations (<https://github.com/opencv/cvat/pull/5905>)
- Empty list of export formats for a project without tasks (<https://github.com/opencv/cvat/pull/5899>)
- Downgraded NumPy used by HRNet because `np.int` is no longer available (<https://github.com/opencv/cvat/pull/5574>)
- Empty previews responsive to page resize (<https://github.com/opencv/cvat/pull/5925>)
- Nuclio function invocations when deployed via the Helm chart
  (<https://github.com/opencv/cvat/issues/5626>)
- Export of a job from a task with multiple jobs (<https://github.com/opencv/cvat/pull/5928>)
- Points missing when exporting tracked skeleton (<https://github.com/opencv/cvat/issues/5497>)
- Escaping in the `filter` parameter in generated URLs
  (<https://github.com/opencv/cvat/issues/5566>)
- Rotation property lost during saving a mutable attribute (<https://github.com/opencv/cvat/pull/5968>)
- Optimized /api/jobs request (<https://github.com/opencv/cvat/pull/5962>)
- Server micro version support check in SDK/CLI (<https://github.com/opencv/cvat/pull/5991>)
- \[SDK\] Compatibility with upcoming urllib 2.1.0
  (<https://github.com/opencv/cvat/pull/6002>)
- Fix TUS file uploading if multiple apache processes are used (<https://github.com/opencv/cvat/pull/6006>)
- The issue related to webhook events not being sent has been resolved (<https://github.com/opencv/cvat/pull/5916>)

### Security
- Updated Redis (in the Compose file) to 7.0.x, and redis-py to 4.5.4
  (<https://github.com/opencv/cvat/pull/6016>)

## \[2.4.1] - 2023-04-05
### Fixed
- Optimized annotation fetching up to 10 times (<https://github.com/opencv/cvat/pull/5974>)
- Incorrect calculation of working time in analytics (<https://github.com/opencv/cvat/pull/5973>)

## \[2.4.0] - 2023-03-16
### Added
- \[SDK\] An arg to wait for data processing in the task data uploading function
  (<https://github.com/opencv/cvat/pull/5502>)
- Filename pattern to simplify uploading cloud storage data for a task (<https://github.com/opencv/cvat/pull/5498>, <https://github.com/opencv/cvat/pull/5525>)
- \[SDK\] Configuration setting to change the dataset cache directory
  (<https://github.com/opencv/cvat/pull/5535>)
- \[SDK\] Class to represent a project as a PyTorch dataset
  (<https://github.com/opencv/cvat/pull/5523>)
- Grid view and multiple context images supported (<https://github.com/opencv/cvat/pull/5542>)
- Interpolation is now supported for 3D cuboids.
Tracks can be exported/imported to/from Datumaro and Sly Pointcloud formats (<https://github.com/opencv/cvat/pull/5629>)
- Support for custom file to job splits in tasks (server API & SDK only)
  (<https://github.com/opencv/cvat/pull/5536>)
- \[SDK\] A PyTorch adapter setting to disable cache updates
  (<https://github.com/opencv/cvat/pull/5549>)
- YOLO v7 serverless feature added using ONNX backend (<https://github.com/opencv/cvat/pull/5552>)
- Cypress test for social account authentication (<https://github.com/opencv/cvat/pull/5444>)
- Dummy github and google authentication servers (<https://github.com/opencv/cvat/pull/5444>)
- \[Server API\] Simple filters for object collection endpoints
  (<https://github.com/opencv/cvat/pull/5575>)
- Analytics based on Clickhouse, Vector and Grafana instead of the ELK stack (<https://github.com/opencv/cvat/pull/5646>)
- \[SDK\] High-level API for working with organizations
  (<https://github.com/opencv/cvat/pull/5718>)
- Use correct service name in LDAP authentication documentation (<https://github.com/opencv/cvat/pull/5848>)

### Changed
- The Docker Compose files now use the Compose Specification version
  of the format. This version is supported by Docker Compose 1.27.0+
  (<https://github.com/opencv/cvat/pull/5524>).
- \[SDK\] The `resource_type` args now have the default value of `local` in task creation functions.
  The corresponding arguments are keyword-only now.
  (<https://github.com/opencv/cvat/pull/5502>)
- \[Server API\] Added missing pagination or pagination parameters in
  `/jobs/{id}/commits`, `/organizations`
  (<https://github.com/opencv/cvat/pull/5557>)
- Windows Installation Instructions adjusted to work around <https://github.com/nuclio/nuclio/issues/1821>
- The contour detection function for semantic segmentation (<https://github.com/opencv/cvat/pull/4665>)
- Delete newline character when generating a webhook signature (<https://github.com/opencv/cvat/pull/5622>)
- DL models UI (<https://github.com/opencv/cvat/pull/5635>)
- \[Server API\], \[SDK\] Arbitrary-sized collections in endpoints:
  `/api/projects/{id}.tasks`, `/api/tasks/{id}.segments`, `/api/jobs/{id}.issues`,
  `/api/issues/{id}.comments`, `/api/projects | tasks | jobs/{id}.labels`
  (<https://github.com/opencv/cvat/pull/5662>)
- Hide analytics link from non-admin users (<https://github.com/opencv/cvat/pull/5789>)
- Hide notifications on login/logout/register (<https://github.com/opencv/cvat/pull/5788>)
- CVAT and CVAT SDK now use a custom `User-Agent` header in HTTP requests
  (<https://github.com/opencv/cvat/issues/5598>)

### Deprecated
- TBD

### Removed
- \[Server API\] Endpoints with collections are removed in favor of their full variants
  `/project/{id}/tasks`, `/tasks/{id}/jobs`, `/jobs/{id}/issues`, `/issues/{id}/comments`.
  Corresponding fields are added or changed to provide a link to the child collection
  in `/projects/{id}`, `/tasks/{id}`, `/jobs/{id}`, `/issues/{id}`
  (<https://github.com/opencv/cvat/pull/5575>)
- Limit on the maximum number of manifest files that can be added for cloud storage (<https://github.com/opencv/cvat/pull/5660>)

### Fixed
- Helm: Empty password for Redis (<https://github.com/opencv/cvat/pull/5520>)
- Resolved HRNet serverless function runtime error on images with an alpha channel (<https://github.com/opencv/cvat/pull/5570>)
- Addressed ignored preview & chunk cache settings (<https://github.com/opencv/cvat/pull/5569>)
- Fixed exporting annotations to Azure container (<https://github.com/opencv/cvat/pull/5596>)
- Corrected the type of the credentials parameter of `make_client` in the Python SDK
- Reduced noisy information in ortho views for 3D canvas (<https://github.com/opencv/cvat/pull/5608>)
- Cleared disk space after project removal (<https://github.com/opencv/cvat/pull/5632>, <https://github.com/opencv/cvat/pull/5752>)
- Locked submit button when file is not selected during dataset import (<https://github.com/opencv/cvat/pull/5757>)
- \[Server API\]Various errors in the generated schema (<https://github.com/opencv/cvat/pull/5575>)
- Resolved browser freezing when requesting a job with NaN id (<https://github.com/opencv/cvat/pull/5763>)
- Fixed SiamMask and TransT serverless functions (<https://github.com/opencv/cvat/pull/5658>)
- Addressed creation of a project or task with the same labels (<https://github.com/opencv/cvat/pull/5700>)
- \[Server API\] Fixed ability to rename label to an existing name (<https://github.com/opencv/cvat/pull/5662>)
- Resolved issue of resetting attributes when moving a task to a project (<https://github.com/opencv/cvat/pull/5764>)
- Fixed error in dataset export when parsing skeleton sublabels containing spaces (<https://github.com/opencv/cvat/pull/5794>)
- Added missing `CVAT_BASE_URL` in docker-compose.yml (<https://github.com/opencv/cvat/pull/5792>)
- Create cloud storage button size and models pagination (<https://github.com/opencv/cvat/pull/5858>)

### Security
- Fixed vulnerability with social authentication (<https://github.com/opencv/cvat/pull/5521>)

## \[2.3.0] - 2022-12-22
### Added
- SDK section in documentation (<https://github.com/opencv/cvat/pull/4928>)
- Option to enable or disable host certificate checking in CLI (<https://github.com/opencv/cvat/pull/4928>)
- REST API tests with skeletons (<https://github.com/opencv/cvat/pull/4987>)
- Host schema auto-detection in SDK (<https://github.com/opencv/cvat/pull/4910>)
- Server compatibility checks in SDK (<https://github.com/opencv/cvat/pull/4935>)
- Objects sorting option in the sidebar, by z-order. Additional visualization when sorting is applied
(<https://github.com/opencv/cvat/pull/5145>)
- Added YOLOv5 serverless function with NVIDIA GPU support (<https://github.com/opencv/cvat/pull/4960>)
- Mask tools now supported (brush, eraser, polygon-plus,
polygon-minus, returning masks from online detectors & interactors)
(<https://github.com/opencv/cvat/pull/4543>)
- Added Webhooks (<https://github.com/opencv/cvat/pull/4863>)
- Authentication with social accounts: Google & GitHub (<https://github.com/opencv/cvat/pull/5147>, <https://github.com/opencv/cvat/pull/5181>, <https://github.com/opencv/cvat/pull/5295>)
- REST API tests for exporting job datasets & annotations and validating their structure (<https://github.com/opencv/cvat/pull/5160>)
- Backward propagation on UI (<https://github.com/opencv/cvat/pull/5355>)
- Keyboard shortcut to delete a frame (Alt + Del) (<https://github.com/opencv/cvat/pull/5369>)
- PyTorch dataset adapter layer in the SDK
(<https://github.com/opencv/cvat/pull/5417>)
- Method for debugging the server deployed with Docker (<https://github.com/opencv/cvat/issues/5327>)

### Changed
- `api/docs`, `api/swagger`, `api/schema`, `server/about` endpoints now allow unauthorized access (<https://github.com/opencv/cvat/pull/4928>, <https://github.com/opencv/cvat/pull/4935>)
- 3D canvas now can be dragged in IDLE mode (<https://github.com/opencv/cvat/pull/5385>)
- Datumaro version is upgraded to 0.3 (dev) (<https://github.com/opencv/cvat/pull/4984>)
- Allowed trailing slashes in the SDK host address (<https://github.com/opencv/cvat/pull/5057>)
- Adjusted initial camera position, enabled 'Reset zoom' option for 3D canvas (<https://github.com/opencv/cvat/pull/5395>)
- Enabled authentication via email (<https://github.com/opencv/cvat/pull/5037>)
- Unified error handling with the cloud storage (<https://github.com/opencv/cvat/pull/5389>)
- In the SDK, functions taking paths as strings now also accept path-like objects
  (<https://github.com/opencv/cvat/pull/5435>)

### Removed
- The `--https` option of CLI (<https://github.com/opencv/cvat/pull/4910>)

### Fixed
- Significantly optimized access to DB for api/jobs, api/tasks, and api/projects.
- Removed a possibly duplicated encodeURI() calls in `server-proxy.ts` to prevent doubly encoding
non-ascii paths while adding files from "Connected file share" (issue #4428)
- Removed unnecessary volumes defined in docker-compose.serverless.yml
(<https://github.com/openvinotoolkit/cvat/pull/4659>)
- Added support for Image files that use the PIL.Image.mode 'I;16'
- Project import/export with skeletons (<https://github.com/opencv/cvat/pull/4867>,
  <https://github.com/opencv/cvat/pull/5004>)
- Shape color is not changed on canvas after changing a label (<https://github.com/opencv/cvat/pull/5045>)
- Unstable e2e restore tests (<https://github.com/opencv/cvat/pull/5010>)
- IOG and f-BRS serverless function (<https://github.com/opencv/cvat/pull/5039>)
- Invisible label item in label constructor when label color background is white,
 or close to it (<https://github.com/opencv/cvat/pull/5041>)
- Fixed cvat-core ESlint problems (<https://github.com/opencv/cvat/pull/5027>)
- Fixed task creation with non-local files via the SDK/CLI
  (<https://github.com/opencv/cvat/issues/4962>)
- HRNET serverless function (<https://github.com/opencv/cvat/pull/4944>)
- Invalid export of segmentation masks when the `background` label gets nonzero id (<https://github.com/opencv/cvat/pull/5056>)
- A trailing slash in hostname doesn't allow SDK to send some requests
  (<https://github.com/opencv/cvat/pull/5057>)
- Double modal export/backup a task/project (<https://github.com/opencv/cvat/pull/5075>)
- Fixed bug of computing Job's unsolved/resolved issues numbers (<https://github.com/opencv/cvat/pull/5101>)
- Dataset export for job (<https://github.com/opencv/cvat/pull/5052>)
- Angle is not propagated when use ``propagate`` feature (<https://github.com/opencv/cvat/pull/5139>)
- Could not fetch task in a corner case (<https://github.com/opencv/cvat/pull/5163>)
- Restoring CVAT in case of React-renderning fail (<https://github.com/opencv/cvat/pull/5134>)
- Deleted frames become restored if a user deletes frames from another job of the same task
(<https://github.com/opencv/cvat/pull/5138>)
- Wrong issue position when create a quick issue on a rotated shape (<https://github.com/opencv/cvat/pull/5162>)
- Extra rerenders of different pages with each click (<https://github.com/opencv/cvat/pull/5178>)
- Skeleton points exported out of order in the COCO Keypoints format
  (<https://github.com/opencv/cvat/issues/5048>)
- PASCAL VOC 1.1 can't import dataset (<https://github.com/opencv/cvat/pull/4647>)
- Changing an object causes current z layer to be set to the maximum (<https://github.com/opencv/cvat/pull/5145>)
- Job assignee can not resolve an issue (<https://github.com/opencv/cvat/pull/5167>)
- Create manifest with cvat/server docker container command (<https://github.com/opencv/cvat/pull/5172>)
- Cannot assign a resource to a user who has an organization (<https://github.com/opencv/cvat/pull/5218>)
- Logs and annotations are not saved when logout from a job page (<https://github.com/opencv/cvat/pull/5266>)
- Added "type" field for all the labels, allows to reduce number of controls on annotation view (<https://github.com/opencv/cvat/pull/5273>)
- Occluded not applied on canvas instantly for a skeleton elements (<https://github.com/opencv/cvat/pull/5259>)
- Oriented bounding boxes broken with COCO format ss(<https://github.com/opencv/cvat/pull/5219>)
- Can't dump annotations with objects type is track from several jobs (<https://github.com/opencv/cvat/pull/5250>)
- Fixed upload resumption in production environments
  (<https://github.com/opencv/cvat/issues/4839>)
- Fixed job exporting (<https://github.com/opencv/cvat/pull/5282>)
- Visibility and ignored information fail to be loaded (MOT dataset format) (<https://github.com/opencv/cvat/pull/5270>)
- Added force logout on CVAT app start if token is missing (<https://github.com/opencv/cvat/pull/5331>)
- Drawing issues on 3D canvas (<https://github.com/opencv/cvat/pull/5410>)
- Missed token with using social account authentication (<https://github.com/opencv/cvat/pull/5344>)
- Redundant writing of skeleton annotations (CVAT for images) (<https://github.com/opencv/cvat/pull/5387>)
- The same object on 3D scene or `null` selected each click (PERFORMANCE) (<https://github.com/opencv/cvat/pull/5411>)
- An exception when run export for an empty task (<https://github.com/opencv/cvat/pull/5396>)
- Fixed FBRS serverless function runtime error on images with alpha channel (<https://github.com/opencv/cvat/pull/5384>)
- Attaching manifest with custom name (<https://github.com/opencv/cvat/pull/5377>)
- Uploading non-zip annotation files (<https://github.com/opencv/cvat/pull/5386>)
- Loss of rotation in CVAT format (<https://github.com/opencv/cvat/pull/5407>)
- A permission problem with interactive model launches for workers in orgs (<https://github.com/opencv/cvat/issues/4996>)
- Fix chart not being upgradable (<https://github.com/opencv/cvat/pull/5371>)
- Broken helm chart - if using custom release name (<https://github.com/opencv/cvat/pull/5403>)
- Missing source tag in project annotations (<https://github.com/opencv/cvat/pull/5408>)
- Creating a task with a Git repository via the SDK
  (<https://github.com/opencv/cvat/issues/4365>)
- Queries via the low-level API using the `multipart/form-data` Content-Type with string fields
  (<https://github.com/opencv/cvat/pull/5479>)
- Skeletons cannot be added to a task or project (<https://github.com/opencv/cvat/pull/5813>)

### Security
- `Project.import_dataset` not waiting for completion correctly
  (<https://github.com/opencv/cvat/pull/5459>)

## \[2.2.0] - 2022-09-12
### Added
- Added ability to delete frames from a job based on (<https://github.com/openvinotoolkit/cvat/pull/4194>)
- Support of attributes returned by serverless functions based on (<https://github.com/openvinotoolkit/cvat/pull/4506>)
- Project/task backups uploading via chunk uploads
- Fixed UX bug when jobs pagination is reset after changing a job
- Progressbars in CLI for file uploading and downloading
- `utils/cli` changed to `cvat-cli` package
- Support custom file name for backup
- Possibility to display tags on frame
- Support source and target storages (server part)
- Tests for import/export annotation, dataset, backup from/to cloud storage
- Added Python SDK package (`cvat-sdk`) (<https://github.com/opencv/cvat/pull/4813>)
- Previews for jobs
- Documentation for LDAP authentication (<https://github.com/cvat-ai/cvat/pull/39>)
- OpenCV.js caching and autoload (<https://github.com/cvat-ai/cvat/pull/30>)
- Publishing dev version of CVAT docker images (<https://github.com/cvat-ai/cvat/pull/53>)
- Support of Human Pose Estimation, Facial Landmarks (and similar) use-cases, new shape type:
Skeleton (<https://github.com/cvat-ai/cvat/pull/1>), (<https://github.com/opencv/cvat/pull/4829>)
- Added helm chart support for serverless functions and analytics (<https://github.com/cvat-ai/cvat/pull/110>)
- Added confirmation when remove a track (<https://github.com/opencv/cvat/pull/4846>)
- [COCO Keypoints](https://cocodataset.org/#keypoints-2020) format support (<https://github.com/opencv/cvat/pull/4821>,
  <https://github.com/opencv/cvat/pull/4908>)
- Support for Oracle OCI Buckets (<https://github.com/opencv/cvat/pull/4876>)
- `cvat-sdk` and `cvat-cli` packages on PyPI (<https://github.com/opencv/cvat/pull/4903>)
- UI part for source and target storages (<https://github.com/opencv/cvat/pull/4842>)
- Backup import/export modals (<https://github.com/opencv/cvat/pull/4842>)
- Annotations import modal (<https://github.com/opencv/cvat/pull/4842>)

### Changed
- Bumped nuclio version to 1.8.14
- Simplified running REST API tests. Extended CI-nightly workflow
- REST API tests are partially moved to Python SDK (`users`, `projects`, `tasks`, `issues`)
- cvat-ui: Improve UI/UX on label, create task and create project forms (<https://github.com/cvat-ai/cvat/pull/7>)
- Removed link to OpenVINO documentation (<https://github.com/cvat-ai/cvat/pull/35>)
- Clarified meaning of chunking for videos

### Fixed
- Task creation progressbar bug
- Removed Python dependency ``open3d`` which brought different issues to the building process
- Analytics not accessible when https is enabled
- Dataset import in an organization
- Updated minimist npm package to v1.2.6
- Request Status Code 500 "StopIteration" when exporting dataset
- Generated OpenAPI schema for several endpoints
- Annotation window might have top offset if try to move a locked object
- Image search in cloud storage (<https://github.com/cvat-ai/cvat/pull/8>)
- Reset password functionality (<https://github.com/cvat-ai/cvat/pull/52>)
- Creating task with cloud storage data (<https://github.com/cvat-ai/cvat/pull/116>)
- Show empty tasks (<https://github.com/cvat-ai/cvat/pull/100>)
- Fixed project filtration (<https://github.com/opencv/cvat/pull/4878>)
- Maximum callstack exceed when create task with 100000+ files from cloud storage (<https://github.com/opencv/cvat/pull/4836>)
- Fixed invocation of serverless functions (<https://github.com/opencv/cvat/pull/4907>)
- Removing label attributes (<https://github.com/opencv/cvat/pull/4927>)
- Notification with a required manifest file (<https://github.com/opencv/cvat/pull/4921>)

## \[2.1.0] - 2022-04-08
### Added
- Task annotations importing via chunk uploads (<https://github.com/openvinotoolkit/cvat/pull/4327>)
- Advanced filtration and sorting for a list of tasks/projects/cloudstorages (<https://github.com/openvinotoolkit/cvat/pull/4403>)
- Project dataset importing via chunk uploads (<https://github.com/openvinotoolkit/cvat/pull/4485>)
- Support paginated list for job commits (<https://github.com/openvinotoolkit/cvat/pull/4482>)

### Changed
- Added missing geos dependency into Dockerfile (<https://github.com/openvinotoolkit/cvat/pull/4451>)
- Improved helm chart readme (<https://github.com/openvinotoolkit/cvat/pull/4366>)
- Added helm chart support for CVAT 2.X and made ingress compatible with Kubernetes >=1.22 (<https://github.com/openvinotoolkit/cvat/pull/4448>)

### Fixed
- Permission error occurred when accessing the JobCommits (<https://github.com/openvinotoolkit/cvat/pull/4435>)
- job assignee can remove or update any issue created by the task owner (<https://github.com/openvinotoolkit/cvat/pull/4436>)
- Bug: Incorrect point deletion with keyboard shortcut (<https://github.com/openvinotoolkit/cvat/pull/4420>)
- some AI Tools were not sending responses properly (<https://github.com/openvinotoolkit/cvat/issues/4432>)
- Unable to upload annotations (<https://github.com/openvinotoolkit/cvat/pull/4513>)
- Fix build dependencies for Siammask (<https://github.com/openvinotoolkit/cvat/pull/4486>)
- Bug: Exif orientation information handled incorrectly (<https://github.com/openvinotoolkit/cvat/pull/4529>)
- Fixed build of retinanet function image (<https://github.com/cvat-ai/cvat/pull/54>)
- Dataset import for Datumaro, KITTI and VGGFace2 formats (<https://github.com/opencv/cvat/pull/4544>)
- Bug: Import dataset of Imagenet format fail (<https://github.com/opencv/cvat/issues/4850>)

## \[2.0.0] - 2022-03-04
### Added
- Handle attributes coming from nuclio detectors (<https://github.com/openvinotoolkit/cvat/pull/3917>)
- Add additional environment variables for Nuclio configuration (<https://github.com/openvinotoolkit/cvat/pull/3894>)
- Add KITTI segmentation and detection format (<https://github.com/openvinotoolkit/cvat/pull/3757>)
- Add LFW format (<https://github.com/openvinotoolkit/cvat/pull/3770>)
- Add Cityscapes format (<https://github.com/openvinotoolkit/cvat/pull/3758>)
- Add Open Images V6 format (<https://github.com/openvinotoolkit/cvat/pull/3679>)
- Rotated bounding boxes (<https://github.com/openvinotoolkit/cvat/pull/3832>)
- Player option: Smooth image when zoom-in, enabled by default (<https://github.com/openvinotoolkit/cvat/pull/3933>)
- Google Cloud Storage support in UI (<https://github.com/openvinotoolkit/cvat/pull/3919>)
- Add project tasks pagination (<https://github.com/openvinotoolkit/cvat/pull/3910>)
- Add remove issue button (<https://github.com/openvinotoolkit/cvat/pull/3952>)
- Data sorting option (<https://github.com/openvinotoolkit/cvat/pull/3937>)
- Options to change font size & position of text labels on the canvas (<https://github.com/openvinotoolkit/cvat/pull/3972>)
- Add "tag" return type for automatic annotation in Nuclio (<https://github.com/openvinotoolkit/cvat/pull/3896>)
- Helm chart: Make user-data-permission-fix optional (<https://github.com/openvinotoolkit/cvat/pull/3994>)
- Advanced identity access management system, using open policy agent (<https://github.com/openvinotoolkit/cvat/pull/3788>)
- Organizations to create "shared space" for different groups of users (<https://github.com/openvinotoolkit/cvat/pull/3788>)
- Dataset importing to a project (<https://github.com/openvinotoolkit/cvat/pull/3790>)
- User is able to customize information that text labels show (<https://github.com/openvinotoolkit/cvat/pull/4029>)
- Support for uploading manifest with any name (<https://github.com/openvinotoolkit/cvat/pull/4041>)
- Added information about OpenVINO toolkit to login page (<https://github.com/openvinotoolkit/cvat/pull/4077>)
- Support for working with ellipses (<https://github.com/openvinotoolkit/cvat/pull/4062>)
- Add several flags to task creation CLI (<https://github.com/openvinotoolkit/cvat/pull/4119>)
- Add YOLOv5 serverless function for automatic annotation (<https://github.com/openvinotoolkit/cvat/pull/4178>)
- Add possibility to change git repository and git export format from already created task (<https://github.com/openvinotoolkit/cvat/pull/3886>)
- Basic page with jobs list, basic filtration to this list (<https://github.com/openvinotoolkit/cvat/pull/4258>)
- Added OpenCV.js TrackerMIL as tracking tool (<https://github.com/openvinotoolkit/cvat/pull/4200>)
- Ability to continue working from the latest frame where an annotator was before (<https://github.com/openvinotoolkit/cvat/pull/4297>)
- `GET /api/jobs/<id>/commits` was implemented (<https://github.com/openvinotoolkit/cvat/pull/4368>)
- Advanced filtration and sorting for a list of jobs (<https://github.com/openvinotoolkit/cvat/pull/4319>)

### Changed
- Users don't have access to a task object anymore if they are assigned only on some jobs of the task (<https://github.com/openvinotoolkit/cvat/pull/3788>)
- Different resources (tasks, projects) are not visible anymore for all CVAT instance users by default (<https://github.com/openvinotoolkit/cvat/pull/3788>)
- API versioning scheme: using accept header versioning instead of namespace versioning (<https://github.com/openvinotoolkit/cvat/pull/4239>)
- Replaced 'django_sendfile' with 'django_sendfile2' (<https://github.com/openvinotoolkit/cvat/pull/4267>)
- Use drf-spectacular instead of drf-yasg for swagger documentation (<https://github.com/openvinotoolkit/cvat/pull/4210>)
- Update development-environment manual to work under MacOS, supported Mac with Apple Silicon (<https://github.com/openvinotoolkit/cvat/pull/4414>)

### Deprecated
- Job field "status" is not used in UI anymore, but it has not been removed from the database yet (<https://github.com/openvinotoolkit/cvat/pull/3788>)

### Removed
- Review rating, reviewer field from the job instance (use assignee field together with stage field instead) (<https://github.com/openvinotoolkit/cvat/pull/3788>)
- Training django app (<https://github.com/openvinotoolkit/cvat/pull/4330>)
- v1 api version support (<https://github.com/openvinotoolkit/cvat/pull/4332>)

### Fixed
- Fixed Interaction handler keyboard handlers (<https://github.com/openvinotoolkit/cvat/pull/3881>)
- Points of invisible shapes are visible in autobordering (<https://github.com/openvinotoolkit/cvat/pull/3931>)
- Order of the label attributes in the object item details(<https://github.com/openvinotoolkit/cvat/pull/3945>)
- Order of labels in tasks and projects (<https://github.com/openvinotoolkit/cvat/pull/3987>)
- Fixed task creating with large files via webpage (<https://github.com/openvinotoolkit/cvat/pull/3692>)
- Added information to export CVAT_HOST when performing local installation for accessing over network (<https://github.com/openvinotoolkit/cvat/pull/4014>)
- Fixed possible color collisions in the generated colormap (<https://github.com/openvinotoolkit/cvat/pull/4007>)
- Original pdf file is deleted when using share (<https://github.com/openvinotoolkit/cvat/pull/3967>)
- Order in an annotation file(<https://github.com/openvinotoolkit/cvat/pull/4087>)
- Fixed task data upload progressbar (<https://github.com/openvinotoolkit/cvat/pull/4134>)
- Email in org invitations is case sensitive (<https://github.com/openvinotoolkit/cvat/pull/4153>)
- Caching for tasks and jobs can lead to an exception if its assignee user is removed (<https://github.com/openvinotoolkit/cvat/pull/4165>)
- Added intelligent function when paste labels to another task (<https://github.com/openvinotoolkit/cvat/pull/4161>)
- Uncaught TypeError: this.el.node.getScreenCTM() is null in Firefox (<https://github.com/openvinotoolkit/cvat/pull/4175>)
- Bug: canvas is busy when start playing, start resizing a shape and do not release the mouse cursor (<https://github.com/openvinotoolkit/cvat/pull/4151>)
- Bug: could not receive frame N. TypeError: Cannot read properties of undefined (reding "filename") (<https://github.com/openvinotoolkit/cvat/pull/4187>)
- Cannot choose a dataset format for a linked repository if a task type is annotation (<https://github.com/openvinotoolkit/cvat/pull/4203>)
- Fixed tus upload error over https (<https://github.com/openvinotoolkit/cvat/pull/4154>)
- Issues disappear when rescale a browser (<https://github.com/openvinotoolkit/cvat/pull/4189>)
- Auth token key is not returned when registering without email verification (<https://github.com/openvinotoolkit/cvat/pull/4092>)
- Error in create project from backup for standard 3D annotation (<https://github.com/openvinotoolkit/cvat/pull/4160>)
- Annotations search does not work correctly in some corner cases (when use complex properties with width, height) (<https://github.com/openvinotoolkit/cvat/pull/4198>)
- Kibana requests are not proxied due to django-revproxy incompatibility with Django >3.2.x (<https://github.com/openvinotoolkit/cvat/issues/4085>)
- Content type for getting frame with tasks/{id}/data/ endpoint (<https://github.com/openvinotoolkit/cvat/pull/4333>)
- Bug: Permission error occurred when accessing the comments of a specific issue (<https://github.com/openvinotoolkit/cvat/issues/4416>)


### Security
- Updated ELK to 6.8.23 which uses log4j 2.17.1 (<https://github.com/openvinotoolkit/cvat/pull/4206>)
- Added validation for URLs which used as remote data source (<https://github.com/openvinotoolkit/cvat/pull/4387>)

## \[1.7.0] - 2021-11-15

### Added

- cvat-ui: support cloud storages (<https://github.com/openvinotoolkit/cvat/pull/3372>)
- interactor: add HRNet interactive segmentation serverless function (<https://github.com/openvinotoolkit/cvat/pull/3740>)
- Added GPU implementation for SiamMask, reworked tracking approach (<https://github.com/openvinotoolkit/cvat/pull/3571>)
- Progress bar for manifest creating (<https://github.com/openvinotoolkit/cvat/pull/3712>)
- IAM: Open Policy Agent integration (<https://github.com/openvinotoolkit/cvat/pull/3788>)
- Add a tutorial on attaching cloud storage AWS-S3 (<https://github.com/openvinotoolkit/cvat/pull/3745>)
  and Azure Blob Container (<https://github.com/openvinotoolkit/cvat/pull/3778>)
- The feature to remove annotations in a specified range of frames (<https://github.com/openvinotoolkit/cvat/pull/3617>)
- Project backup/restore (<https://github.com/openvinotoolkit/cvat/pull/3852>)

### Changed

- UI tracking has been reworked (<https://github.com/openvinotoolkit/cvat/pull/3571>)
- Updated Django till 3.2.7 (automatic AppConfig discovery)
- Manifest generation: Reduce creating time (<https://github.com/openvinotoolkit/cvat/pull/3712>)
- Migration from NPM 6 to NPM 7 (<https://github.com/openvinotoolkit/cvat/pull/3773>)
- Update Datumaro dependency to 0.2.0 (<https://github.com/openvinotoolkit/cvat/pull/3813>)

### Fixed

- Fixed JSON transform issues in network requests (<https://github.com/openvinotoolkit/cvat/pull/3706>)
- Display a more user-friendly exception message (<https://github.com/openvinotoolkit/cvat/pull/3721>)
- Exception `DataCloneError: The object could not be cloned` (<https://github.com/openvinotoolkit/cvat/pull/3733>)
- Fixed extension comparison in task frames CLI (<https://github.com/openvinotoolkit/cvat/pull/3674>)
- Incorrect work when copy job list with "Copy" button (<https://github.com/openvinotoolkit/cvat/pull/3749>)
- Iterating over manifest (<https://github.com/openvinotoolkit/cvat/pull/3792>)
- Manifest removing (<https://github.com/openvinotoolkit/cvat/pull/3791>)
- Fixed project updated date (<https://github.com/openvinotoolkit/cvat/pull/3814>)
- Fixed dextr deployment (<https://github.com/openvinotoolkit/cvat/pull/3820>)
- Migration of `dataset_repo` application (<https://github.com/openvinotoolkit/cvat/pull/3827>)
- Helm settings for external psql database were unused by backend (<https://github.com/openvinotoolkit/cvat/pull/3779>)
- Updated WSL setup for development (<https://github.com/openvinotoolkit/cvat/pull/3828>)
- Helm chart config (<https://github.com/openvinotoolkit/cvat/pull/3784>)

### Security

- Fix security issues on the documentation website unsafe use of target blank
  and potential clickjacking on legacy browsers (<https://github.com/openvinotoolkit/cvat/pull/3789>)

## \[1.6.0] - 2021-09-17

### Added

- Added ability to import data from share with cli without copying the data (<https://github.com/openvinotoolkit/cvat/issues/2862>)
- Notification if the browser does not support necessary API
- Added ability to export project as a dataset (<https://github.com/openvinotoolkit/cvat/pull/3365>)
  and project with 3D tasks (<https://github.com/openvinotoolkit/cvat/pull/3502>)
- Additional inline tips in interactors with demo gifs (<https://github.com/openvinotoolkit/cvat/pull/3473>)
- Added intelligent scissors blocking feature (<https://github.com/openvinotoolkit/cvat/pull/3510>)
- Support cloud storage status (<https://github.com/openvinotoolkit/cvat/pull/3386>)
- Support cloud storage preview (<https://github.com/openvinotoolkit/cvat/pull/3386>)
- cvat-core: support cloud storages (<https://github.com/openvinotoolkit/cvat/pull/3313>)

### Changed

- Non-blocking UI when using interactors (<https://github.com/openvinotoolkit/cvat/pull/3473>)
- "Selected opacity" slider now defines opacity level for shapes being drawnSelected opacity (<https://github.com/openvinotoolkit/cvat/pull/3473>)
- Cloud storage creating and updating (<https://github.com/openvinotoolkit/cvat/pull/3386>)
- Way of working with cloud storage content (<https://github.com/openvinotoolkit/cvat/pull/3386>)

### Removed

- Support TEMP_KEY_SECRET_KEY_TOKEN_SET for AWS S3 cloud storage (<https://github.com/openvinotoolkit/cvat/pull/3386>)

### Fixed

- Fixed multiple tasks moving (<https://github.com/openvinotoolkit/cvat/pull/3517>)
- Fixed task creating CLI parameter (<https://github.com/openvinotoolkit/cvat/pull/3519>)
- Fixed import for MOTS format (<https://github.com/openvinotoolkit/cvat/pull/3612>)

## \[1.5.0] - 2021-08-02

### Added

- Support of context images for 2D image tasks (<https://github.com/openvinotoolkit/cvat/pull/3122>)
- Support of cloud storage without copying data into CVAT: server part (<https://github.com/openvinotoolkit/cvat/pull/2620>)
- Filter `is_active` for user list (<https://github.com/openvinotoolkit/cvat/pull/3235>)
- Ability to export/import tasks (<https://github.com/openvinotoolkit/cvat/pull/3056>)
- Add a tutorial for semi-automatic/automatic annotation (<https://github.com/openvinotoolkit/cvat/pull/3124>)
- Explicit "Done" button when drawing any polyshapes (<https://github.com/openvinotoolkit/cvat/pull/3417>)
- Histogram equalization with OpenCV javascript (<https://github.com/openvinotoolkit/cvat/pull/3447>)
- Client-side polyshapes approximation when using semi-automatic interactors & scissors (<https://github.com/openvinotoolkit/cvat/pull/3450>)
- Support of Google Cloud Storage for cloud storage (<https://github.com/openvinotoolkit/cvat/pull/3561>)

### Changed

- Updated manifest format, added meta with related images (<https://github.com/openvinotoolkit/cvat/pull/3122>)
- Update of COCO format documentation (<https://github.com/openvinotoolkit/cvat/pull/3197>)
- Updated Webpack Dev Server config to add proxy (<https://github.com/openvinotoolkit/cvat/pull/3368>)
- Update to Django 3.1.12 (<https://github.com/openvinotoolkit/cvat/pull/3378>)
- Updated visibility for removable points in AI tools (<https://github.com/openvinotoolkit/cvat/pull/3417>)
- Updated UI handling for IOG serverless function (<https://github.com/openvinotoolkit/cvat/pull/3417>)
- Changed Nginx proxy to Traefik in `docker-compose.yml` (<https://github.com/openvinotoolkit/cvat/pull/3409>)
- Simplify the process of deploying CVAT with HTTPS (<https://github.com/openvinotoolkit/cvat/pull/3409>)

### Fixed

- Project page requests took a long time and did many DB queries (<https://github.com/openvinotoolkit/cvat/pull/3223>)
- Fixed Python 3.6 support (<https://github.com/openvinotoolkit/cvat/pull/3258>)
- Incorrect attribute import in tracks (<https://github.com/openvinotoolkit/cvat/pull/3229>)
- Issue "is not a constructor" when create object, save, undo, save, redo save (<https://github.com/openvinotoolkit/cvat/pull/3292>)
- Fix CLI create an infinite loop if git repository responds with failure (<https://github.com/openvinotoolkit/cvat/pull/3267>)
- Bug with sidebar & fullscreen (<https://github.com/openvinotoolkit/cvat/pull/3289>)
- 504 Gateway Time-out on `data/meta` requests (<https://github.com/openvinotoolkit/cvat/pull/3269>)
- TypeError: Cannot read property 'clientX' of undefined when draw cuboids with hotkeys (<https://github.com/openvinotoolkit/cvat/pull/3308>)
- Duplication of the cuboids when redraw them (<https://github.com/openvinotoolkit/cvat/pull/3308>)
- Some code issues in Deep Extreme Cut handler code (<https://github.com/openvinotoolkit/cvat/pull/3325>)
- UI fails when inactive user is assigned to a task/job (<https://github.com/openvinotoolkit/cvat/pull/3343>)
- Calculate precise progress of decoding a video file (<https://github.com/openvinotoolkit/cvat/pull/3381>)
- Falsely successful `cvat_ui` image build in case of OOM error that leads to the default nginx welcome page
  (<https://github.com/openvinotoolkit/cvat/pull/3379>)
- Fixed issue when save filtered object in AAM (<https://github.com/openvinotoolkit/cvat/pull/3401>)
- Context image disappears after undo/redo (<https://github.com/openvinotoolkit/cvat/pull/3416>)
- Using combined data sources (directory and image) when create a task (<https://github.com/openvinotoolkit/cvat/pull/3424>)
- Creating task with labels in project (<https://github.com/openvinotoolkit/cvat/pull/3454>)
- Move task and autoannotation modals were invisible from project page (<https://github.com/openvinotoolkit/cvat/pull/3475>)

## \[1.4.0] - 2021-05-18

### Added

- Documentation on mask annotation (<https://github.com/openvinotoolkit/cvat/pull/3044>)
- Hotkeys to switch a label of existing object or to change default label (for objects created with N) (<https://github.com/openvinotoolkit/cvat/pull/3070>)
- A script to convert some kinds of DICOM files to regular images (<https://github.com/openvinotoolkit/cvat/pull/3095>)
- Helm chart prototype (<https://github.com/openvinotoolkit/cvat/pull/3102>)
- Initial implementation of moving tasks between projects (<https://github.com/openvinotoolkit/cvat/pull/3164>)

### Changed

- Place of migration logger initialization (<https://github.com/openvinotoolkit/cvat/pull/3170>)

### Removed

- Kubernetes templates from (<https://github.com/openvinotoolkit/cvat/pull/1962>) due to helm charts (<https://github.com/openvinotoolkit/cvat/pull/3171>)

### Fixed

- Export of instance masks with holes (<https://github.com/openvinotoolkit/cvat/pull/3044>)
- Changing a label on canvas does not work when 'Show object details' enabled (<https://github.com/openvinotoolkit/cvat/pull/3084>)
- Make sure frame unzip web worker correctly terminates after unzipping all images in a requested chunk (<https://github.com/openvinotoolkit/cvat/pull/3096>)
- Reset password link was unavailable before login (<https://github.com/openvinotoolkit/cvat/pull/3140>)
- Manifest: migration (<https://github.com/openvinotoolkit/cvat/pull/3146>)
- Fixed cropping polygon in some corner cases (<https://github.com/openvinotoolkit/cvat/pull/3184>)

## \[1.3.0] - 3/31/2021

### Added

- CLI: Add support for saving annotations in a git repository when creating a task.
- CVAT-3D: support lidar data on the server side (<https://github.com/openvinotoolkit/cvat/pull/2534>)
- GPU support for Mask-RCNN and improvement in its deployment time (<https://github.com/openvinotoolkit/cvat/pull/2714>)
- CVAT-3D: Load all frames corresponding to the job instance
  (<https://github.com/openvinotoolkit/cvat/pull/2645>)
- Intelligent scissors with OpenCV javascript (<https://github.com/openvinotoolkit/cvat/pull/2689>)
- CVAT-3D: Visualize 3D point cloud spaces in 3D View, Top View Side View and Front View (<https://github.com/openvinotoolkit/cvat/pull/2768>)
- [Inside Outside Guidance](https://github.com/shiyinzhang/Inside-Outside-Guidance) serverless
  function for interactive segmentation
- Pre-built [cvat_server](https://hub.docker.com/r/openvino/cvat_server) and
  [cvat_ui](https://hub.docker.com/r/openvino/cvat_ui) images were published on DockerHub (<https://github.com/openvinotoolkit/cvat/pull/2766>)
- Project task subsets (<https://github.com/openvinotoolkit/cvat/pull/2774>)
- Kubernetes templates and guide for their deployment (<https://github.com/openvinotoolkit/cvat/pull/1962>)
- [WiderFace](http://shuoyang1213.me/WIDERFACE/) format support (<https://github.com/openvinotoolkit/cvat/pull/2864>)
- [VGGFace2](https://github.com/ox-vgg/vgg_face2) format support (<https://github.com/openvinotoolkit/cvat/pull/2865>)
- [Backup/Restore guide](cvat/apps/documentation/backup_guide.md) (<https://github.com/openvinotoolkit/cvat/pull/2964>)
- Label deletion from tasks and projects (<https://github.com/openvinotoolkit/cvat/pull/2881>)
- CVAT-3D: Implemented initial cuboid placement in 3D View and select cuboid in Top, Side and Front views
  (<https://github.com/openvinotoolkit/cvat/pull/2891>)
- [Market-1501](https://www.aitribune.com/dataset/2018051063) format support (<https://github.com/openvinotoolkit/cvat/pull/2869>)
- Ability of upload manifest for dataset with images (<https://github.com/openvinotoolkit/cvat/pull/2763>)
- Annotations filters UI using react-awesome-query-builder (<https://github.com/openvinotoolkit/cvat/issues/1418>)
- Storing settings in local storage to keep them between browser sessions (<https://github.com/openvinotoolkit/cvat/pull/3017>)
- [ICDAR](https://rrc.cvc.uab.es/?ch=2) format support (<https://github.com/openvinotoolkit/cvat/pull/2866>)
- Added switcher to maintain polygon crop behavior (<https://github.com/openvinotoolkit/cvat/pull/3021>
- Filters and sorting options for job list, added tooltip for tasks filters (<https://github.com/openvinotoolkit/cvat/pull/3030>)

### Changed

- CLI - task list now returns a list of current tasks. (<https://github.com/openvinotoolkit/cvat/pull/2863>)
- Updated HTTPS install README section (cleanup and described more robust deploy)
- Logstash is improved for using with configurable elasticsearch outputs (<https://github.com/openvinotoolkit/cvat/pull/2531>)
- Bumped nuclio version to 1.5.16 (<https://github.com/openvinotoolkit/cvat/pull/2578>)
- All methods for interactive segmentation accept negative points as well
- Persistent queue added to logstash (<https://github.com/openvinotoolkit/cvat/pull/2744>)
- Improved maintenance of popups visibility (<https://github.com/openvinotoolkit/cvat/pull/2809>)
- Image visualizations settings on canvas for faster access (<https://github.com/openvinotoolkit/cvat/pull/2872>)
- Better scale management of left panel when screen is too small (<https://github.com/openvinotoolkit/cvat/pull/2880>)
- Improved error messages for annotation import (<https://github.com/openvinotoolkit/cvat/pull/2935>)
- Using manifest support instead video meta information and dummy chunks (<https://github.com/openvinotoolkit/cvat/pull/2763>)

### Fixed

- More robust execution of nuclio GPU functions by limiting the GPU memory consumption per worker (<https://github.com/openvinotoolkit/cvat/pull/2714>)
- Kibana startup initialization (<https://github.com/openvinotoolkit/cvat/pull/2659>)
- The cursor jumps to the end of the line when renaming a task (<https://github.com/openvinotoolkit/cvat/pull/2669>)
- SSLCertVerificationError when remote source is used (<https://github.com/openvinotoolkit/cvat/pull/2683>)
- Fixed filters select overflow (<https://github.com/openvinotoolkit/cvat/pull/2614>)
- Fixed tasks in project auto annotation (<https://github.com/openvinotoolkit/cvat/pull/2725>)
- Cuboids are missed in annotations statistics (<https://github.com/openvinotoolkit/cvat/pull/2704>)
- The list of files attached to the task is not displayed (<https://github.com/openvinotoolkit/cvat/pull/2706>)
- A couple of css-related issues (top bar disappear, wrong arrow position on collapse elements) (<https://github.com/openvinotoolkit/cvat/pull/2736>)
- Issue with point region doesn't work in Firefox (<https://github.com/openvinotoolkit/cvat/pull/2727>)
- Fixed cuboid perspective change (<https://github.com/openvinotoolkit/cvat/pull/2733>)
- Annotation page popups (ai tools, drawing) reset state after detecting, tracking, drawing (<https://github.com/openvinotoolkit/cvat/pull/2780>)
- Polygon editing using trailing point (<https://github.com/openvinotoolkit/cvat/pull/2808>)
- Updated the path to python for DL models inside automatic annotation documentation (<https://github.com/openvinotoolkit/cvat/pull/2847>)
- Fixed of receiving function variable (<https://github.com/openvinotoolkit/cvat/pull/2860>)
- Shortcuts with CAPSLOCK enabled and with non-US languages activated (<https://github.com/openvinotoolkit/cvat/pull/2872>)
- Prevented creating several issues for the same object (<https://github.com/openvinotoolkit/cvat/pull/2868>)
- Fixed label editor name field validator (<https://github.com/openvinotoolkit/cvat/pull/2879>)
- An error about track shapes outside of the task frames during export (<https://github.com/openvinotoolkit/cvat/pull/2890>)
- Fixed project search field updating (<https://github.com/openvinotoolkit/cvat/pull/2901>)
- Fixed export error when invalid polygons are present in overlapping frames (<https://github.com/openvinotoolkit/cvat/pull/2852>)
- Fixed image quality option for tasks created from images (<https://github.com/openvinotoolkit/cvat/pull/2963>)
- Incorrect text on the warning when specifying an incorrect link to the issue tracker (<https://github.com/openvinotoolkit/cvat/pull/2971>)
- Updating label attributes when label contains number attributes (<https://github.com/openvinotoolkit/cvat/pull/2969>)
- Crop a polygon if its points are outside the bounds of the image (<https://github.com/openvinotoolkit/cvat/pull/3025>)

## \[1.2.0] - 2021-01-08

### Fixed

- Memory consumption for the task creation process (<https://github.com/openvinotoolkit/cvat/pull/2582>)
- Frame preloading (<https://github.com/openvinotoolkit/cvat/pull/2608>)
- Project cannot be removed from the project page (<https://github.com/openvinotoolkit/cvat/pull/2626>)

## \[1.2.0-beta] - 2020-12-15

### Added

- GPU support and improved documentation for auto annotation (<https://github.com/openvinotoolkit/cvat/pull/2546>)
- Manual review pipeline: issues/comments/workspace (<https://github.com/openvinotoolkit/cvat/pull/2357>)
- Basic projects implementation (<https://github.com/openvinotoolkit/cvat/pull/2255>)
- Documentation on how to mount cloud starage(AWS S3 bucket, Azure container, Google Drive) as FUSE (<https://github.com/openvinotoolkit/cvat/pull/2377>)
- Ability to work with share files without copying inside (<https://github.com/openvinotoolkit/cvat/pull/2377>)
- Tooltips in label selectors (<https://github.com/openvinotoolkit/cvat/pull/2509>)
- Page redirect after login using `next` query parameter (<https://github.com/openvinotoolkit/cvat/pull/2527>)
- [ImageNet](http://www.image-net.org) format support (<https://github.com/openvinotoolkit/cvat/pull/2376>)
- [CamVid](http://mi.eng.cam.ac.uk/research/projects/VideoRec/CamVid/) format support (<https://github.com/openvinotoolkit/cvat/pull/2559>)

### Changed

- PATCH requests from cvat-core submit only changed fields (<https://github.com/openvinotoolkit/cvat/pull/2445>)
- deploy.sh in serverless folder is separated into deploy_cpu.sh and deploy_gpu.sh (<https://github.com/openvinotoolkit/cvat/pull/2546>)
- Bumped nuclio version to 1.5.8
- Migrated to Antd 4.9 (<https://github.com/openvinotoolkit/cvat/pull/2536>)

### Fixed

- Fixed FastRCNN inference bug for images with 4 channels i.e. png (<https://github.com/openvinotoolkit/cvat/pull/2546>)
- Django templates for email and user guide (<https://github.com/openvinotoolkit/cvat/pull/2412>)
- Saving relative paths in dummy chunks instead of absolute (<https://github.com/openvinotoolkit/cvat/pull/2424>)
- Objects with a specific label cannot be displayed if at least one tag with the label exist (<https://github.com/openvinotoolkit/cvat/pull/2435>)
- Wrong attribute can be removed in labels editor (<https://github.com/openvinotoolkit/cvat/pull/2436>)
- UI fails with the error "Cannot read property 'label' of undefined" (<https://github.com/openvinotoolkit/cvat/pull/2442>)
- Exception: "Value must be a user instance" (<https://github.com/openvinotoolkit/cvat/pull/2441>)
- Reset zoom option doesn't work in tag annotation mode (<https://github.com/openvinotoolkit/cvat/pull/2443>)
- Canvas is busy error (<https://github.com/openvinotoolkit/cvat/pull/2437>)
- Projects view layout fix (<https://github.com/openvinotoolkit/cvat/pull/2503>)
- Fixed the tasks view (infinite loading) when it is impossible to get a preview of the task (<https://github.com/openvinotoolkit/cvat/pull/2504>)
- Empty frames navigation (<https://github.com/openvinotoolkit/cvat/pull/2505>)
- TypeError: Cannot read property 'toString' of undefined (<https://github.com/openvinotoolkit/cvat/pull/2517>)
- Extra shapes are drawn after Esc, or G pressed while drawing a region in grouping (<https://github.com/openvinotoolkit/cvat/pull/2507>)
- Reset state (reviews, issues) after logout or changing a job (<https://github.com/openvinotoolkit/cvat/pull/2525>)
- TypeError: Cannot read property 'id' of undefined when updating a task (<https://github.com/openvinotoolkit/cvat/pull/2544>)

## \[1.2.0-alpha] - 2020-11-09

### Added

- Ability to login into CVAT-UI with token from api/v1/auth/login (<https://github.com/openvinotoolkit/cvat/pull/2234>)
- Added layout grids toggling ('ctrl + alt + Enter')
- Added password reset functionality (<https://github.com/opencv/cvat/pull/2058>)
- Ability to work with data on the fly (<https://github.com/opencv/cvat/pull/2007>)
- Annotation in process outline color wheel (<https://github.com/opencv/cvat/pull/2084>)
- On the fly annotation using DL detectors (<https://github.com/opencv/cvat/pull/2102>)
- Displaying automatic annotation progress on a task view (<https://github.com/opencv/cvat/pull/2148>)
- Automatic tracking of bounding boxes using serverless functions (<https://github.com/opencv/cvat/pull/2136>)
- \[Datumaro] CLI command for dataset equality comparison (<https://github.com/opencv/cvat/pull/1989>)
- \[Datumaro] Merging of datasets with different labels (<https://github.com/opencv/cvat/pull/2098>)
- Add FBRS interactive segmentation serverless function (<https://github.com/openvinotoolkit/cvat/pull/2094>)
- Ability to change default behaviour of previous/next buttons of a player.
  It supports regular navigation, searching a frame according to annotations
  filters and searching the nearest frame without any annotations (<https://github.com/openvinotoolkit/cvat/pull/2221>)
- MacOS users notes in CONTRIBUTING.md
- Ability to prepare meta information manually (<https://github.com/openvinotoolkit/cvat/pull/2217>)
- Ability to upload prepared meta information along with a video when creating a task (<https://github.com/openvinotoolkit/cvat/pull/2217>)
- Optional chaining plugin for cvat-canvas and cvat-ui (<https://github.com/openvinotoolkit/cvat/pull/2249>)
- MOTS png mask format support (<https://github.com/openvinotoolkit/cvat/pull/2198>)
- Ability to correct upload video with a rotation record in the metadata (<https://github.com/openvinotoolkit/cvat/pull/2218>)
- User search field for assignee fields (<https://github.com/openvinotoolkit/cvat/pull/2370>)
- Support of mxf videos (<https://github.com/openvinotoolkit/cvat/pull/2514>)

### Changed

- UI models (like DEXTR) were redesigned to be more interactive (<https://github.com/opencv/cvat/pull/2054>)
- Used Ubuntu:20.04 as a base image for CVAT Dockerfile (<https://github.com/opencv/cvat/pull/2101>)
- Right colors of label tags in label mapping when a user runs automatic detection (<https://github.com/openvinotoolkit/cvat/pull/2162>)
- Nuclio became an optional component of CVAT (<https://github.com/openvinotoolkit/cvat/pull/2192>)
- A key to remove a point from a polyshape (Ctrl => Alt) (<https://github.com/openvinotoolkit/cvat/pull/2204>)
- Updated `docker-compose` file version from `2.3` to `3.3`(<https://github.com/openvinotoolkit/cvat/pull/2235>)
- Added auto inference of url schema from host in CLI, if provided (<https://github.com/openvinotoolkit/cvat/pull/2240>)
- Track frames in skips between annotation is presented in MOT and MOTS formats are marked `outside` (<https://github.com/openvinotoolkit/cvat/pull/2198>)
- UI packages installation with `npm ci` instead of `npm install` (<https://github.com/openvinotoolkit/cvat/pull/2350>)

### Removed

- Removed Z-Order flag from task creation process

### Fixed

- Fixed multiple errors which arises when polygon is of length 5 or less (<https://github.com/opencv/cvat/pull/2100>)
- Fixed task creation from PDF (<https://github.com/opencv/cvat/pull/2141>)
- Fixed CVAT format import for frame stepped tasks (<https://github.com/openvinotoolkit/cvat/pull/2151>)
- Fixed the reading problem with large PDFs (<https://github.com/openvinotoolkit/cvat/pull/2154>)
- Fixed unnecessary pyhash dependency (<https://github.com/openvinotoolkit/cvat/pull/2170>)
- Fixed Data is not getting cleared, even after deleting the Task from Django Admin App(<https://github.com/openvinotoolkit/cvat/issues/1925>)
- Fixed blinking message: "Some tasks have not been showed because they do not have any data" (<https://github.com/openvinotoolkit/cvat/pull/2200>)
- Fixed case when a task with 0 jobs is shown as "Completed" in UI (<https://github.com/openvinotoolkit/cvat/pull/2200>)
- Fixed use case when UI throws exception: Cannot read property 'objectType' of undefined #2053 (<https://github.com/openvinotoolkit/cvat/pull/2203>)
- Fixed use case when logs could be saved twice or more times #2202 (<https://github.com/openvinotoolkit/cvat/pull/2203>)
- Fixed issues from #2112 (<https://github.com/openvinotoolkit/cvat/pull/2217>)
- Git application name (renamed to dataset_repo) (<https://github.com/openvinotoolkit/cvat/pull/2243>)
- A problem in exporting of tracks, where tracks could be truncated (<https://github.com/openvinotoolkit/cvat/issues/2129>)
- Fixed CVAT startup process if the user has `umask 077` in .bashrc file (<https://github.com/openvinotoolkit/cvat/pull/2293>)
- Exception: Cannot read property "each" of undefined after drawing a single point (<https://github.com/openvinotoolkit/cvat/pull/2307>)
- Cannot read property 'label' of undefined (Fixed?) (<https://github.com/openvinotoolkit/cvat/pull/2311>)
- Excluded track frames marked `outside` in `CVAT for Images` export (<https://github.com/openvinotoolkit/cvat/pull/2345>)
- 'List of tasks' Kibana visualization (<https://github.com/openvinotoolkit/cvat/pull/2361>)
- An error on exporting not `jpg` or `png` images in TF Detection API format (<https://github.com/openvinotoolkit/datumaro/issues/35>)

## \[1.1.0] - 2020-08-31

### Added

- Siammask tracker as DL serverless function (<https://github.com/opencv/cvat/pull/1988>)
- \[Datumaro] Added model info and source info commands (<https://github.com/opencv/cvat/pull/1973>)
- \[Datumaro] Dataset statistics (<https://github.com/opencv/cvat/pull/1668>)
- Ability to change label color in tasks and predefined labels (<https://github.com/opencv/cvat/pull/2014>)
- \[Datumaro] Multi-dataset merge (<https://github.com/opencv/cvat/pull/1695>)
- Ability to configure email verification for new users (<https://github.com/opencv/cvat/pull/1929>)
- Link to django admin page from UI (<https://github.com/opencv/cvat/pull/2068>)
- Notification message when users use wrong browser (<https://github.com/opencv/cvat/pull/2070>)

### Changed

- Shape coordinates are rounded to 2 digits in dumped annotations (<https://github.com/opencv/cvat/pull/1970>)
- COCO format does not produce polygon points for bbox annotations (<https://github.com/opencv/cvat/pull/1953>)

### Fixed

- Issue loading openvino models for semi-automatic and automatic annotation (<https://github.com/opencv/cvat/pull/1996>)
- Basic functions of CVAT works without activated nuclio dashboard
- Fixed a case in which exported masks could have wrong color order (<https://github.com/opencv/cvat/issues/2032>)
- Fixed error with creating task with labels with the same name (<https://github.com/opencv/cvat/pull/2031>)
- Django RQ dashboard view (<https://github.com/opencv/cvat/pull/2069>)
- Object's details menu settings (<https://github.com/opencv/cvat/pull/2084>)

## \[1.1.0-beta] - 2020-08-03

### Added

- DL models as serverless functions (<https://github.com/opencv/cvat/pull/1767>)
- Source type support for tags, shapes and tracks (<https://github.com/opencv/cvat/pull/1192>)
- Source type support for CVAT Dumper/Loader (<https://github.com/opencv/cvat/pull/1192>)
- Intelligent polygon editing (<https://github.com/opencv/cvat/pull/1921>)
- Support creating multiple jobs for each task through python cli (<https://github.com/opencv/cvat/pull/1950>)
- python cli over https (<https://github.com/opencv/cvat/pull/1942>)
- Error message when plugins weren't able to initialize instead of infinite loading (<https://github.com/opencv/cvat/pull/1966>)
- Ability to change user password (<https://github.com/opencv/cvat/pull/1954>)

### Changed

- Smaller object details (<https://github.com/opencv/cvat/pull/1877>)
- `COCO` format does not convert bboxes to polygons on export (<https://github.com/opencv/cvat/pull/1953>)
- It is impossible to submit a DL model in OpenVINO format using UI.
  Now you can deploy new models on the server using serverless functions
  (<https://github.com/opencv/cvat/pull/1767>)
- Files and folders under share path are now alphabetically sorted

### Removed

- Removed OpenVINO and CUDA components because they are not necessary anymore (<https://github.com/opencv/cvat/pull/1767>)
- Removed the old UI code (<https://github.com/opencv/cvat/pull/1964>)

### Fixed

- Some objects aren't shown on canvas sometimes. For example after propagation on of objects is invisible (<https://github.com/opencv/cvat/pull/1834>)
- CVAT doesn't offer to restore state after an error (<https://github.com/opencv/cvat/pull/1874>)
- Cannot read property 'shapeType' of undefined because of zOrder related issues (<https://github.com/opencv/cvat/pull/1874>)
- Cannot read property 'pinned' of undefined because of zOrder related issues (<https://github.com/opencv/cvat/pull/1874>)
- Do not iterate over hidden objects in aam (which are invisible because of zOrder) (<https://github.com/opencv/cvat/pull/1874>)
- Cursor position is reset after changing a text field (<https://github.com/opencv/cvat/pull/1874>)
- Hidden points and cuboids can be selected to be grouped (<https://github.com/opencv/cvat/pull/1874>)
- `outside` annotations should not be in exported images (<https://github.com/opencv/cvat/issues/1620>)
- `CVAT for video format` import error with interpolation (<https://github.com/opencv/cvat/issues/1893>)
- `Image compression` definition mismatch (<https://github.com/opencv/cvat/issues/1900>)
- Points are duplicated during polygon interpolation sometimes (<https://github.com/opencv/cvat/pull/1892>)
- When redraw a shape with activated autobordering, previous points are visible (<https://github.com/opencv/cvat/pull/1892>)
- No mapping between side object element and context menu in some attributes (<https://github.com/opencv/cvat/pull/1923>)
- Interpolated shapes exported as `keyframe = True` (<https://github.com/opencv/cvat/pull/1937>)
- Stylelint filetype scans (<https://github.com/opencv/cvat/pull/1952>)
- Fixed toolip closing issue (<https://github.com/opencv/cvat/pull/1955>)
- Clearing frame cache when close a task (<https://github.com/opencv/cvat/pull/1966>)
- Increase rate of throttling policy for unauthenticated users (<https://github.com/opencv/cvat/pull/1969>)

## \[1.1.0-alpha] - 2020-06-30

### Added

- Throttling policy for unauthenticated users (<https://github.com/opencv/cvat/pull/1531>)
- Added default label color table for mask export (<https://github.com/opencv/cvat/pull/1549>)
- Added environment variables for Redis and Postgres hosts for Kubernetes deployment support (<https://github.com/opencv/cvat/pull/1641>)
- Added visual identification for unavailable formats (<https://github.com/opencv/cvat/pull/1567>)
- Shortcut to change color of an activated shape in new UI (Enter) (<https://github.com/opencv/cvat/pull/1683>)
- Shortcut to switch split mode (<https://github.com/opencv/cvat/pull/1683>)
- Built-in search for labels when create an object or change a label (<https://github.com/opencv/cvat/pull/1683>)
- Better validation of labels and attributes in raw viewer (<https://github.com/opencv/cvat/pull/1727>)
- ClamAV antivirus integration (<https://github.com/opencv/cvat/pull/1712>)
- Added canvas background color selector (<https://github.com/opencv/cvat/pull/1705>)
- SCSS files linting with Stylelint tool (<https://github.com/opencv/cvat/pull/1766>)
- Supported import and export or single boxes in MOT format (<https://github.com/opencv/cvat/pull/1764>)
- \[Datumaro] Added `stats` command, which shows some dataset statistics
  like image mean and std (<https://github.com/opencv/cvat/pull/1734>)
- Add option to upload annotations upon task creation on CLI
- Polygon and polylines interpolation (<https://github.com/opencv/cvat/pull/1571>)
- Ability to redraw shape from scratch (Shift + N) for an activated shape (<https://github.com/opencv/cvat/pull/1571>)
- Highlights for the first point of a polygon/polyline and direction (<https://github.com/opencv/cvat/pull/1571>)
- Ability to change orientation for poylgons/polylines in context menu (<https://github.com/opencv/cvat/pull/1571>)
- Ability to set the first point for polygons in points context menu (<https://github.com/opencv/cvat/pull/1571>)
- Added new tag annotation workspace (<https://github.com/opencv/cvat/pull/1570>)
- Appearance block in attribute annotation mode (<https://github.com/opencv/cvat/pull/1820>)
- Keyframe navigations and some switchers in attribute annotation mode (<https://github.com/opencv/cvat/pull/1820>)
- \[Datumaro] Added `convert` command to convert datasets directly (<https://github.com/opencv/cvat/pull/1837>)
- \[Datumaro] Added an option to specify image extension when exporting datasets (<https://github.com/opencv/cvat/pull/1799>)
- \[Datumaro] Added image copying when exporting datasets, if possible (<https://github.com/opencv/cvat/pull/1799>)

### Changed

- Removed information about e-mail from the basic user information (<https://github.com/opencv/cvat/pull/1627>)
- Update https install manual. Makes it easier and more robust.
  Includes automatic renewing of lets encrypt certificates.
- Settings page move to the modal. (<https://github.com/opencv/cvat/pull/1705>)
- Implemented import and export of annotations with relative image paths (<https://github.com/opencv/cvat/pull/1463>)
- Using only single click to start editing or remove a point (<https://github.com/opencv/cvat/pull/1571>)
- Added support for attributes in VOC XML format (<https://github.com/opencv/cvat/pull/1792>)
- Added annotation attributes in COCO format (<https://github.com/opencv/cvat/pull/1782>)
- Colorized object items in the side panel (<https://github.com/opencv/cvat/pull/1753>)
- \[Datumaro] Annotation-less files are not generated anymore in COCO format, unless tasks explicitly requested (<https://github.com/opencv/cvat/pull/1799>)

### Fixed

- Problem with exported frame stepped image task (<https://github.com/opencv/cvat/issues/1613>)
- Fixed dataset filter item representation for imageless dataset items (<https://github.com/opencv/cvat/pull/1593>)
- Fixed interpreter crash when trying to import `tensorflow` with no AVX instructions available (<https://github.com/opencv/cvat/pull/1567>)
- Kibana wrong working time calculation with new annotation UI use (<https://github.com/opencv/cvat/pull/1654>)
- Wrong rexex for account name validation (<https://github.com/opencv/cvat/pull/1667>)
- Wrong description on register view for the username field (<https://github.com/opencv/cvat/pull/1667>)
- Wrong resolution for resizing a shape (<https://github.com/opencv/cvat/pull/1667>)
- React warning because of not unique keys in labels viewer (<https://github.com/opencv/cvat/pull/1727>)
- Fixed issue tracker (<https://github.com/opencv/cvat/pull/1705>)
- Fixed canvas fit after sidebar open/close event (<https://github.com/opencv/cvat/pull/1705>)
- A couple of exceptions in AAM related with early object activation (<https://github.com/opencv/cvat/pull/1755>)
- Propagation from the latest frame (<https://github.com/opencv/cvat/pull/1800>)
- Number attribute value validation (didn't work well with floats) (<https://github.com/opencv/cvat/pull/1800>)
- Logout doesn't work (<https://github.com/opencv/cvat/pull/1812>)
- Annotations aren't updated after reopening a task (<https://github.com/opencv/cvat/pull/1753>)
- Labels aren't updated after reopening a task (<https://github.com/opencv/cvat/pull/1753>)
- Canvas isn't fitted after collapsing side panel in attribute annotation mode (<https://github.com/opencv/cvat/pull/1753>)
- Error when interpolating polygons (<https://github.com/opencv/cvat/pull/1878>)

### Security

- SQL injection in Django `CVE-2020-9402` (<https://github.com/opencv/cvat/pull/1657>)

## \[1.0.0] - 2020-05-29

### Added

- cvat-ui: cookie policy drawer for login page (<https://github.com/opencv/cvat/pull/1511>)
- `datumaro_project` export format (<https://github.com/opencv/cvat/pull/1352>)
- Ability to configure user agreements for the user registration form (<https://github.com/opencv/cvat/pull/1464>)
- Cuboid interpolation and cuboid drawing from rectangles (<https://github.com/opencv/cvat/pull/1560>)
- Ability to configure custom pageViewHit, which can be useful for web analytics integration (<https://github.com/opencv/cvat/pull/1566>)
- Ability to configure access to the analytics page based on roles (<https://github.com/opencv/cvat/pull/1592>)

### Changed

- Downloaded file name in annotations export became more informative (<https://github.com/opencv/cvat/pull/1352>)
- Added auto trimming for trailing whitespaces style enforcement (<https://github.com/opencv/cvat/pull/1352>)
- REST API: updated `GET /task/<id>/annotations`: parameters are `format`, `filename`
  (now optional), `action` (optional) (<https://github.com/opencv/cvat/pull/1352>)
- REST API: removed `dataset/formats`, changed format of `annotation/formats` (<https://github.com/opencv/cvat/pull/1352>)
- Exported annotations are stored for N hours instead of indefinitely (<https://github.com/opencv/cvat/pull/1352>)
- Formats: CVAT format now accepts ZIP and XML (<https://github.com/opencv/cvat/pull/1352>)
- Formats: COCO format now accepts ZIP and JSON (<https://github.com/opencv/cvat/pull/1352>)
- Formats: most of formats renamed, no extension in title (<https://github.com/opencv/cvat/pull/1352>)
- Formats: definitions are changed, are not stored in DB anymore (<https://github.com/opencv/cvat/pull/1352>)
- cvat-core: session.annotations.put() now returns ids of added objects (<https://github.com/opencv/cvat/pull/1493>)
- Images without annotations now also included in dataset/annotations export (<https://github.com/opencv/cvat/issues/525>)

### Removed

- `annotation` application is replaced with `dataset_manager` (<https://github.com/opencv/cvat/pull/1352>)
- `_DATUMARO_INIT_LOGLEVEL` env. variable is removed in favor of regular `--loglevel` cli parameter (<https://github.com/opencv/cvat/pull/1583>)

### Fixed

- Categories for empty projects with no sources are taken from own dataset (<https://github.com/opencv/cvat/pull/1352>)
- Added directory removal on error during `extract` command (<https://github.com/opencv/cvat/pull/1352>)
- Added debug error message on incorrect XPath (<https://github.com/opencv/cvat/pull/1352>)
- Exporting frame stepped task
  (<https://github.com/opencv/cvat/issues/1294>, <https://github.com/opencv/cvat/issues/1334>)
- Fixed broken command line interface for `cvat` export format in Datumaro (<https://github.com/opencv/cvat/issues/1494>)
- Updated Rest API document, Swagger document serving instruction issue (<https://github.com/opencv/cvat/issues/1495>)
- Fixed cuboid occluded view (<https://github.com/opencv/cvat/pull/1500>)
- Non-informative lock icon (<https://github.com/opencv/cvat/pull/1434>)
- Sidebar in AAM has no hide/show button (<https://github.com/opencv/cvat/pull/1420>)
- Task/Job buttons has no "Open in new tab" option (<https://github.com/opencv/cvat/pull/1419>)
- Delete point context menu option has no shortcut hint (<https://github.com/opencv/cvat/pull/1416>)
- Fixed issue with unnecessary tag activation in cvat-canvas (<https://github.com/opencv/cvat/issues/1540>)
- Fixed an issue with large number of instances in instance mask (<https://github.com/opencv/cvat/issues/1539>)
- Fixed full COCO dataset import error with conflicting labels in keypoints and detection (<https://github.com/opencv/cvat/pull/1548>)
- Fixed COCO keypoints skeleton parsing and saving (<https://github.com/opencv/cvat/issues/1539>)
- `tf.placeholder() is not compatible with eager execution` exception for auto_segmentation (<https://github.com/opencv/cvat/pull/1562>)
- Canvas cannot be moved with move functionality on left mouse key (<https://github.com/opencv/cvat/pull/1573>)
- Deep extreme cut request is sent when draw any shape with Make AI polygon option enabled (<https://github.com/opencv/cvat/pull/1573>)
- Fixed an error when exporting a task with cuboids to any format except CVAT (<https://github.com/opencv/cvat/pull/1577>)
- Synchronization with remote git repo (<https://github.com/opencv/cvat/pull/1582>)
- A problem with mask to polygons conversion when polygons are too small (<https://github.com/opencv/cvat/pull/1581>)
- Unable to upload video with uneven size (<https://github.com/opencv/cvat/pull/1594>)
- Fixed an issue with `z_order` having no effect on segmentations (<https://github.com/opencv/cvat/pull/1589>)

### Security

- Permission group whitelist check for analytics view (<https://github.com/opencv/cvat/pull/1608>)

## \[1.0.0-beta.2] - 2020-04-30

### Added

- Re-Identification algorithm to merging bounding boxes automatically to the new UI (<https://github.com/opencv/cvat/pull/1406>)
- Methods `import` and `export` to import/export raw annotations for Job and Task in `cvat-core` (<https://github.com/opencv/cvat/pull/1406>)
- Versioning of client packages (`cvat-core`, `cvat-canvas`, `cvat-ui`). Initial versions are set to 1.0.0 (<https://github.com/opencv/cvat/pull/1448>)
- Cuboids feature was migrated from old UI to new one. (<https://github.com/opencv/cvat/pull/1451>)

### Removed

- Annotation conversion utils, currently supported natively via Datumaro framework
  (<https://github.com/opencv/cvat/pull/1477>)

### Fixed

- Auto annotation, TF annotation and Auto segmentation apps (<https://github.com/opencv/cvat/pull/1409>)
- Import works with truncated images now: "OSError:broken data stream" on corrupt images
  (<https://github.com/opencv/cvat/pull/1430>)
- Hide functionality (H) doesn't work (<https://github.com/opencv/cvat/pull/1445>)
- The highlighted attribute doesn't correspond to the chosen attribute in AAM (<https://github.com/opencv/cvat/pull/1445>)
- Inconvinient image shaking while drawing a polygon (hold Alt key during drawing/editing/grouping to drag an image) (<https://github.com/opencv/cvat/pull/1445>)
- Filter property "shape" doesn't work and extra operator in description (<https://github.com/opencv/cvat/pull/1445>)
- Block of text information doesn't disappear after deactivating for locked shapes (<https://github.com/opencv/cvat/pull/1445>)
- Annotation uploading fails in annotation view (<https://github.com/opencv/cvat/pull/1445>)
- UI freezes after canceling pasting with escape (<https://github.com/opencv/cvat/pull/1445>)
- Duplicating keypoints in COCO export (<https://github.com/opencv/cvat/pull/1435>)
- CVAT new UI: add arrows on a mouse cursor (<https://github.com/opencv/cvat/pull/1391>)
- Delete point bug (in new UI) (<https://github.com/opencv/cvat/pull/1440>)
- Fix apache startup after PC restart (<https://github.com/opencv/cvat/pull/1467>)
- Open task button doesn't work (<https://github.com/opencv/cvat/pull/1474>)

## \[1.0.0-beta.1] - 2020-04-15

### Added

- Special behaviour for attribute value `__undefined__` (invisibility, no shortcuts to be set in AAM)
- Dialog window with some helpful information about using filters
- Ability to display a bitmap in the new UI
- Button to reset colors settings (brightness, saturation, contrast) in the new UI
- Option to display shape text always
- Dedicated message with clarifications when share is unmounted (<https://github.com/opencv/cvat/pull/1373>)
- Ability to create one tracked point (<https://github.com/opencv/cvat/pull/1383>)
- Ability to draw/edit polygons and polylines with automatic bordering feature
  (<https://github.com/opencv/cvat/pull/1394>)
- Tutorial: instructions for CVAT over HTTPS
- Deep extreme cut (semi-automatic segmentation) to the new UI (<https://github.com/opencv/cvat/pull/1398>)

### Changed

- Increase preview size of a task till 256, 256 on the server
- Public ssh-keys are displayed in a dedicated window instead of console when create a task with a repository
- React UI is the primary UI

### Fixed

- Cleaned up memory in Auto Annotation to enable long running tasks on videos
- New shape is added when press `esc` when drawing instead of cancellation
- Dextr segmentation doesn't work.
- `FileNotFoundError` during dump after moving format files
- CVAT doesn't append outside shapes when merge polyshapes in old UI
- Layout sometimes shows double scroll bars on create task, dashboard and settings pages
- UI fails after trying to change frame during resizing, dragging, editing
- Hidden points (or outsided) are visible after changing a frame
- Merge is allowed for points, but clicks on points conflict with frame dragging logic
- Removed objects are visible for search
- Add missed task_id and job_id fields into exception logs for the new UI (<https://github.com/opencv/cvat/pull/1372>)
- UI fails when annotations saving occurs during drag/resize/edit (<https://github.com/opencv/cvat/pull/1383>)
- Multiple savings when hold Ctrl+S (a lot of the same copies of events were sent with the same working time)
  (<https://github.com/opencv/cvat/pull/1383>)
- UI doesn't have any reaction when git repos synchronization failed (<https://github.com/opencv/cvat/pull/1383>)
- Bug when annotations cannot be saved after (delete - save - undo - save) (<https://github.com/opencv/cvat/pull/1383>)
- VOC format exports Upper case labels correctly in lower case (<https://github.com/opencv/cvat/pull/1379>)
- Fixed polygon exporting bug in COCO dataset (<https://github.com/opencv/cvat/issues/1387>)
- Task creation from remote files (<https://github.com/opencv/cvat/pull/1392>)
- Job cannot be opened in some cases when the previous job was failed during opening
  (<https://github.com/opencv/cvat/issues/1403>)
- Deactivated shape is still highlighted on the canvas (<https://github.com/opencv/cvat/issues/1403>)
- AttributeError: 'tuple' object has no attribute 'read' in ReID algorithm (<https://github.com/opencv/cvat/issues/1403>)
- Wrong semi-automatic segmentation near edges of an image (<https://github.com/opencv/cvat/issues/1403>)
- Git repos paths (<https://github.com/opencv/cvat/pull/1400>)
- Uploading annotations for tasks with multiple jobs (<https://github.com/opencv/cvat/pull/1396>)

## \[1.0.0-alpha] - 2020-03-31

### Added

- Data streaming using chunks (<https://github.com/opencv/cvat/pull/1007>)
- New UI: showing file names in UI (<https://github.com/opencv/cvat/pull/1311>)
- New UI: delete a point from context menu (<https://github.com/opencv/cvat/pull/1292>)

### Fixed

- Git app cannot clone a repository (<https://github.com/opencv/cvat/pull/1330>)
- New UI: preview position in task details (<https://github.com/opencv/cvat/pull/1312>)
- AWS deployment (<https://github.com/opencv/cvat/pull/1316>)

## \[0.6.1] - 2020-03-21

### Changed

- VOC task export now does not use official label map by default, but takes one
  from the source task to avoid primary-class and class part name
  clashing ([#1275](https://github.com/opencv/cvat/issues/1275))

### Fixed

- File names in LabelMe format export are no longer truncated ([#1259](https://github.com/opencv/cvat/issues/1259))
- `occluded` and `z_order` annotation attributes are now correctly passed to Datumaro ([#1271](https://github.com/opencv/cvat/pull/1271))
- Annotation-less tasks now can be exported as empty datasets in COCO ([#1277](https://github.com/opencv/cvat/issues/1277))
- Frame name matching for video annotations import -
  allowed `frame_XXXXXX[.ext]` format ([#1274](https://github.com/opencv/cvat/pull/1274))

### Security

- Bump acorn from 6.3.0 to 6.4.1 in /cvat-ui ([#1270](https://github.com/opencv/cvat/pull/1270))

## \[0.6.0] - 2020-03-15

### Added

- Server only support for projects. Extend REST API v1 (/api/v1/projects\*)
- Ability to get basic information about users without admin permissions ([#750](https://github.com/opencv/cvat/issues/750))
- Changed REST API: removed PUT and added DELETE methods for /api/v1/users/ID
- Mask-RCNN Auto Annotation Script in OpenVINO format
- Yolo Auto Annotation Script
- Auto segmentation using Mask_RCNN component (Keras+Tensorflow Mask R-CNN Segmentation)
- REST API to export an annotation task (images + annotations)
  [Datumaro](https://github.com/opencv/cvat/tree/develop/datumaro) -
  a framework to build, analyze, debug and visualize datasets
- Text Detection Auto Annotation Script in OpenVINO format for version 4
- Added in OpenVINO Semantic Segmentation for roads
- Ability to visualize labels when using Auto Annotation runner
- MOT CSV format support ([#830](https://github.com/opencv/cvat/pull/830))
- LabelMe format support ([#844](https://github.com/opencv/cvat/pull/844))
- Segmentation MASK format import (as polygons) ([#1163](https://github.com/opencv/cvat/pull/1163))
- Git repositories can be specified with IPv4 address ([#827](https://github.com/opencv/cvat/pull/827))

### Changed

- page_size parameter for all REST API methods
- React & Redux & Antd based dashboard
- Yolov3 interpretation script fix and changes to mapping.json
- YOLO format support ([#1151](https://github.com/opencv/cvat/pull/1151))
- Added support for OpenVINO 2020

### Fixed

- Exception in Git plugin [#826](https://github.com/opencv/cvat/issues/826)
- Label ids in TFrecord format now start from 1 [#866](https://github.com/opencv/cvat/issues/866)
- Mask problem in COCO JSON style [#718](https://github.com/opencv/cvat/issues/718)
- Datasets (or tasks) can be joined and split to subsets with Datumaro [#791](https://github.com/opencv/cvat/issues/791)
- Output labels for VOC format can be specified with Datumaro [#942](https://github.com/opencv/cvat/issues/942)
- Annotations can be filtered before dumping with Datumaro [#994](https://github.com/opencv/cvat/issues/994)

## \[0.5.2] - 2019-12-15

### Fixed

- Frozen version of scikit-image==0.15 in requirements.txt because next releases don't support Python 3.5

## \[0.5.1] - 2019-10-17

### Added

- Integration with Zenodo.org (DOI)

## \[0.5.0] - 2019-09-12

### Added

- A converter to YOLO format
- Installation guide
- Linear interpolation for a single point
- Video frame filter
- Running functional tests for REST API during a build
- Admins are no longer limited to a subset of python commands in the auto annotation application
- Remote data source (list of URLs to create an annotation task)
- Auto annotation using Faster R-CNN with Inception v2 (utils/open_model_zoo)
- Auto annotation using Pixel Link mobilenet v2 - text detection (utils/open_model_zoo)
- Ability to create a custom extractors for unsupported media types
- Added in PDF extractor
- Added in a command line model manager tester
- Ability to dump/load annotations in several formats from UI (CVAT, Pascal VOC, YOLO, MS COCO, png mask, TFRecord)
- Auth for REST API (api/v1/auth/): login, logout, register, ...
- Preview for the new CVAT UI (dashboard only) is available: <http://localhost:9080/>
- Added command line tool for performing common task operations (/utils/cli/)

### Changed

- Outside and keyframe buttons in the side panel for all interpolation shapes (they were only for boxes before)
- Improved error messages on the client side (#511)

### Removed

- "Flip images" has been removed. UI now contains rotation features.

### Fixed

- Incorrect width of shapes borders in some cases
- Annotation parser for tracks with a start frame less than the first segment frame
- Interpolation on the server near outside frames
- Dump for case when task name has a slash
- Auto annotation fail for multijob tasks
- Installation of CVAT with OpenVINO on the Windows platform
- Background color was always black in utils/mask/converter.py
- Exception in attribute annotation mode when a label are switched to a value without any attributes
- Handling of wrong labelamp json file in auto annotation (<https://github.com/opencv/cvat/issues/554>)
- No default attributes in dumped annotation (<https://github.com/opencv/cvat/issues/601>)
- Required field "Frame Filter" on admin page during a task modifying (#666)
- Dump annotation errors for a task with several segments (#610, #500)
- Invalid label parsing during a task creating (#628)
- Button "Open Task" in the annotation view
- Creating a video task with 0 overlap

### Security

- Upgraded Django, djangorestframework, and other packages

## \[0.4.2] - 2019-06-03

### Fixed

- Fixed interaction with the server share in the auto annotation plugin

## \[0.4.1] - 2019-05-14

### Fixed

- JavaScript syntax incompatibility with Google Chrome versions less than 72

## \[0.4.0] - 2019-05-04

### Added

- OpenVINO auto annotation: it is possible to upload a custom model and annotate images automatically.
- Ability to rotate images/video in the client part (Ctrl+R, Shift+Ctrl+R shortcuts) (#305)
- The ReID application for automatic bounding box merging has been added (#299)
- Keyboard shortcuts to switch next/previous default shape type (box, polygon etc) (Alt + <, Alt + >) (#316)
- Converter for VOC now supports interpolation tracks
- REST API (/api/v1/\*, /api/docs)
- Semi-automatic semantic segmentation with the [Deep Extreme Cut](http://www.vision.ee.ethz.ch/~cvlsegmentation/dextr/) work

### Changed

- Propagation setup has been moved from settings to bottom player panel
- Additional events like "Debug Info" or "Fit Image" have been added for analitics
- Optional using LFS for git annotation storages (#314)

### Deprecated

- "Flip images" flag in the create task dialog will be removed.
  Rotation functionality in client part have been added instead.

### Fixed

- Django 2.1.5 (security fix, [CVE-2019-3498](https://nvd.nist.gov/vuln/detail/CVE-2019-3498))
- Several scenarious which cause code 400 after undo/redo/save have been fixed (#315)

## \[0.3.0] - 2018-12-29

### Added

- Ability to copy Object URL and Frame URL via object context menu and player context menu respectively.
- Ability to change opacity for selected shape with help "Selected Fill Opacity" slider.
- Ability to remove polyshapes points by double click.
- Ability to draw/change polyshapes (except for points) by slip method. Just press ENTER and moving a cursor.
- Ability to switch lock/hide properties via label UI element (in right menu) for all objects with same label.
- Shortcuts for outside/keyframe properties
- Support of Intel OpenVINO for accelerated model inference
- Tensorflow annotation now works without CUDA. It can use CPU only. OpenVINO and CUDA are supported optionally.
- Incremental saving of annotations.
- Tutorial for using polygons (screencast)
- Silk profiler to improve development process
- Admin panel can be used to edit labels and attributes for annotation tasks
- Analytics component to manage a data annotation team, monitor exceptions, collect client and server logs
- Changeable job and task statuses (annotation, validation, completed).
  A job status can be changed manually, a task status is computed automatically based on job statuses (#153)
- Backlink to a task from its job annotation view (#156)
- Buttons lock/hide for labels. They work for all objects with the same label on a current frame (#116)

### Changed

- Polyshape editing method has been improved. You can redraw part of shape instead of points cloning.
- Unified shortcut (Esc) for close any mode instead of different shortcuts (Alt+N, Alt+G, Alt+M etc.).
- Dump file contains information about data source (e.g. video name, archive name, ...)
- Update requests library due to [CVE-2018-18074](https://nvd.nist.gov/vuln/detail/CVE-2018-18074)
- Per task/job permissions to create/access/change/delete tasks and annotations
- Documentation was improved
- Timeout for creating tasks was increased (from 1h to 4h) (#136)
- Drawing has become more convenience. Now it is possible to draw outside an image.
  Shapes will be automatically truncated after drawing process (#202)

### Fixed

- Performance bottleneck has been fixed during you create new objects (draw, copy, merge etc).
- Label UI elements aren't updated after changelabel.
- Attribute annotation mode can use invalid shape position after resize or move shapes.
- Labels order is preserved now (#242)
- Uploading large XML files (#123)
- Django vulnerability (#121)
- Grammatical cleanup of README.md (#107)
- Dashboard loading has been accelerated (#156)
- Text drawing outside of a frame in some cases (#202)

## \[0.2.0] - 2018-09-28

### Added

- New annotation shapes: polygons, polylines, points
- Undo/redo feature
- Grid to estimate size of objects
- Context menu for shapes
- A converter to PASCAL VOC format
- A converter to MS COCO format
- A converter to mask format
- License header for most of all files
- .gitattribute to avoid problems with bash scripts inside a container
- CHANGELOG.md itself
- Drawing size of a bounding box during resize
- Color by instance, group, label
- Group objects
- Object propagation on next frames
- Full screen view

### Changed

- Documentation, screencasts, the primary screenshot
- Content-type for save_job request is application/json

### Fixed

- Player navigation if the browser's window is scrolled
- Filter doesn't support dash (-)
- Several memory leaks
- Inconsistent extensions between filenames in an annotation file and real filenames

## \[0.1.2] - 2018-08-07

### Added

- 7z archive support when creating a task
- .vscode/launch.json file for developing with VS code

### Fixed

- #14: docker-compose down command as written in the readme does not remove volumes
- #15: all checkboxes in temporary attributes are checked when reopening job after saving the job
- #18: extend CONTRIBUTING.md
- #19: using the same attribute for label twice -> stuck

### Changed

- More strict verification for labels with attributes

## \[0.1.1] - 2018-07-6

### Added

- Links on a screenshot, documentation, screencasts into README.md
- CONTRIBUTORS.md

### Fixed

- GitHub documentation

## \[0.1.0] - 2018-06-29

### Added

- Initial version

## Template

```
## \[Unreleased]
### Added
- TDB

### Changed
- TDB

### Deprecated
- TDB

### Removed
- TDB

### Fixed
- TDB

### Security
- TDB
```<|MERGE_RESOLUTION|>--- conflicted
+++ resolved
@@ -5,11 +5,6 @@
 The format is based on [Keep a Changelog](https://keepachangelog.com/en/1.0.0/),
 and this project adheres to [Semantic Versioning](https://semver.org/spec/v2.0.0.html).
 
-<<<<<<< HEAD
-## \[2.4.9] - 2023-06-22
-### Fixed
-- Error related to calling serverless functions on some image formats (<https://github.com/opencv/cvat/pull/6384>)
-=======
 ## \[Unreleased]
 ### Added
 - Now CVAT supports project/task markdown description with additional assets
@@ -38,7 +33,10 @@
 
 ### Security
 - TDB
->>>>>>> d950d245
+
+## \[2.4.9] - 2023-06-22
+### Fixed
+- Error related to calling serverless functions on some image formats (<https://github.com/opencv/cvat/pull/6384>)
 
 ## \[2.4.8] - 2023-06-22
 ### Fixed
