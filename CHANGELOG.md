--- conflicted
+++ resolved
@@ -19,11 +19,8 @@
 - TDB
 
 ### Fixed
-<<<<<<< HEAD
 - \[Server API\] The `predefined` sorting method for task data uploads (<https://github.com/opencv/cvat/pull/5083>)
-=======
 - An invalid project/org handling in webhooks (<https://github.com/opencv/cvat/pull/5707>)
->>>>>>> 41fb56fc
 
 ### Security
 - TDB
