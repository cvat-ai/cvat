--- conflicted
+++ resolved
@@ -18,12 +18,8 @@
 - Ability to create a custom extractors for unsupported media types
 - Added in PDF extractor
 - Added in a command line model manager tester
-<<<<<<< HEAD
-- Ability to dump/load annotations in several formats from UI (CVAT, Pascal VOC, YOLO, MS COCO, png mask)
+- Ability to dump/load annotations in several formats from UI (CVAT, Pascal VOC, YOLO, MS COCO, png mask, TFRecord)
 - Auth for REST API (api/v1/auth/): login, logout, register, ...
-=======
-- Ability to dump/load annotations in several formats from UI (CVAT, Pascal VOC, YOLO, MS COCO, png mask, TFRecord)
->>>>>>> b7609cae
 
 ### Changed
 - Outside and keyframe buttons in the side panel for all interpolation shapes (they were only for boxes before)
