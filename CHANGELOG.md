# Changelog

All notable changes to this project will be documented in this file.

The format is based on [Keep a Changelog](https://keepachangelog.com/en/1.0.0/),
and this project adheres to [Semantic Versioning](https://semver.org/spec/v2.0.0.html).

## \[2.2.0] - Unreleased
### Added
- Added ability to delete frames from a job based on (<https://github.com/openvinotoolkit/cvat/pull/4194>)
- Support of attributes returned by serverless functions based on (<https://github.com/openvinotoolkit/cvat/pull/4506>)
- Project/task backups uploading via chunk uploads
- Fixed UX bug when jobs pagination is reset after changing a job
- Progressbars in CLI for file uploading and downloading
- `utils/cli` changed to `cvat-cli` package
- Support custom file name for backup
- Possibility to display tags on frame
- Support source and target storages (server part)
- Tests for import/export annotation, dataset, backup from/to cloud storage
- Added Python SDK package (`cvat-sdk`)
- Previews for jobs
- Documentation for LDAP authentication (<https://github.com/cvat-ai/cvat/pull/39>)
- OpenCV.js caching and autoload (<https://github.com/cvat-ai/cvat/pull/30>)
- Publishing dev version of CVAT docker images (<https://github.com/cvat-ai/cvat/pull/53>)
- Support of Human Pose Estimation, Facial Landmarks (and similar) use-cases, new shape type: Skeleton (<https://github.com/cvat-ai/cvat/pull/1>)
- Added helm chart support for serverless functions and analytics (<https://github.com/cvat-ai/cvat/pull/110>)

### Changed
- Bumped nuclio version to 1.8.14
- Simplified running REST API tests. Extended CI-nightly workflow
- REST API tests are partially moved to Python SDK (`users`, `projects`, `tasks`)
- cvat-ui: Improve UI/UX on label, create task and create project forms (<https://github.com/cvat-ai/cvat/pull/7>)
- Removed link to OpenVINO documentation (<https://github.com/cvat-ai/cvat/pull/35>)
- Clarified meaning of chunking for videos

### Deprecated
- TDB

### Removed
- TDB

### Fixed
<<<<<<< HEAD
- Permission error occured when accessing the JobCommits (<https://github.com/openvinotoolkit/cvat/issues/4434>)
- job assignee can remove or update any issue created by the task owner (<https://github.com/openvinotoolkit/cvat/issues/4424>)
- Bug: Incorrect point deletion with keyboard shortcut (<https://github.com/openvinotoolkit/cvat/pull/4420>)
- Bug: Recreating shape with `Shift+N` does not use active cofiguration (<https://github.com/openvinotoolkit/cvat/pull/4495>)
=======
- Task creation progressbar bug
- Removed Python dependency ``open3d`` which brought different issues to the building process
- Analytics not accessible when https is enabled
- Dataset import in an organization
- Updated minimist npm package to v1.2.6
- Request Status Code 500 "StopIteration" when exporting dataset
- Generated OpenAPI schema for several endpoints
- Annotation window might have top offset if try to move a locked object
- Image search in cloud storage (<https://github.com/cvat-ai/cvat/pull/8>)
- Reset password functionality (<https://github.com/cvat-ai/cvat/pull/52>)
- Creating task with cloud storage data (<https://github.com/cvat-ai/cvat/pull/116>)
>>>>>>> 916b5dcf

### Security
- TDB

## \[2.1.0] - 2022-04-08
### Added
- Task annotations importing via chunk uploads (<https://github.com/openvinotoolkit/cvat/pull/4327>)
- Advanced filtration and sorting for a list of tasks/projects/cloudstorages (<https://github.com/openvinotoolkit/cvat/pull/4403>)
- Project dataset importing via chunk uploads (<https://github.com/openvinotoolkit/cvat/pull/4485>)
- Support paginated list for job commits (<https://github.com/openvinotoolkit/cvat/pull/4482>)

### Changed
- Added missing geos dependency into Dockerfile (<https://github.com/openvinotoolkit/cvat/pull/4451>)
- Improved helm chart readme (<https://github.com/openvinotoolkit/cvat/pull/4366>)
- Added helm chart support for CVAT 2.X and made ingress compatible with Kubernetes >=1.22 (<https://github.com/openvinotoolkit/cvat/pull/4448>)

### Fixed
- Permission error occured when accessing the JobCommits (<https://github.com/openvinotoolkit/cvat/pull/4435>)
- job assignee can remove or update any issue created by the task owner (<https://github.com/openvinotoolkit/cvat/pull/4436>)
- Bug: Incorrect point deletion with keyboard shortcut (<https://github.com/openvinotoolkit/cvat/pull/4420>)
- some AI Tools were not sending responses properly (<https://github.com/openvinotoolkit/cvat/issues/4432>)
- Unable to upload annotations (<https://github.com/openvinotoolkit/cvat/pull/4513>)
- Fix build dependencies for Siammask (<https://github.com/openvinotoolkit/cvat/pull/4486>)
- Bug: Exif orientation information handled incorrectly (<https://github.com/openvinotoolkit/cvat/pull/4529>)
- Fixed build of retinanet function image (<https://github.com/cvat-ai/cvat/pull/54>)

## \[2.0.0] - 2022-03-04
### Added
- Handle attributes coming from nuclio detectors (<https://github.com/openvinotoolkit/cvat/pull/3917>)
- Add additional environment variables for Nuclio configuration (<https://github.com/openvinotoolkit/cvat/pull/3894>)
- Add KITTI segmentation and detection format (<https://github.com/openvinotoolkit/cvat/pull/3757>)
- Add LFW format (<https://github.com/openvinotoolkit/cvat/pull/3770>)
- Add Cityscapes format (<https://github.com/openvinotoolkit/cvat/pull/3758>)
- Add Open Images V6 format (<https://github.com/openvinotoolkit/cvat/pull/3679>)
- Rotated bounding boxes (<https://github.com/openvinotoolkit/cvat/pull/3832>)
- Player option: Smooth image when zoom-in, enabled by default (<https://github.com/openvinotoolkit/cvat/pull/3933>)
- Google Cloud Storage support in UI (<https://github.com/openvinotoolkit/cvat/pull/3919>)
- Add project tasks pagination (<https://github.com/openvinotoolkit/cvat/pull/3910>)
- Add remove issue button (<https://github.com/openvinotoolkit/cvat/pull/3952>)
- Data sorting option (<https://github.com/openvinotoolkit/cvat/pull/3937>)
- Options to change font size & position of text labels on the canvas (<https://github.com/openvinotoolkit/cvat/pull/3972>)
- Add "tag" return type for automatic annotation in Nuclio (<https://github.com/openvinotoolkit/cvat/pull/3896>)
- Helm chart: Make user-data-permission-fix optional (<https://github.com/openvinotoolkit/cvat/pull/3994>)
- Advanced identity access management system, using open policy agent (<https://github.com/openvinotoolkit/cvat/pull/3788>)
- Organizations to create "shared space" for different groups of users (<https://github.com/openvinotoolkit/cvat/pull/3788>)
- Dataset importing to a project (<https://github.com/openvinotoolkit/cvat/pull/3790>)
- User is able to customize information that text labels show (<https://github.com/openvinotoolkit/cvat/pull/4029>)
- Support for uploading manifest with any name (<https://github.com/openvinotoolkit/cvat/pull/4041>)
- Added information about OpenVINO toolkit to login page (<https://github.com/openvinotoolkit/cvat/pull/4077>)
- Support for working with ellipses (<https://github.com/openvinotoolkit/cvat/pull/4062>)
- Add several flags to task creation CLI (<https://github.com/openvinotoolkit/cvat/pull/4119>)
- Add YOLOv5 serverless function for automatic annotation (<https://github.com/openvinotoolkit/cvat/pull/4178>)
- Add possibility to change git repository and git export format from already created task (<https://github.com/openvinotoolkit/cvat/pull/3886>)
- Basic page with jobs list, basic filtration to this list (<https://github.com/openvinotoolkit/cvat/pull/4258>)
- Added OpenCV.js TrackerMIL as tracking tool (<https://github.com/openvinotoolkit/cvat/pull/4200>)
- Ability to continue working from the latest frame where an annotator was before (<https://github.com/openvinotoolkit/cvat/pull/4297>)
- `GET /api/jobs/<id>/commits` was implemented (<https://github.com/openvinotoolkit/cvat/pull/4368>)
- Advanced filtration and sorting for a list of jobs (<https://github.com/openvinotoolkit/cvat/pull/4319>)

### Changed
- Users don't have access to a task object anymore if they are assigned only on some jobs of the task (<https://github.com/openvinotoolkit/cvat/pull/3788>)
- Different resources (tasks, projects) are not visible anymore for all CVAT instance users by default (<https://github.com/openvinotoolkit/cvat/pull/3788>)
- API versioning scheme: using accept header versioning instead of namespace versioning (<https://github.com/openvinotoolkit/cvat/pull/4239>)
- Replaced 'django_sendfile' with 'django_sendfile2' (<https://github.com/openvinotoolkit/cvat/pull/4267>)
- Use drf-spectacular instead of drf-yasg for swagger documentation (<https://github.com/openvinotoolkit/cvat/pull/4210>)
- Update development-environment manual to work under MacOS, supported Mac with Apple Silicon (<https://github.com/openvinotoolkit/cvat/pull/4414>)

### Deprecated
- Job field "status" is not used in UI anymore, but it has not been removed from the database yet (<https://github.com/openvinotoolkit/cvat/pull/3788>)

### Removed
- Review rating, reviewer field from the job instance (use assignee field together with stage field instead) (<https://github.com/openvinotoolkit/cvat/pull/3788>)
- Training django app (<https://github.com/openvinotoolkit/cvat/pull/4330>)
- v1 api version support (<https://github.com/openvinotoolkit/cvat/pull/4332>)

### Fixed
- Fixed Interaction handler keyboard handlers (<https://github.com/openvinotoolkit/cvat/pull/3881>)
- Points of invisible shapes are visible in autobordering (<https://github.com/openvinotoolkit/cvat/pull/3931>)
- Order of the label attributes in the object item details(<https://github.com/openvinotoolkit/cvat/pull/3945>)
- Order of labels in tasks and projects (<https://github.com/openvinotoolkit/cvat/pull/3987>)
- Fixed task creating with large files via webpage (<https://github.com/openvinotoolkit/cvat/pull/3692>)
- Added information to export CVAT_HOST when performing local installation for accessing over network (<https://github.com/openvinotoolkit/cvat/pull/4014>)
- Fixed possible color collisions in the generated colormap (<https://github.com/openvinotoolkit/cvat/pull/4007>)
- Original pdf file is deleted when using share (<https://github.com/openvinotoolkit/cvat/pull/3967>)
- Order in an annotation file(<https://github.com/openvinotoolkit/cvat/pull/4087>)
- Fixed task data upload progressbar (<https://github.com/openvinotoolkit/cvat/pull/4134>)
- Email in org invitations is case sensitive (<https://github.com/openvinotoolkit/cvat/pull/4153>)
- Caching for tasks and jobs can lead to an exception if its assignee user is removed (<https://github.com/openvinotoolkit/cvat/pull/4165>)
- Added intelligent function when paste labels to another task (<https://github.com/openvinotoolkit/cvat/pull/4161>)
- Uncaught TypeError: this.el.node.getScreenCTM() is null in Firefox (<https://github.com/openvinotoolkit/cvat/pull/4175>)
- Bug: canvas is busy when start playing, start resizing a shape and do not release the mouse cursor (<https://github.com/openvinotoolkit/cvat/pull/4151>)
- Bug: could not receive frame N. TypeError: Cannot read properties of undefined (reding "filename") (<https://github.com/openvinotoolkit/cvat/pull/4187>)
- Cannot choose a dataset format for a linked repository if a task type is annotation (<https://github.com/openvinotoolkit/cvat/pull/4203>)
- Fixed tus upload error over https (<https://github.com/openvinotoolkit/cvat/pull/4154>)
- Issues disappear when rescale a browser (<https://github.com/openvinotoolkit/cvat/pull/4189>)
- Auth token key is not returned when registering without email verification (<https://github.com/openvinotoolkit/cvat/pull/4092>)
- Error in create project from backup for standard 3D annotation (<https://github.com/openvinotoolkit/cvat/pull/4160>)
- Annotations search does not work correctly in some corner cases (when use complex properties with width, height) (<https://github.com/openvinotoolkit/cvat/pull/4198>)
- Kibana requests are not proxied due to django-revproxy incompatibility with Django >3.2.x (<https://github.com/openvinotoolkit/cvat/issues/4085>)
- Content type for getting frame with tasks/{id}/data/ endpoint (<https://github.com/openvinotoolkit/cvat/pull/4333>)
- Bug: Permission error occured when accessing the comments of a specific issue (<https://github.com/openvinotoolkit/cvat/issues/4416>)


### Security
- Updated ELK to 6.8.23 which uses log4j 2.17.1 (<https://github.com/openvinotoolkit/cvat/pull/4206>)
- Added validation for URLs which used as remote data source (<https://github.com/openvinotoolkit/cvat/pull/4387>)

## \[1.7.0] - 2021-11-15

### Added

- cvat-ui: support cloud storages (<https://github.com/openvinotoolkit/cvat/pull/3372>)
- interactor: add HRNet interactive segmentation serverless function (<https://github.com/openvinotoolkit/cvat/pull/3740>)
- Added GPU implementation for SiamMask, reworked tracking approach (<https://github.com/openvinotoolkit/cvat/pull/3571>)
- Progress bar for manifest creating (<https://github.com/openvinotoolkit/cvat/pull/3712>)
- IAM: Open Policy Agent integration (<https://github.com/openvinotoolkit/cvat/pull/3788>)
- Add a tutorial on attaching cloud storage AWS-S3 (<https://github.com/openvinotoolkit/cvat/pull/3745>)
  and Azure Blob Container (<https://github.com/openvinotoolkit/cvat/pull/3778>)
- The feature to remove annotations in a specified range of frames (<https://github.com/openvinotoolkit/cvat/pull/3617>)
- Project backup/restore (<https://github.com/openvinotoolkit/cvat/pull/3852>)

### Changed

- UI tracking has been reworked (<https://github.com/openvinotoolkit/cvat/pull/3571>)
- Updated Django till 3.2.7 (automatic AppConfig discovery)
- Manifest generation: Reduce creating time (<https://github.com/openvinotoolkit/cvat/pull/3712>)
- Migration from NPM 6 to NPM 7 (<https://github.com/openvinotoolkit/cvat/pull/3773>)
- Update Datumaro dependency to 0.2.0 (<https://github.com/openvinotoolkit/cvat/pull/3813>)

### Fixed

- Fixed JSON transform issues in network requests (<https://github.com/openvinotoolkit/cvat/pull/3706>)
- Display a more user-friendly exception message (<https://github.com/openvinotoolkit/cvat/pull/3721>)
- Exception `DataCloneError: The object could not be cloned` (<https://github.com/openvinotoolkit/cvat/pull/3733>)
- Fixed extension comparison in task frames CLI (<https://github.com/openvinotoolkit/cvat/pull/3674>)
- Incorrect work when copy job list with "Copy" button (<https://github.com/openvinotoolkit/cvat/pull/3749>)
- Iterating over manifest (<https://github.com/openvinotoolkit/cvat/pull/3792>)
- Manifest removing (<https://github.com/openvinotoolkit/cvat/pull/3791>)
- Fixed project updated date (<https://github.com/openvinotoolkit/cvat/pull/3814>)
- Fixed dextr deployment (<https://github.com/openvinotoolkit/cvat/pull/3820>)
- Migration of `dataset_repo` application (<https://github.com/openvinotoolkit/cvat/pull/3827>)
- Helm settings for external psql database were unused by backend (<https://github.com/openvinotoolkit/cvat/pull/3779>)
- Updated WSL setup for development (<https://github.com/openvinotoolkit/cvat/pull/3828>)
- Helm chart config (<https://github.com/openvinotoolkit/cvat/pull/3784>)

### Security

- Fix security issues on the documentation website unsafe use of target blank
  and potential clickjacking on legacy browsers (<https://github.com/openvinotoolkit/cvat/pull/3789>)

## \[1.6.0] - 2021-09-17

### Added

- Added ability to import data from share with cli without copying the data (<https://github.com/openvinotoolkit/cvat/issues/2862>)
- Notification if the browser does not support nesassary API
- Added ability to export project as a dataset (<https://github.com/openvinotoolkit/cvat/pull/3365>)
  and project with 3D tasks (<https://github.com/openvinotoolkit/cvat/pull/3502>)
- Additional inline tips in interactors with demo gifs (<https://github.com/openvinotoolkit/cvat/pull/3473>)
- Added intelligent scissors blocking feature (<https://github.com/openvinotoolkit/cvat/pull/3510>)
- Support cloud storage status (<https://github.com/openvinotoolkit/cvat/pull/3386>)
- Support cloud storage preview (<https://github.com/openvinotoolkit/cvat/pull/3386>)
- cvat-core: support cloud storages (<https://github.com/openvinotoolkit/cvat/pull/3313>)

### Changed

- Non-blocking UI when using interactors (<https://github.com/openvinotoolkit/cvat/pull/3473>)
- "Selected opacity" slider now defines opacity level for shapes being drawnSelected opacity (<https://github.com/openvinotoolkit/cvat/pull/3473>)
- Cloud storage creating and updating (<https://github.com/openvinotoolkit/cvat/pull/3386>)
- Way of working with cloud storage content (<https://github.com/openvinotoolkit/cvat/pull/3386>)

### Removed

- Support TEMP_KEY_SECRET_KEY_TOKEN_SET for AWS S3 cloud storage (<https://github.com/openvinotoolkit/cvat/pull/3386>)

### Fixed

- Fixed multiple tasks moving (<https://github.com/openvinotoolkit/cvat/pull/3517>)
- Fixed task creating CLI parameter (<https://github.com/openvinotoolkit/cvat/pull/3519>)
- Fixed import for MOTS format (<https://github.com/openvinotoolkit/cvat/pull/3612>)

## \[1.5.0] - 2021-08-02

### Added

- Support of context images for 2D image tasks (<https://github.com/openvinotoolkit/cvat/pull/3122>)
- Support of cloud storage without copying data into CVAT: server part (<https://github.com/openvinotoolkit/cvat/pull/2620>)
- Filter `is_active` for user list (<https://github.com/openvinotoolkit/cvat/pull/3235>)
- Ability to export/import tasks (<https://github.com/openvinotoolkit/cvat/pull/3056>)
- Add a tutorial for semi-automatic/automatic annotation (<https://github.com/openvinotoolkit/cvat/pull/3124>)
- Explicit "Done" button when drawing any polyshapes (<https://github.com/openvinotoolkit/cvat/pull/3417>)
- Histogram equalization with OpenCV javascript (<https://github.com/openvinotoolkit/cvat/pull/3447>)
- Client-side polyshapes approximation when using semi-automatic interactors & scissors (<https://github.com/openvinotoolkit/cvat/pull/3450>)
- Support of Google Cloud Storage for cloud storage (<https://github.com/openvinotoolkit/cvat/pull/3561>)

### Changed

- Updated manifest format, added meta with related images (<https://github.com/openvinotoolkit/cvat/pull/3122>)
- Update of COCO format documentation (<https://github.com/openvinotoolkit/cvat/pull/3197>)
- Updated Webpack Dev Server config to add proxy (<https://github.com/openvinotoolkit/cvat/pull/3368>)
- Update to Django 3.1.12 (<https://github.com/openvinotoolkit/cvat/pull/3378>)
- Updated visibility for removable points in AI tools (<https://github.com/openvinotoolkit/cvat/pull/3417>)
- Updated UI handling for IOG serverless function (<https://github.com/openvinotoolkit/cvat/pull/3417>)
- Changed Nginx proxy to Traefik in `docker-compose.yml` (<https://github.com/openvinotoolkit/cvat/pull/3409>)
- Simplify the process of deploying CVAT with HTTPS (<https://github.com/openvinotoolkit/cvat/pull/3409>)

### Fixed

- Project page requests took a long time and did many DB queries (<https://github.com/openvinotoolkit/cvat/pull/3223>)
- Fixed Python 3.6 support (<https://github.com/openvinotoolkit/cvat/pull/3258>)
- Incorrect attribute import in tracks (<https://github.com/openvinotoolkit/cvat/pull/3229>)
- Issue "is not a constructor" when create object, save, undo, save, redo save (<https://github.com/openvinotoolkit/cvat/pull/3292>)
- Fix CLI create an infinite loop if git repository responds with failure (<https://github.com/openvinotoolkit/cvat/pull/3267>)
- Bug with sidebar & fullscreen (<https://github.com/openvinotoolkit/cvat/pull/3289>)
- 504 Gateway Time-out on `data/meta` requests (<https://github.com/openvinotoolkit/cvat/pull/3269>)
- TypeError: Cannot read property 'clientX' of undefined when draw cuboids with hotkeys (<https://github.com/openvinotoolkit/cvat/pull/3308>)
- Duplication of the cuboids when redraw them (<https://github.com/openvinotoolkit/cvat/pull/3308>)
- Some code issues in Deep Extreme Cut handler code (<https://github.com/openvinotoolkit/cvat/pull/3325>)
- UI fails when inactive user is assigned to a task/job (<https://github.com/openvinotoolkit/cvat/pull/3343>)
- Calculate precise progress of decoding a video file (<https://github.com/openvinotoolkit/cvat/pull/3381>)
- Falsely successful `cvat_ui` image build in case of OOM error that leads to the default nginx welcome page
  (<https://github.com/openvinotoolkit/cvat/pull/3379>)
- Fixed issue when save filtered object in AAM (<https://github.com/openvinotoolkit/cvat/pull/3401>)
- Context image disappears after undo/redo (<https://github.com/openvinotoolkit/cvat/pull/3416>)
- Using combined data sources (directory and image) when create a task (<https://github.com/openvinotoolkit/cvat/pull/3424>)
- Creating task with labels in project (<https://github.com/openvinotoolkit/cvat/pull/3454>)
- Move task and autoannotation modals were invisible from project page (<https://github.com/openvinotoolkit/cvat/pull/3475>)

## \[1.4.0] - 2021-05-18

### Added

- Documentation on mask annotation (<https://github.com/openvinotoolkit/cvat/pull/3044>)
- Hotkeys to switch a label of existing object or to change default label (for objects created with N) (<https://github.com/openvinotoolkit/cvat/pull/3070>)
- A script to convert some kinds of DICOM files to regular images (<https://github.com/openvinotoolkit/cvat/pull/3095>)
- Helm chart prototype (<https://github.com/openvinotoolkit/cvat/pull/3102>)
- Initial implementation of moving tasks between projects (<https://github.com/openvinotoolkit/cvat/pull/3164>)

### Changed

- Place of migration logger initialization (<https://github.com/openvinotoolkit/cvat/pull/3170>)

### Removed

- Kubernetes templates from (<https://github.com/openvinotoolkit/cvat/pull/1962>) due to helm charts (<https://github.com/openvinotoolkit/cvat/pull/3171>)

### Fixed

- Export of instance masks with holes (<https://github.com/openvinotoolkit/cvat/pull/3044>)
- Changing a label on canvas does not work when 'Show object details' enabled (<https://github.com/openvinotoolkit/cvat/pull/3084>)
- Make sure frame unzip web worker correctly terminates after unzipping all images in a requested chunk (<https://github.com/openvinotoolkit/cvat/pull/3096>)
- Reset password link was unavailable before login (<https://github.com/openvinotoolkit/cvat/pull/3140>)
- Manifest: migration (<https://github.com/openvinotoolkit/cvat/pull/3146>)
- Fixed cropping polygon in some corner cases (<https://github.com/openvinotoolkit/cvat/pull/3184>)

## \[1.3.0] - 3/31/2021

### Added

- CLI: Add support for saving annotations in a git repository when creating a task.
- CVAT-3D: support lidar data on the server side (<https://github.com/openvinotoolkit/cvat/pull/2534>)
- GPU support for Mask-RCNN and improvement in its deployment time (<https://github.com/openvinotoolkit/cvat/pull/2714>)
- CVAT-3D: Load all frames corresponding to the job instance
  (<https://github.com/openvinotoolkit/cvat/pull/2645>)
- Intelligent scissors with OpenCV javascript (<https://github.com/openvinotoolkit/cvat/pull/2689>)
- CVAT-3D: Visualize 3D point cloud spaces in 3D View, Top View Side View and Front View (<https://github.com/openvinotoolkit/cvat/pull/2768>)
- [Inside Outside Guidance](https://github.com/shiyinzhang/Inside-Outside-Guidance) serverless
  function for interactive segmentation
- Pre-built [cvat_server](https://hub.docker.com/r/openvino/cvat_server) and
  [cvat_ui](https://hub.docker.com/r/openvino/cvat_ui) images were published on DockerHub (<https://github.com/openvinotoolkit/cvat/pull/2766>)
- Project task subsets (<https://github.com/openvinotoolkit/cvat/pull/2774>)
- Kubernetes templates and guide for their deployment (<https://github.com/openvinotoolkit/cvat/pull/1962>)
- [WiderFace](http://shuoyang1213.me/WIDERFACE/) format support (<https://github.com/openvinotoolkit/cvat/pull/2864>)
- [VGGFace2](https://github.com/ox-vgg/vgg_face2) format support (<https://github.com/openvinotoolkit/cvat/pull/2865>)
- [Backup/Restore guide](cvat/apps/documentation/backup_guide.md) (<https://github.com/openvinotoolkit/cvat/pull/2964>)
- Label deletion from tasks and projects (<https://github.com/openvinotoolkit/cvat/pull/2881>)
- CVAT-3D: Implemented initial cuboid placement in 3D View and select cuboid in Top, Side and Front views
  (<https://github.com/openvinotoolkit/cvat/pull/2891>)
- [Market-1501](https://www.aitribune.com/dataset/2018051063) format support (<https://github.com/openvinotoolkit/cvat/pull/2869>)
- Ability of upload manifest for dataset with images (<https://github.com/openvinotoolkit/cvat/pull/2763>)
- Annotations filters UI using react-awesome-query-builder (<https://github.com/openvinotoolkit/cvat/issues/1418>)
- Storing settings in local storage to keep them between browser sessions (<https://github.com/openvinotoolkit/cvat/pull/3017>)
- [ICDAR](https://rrc.cvc.uab.es/?ch=2) format support (<https://github.com/openvinotoolkit/cvat/pull/2866>)
- Added switcher to maintain polygon crop behavior (<https://github.com/openvinotoolkit/cvat/pull/3021>
- Filters and sorting options for job list, added tooltip for tasks filters (<https://github.com/openvinotoolkit/cvat/pull/3030>)

### Changed

- CLI - task list now returns a list of current tasks. (<https://github.com/openvinotoolkit/cvat/pull/2863>)
- Updated HTTPS install README section (cleanup and described more robust deploy)
- Logstash is improved for using with configurable elasticsearch outputs (<https://github.com/openvinotoolkit/cvat/pull/2531>)
- Bumped nuclio version to 1.5.16 (<https://github.com/openvinotoolkit/cvat/pull/2578>)
- All methods for interactive segmentation accept negative points as well
- Persistent queue added to logstash (<https://github.com/openvinotoolkit/cvat/pull/2744>)
- Improved maintenance of popups visibility (<https://github.com/openvinotoolkit/cvat/pull/2809>)
- Image visualizations settings on canvas for faster access (<https://github.com/openvinotoolkit/cvat/pull/2872>)
- Better scale management of left panel when screen is too small (<https://github.com/openvinotoolkit/cvat/pull/2880>)
- Improved error messages for annotation import (<https://github.com/openvinotoolkit/cvat/pull/2935>)
- Using manifest support instead video meta information and dummy chunks (<https://github.com/openvinotoolkit/cvat/pull/2763>)

### Fixed

- More robust execution of nuclio GPU functions by limiting the GPU memory consumption per worker (<https://github.com/openvinotoolkit/cvat/pull/2714>)
- Kibana startup initialization (<https://github.com/openvinotoolkit/cvat/pull/2659>)
- The cursor jumps to the end of the line when renaming a task (<https://github.com/openvinotoolkit/cvat/pull/2669>)
- SSLCertVerificationError when remote source is used (<https://github.com/openvinotoolkit/cvat/pull/2683>)
- Fixed filters select overflow (<https://github.com/openvinotoolkit/cvat/pull/2614>)
- Fixed tasks in project auto annotation (<https://github.com/openvinotoolkit/cvat/pull/2725>)
- Cuboids are missed in annotations statistics (<https://github.com/openvinotoolkit/cvat/pull/2704>)
- The list of files attached to the task is not displayed (<https://github.com/openvinotoolkit/cvat/pull/2706>)
- A couple of css-related issues (top bar disappear, wrong arrow position on collapse elements) (<https://github.com/openvinotoolkit/cvat/pull/2736>)
- Issue with point region doesn't work in Firefox (<https://github.com/openvinotoolkit/cvat/pull/2727>)
- Fixed cuboid perspective change (<https://github.com/openvinotoolkit/cvat/pull/2733>)
- Annotation page popups (ai tools, drawing) reset state after detecting, tracking, drawing (<https://github.com/openvinotoolkit/cvat/pull/2780>)
- Polygon editing using trailing point (<https://github.com/openvinotoolkit/cvat/pull/2808>)
- Updated the path to python for DL models inside automatic annotation documentation (<https://github.com/openvinotoolkit/cvat/pull/2847>)
- Fixed of receiving function variable (<https://github.com/openvinotoolkit/cvat/pull/2860>)
- Shortcuts with CAPSLOCK enabled and with non-US languages activated (<https://github.com/openvinotoolkit/cvat/pull/2872>)
- Prevented creating several issues for the same object (<https://github.com/openvinotoolkit/cvat/pull/2868>)
- Fixed label editor name field validator (<https://github.com/openvinotoolkit/cvat/pull/2879>)
- An error about track shapes outside of the task frames during export (<https://github.com/openvinotoolkit/cvat/pull/2890>)
- Fixed project search field updating (<https://github.com/openvinotoolkit/cvat/pull/2901>)
- Fixed export error when invalid polygons are present in overlapping frames (<https://github.com/openvinotoolkit/cvat/pull/2852>)
- Fixed image quality option for tasks created from images (<https://github.com/openvinotoolkit/cvat/pull/2963>)
- Incorrect text on the warning when specifying an incorrect link to the issue tracker (<https://github.com/openvinotoolkit/cvat/pull/2971>)
- Updating label attributes when label contains number attributes (<https://github.com/openvinotoolkit/cvat/pull/2969>)
- Crop a polygon if its points are outside the bounds of the image (<https://github.com/openvinotoolkit/cvat/pull/3025>)

## \[1.2.0] - 2021-01-08

### Fixed

- Memory consumption for the task creation process (<https://github.com/openvinotoolkit/cvat/pull/2582>)
- Frame preloading (<https://github.com/openvinotoolkit/cvat/pull/2608>)
- Project cannot be removed from the project page (<https://github.com/openvinotoolkit/cvat/pull/2626>)

## \[1.2.0-beta] - 2020-12-15

### Added

- GPU support and improved documentation for auto annotation (<https://github.com/openvinotoolkit/cvat/pull/2546>)
- Manual review pipeline: issues/comments/workspace (<https://github.com/openvinotoolkit/cvat/pull/2357>)
- Basic projects implementation (<https://github.com/openvinotoolkit/cvat/pull/2255>)
- Documentation on how to mount cloud starage(AWS S3 bucket, Azure container, Google Drive) as FUSE (<https://github.com/openvinotoolkit/cvat/pull/2377>)
- Ability to work with share files without copying inside (<https://github.com/openvinotoolkit/cvat/pull/2377>)
- Tooltips in label selectors (<https://github.com/openvinotoolkit/cvat/pull/2509>)
- Page redirect after login using `next` query parameter (<https://github.com/openvinotoolkit/cvat/pull/2527>)
- [ImageNet](http://www.image-net.org) format support (<https://github.com/openvinotoolkit/cvat/pull/2376>)
- [CamVid](http://mi.eng.cam.ac.uk/research/projects/VideoRec/CamVid/) format support (<https://github.com/openvinotoolkit/cvat/pull/2559>)

### Changed

- PATCH requests from cvat-core submit only changed fields (<https://github.com/openvinotoolkit/cvat/pull/2445>)
- deploy.sh in serverless folder is separated into deploy_cpu.sh and deploy_gpu.sh (<https://github.com/openvinotoolkit/cvat/pull/2546>)
- Bumped nuclio version to 1.5.8
- Migrated to Antd 4.9 (<https://github.com/openvinotoolkit/cvat/pull/2536>)

### Fixed

- Fixed FastRCNN inference bug for images with 4 channels i.e. png (<https://github.com/openvinotoolkit/cvat/pull/2546>)
- Django templates for email and user guide (<https://github.com/openvinotoolkit/cvat/pull/2412>)
- Saving relative paths in dummy chunks instead of absolute (<https://github.com/openvinotoolkit/cvat/pull/2424>)
- Objects with a specific label cannot be displayed if at least one tag with the label exist (<https://github.com/openvinotoolkit/cvat/pull/2435>)
- Wrong attribute can be removed in labels editor (<https://github.com/openvinotoolkit/cvat/pull/2436>)
- UI fails with the error "Cannot read property 'label' of undefined" (<https://github.com/openvinotoolkit/cvat/pull/2442>)
- Exception: "Value must be a user instance" (<https://github.com/openvinotoolkit/cvat/pull/2441>)
- Reset zoom option doesn't work in tag annotation mode (<https://github.com/openvinotoolkit/cvat/pull/2443>)
- Canvas is busy error (<https://github.com/openvinotoolkit/cvat/pull/2437>)
- Projects view layout fix (<https://github.com/openvinotoolkit/cvat/pull/2503>)
- Fixed the tasks view (infinite loading) when it is impossible to get a preview of the task (<https://github.com/openvinotoolkit/cvat/pull/2504>)
- Empty frames navigation (<https://github.com/openvinotoolkit/cvat/pull/2505>)
- TypeError: Cannot read property 'toString' of undefined (<https://github.com/openvinotoolkit/cvat/pull/2517>)
- Extra shapes are drawn after Esc, or G pressed while drawing a region in grouping (<https://github.com/openvinotoolkit/cvat/pull/2507>)
- Reset state (reviews, issues) after logout or changing a job (<https://github.com/openvinotoolkit/cvat/pull/2525>)
- TypeError: Cannot read property 'id' of undefined when updating a task (<https://github.com/openvinotoolkit/cvat/pull/2544>)

## \[1.2.0-alpha] - 2020-11-09

### Added

- Ability to login into CVAT-UI with token from api/v1/auth/login (<https://github.com/openvinotoolkit/cvat/pull/2234>)
- Added layout grids toggling ('ctrl + alt + Enter')
- Added password reset functionality (<https://github.com/opencv/cvat/pull/2058>)
- Ability to work with data on the fly (<https://github.com/opencv/cvat/pull/2007>)
- Annotation in process outline color wheel (<https://github.com/opencv/cvat/pull/2084>)
- On the fly annotation using DL detectors (<https://github.com/opencv/cvat/pull/2102>)
- Displaying automatic annotation progress on a task view (<https://github.com/opencv/cvat/pull/2148>)
- Automatic tracking of bounding boxes using serverless functions (<https://github.com/opencv/cvat/pull/2136>)
- \[Datumaro] CLI command for dataset equality comparison (<https://github.com/opencv/cvat/pull/1989>)
- \[Datumaro] Merging of datasets with different labels (<https://github.com/opencv/cvat/pull/2098>)
- Add FBRS interactive segmentation serverless function (<https://github.com/openvinotoolkit/cvat/pull/2094>)
- Ability to change default behaviour of previous/next buttons of a player.
  It supports regular navigation, searching a frame according to annotations
  filters and searching the nearest frame without any annotations (<https://github.com/openvinotoolkit/cvat/pull/2221>)
- MacOS users notes in CONTRIBUTING.md
- Ability to prepare meta information manually (<https://github.com/openvinotoolkit/cvat/pull/2217>)
- Ability to upload prepared meta information along with a video when creating a task (<https://github.com/openvinotoolkit/cvat/pull/2217>)
- Optional chaining plugin for cvat-canvas and cvat-ui (<https://github.com/openvinotoolkit/cvat/pull/2249>)
- MOTS png mask format support (<https://github.com/openvinotoolkit/cvat/pull/2198>)
- Ability to correct upload video with a rotation record in the metadata (<https://github.com/openvinotoolkit/cvat/pull/2218>)
- User search field for assignee fields (<https://github.com/openvinotoolkit/cvat/pull/2370>)
- Support of mxf videos (<https://github.com/openvinotoolkit/cvat/pull/2514>)

### Changed

- UI models (like DEXTR) were redesigned to be more interactive (<https://github.com/opencv/cvat/pull/2054>)
- Used Ubuntu:20.04 as a base image for CVAT Dockerfile (<https://github.com/opencv/cvat/pull/2101>)
- Right colors of label tags in label mapping when a user runs automatic detection (<https://github.com/openvinotoolkit/cvat/pull/2162>)
- Nuclio became an optional component of CVAT (<https://github.com/openvinotoolkit/cvat/pull/2192>)
- A key to remove a point from a polyshape (Ctrl => Alt) (<https://github.com/openvinotoolkit/cvat/pull/2204>)
- Updated `docker-compose` file version from `2.3` to `3.3`(<https://github.com/openvinotoolkit/cvat/pull/2235>)
- Added auto inference of url schema from host in CLI, if provided (<https://github.com/openvinotoolkit/cvat/pull/2240>)
- Track frames in skips between annotation is presented in MOT and MOTS formats are marked `outside` (<https://github.com/openvinotoolkit/cvat/pull/2198>)
- UI packages installation with `npm ci` instead of `npm install` (<https://github.com/openvinotoolkit/cvat/pull/2350>)

### Removed

- Removed Z-Order flag from task creation process

### Fixed

- Fixed multiple errors which arises when polygon is of length 5 or less (<https://github.com/opencv/cvat/pull/2100>)
- Fixed task creation from PDF (<https://github.com/opencv/cvat/pull/2141>)
- Fixed CVAT format import for frame stepped tasks (<https://github.com/openvinotoolkit/cvat/pull/2151>)
- Fixed the reading problem with large PDFs (<https://github.com/openvinotoolkit/cvat/pull/2154>)
- Fixed unnecessary pyhash dependency (<https://github.com/openvinotoolkit/cvat/pull/2170>)
- Fixed Data is not getting cleared, even after deleting the Task from Django Admin App(<https://github.com/openvinotoolkit/cvat/issues/1925>)
- Fixed blinking message: "Some tasks have not been showed because they do not have any data" (<https://github.com/openvinotoolkit/cvat/pull/2200>)
- Fixed case when a task with 0 jobs is shown as "Completed" in UI (<https://github.com/openvinotoolkit/cvat/pull/2200>)
- Fixed use case when UI throws exception: Cannot read property 'objectType' of undefined #2053 (<https://github.com/openvinotoolkit/cvat/pull/2203>)
- Fixed use case when logs could be saved twice or more times #2202 (<https://github.com/openvinotoolkit/cvat/pull/2203>)
- Fixed issues from #2112 (<https://github.com/openvinotoolkit/cvat/pull/2217>)
- Git application name (renamed to dataset_repo) (<https://github.com/openvinotoolkit/cvat/pull/2243>)
- A problem in exporting of tracks, where tracks could be truncated (<https://github.com/openvinotoolkit/cvat/issues/2129>)
- Fixed CVAT startup process if the user has `umask 077` in .bashrc file (<https://github.com/openvinotoolkit/cvat/pull/2293>)
- Exception: Cannot read property "each" of undefined after drawing a single point (<https://github.com/openvinotoolkit/cvat/pull/2307>)
- Cannot read property 'label' of undefined (Fixed?) (<https://github.com/openvinotoolkit/cvat/pull/2311>)
- Excluded track frames marked `outside` in `CVAT for Images` export (<https://github.com/openvinotoolkit/cvat/pull/2345>)
- 'List of tasks' Kibana visualization (<https://github.com/openvinotoolkit/cvat/pull/2361>)
- An error on exporting not `jpg` or `png` images in TF Detection API format (<https://github.com/openvinotoolkit/datumaro/issues/35>)

## \[1.1.0] - 2020-08-31

### Added

- Siammask tracker as DL serverless function (<https://github.com/opencv/cvat/pull/1988>)
- \[Datumaro] Added model info and source info commands (<https://github.com/opencv/cvat/pull/1973>)
- \[Datumaro] Dataset statistics (<https://github.com/opencv/cvat/pull/1668>)
- Ability to change label color in tasks and predefined labels (<https://github.com/opencv/cvat/pull/2014>)
- \[Datumaro] Multi-dataset merge (<https://github.com/opencv/cvat/pull/1695>)
- Ability to configure email verification for new users (<https://github.com/opencv/cvat/pull/1929>)
- Link to django admin page from UI (<https://github.com/opencv/cvat/pull/2068>)
- Notification message when users use wrong browser (<https://github.com/opencv/cvat/pull/2070>)

### Changed

- Shape coordinates are rounded to 2 digits in dumped annotations (<https://github.com/opencv/cvat/pull/1970>)
- COCO format does not produce polygon points for bbox annotations (<https://github.com/opencv/cvat/pull/1953>)

### Fixed

- Issue loading openvino models for semi-automatic and automatic annotation (<https://github.com/opencv/cvat/pull/1996>)
- Basic functions of CVAT works without activated nuclio dashboard
- Fixed a case in which exported masks could have wrong color order (<https://github.com/opencv/cvat/issues/2032>)
- Fixed error with creating task with labels with the same name (<https://github.com/opencv/cvat/pull/2031>)
- Django RQ dashboard view (<https://github.com/opencv/cvat/pull/2069>)
- Object's details menu settings (<https://github.com/opencv/cvat/pull/2084>)

## \[1.1.0-beta] - 2020-08-03

### Added

- DL models as serverless functions (<https://github.com/opencv/cvat/pull/1767>)
- Source type support for tags, shapes and tracks (<https://github.com/opencv/cvat/pull/1192>)
- Source type support for CVAT Dumper/Loader (<https://github.com/opencv/cvat/pull/1192>)
- Intelligent polygon editing (<https://github.com/opencv/cvat/pull/1921>)
- Support creating multiple jobs for each task through python cli (<https://github.com/opencv/cvat/pull/1950>)
- python cli over https (<https://github.com/opencv/cvat/pull/1942>)
- Error message when plugins weren't able to initialize instead of infinite loading (<https://github.com/opencv/cvat/pull/1966>)
- Ability to change user password (<https://github.com/opencv/cvat/pull/1954>)

### Changed

- Smaller object details (<https://github.com/opencv/cvat/pull/1877>)
- `COCO` format does not convert bboxes to polygons on export (<https://github.com/opencv/cvat/pull/1953>)
- It is impossible to submit a DL model in OpenVINO format using UI.
  Now you can deploy new models on the server using serverless functions
  (<https://github.com/opencv/cvat/pull/1767>)
- Files and folders under share path are now alphabetically sorted

### Removed

- Removed OpenVINO and CUDA components because they are not necessary anymore (<https://github.com/opencv/cvat/pull/1767>)
- Removed the old UI code (<https://github.com/opencv/cvat/pull/1964>)

### Fixed

- Some objects aren't shown on canvas sometimes. For example after propagation on of objects is invisible (<https://github.com/opencv/cvat/pull/1834>)
- CVAT doesn't offer to restore state after an error (<https://github.com/opencv/cvat/pull/1874>)
- Cannot read property 'shapeType' of undefined because of zOrder related issues (<https://github.com/opencv/cvat/pull/1874>)
- Cannot read property 'pinned' of undefined because of zOrder related issues (<https://github.com/opencv/cvat/pull/1874>)
- Do not iterate over hidden objects in aam (which are invisible because of zOrder) (<https://github.com/opencv/cvat/pull/1874>)
- Cursor position is reset after changing a text field (<https://github.com/opencv/cvat/pull/1874>)
- Hidden points and cuboids can be selected to be grouped (<https://github.com/opencv/cvat/pull/1874>)
- `outside` annotations should not be in exported images (<https://github.com/opencv/cvat/issues/1620>)
- `CVAT for video format` import error with interpolation (<https://github.com/opencv/cvat/issues/1893>)
- `Image compression` definition mismatch (<https://github.com/opencv/cvat/issues/1900>)
- Points are duplicated during polygon interpolation sometimes (<https://github.com/opencv/cvat/pull/1892>)
- When redraw a shape with activated autobordering, previous points are visible (<https://github.com/opencv/cvat/pull/1892>)
- No mapping between side object element and context menu in some attributes (<https://github.com/opencv/cvat/pull/1923>)
- Interpolated shapes exported as `keyframe = True` (<https://github.com/opencv/cvat/pull/1937>)
- Stylelint filetype scans (<https://github.com/opencv/cvat/pull/1952>)
- Fixed toolip closing issue (<https://github.com/opencv/cvat/pull/1955>)
- Clearing frame cache when close a task (<https://github.com/opencv/cvat/pull/1966>)
- Increase rate of throttling policy for unauthenticated users (<https://github.com/opencv/cvat/pull/1969>)

## \[1.1.0-alpha] - 2020-06-30

### Added

- Throttling policy for unauthenticated users (<https://github.com/opencv/cvat/pull/1531>)
- Added default label color table for mask export (<https://github.com/opencv/cvat/pull/1549>)
- Added environment variables for Redis and Postgres hosts for Kubernetes deployment support (<https://github.com/opencv/cvat/pull/1641>)
- Added visual identification for unavailable formats (<https://github.com/opencv/cvat/pull/1567>)
- Shortcut to change color of an activated shape in new UI (Enter) (<https://github.com/opencv/cvat/pull/1683>)
- Shortcut to switch split mode (<https://github.com/opencv/cvat/pull/1683>)
- Built-in search for labels when create an object or change a label (<https://github.com/opencv/cvat/pull/1683>)
- Better validation of labels and attributes in raw viewer (<https://github.com/opencv/cvat/pull/1727>)
- ClamAV antivirus integration (<https://github.com/opencv/cvat/pull/1712>)
- Added canvas background color selector (<https://github.com/opencv/cvat/pull/1705>)
- SCSS files linting with Stylelint tool (<https://github.com/opencv/cvat/pull/1766>)
- Supported import and export or single boxes in MOT format (<https://github.com/opencv/cvat/pull/1764>)
- \[Datumaro] Added `stats` command, which shows some dataset statistics
  like image mean and std (<https://github.com/opencv/cvat/pull/1734>)
- Add option to upload annotations upon task creation on CLI
- Polygon and polylines interpolation (<https://github.com/opencv/cvat/pull/1571>)
- Ability to redraw shape from scratch (Shift + N) for an activated shape (<https://github.com/opencv/cvat/pull/1571>)
- Highlights for the first point of a polygon/polyline and direction (<https://github.com/opencv/cvat/pull/1571>)
- Ability to change orientation for poylgons/polylines in context menu (<https://github.com/opencv/cvat/pull/1571>)
- Ability to set the first point for polygons in points context menu (<https://github.com/opencv/cvat/pull/1571>)
- Added new tag annotation workspace (<https://github.com/opencv/cvat/pull/1570>)
- Appearance block in attribute annotation mode (<https://github.com/opencv/cvat/pull/1820>)
- Keyframe navigations and some switchers in attribute annotation mode (<https://github.com/opencv/cvat/pull/1820>)
- \[Datumaro] Added `convert` command to convert datasets directly (<https://github.com/opencv/cvat/pull/1837>)
- \[Datumaro] Added an option to specify image extension when exporting datasets (<https://github.com/opencv/cvat/pull/1799>)
- \[Datumaro] Added image copying when exporting datasets, if possible (<https://github.com/opencv/cvat/pull/1799>)

### Changed

- Removed information about e-mail from the basic user information (<https://github.com/opencv/cvat/pull/1627>)
- Update https install manual. Makes it easier and more robust.
  Includes automatic renewing of lets encrypt certificates.
- Settings page move to the modal. (<https://github.com/opencv/cvat/pull/1705>)
- Implemented import and export of annotations with relative image paths (<https://github.com/opencv/cvat/pull/1463>)
- Using only single click to start editing or remove a point (<https://github.com/opencv/cvat/pull/1571>)
- Added support for attributes in VOC XML format (<https://github.com/opencv/cvat/pull/1792>)
- Added annotation attributes in COCO format (<https://github.com/opencv/cvat/pull/1782>)
- Colorized object items in the side panel (<https://github.com/opencv/cvat/pull/1753>)
- \[Datumaro] Annotation-less files are not generated anymore in COCO format, unless tasks explicitly requested (<https://github.com/opencv/cvat/pull/1799>)

### Fixed

- Problem with exported frame stepped image task (<https://github.com/opencv/cvat/issues/1613>)
- Fixed dataset filter item representation for imageless dataset items (<https://github.com/opencv/cvat/pull/1593>)
- Fixed interpreter crash when trying to import `tensorflow` with no AVX instructions available (<https://github.com/opencv/cvat/pull/1567>)
- Kibana wrong working time calculation with new annotation UI use (<https://github.com/opencv/cvat/pull/1654>)
- Wrong rexex for account name validation (<https://github.com/opencv/cvat/pull/1667>)
- Wrong description on register view for the username field (<https://github.com/opencv/cvat/pull/1667>)
- Wrong resolution for resizing a shape (<https://github.com/opencv/cvat/pull/1667>)
- React warning because of not unique keys in labels viewer (<https://github.com/opencv/cvat/pull/1727>)
- Fixed issue tracker (<https://github.com/opencv/cvat/pull/1705>)
- Fixed canvas fit after sidebar open/close event (<https://github.com/opencv/cvat/pull/1705>)
- A couple of exceptions in AAM related with early object activation (<https://github.com/opencv/cvat/pull/1755>)
- Propagation from the latest frame (<https://github.com/opencv/cvat/pull/1800>)
- Number attribute value validation (didn't work well with floats) (<https://github.com/opencv/cvat/pull/1800>)
- Logout doesn't work (<https://github.com/opencv/cvat/pull/1812>)
- Annotations aren't updated after reopening a task (<https://github.com/opencv/cvat/pull/1753>)
- Labels aren't updated after reopening a task (<https://github.com/opencv/cvat/pull/1753>)
- Canvas isn't fitted after collapsing side panel in attribute annotation mode (<https://github.com/opencv/cvat/pull/1753>)
- Error when interpolating polygons (<https://github.com/opencv/cvat/pull/1878>)

### Security

- SQL injection in Django `CVE-2020-9402` (<https://github.com/opencv/cvat/pull/1657>)

## \[1.0.0] - 2020-05-29

### Added

- cvat-ui: cookie policy drawer for login page (<https://github.com/opencv/cvat/pull/1511>)
- `datumaro_project` export format (<https://github.com/opencv/cvat/pull/1352>)
- Ability to configure user agreements for the user registration form (<https://github.com/opencv/cvat/pull/1464>)
- Cuboid interpolation and cuboid drawing from rectangles (<https://github.com/opencv/cvat/pull/1560>)
- Ability to configure custom pageViewHit, which can be useful for web analytics integration (<https://github.com/opencv/cvat/pull/1566>)
- Ability to configure access to the analytics page based on roles (<https://github.com/opencv/cvat/pull/1592>)

### Changed

- Downloaded file name in annotations export became more informative (<https://github.com/opencv/cvat/pull/1352>)
- Added auto trimming for trailing whitespaces style enforcement (<https://github.com/opencv/cvat/pull/1352>)
- REST API: updated `GET /task/<id>/annotations`: parameters are `format`, `filename`
  (now optional), `action` (optional) (<https://github.com/opencv/cvat/pull/1352>)
- REST API: removed `dataset/formats`, changed format of `annotation/formats` (<https://github.com/opencv/cvat/pull/1352>)
- Exported annotations are stored for N hours instead of indefinitely (<https://github.com/opencv/cvat/pull/1352>)
- Formats: CVAT format now accepts ZIP and XML (<https://github.com/opencv/cvat/pull/1352>)
- Formats: COCO format now accepts ZIP and JSON (<https://github.com/opencv/cvat/pull/1352>)
- Formats: most of formats renamed, no extension in title (<https://github.com/opencv/cvat/pull/1352>)
- Formats: definitions are changed, are not stored in DB anymore (<https://github.com/opencv/cvat/pull/1352>)
- cvat-core: session.annotations.put() now returns ids of added objects (<https://github.com/opencv/cvat/pull/1493>)
- Images without annotations now also included in dataset/annotations export (<https://github.com/opencv/cvat/issues/525>)

### Removed

- `annotation` application is replaced with `dataset_manager` (<https://github.com/opencv/cvat/pull/1352>)
- `_DATUMARO_INIT_LOGLEVEL` env. variable is removed in favor of regular `--loglevel` cli parameter (<https://github.com/opencv/cvat/pull/1583>)

### Fixed

- Categories for empty projects with no sources are taken from own dataset (<https://github.com/opencv/cvat/pull/1352>)
- Added directory removal on error during `extract` command (<https://github.com/opencv/cvat/pull/1352>)
- Added debug error message on incorrect XPath (<https://github.com/opencv/cvat/pull/1352>)
- Exporting frame stepped task
  (<https://github.com/opencv/cvat/issues/1294>, <https://github.com/opencv/cvat/issues/1334>)
- Fixed broken command line interface for `cvat` export format in Datumaro (<https://github.com/opencv/cvat/issues/1494>)
- Updated Rest API document, Swagger document serving instruction issue (<https://github.com/opencv/cvat/issues/1495>)
- Fixed cuboid occluded view (<https://github.com/opencv/cvat/pull/1500>)
- Non-informative lock icon (<https://github.com/opencv/cvat/pull/1434>)
- Sidebar in AAM has no hide/show button (<https://github.com/opencv/cvat/pull/1420>)
- Task/Job buttons has no "Open in new tab" option (<https://github.com/opencv/cvat/pull/1419>)
- Delete point context menu option has no shortcut hint (<https://github.com/opencv/cvat/pull/1416>)
- Fixed issue with unnecessary tag activation in cvat-canvas (<https://github.com/opencv/cvat/issues/1540>)
- Fixed an issue with large number of instances in instance mask (<https://github.com/opencv/cvat/issues/1539>)
- Fixed full COCO dataset import error with conflicting labels in keypoints and detection (<https://github.com/opencv/cvat/pull/1548>)
- Fixed COCO keypoints skeleton parsing and saving (<https://github.com/opencv/cvat/issues/1539>)
- `tf.placeholder() is not compatible with eager execution` exception for auto_segmentation (<https://github.com/opencv/cvat/pull/1562>)
- Canvas cannot be moved with move functionality on left mouse key (<https://github.com/opencv/cvat/pull/1573>)
- Deep extreme cut request is sent when draw any shape with Make AI polygon option enabled (<https://github.com/opencv/cvat/pull/1573>)
- Fixed an error when exporting a task with cuboids to any format except CVAT (<https://github.com/opencv/cvat/pull/1577>)
- Synchronization with remote git repo (<https://github.com/opencv/cvat/pull/1582>)
- A problem with mask to polygons conversion when polygons are too small (<https://github.com/opencv/cvat/pull/1581>)
- Unable to upload video with uneven size (<https://github.com/opencv/cvat/pull/1594>)
- Fixed an issue with `z_order` having no effect on segmentations (<https://github.com/opencv/cvat/pull/1589>)

### Security

- Permission group whitelist check for analytics view (<https://github.com/opencv/cvat/pull/1608>)

## \[1.0.0-beta.2] - 2020-04-30

### Added

- Re-Identification algorithm to merging bounding boxes automatically to the new UI (<https://github.com/opencv/cvat/pull/1406>)
- Methods `import` and `export` to import/export raw annotations for Job and Task in `cvat-core` (<https://github.com/opencv/cvat/pull/1406>)
- Versioning of client packages (`cvat-core`, `cvat-canvas`, `cvat-ui`). Initial versions are set to 1.0.0 (<https://github.com/opencv/cvat/pull/1448>)
- Cuboids feature was migrated from old UI to new one. (<https://github.com/opencv/cvat/pull/1451>)

### Removed

- Annotation conversion utils, currently supported natively via Datumaro framework
  (<https://github.com/opencv/cvat/pull/1477>)

### Fixed

- Auto annotation, TF annotation and Auto segmentation apps (<https://github.com/opencv/cvat/pull/1409>)
- Import works with truncated images now: "OSError:broken data stream" on corrupt images
  (<https://github.com/opencv/cvat/pull/1430>)
- Hide functionality (H) doesn't work (<https://github.com/opencv/cvat/pull/1445>)
- The highlighted attribute doesn't correspond to the chosen attribute in AAM (<https://github.com/opencv/cvat/pull/1445>)
- Inconvinient image shaking while drawing a polygon (hold Alt key during drawing/editing/grouping to drag an image) (<https://github.com/opencv/cvat/pull/1445>)
- Filter property "shape" doesn't work and extra operator in description (<https://github.com/opencv/cvat/pull/1445>)
- Block of text information doesn't disappear after deactivating for locked shapes (<https://github.com/opencv/cvat/pull/1445>)
- Annotation uploading fails in annotation view (<https://github.com/opencv/cvat/pull/1445>)
- UI freezes after canceling pasting with escape (<https://github.com/opencv/cvat/pull/1445>)
- Duplicating keypoints in COCO export (<https://github.com/opencv/cvat/pull/1435>)
- CVAT new UI: add arrows on a mouse cursor (<https://github.com/opencv/cvat/pull/1391>)
- Delete point bug (in new UI) (<https://github.com/opencv/cvat/pull/1440>)
- Fix apache startup after PC restart (<https://github.com/opencv/cvat/pull/1467>)
- Open task button doesn't work (<https://github.com/opencv/cvat/pull/1474>)

## \[1.0.0-beta.1] - 2020-04-15

### Added

- Special behaviour for attribute value `__undefined__` (invisibility, no shortcuts to be set in AAM)
- Dialog window with some helpful information about using filters
- Ability to display a bitmap in the new UI
- Button to reset colors settings (brightness, saturation, contrast) in the new UI
- Option to display shape text always
- Dedicated message with clarifications when share is unmounted (<https://github.com/opencv/cvat/pull/1373>)
- Ability to create one tracked point (<https://github.com/opencv/cvat/pull/1383>)
- Ability to draw/edit polygons and polylines with automatic bordering feature
  (<https://github.com/opencv/cvat/pull/1394>)
- Tutorial: instructions for CVAT over HTTPS
- Deep extreme cut (semi-automatic segmentation) to the new UI (<https://github.com/opencv/cvat/pull/1398>)

### Changed

- Increase preview size of a task till 256, 256 on the server
- Public ssh-keys are displayed in a dedicated window instead of console when create a task with a repository
- React UI is the primary UI

### Fixed

- Cleaned up memory in Auto Annotation to enable long running tasks on videos
- New shape is added when press `esc` when drawing instead of cancellation
- Dextr segmentation doesn't work.
- `FileNotFoundError` during dump after moving format files
- CVAT doesn't append outside shapes when merge polyshapes in old UI
- Layout sometimes shows double scroll bars on create task, dashboard and settings pages
- UI fails after trying to change frame during resizing, dragging, editing
- Hidden points (or outsided) are visible after changing a frame
- Merge is allowed for points, but clicks on points conflict with frame dragging logic
- Removed objects are visible for search
- Add missed task_id and job_id fields into exception logs for the new UI (<https://github.com/opencv/cvat/pull/1372>)
- UI fails when annotations saving occurs during drag/resize/edit (<https://github.com/opencv/cvat/pull/1383>)
- Multiple savings when hold Ctrl+S (a lot of the same copies of events were sent with the same working time)
  (<https://github.com/opencv/cvat/pull/1383>)
- UI doesn't have any reaction when git repos synchronization failed (<https://github.com/opencv/cvat/pull/1383>)
- Bug when annotations cannot be saved after (delete - save - undo - save) (<https://github.com/opencv/cvat/pull/1383>)
- VOC format exports Upper case labels correctly in lower case (<https://github.com/opencv/cvat/pull/1379>)
- Fixed polygon exporting bug in COCO dataset (<https://github.com/opencv/cvat/issues/1387>)
- Task creation from remote files (<https://github.com/opencv/cvat/pull/1392>)
- Job cannot be opened in some cases when the previous job was failed during opening
  (<https://github.com/opencv/cvat/issues/1403>)
- Deactivated shape is still highlighted on the canvas (<https://github.com/opencv/cvat/issues/1403>)
- AttributeError: 'tuple' object has no attribute 'read' in ReID algorithm (<https://github.com/opencv/cvat/issues/1403>)
- Wrong semi-automatic segmentation near edges of an image (<https://github.com/opencv/cvat/issues/1403>)
- Git repos paths (<https://github.com/opencv/cvat/pull/1400>)
- Uploading annotations for tasks with multiple jobs (<https://github.com/opencv/cvat/pull/1396>)

## \[1.0.0-alpha] - 2020-03-31

### Added

- Data streaming using chunks (<https://github.com/opencv/cvat/pull/1007>)
- New UI: showing file names in UI (<https://github.com/opencv/cvat/pull/1311>)
- New UI: delete a point from context menu (<https://github.com/opencv/cvat/pull/1292>)

### Fixed

- Git app cannot clone a repository (<https://github.com/opencv/cvat/pull/1330>)
- New UI: preview position in task details (<https://github.com/opencv/cvat/pull/1312>)
- AWS deployment (<https://github.com/opencv/cvat/pull/1316>)

## \[0.6.1] - 2020-03-21

### Changed

- VOC task export now does not use official label map by default, but takes one
  from the source task to avoid primary-class and class part name
  clashing ([#1275](https://github.com/opencv/cvat/issues/1275))

### Fixed

- File names in LabelMe format export are no longer truncated ([#1259](https://github.com/opencv/cvat/issues/1259))
- `occluded` and `z_order` annotation attributes are now correctly passed to Datumaro ([#1271](https://github.com/opencv/cvat/pull/1271))
- Annotation-less tasks now can be exported as empty datasets in COCO ([#1277](https://github.com/opencv/cvat/issues/1277))
- Frame name matching for video annotations import -
  allowed `frame_XXXXXX[.ext]` format ([#1274](https://github.com/opencv/cvat/pull/1274))

### Security

- Bump acorn from 6.3.0 to 6.4.1 in /cvat-ui ([#1270](https://github.com/opencv/cvat/pull/1270))

## \[0.6.0] - 2020-03-15

### Added

- Server only support for projects. Extend REST API v1 (/api/v1/projects\*)
- Ability to get basic information about users without admin permissions ([#750](https://github.com/opencv/cvat/issues/750))
- Changed REST API: removed PUT and added DELETE methods for /api/v1/users/ID
- Mask-RCNN Auto Annotation Script in OpenVINO format
- Yolo Auto Annotation Script
- Auto segmentation using Mask_RCNN component (Keras+Tensorflow Mask R-CNN Segmentation)
- REST API to export an annotation task (images + annotations)
  [Datumaro](https://github.com/opencv/cvat/tree/develop/datumaro) -
  a framework to build, analyze, debug and visualize datasets
- Text Detection Auto Annotation Script in OpenVINO format for version 4
- Added in OpenVINO Semantic Segmentation for roads
- Ability to visualize labels when using Auto Annotation runner
- MOT CSV format support ([#830](https://github.com/opencv/cvat/pull/830))
- LabelMe format support ([#844](https://github.com/opencv/cvat/pull/844))
- Segmentation MASK format import (as polygons) ([#1163](https://github.com/opencv/cvat/pull/1163))
- Git repositories can be specified with IPv4 address ([#827](https://github.com/opencv/cvat/pull/827))

### Changed

- page_size parameter for all REST API methods
- React & Redux & Antd based dashboard
- Yolov3 interpretation script fix and changes to mapping.json
- YOLO format support ([#1151](https://github.com/opencv/cvat/pull/1151))
- Added support for OpenVINO 2020

### Fixed

- Exception in Git plugin [#826](https://github.com/opencv/cvat/issues/826)
- Label ids in TFrecord format now start from 1 [#866](https://github.com/opencv/cvat/issues/866)
- Mask problem in COCO JSON style [#718](https://github.com/opencv/cvat/issues/718)
- Datasets (or tasks) can be joined and split to subsets with Datumaro [#791](https://github.com/opencv/cvat/issues/791)
- Output labels for VOC format can be specified with Datumaro [#942](https://github.com/opencv/cvat/issues/942)
- Annotations can be filtered before dumping with Datumaro [#994](https://github.com/opencv/cvat/issues/994)

## \[0.5.2] - 2019-12-15

### Fixed

- Frozen version of scikit-image==0.15 in requirements.txt because next releases don't support Python 3.5

## \[0.5.1] - 2019-10-17

### Added

- Integration with Zenodo.org (DOI)

## \[0.5.0] - 2019-09-12

### Added

- A converter to YOLO format
- Installation guide
- Linear interpolation for a single point
- Video frame filter
- Running functional tests for REST API during a build
- Admins are no longer limited to a subset of python commands in the auto annotation application
- Remote data source (list of URLs to create an annotation task)
- Auto annotation using Faster R-CNN with Inception v2 (utils/open_model_zoo)
- Auto annotation using Pixel Link mobilenet v2 - text detection (utils/open_model_zoo)
- Ability to create a custom extractors for unsupported media types
- Added in PDF extractor
- Added in a command line model manager tester
- Ability to dump/load annotations in several formats from UI (CVAT, Pascal VOC, YOLO, MS COCO, png mask, TFRecord)
- Auth for REST API (api/v1/auth/): login, logout, register, ...
- Preview for the new CVAT UI (dashboard only) is available: <http://localhost:9080/>
- Added command line tool for performing common task operations (/utils/cli/)

### Changed

- Outside and keyframe buttons in the side panel for all interpolation shapes (they were only for boxes before)
- Improved error messages on the client side (#511)

### Removed

- "Flip images" has been removed. UI now contains rotation features.

### Fixed

- Incorrect width of shapes borders in some cases
- Annotation parser for tracks with a start frame less than the first segment frame
- Interpolation on the server near outside frames
- Dump for case when task name has a slash
- Auto annotation fail for multijob tasks
- Installation of CVAT with OpenVINO on the Windows platform
- Background color was always black in utils/mask/converter.py
- Exception in attribute annotation mode when a label are switched to a value without any attributes
- Handling of wrong labelamp json file in auto annotation (<https://github.com/opencv/cvat/issues/554>)
- No default attributes in dumped annotation (<https://github.com/opencv/cvat/issues/601>)
- Required field "Frame Filter" on admin page during a task modifying (#666)
- Dump annotation errors for a task with several segments (#610, #500)
- Invalid label parsing during a task creating (#628)
- Button "Open Task" in the annotation view
- Creating a video task with 0 overlap

### Security

- Upgraded Django, djangorestframework, and other packages

## \[0.4.2] - 2019-06-03

### Fixed

- Fixed interaction with the server share in the auto annotation plugin

## \[0.4.1] - 2019-05-14

### Fixed

- JavaScript syntax incompatibility with Google Chrome versions less than 72

## \[0.4.0] - 2019-05-04

### Added

- OpenVINO auto annotation: it is possible to upload a custom model and annotate images automatically.
- Ability to rotate images/video in the client part (Ctrl+R, Shift+Ctrl+R shortcuts) (#305)
- The ReID application for automatic bounding box merging has been added (#299)
- Keyboard shortcuts to switch next/previous default shape type (box, polygon etc) (Alt + <, Alt + >) (#316)
- Converter for VOC now supports interpolation tracks
- REST API (/api/v1/\*, /api/docs)
- Semi-automatic semantic segmentation with the [Deep Extreme Cut](http://www.vision.ee.ethz.ch/~cvlsegmentation/dextr/) work

### Changed

- Propagation setup has been moved from settings to bottom player panel
- Additional events like "Debug Info" or "Fit Image" have been added for analitics
- Optional using LFS for git annotation storages (#314)

### Deprecated

- "Flip images" flag in the create task dialog will be removed.
  Rotation functionality in client part have been added instead.

### Fixed

- Django 2.1.5 (security fix, [CVE-2019-3498](https://nvd.nist.gov/vuln/detail/CVE-2019-3498))
- Several scenarious which cause code 400 after undo/redo/save have been fixed (#315)

## \[0.3.0] - 2018-12-29

### Added

- Ability to copy Object URL and Frame URL via object context menu and player context menu respectively.
- Ability to change opacity for selected shape with help "Selected Fill Opacity" slider.
- Ability to remove polyshapes points by double click.
- Ability to draw/change polyshapes (except for points) by slip method. Just press ENTER and moving a cursor.
- Ability to switch lock/hide properties via label UI element (in right menu) for all objects with same label.
- Shortcuts for outside/keyframe properties
- Support of Intel OpenVINO for accelerated model inference
- Tensorflow annotation now works without CUDA. It can use CPU only. OpenVINO and CUDA are supported optionally.
- Incremental saving of annotations.
- Tutorial for using polygons (screencast)
- Silk profiler to improve development process
- Admin panel can be used to edit labels and attributes for annotation tasks
- Analytics component to manage a data annotation team, monitor exceptions, collect client and server logs
- Changeable job and task statuses (annotation, validation, completed).
  A job status can be changed manually, a task status is computed automatically based on job statuses (#153)
- Backlink to a task from its job annotation view (#156)
- Buttons lock/hide for labels. They work for all objects with the same label on a current frame (#116)

### Changed

- Polyshape editing method has been improved. You can redraw part of shape instead of points cloning.
- Unified shortcut (Esc) for close any mode instead of different shortcuts (Alt+N, Alt+G, Alt+M etc.).
- Dump file contains information about data source (e.g. video name, archive name, ...)
- Update requests library due to [CVE-2018-18074](https://nvd.nist.gov/vuln/detail/CVE-2018-18074)
- Per task/job permissions to create/access/change/delete tasks and annotations
- Documentation was improved
- Timeout for creating tasks was increased (from 1h to 4h) (#136)
- Drawing has become more convenience. Now it is possible to draw outside an image.
  Shapes will be automatically truncated after drawing process (#202)

### Fixed

- Performance bottleneck has been fixed during you create new objects (draw, copy, merge etc).
- Label UI elements aren't updated after changelabel.
- Attribute annotation mode can use invalid shape position after resize or move shapes.
- Labels order is preserved now (#242)
- Uploading large XML files (#123)
- Django vulnerability (#121)
- Grammatical cleanup of README.md (#107)
- Dashboard loading has been accelerated (#156)
- Text drawing outside of a frame in some cases (#202)

## \[0.2.0] - 2018-09-28

### Added

- New annotation shapes: polygons, polylines, points
- Undo/redo feature
- Grid to estimate size of objects
- Context menu for shapes
- A converter to PASCAL VOC format
- A converter to MS COCO format
- A converter to mask format
- License header for most of all files
- .gitattribute to avoid problems with bash scripts inside a container
- CHANGELOG.md itself
- Drawing size of a bounding box during resize
- Color by instance, group, label
- Group objects
- Object propagation on next frames
- Full screen view

### Changed

- Documentation, screencasts, the primary screenshot
- Content-type for save_job request is application/json

### Fixed

- Player navigation if the browser's window is scrolled
- Filter doesn't support dash (-)
- Several memory leaks
- Inconsistent extensions between filenames in an annotation file and real filenames

## \[0.1.2] - 2018-08-07

### Added

- 7z archive support when creating a task
- .vscode/launch.json file for developing with VS code

### Fixed

- #14: docker-compose down command as written in the readme does not remove volumes
- #15: all checkboxes in temporary attributes are checked when reopening job after saving the job
- #18: extend CONTRIBUTING.md
- #19: using the same attribute for label twice -> stuck

### Changed

- More strict verification for labels with attributes

## \[0.1.1] - 2018-07-6

### Added

- Links on a screenshot, documentation, screencasts into README.md
- CONTRIBUTORS.md

### Fixed

- GitHub documentation

## \[0.1.0] - 2018-06-29

### Added

- Initial version

## Template

```
## \[Unreleased]
### Added
- TDB

### Changed
- TDB

### Deprecated
- TDB

### Removed
- TDB

### Fixed
- TDB

### Security
- TDB
```<|MERGE_RESOLUTION|>--- conflicted
+++ resolved
@@ -40,12 +40,6 @@
 - TDB
 
 ### Fixed
-<<<<<<< HEAD
-- Permission error occured when accessing the JobCommits (<https://github.com/openvinotoolkit/cvat/issues/4434>)
-- job assignee can remove or update any issue created by the task owner (<https://github.com/openvinotoolkit/cvat/issues/4424>)
-- Bug: Incorrect point deletion with keyboard shortcut (<https://github.com/openvinotoolkit/cvat/pull/4420>)
-- Bug: Recreating shape with `Shift+N` does not use active cofiguration (<https://github.com/openvinotoolkit/cvat/pull/4495>)
-=======
 - Task creation progressbar bug
 - Removed Python dependency ``open3d`` which brought different issues to the building process
 - Analytics not accessible when https is enabled
@@ -57,7 +51,7 @@
 - Image search in cloud storage (<https://github.com/cvat-ai/cvat/pull/8>)
 - Reset password functionality (<https://github.com/cvat-ai/cvat/pull/52>)
 - Creating task with cloud storage data (<https://github.com/cvat-ai/cvat/pull/116>)
->>>>>>> 916b5dcf
+- Bug: Recreating shape with `Shift+N` does not use active cofiguration (<https://github.com/openvinotoolkit/cvat/pull/4495>)
 
 ### Security
 - TDB
