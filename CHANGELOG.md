--- conflicted
+++ resolved
@@ -21,12 +21,9 @@
 - Data sorting option (<https://github.com/openvinotoolkit/cvat/pull/3937>)
 - Options to change font size & position of text labels on the canvas (<https://github.com/openvinotoolkit/cvat/pull/3972>)
 - Add "tag" return type for automatic annotation in Nuclio (<https://github.com/openvinotoolkit/cvat/pull/3896>)
-<<<<<<< HEAD
 - Advanced identity access management system, using open policy agent (<https://github.com/openvinotoolkit/cvat/pull/3788>)
 - Organizations to create "shared space" for different groups of users (<https://github.com/openvinotoolkit/cvat/pull/3788>)
-=======
 - User is able to customize information that text labels show (<https://github.com/openvinotoolkit/cvat/pull/4029>)
->>>>>>> cde33acf
 
 ### Changed
 - Users don't have access to a task object anymore if they are assigneed only on some jobs of the task (<https://github.com/openvinotoolkit/cvat/pull/3788>)
