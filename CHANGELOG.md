# Changelog
All notable changes to this project will be documented in this file.

The format is based on [Keep a Changelog](https://keepachangelog.com/en/1.0.0/),
and this project adheres to [Semantic Versioning](https://semver.org/spec/v2.0.0.html).

## [1.2.0] - Unreleased
### Added
- Added password reset functionality (<https://github.com/opencv/cvat/pull/2058>)
- Ability to work with data on the fly (https://github.com/opencv/cvat/pull/2007)
- Annotation in process outline color wheel (<https://github.com/opencv/cvat/pull/2084>)
- On the fly annotation using DL detectors (<https://github.com/opencv/cvat/pull/2102>)
- Displaying automatic annotation progress on a task view (<https://github.com/opencv/cvat/pull/2148>)
- Automatic tracking of bounding boxes using serverless functions (<https://github.com/opencv/cvat/pull/2136>)
- [Datumaro] CLI command for dataset equality comparison (<https://github.com/opencv/cvat/pull/1989>)
- [Datumaro] Merging of datasets with different labels (<https://github.com/opencv/cvat/pull/2098>)
- Add FBRS interactive segmentation serverless function (<https://github.com/openvinotoolkit/cvat/pull/2094>)

### Changed
- UI models (like DEXTR) were redesigned to be more interactive (<https://github.com/opencv/cvat/pull/2054>)
- Used Ubuntu:20.04 as a base image for CVAT Dockerfile (<https://github.com/opencv/cvat/pull/2101>)
- Right colors of label tags in label mapping when a user runs automatic detection (<https://github.com/openvinotoolkit/cvat/pull/2162>)
- A key to remove a point from a polyshape [Ctrl => Alt] (<https://github.com/openvinotoolkit/cvat/pull/2204>)

### Deprecated
-

### Removed
-

### Fixed
- Fixed multiple errors which arises when polygon is of length 5 or less (<https://github.com/opencv/cvat/pull/2100>)
- Fixed task creation from PDF (<https://github.com/opencv/cvat/pull/2141>)
- Fixed CVAT format import for frame stepped tasks (<https://github.com/openvinotoolkit/cvat/pull/2151>)
- Fixed unnecessary pyhash dependency (<https://github.com/openvinotoolkit/cvat/pull/2170>)
- Fixed Data is not getting cleared, even after deleting the Task from Django Admin App(<https://github.com/openvinotoolkit/cvat/issues/1925>)
<<<<<<< HEAD
- Fixed use case when UI throws exception: Cannot read property 'objectType' of undefined #2053 (<https://github.com/openvinotoolkit/cvat/pull/2203>)
- Fixed use case when logs could be saved twice or more times #2202 (<https://github.com/openvinotoolkit/cvat/pull/2203>)
=======
- Fixed blinking message: "Some tasks have not been showed because they do not have any data" (<https://github.com/openvinotoolkit/cvat/pull/2200>)
- Fixed case when a task with 0 jobs is shown as "Completed" in UI (<https://github.com/openvinotoolkit/cvat/pull/2200>)
>>>>>>> 8330015a

### Security
-

## [1.1.0] - 2020-08-31
### Added
- Siammask tracker as DL serverless function (<https://github.com/opencv/cvat/pull/1988>)
- [Datumaro] Added model info and source info commands (<https://github.com/opencv/cvat/pull/1973>)
- [Datumaro] Dataset statistics (<https://github.com/opencv/cvat/pull/1668>)
- Ability to change label color in tasks and predefined labels (<https://github.com/opencv/cvat/pull/2014>)
- [Datumaro] Multi-dataset merge (https://github.com/opencv/cvat/pull/1695)
- Ability to configure email verification for new users (<https://github.com/opencv/cvat/pull/1929>)
- Link to django admin page from UI (<https://github.com/opencv/cvat/pull/2068>)
- Notification message when users use wrong browser (<https://github.com/opencv/cvat/pull/2070>)

### Changed
- Shape coordinates are rounded to 2 digits in dumped annotations (<https://github.com/opencv/cvat/pull/1970>)
- COCO format does not produce polygon points for bbox annotations (<https://github.com/opencv/cvat/pull/1953>)

### Fixed
- Issue loading openvino models for semi-automatic and automatic annotation (<https://github.com/opencv/cvat/pull/1996>)
- Basic functions of CVAT works without activated nuclio dashboard
- Fixed a case in which exported masks could have wrong color order (<https://github.com/opencv/cvat/issues/2032>)
- Fixed error with creating task with labels with the same name (<https://github.com/opencv/cvat/pull/2031>)
- Django RQ dashboard view (<https://github.com/opencv/cvat/pull/2069>)
- Object's details menu settings (<https://github.com/opencv/cvat/pull/2084>)

## [1.1.0-beta] - 2020-08-03
### Added
- DL models as serverless functions (<https://github.com/opencv/cvat/pull/1767>)
- Source type support for tags, shapes and tracks (<https://github.com/opencv/cvat/pull/1192>)
- Source type support for CVAT Dumper/Loader (<https://github.com/opencv/cvat/pull/1192>)
- Intelligent polygon editing (<https://github.com/opencv/cvat/pull/1921>)
- Support creating multiple jobs for each task through python cli (https://github.com/opencv/cvat/pull/1950)
- python cli over https (<https://github.com/opencv/cvat/pull/1942>)
- Error message when plugins weren't able to initialize instead of infinite loading (<https://github.com/opencv/cvat/pull/1966>)
- Ability to change user password (<https://github.com/opencv/cvat/pull/1954>)

### Changed
- Smaller object details (<https://github.com/opencv/cvat/pull/1877>)
- `COCO` format does not convert bboxes to polygons on export (<https://github.com/opencv/cvat/pull/1953>)
- It is impossible to submit a DL model in OpenVINO format using UI. Now you can deploy new models on the server using serverless functions (<https://github.com/opencv/cvat/pull/1767>)
- Files and folders under share path are now alphabetically sorted

### Removed
- Removed OpenVINO and CUDA components because they are not necessary anymore (<https://github.com/opencv/cvat/pull/1767>)
- Removed the old UI code (<https://github.com/opencv/cvat/pull/1964>)

### Fixed
- Some objects aren't shown on canvas sometimes. For example after propagation on of objects is invisible (<https://github.com/opencv/cvat/pull/1834>)
- CVAT doesn't offer to restore state after an error (<https://github.com/opencv/cvat/pull/1874>)
- Cannot read property 'shapeType' of undefined because of zOrder related issues (<https://github.com/opencv/cvat/pull/1874>)
- Cannot read property 'pinned' of undefined because of zOrder related issues (<https://github.com/opencv/cvat/pull/1874>)
- Do not iterate over hidden objects in aam (which are invisible because of zOrder) (<https://github.com/opencv/cvat/pull/1874>)
- Cursor position is reset after changing a text field (<https://github.com/opencv/cvat/pull/1874>)
- Hidden points and cuboids can be selected to be groupped (<https://github.com/opencv/cvat/pull/1874>)
- `outside` annotations should not be in exported images (<https://github.com/opencv/cvat/issues/1620>)
- `CVAT for video format` import error with interpolation (<https://github.com/opencv/cvat/issues/1893>)
- `Image compression` definition mismatch (<https://github.com/opencv/cvat/issues/1900>)
- Points are dublicated during polygon interpolation sometimes (<https://github.com/opencv/cvat/pull/1892>)
- When redraw a shape with activated autobordering, previous points are visible (<https://github.com/opencv/cvat/pull/1892>)
- No mapping between side object element and context menu in some attributes (<https://github.com/opencv/cvat/pull/1923>)
- Interpolated shapes exported as `keyframe = True` (<https://github.com/opencv/cvat/pull/1937>)
- Stylelint filetype scans (<https://github.com/opencv/cvat/pull/1952>)
- Fixed toolip closing issue (<https://github.com/opencv/cvat/pull/1955>)
- Clearing frame cache when close a task (<https://github.com/opencv/cvat/pull/1966>)
- Increase rate of throttling policy for unauthenticated users (<https://github.com/opencv/cvat/pull/1969>)

## [1.1.0-alpha] - 2020-06-30
### Added
- Throttling policy for unauthenticated users (<https://github.com/opencv/cvat/pull/1531>)
- Added default label color table for mask export (<https://github.com/opencv/cvat/pull/1549>)
- Added environment variables for Redis and Postgres hosts for Kubernetes deployment support (<https://github.com/opencv/cvat/pull/1641>)
- Added visual identification for unavailable formats (<https://github.com/opencv/cvat/pull/1567>)
- Shortcut to change color of an activated shape in new UI (Enter) (<https://github.com/opencv/cvat/pull/1683>)
- Shortcut to switch split mode (<https://github.com/opencv/cvat/pull/1683>)
- Built-in search for labels when create an object or change a label (<https://github.com/opencv/cvat/pull/1683>)
- Better validation of labels and attributes in raw viewer (<https://github.com/opencv/cvat/pull/1727>)
- ClamAV antivirus integration (<https://github.com/opencv/cvat/pull/1712>)
- Added canvas background color selector (<https://github.com/opencv/cvat/pull/1705>)
- SCSS files linting with Stylelint tool (<https://github.com/opencv/cvat/pull/1766>)
- Supported import and export or single boxes in MOT format (https://github.com/opencv/cvat/pull/1764)
- [Datumaro] Added `stats` command, which shows some dataset statistics like image mean and std (https://github.com/opencv/cvat/pull/1734)
- Add option to upload annotations upon task creation on CLI
- Polygon and polylines interpolation (<https://github.com/opencv/cvat/pull/1571>)
- Ability to redraw shape from scratch (Shift + N) for an activated shape (<https://github.com/opencv/cvat/pull/1571>)
- Highlights for the first point of a polygon/polyline and direction (<https://github.com/opencv/cvat/pull/1571>)
- Ability to change orientation for poylgons/polylines in context menu (<https://github.com/opencv/cvat/pull/1571>)
- Ability to set the first point for polygons in points context menu (<https://github.com/opencv/cvat/pull/1571>)
- Added new tag annotation workspace (<https://github.com/opencv/cvat/pull/1570>)
- Appearance block in attribute annotation mode (<https://github.com/opencv/cvat/pull/1820>)
- Keyframe navigations and some switchers in attribute annotation mode (<https://github.com/opencv/cvat/pull/1820>)
- [Datumaro] Added `convert` command to convert datasets directly (<https://github.com/opencv/cvat/pull/1837>)
- [Datumaro] Added an option to specify image extension when exporting datasets (<https://github.com/opencv/cvat/pull/1799>)
- [Datumaro] Added image copying when exporting datasets, if possible (<https://github.com/opencv/cvat/pull/1799>)

### Changed
- Removed information about e-mail from the basic user information (<https://github.com/opencv/cvat/pull/1627>)
- Update https install manual. Makes it easier and more robust. Includes automatic renewing of lets encrypt certificates.
- Settings page move to the modal. (<https://github.com/opencv/cvat/pull/1705>)
- Implemented import and export of annotations with relative image paths (<https://github.com/opencv/cvat/pull/1463>)
- Using only single click to start editing or remove a point (<https://github.com/opencv/cvat/pull/1571>)
- Added support for attributes in VOC XML format (https://github.com/opencv/cvat/pull/1792)
- Added annotation attributes in COCO format (https://github.com/opencv/cvat/pull/1782)
- Colorized object items in the side panel (<https://github.com/opencv/cvat/pull/1753>)
- [Datumaro] Annotation-less files are not generated anymore in COCO format, unless tasks explicitly requested (<https://github.com/opencv/cvat/pull/1799>)

### Fixed
- Problem with exported frame stepped image task (<https://github.com/opencv/cvat/issues/1613>)
- Fixed dataset filter item representation for imageless dataset items (<https://github.com/opencv/cvat/pull/1593>)
- Fixed interpreter crash when trying to import `tensorflow` with no AVX instructions available (<https://github.com/opencv/cvat/pull/1567>)
- Kibana wrong working time calculation with new annotation UI use (<https://github.com/opencv/cvat/pull/1654>)
- Wrong rexex for account name validation (<https://github.com/opencv/cvat/pull/1667>)
- Wrong description on register view for the username field (<https://github.com/opencv/cvat/pull/1667>)
- Wrong resolution for resizing a shape (<https://github.com/opencv/cvat/pull/1667>)
- React warning because of not unique keys in labels viewer (<https://github.com/opencv/cvat/pull/1727>)
- Fixed issue tracker (<https://github.com/opencv/cvat/pull/1705>)
- Fixed canvas fit after sidebar open/close event (<https://github.com/opencv/cvat/pull/1705>)
- A couple of exceptions in AAM related with early object activation (<https://github.com/opencv/cvat/pull/1755>)
- Propagation from the latest frame (<https://github.com/opencv/cvat/pull/1800>)
- Number attribute value validation (didn't work well with floats) (<https://github.com/opencv/cvat/pull/1800>)
- Logout doesn't work (<https://github.com/opencv/cvat/pull/1812>)
- Annotations aren't updated after reopening a task (<https://github.com/opencv/cvat/pull/1753>)
- Labels aren't updated after reopening a task (<https://github.com/opencv/cvat/pull/1753>)
- Canvas isn't fitted after collapsing side panel in attribute annotation mode (<https://github.com/opencv/cvat/pull/1753>)
- Error when interpolating polygons (<https://github.com/opencv/cvat/pull/1878>)

### Security
- SQL injection in Django `CVE-2020-9402` (<https://github.com/opencv/cvat/pull/1657>)

## [1.0.0] - 2020-05-29
### Added
- cvat-ui: cookie policy drawer for login page (<https://github.com/opencv/cvat/pull/1511>)
- `datumaro_project` export format (<https://github.com/opencv/cvat/pull/1352>)
- Ability to configure user agreements for the user registration form (<https://github.com/opencv/cvat/pull/1464>)
- Cuboid interpolation and cuboid drawing from rectangles (<https://github.com/opencv/cvat/pull/1560>)
- Ability to configure custom pageViewHit, which can be useful for web analytics integration (<https://github.com/opencv/cvat/pull/1566>)
- Ability to configure access to the analytics page based on roles (<https://github.com/opencv/cvat/pull/1592>)

### Changed
- Downloaded file name in annotations export became more informative (<https://github.com/opencv/cvat/pull/1352>)
- Added auto trimming for trailing whitespaces style enforcement (<https://github.com/opencv/cvat/pull/1352>)
- REST API: updated `GET /task/<id>/annotations`: parameters are `format`, `filename` (now optional), `action` (optional) (<https://github.com/opencv/cvat/pull/1352>)
- REST API: removed `dataset/formats`, changed format of `annotation/formats` (<https://github.com/opencv/cvat/pull/1352>)
- Exported annotations are stored for N hours instead of indefinitely (<https://github.com/opencv/cvat/pull/1352>)
- Formats: CVAT format now accepts ZIP and XML (<https://github.com/opencv/cvat/pull/1352>)
- Formats: COCO format now accepts ZIP and JSON (<https://github.com/opencv/cvat/pull/1352>)
- Formats: most of formats renamed, no extension in title (<https://github.com/opencv/cvat/pull/1352>)
- Formats: definitions are changed, are not stored in DB anymore (<https://github.com/opencv/cvat/pull/1352>)
- cvat-core: session.annotations.put() now returns ids of added objects (<https://github.com/opencv/cvat/pull/1493>)
- Images without annotations now also included in dataset/annotations export (<https://github.com/opencv/cvat/issues/525>)

### Removed
- `annotation` application is replaced with `dataset_manager` (<https://github.com/opencv/cvat/pull/1352>)
- `_DATUMARO_INIT_LOGLEVEL` env. variable is removed in favor of regular `--loglevel` cli parameter (<https://github.com/opencv/cvat/pull/1583>)

### Fixed
- Categories for empty projects with no sources are taken from own dataset (<https://github.com/opencv/cvat/pull/1352>)
- Added directory removal on error during `extract` command (<https://github.com/opencv/cvat/pull/1352>)
- Added debug error message on incorrect XPath (<https://github.com/opencv/cvat/pull/1352>)
- Exporting frame stepped task (<https://github.com/opencv/cvat/issues/1294, https://github.com/opencv/cvat/issues/1334>)
- Fixed broken command line interface for `cvat` export format in Datumaro (<https://github.com/opencv/cvat/issues/1494>)
- Updated Rest API document, Swagger document serving instruction issue (<https://github.com/opencv/cvat/issues/1495>)
- Fixed cuboid occluded view (<https://github.com/opencv/cvat/pull/1500>)
- Non-informative lock icon (<https://github.com/opencv/cvat/pull/1434>)
- Sidebar in AAM has no hide/show button (<https://github.com/opencv/cvat/pull/1420>)
- Task/Job buttons has no "Open in new tab" option (<https://github.com/opencv/cvat/pull/1419>)
- Delete point context menu option has no shortcut hint (<https://github.com/opencv/cvat/pull/1416>)
- Fixed issue with unnecessary tag activation in cvat-canvas (<https://github.com/opencv/cvat/issues/1540>)
- Fixed an issue with large number of instances in instance mask (<https://github.com/opencv/cvat/issues/1539>)
- Fixed full COCO dataset import error with conflicting labels in keypoints and detection (<https://github.com/opencv/cvat/pull/1548>)
- Fixed COCO keypoints skeleton parsing and saving (<https://github.com/opencv/cvat/issues/1539>)
- `tf.placeholder() is not compatible with eager execution` exception for auto_segmentation (<https://github.com/opencv/cvat/pull/1562>)
- Canvas cannot be moved with move functionality on left mouse key (<https://github.com/opencv/cvat/pull/1573>)
- Deep extreme cut request is sent when draw any shape with Make AI polygon option enabled  (<https://github.com/opencv/cvat/pull/1573>)
- Fixed an error when exporting a task with cuboids to any format except CVAT (<https://github.com/opencv/cvat/pull/1577>)
- Synchronization with remote git repo (<https://github.com/opencv/cvat/pull/1582>)
- A problem with mask to polygons conversion when polygons are too small (<https://github.com/opencv/cvat/pull/1581>)
- Unable to upload video with uneven size (<https://github.com/opencv/cvat/pull/1594>)
- Fixed an issue with `z_order` having no effect on segmentations (<https://github.com/opencv/cvat/pull/1589>)

### Security
- Permission group whitelist check for analytics view (<https://github.com/opencv/cvat/pull/1608>)

## [1.0.0-beta.2] - 2020-04-30
### Added
- Re-Identification algorithm to merging bounding boxes automatically to the new UI (<https://github.com/opencv/cvat/pull/1406>)
- Methods ``import`` and ``export`` to import/export raw annotations for Job and Task in ``cvat-core`` (<https://github.com/opencv/cvat/pull/1406>)
- Versioning of client packages (``cvat-core``, ``cvat-canvas``, ``cvat-ui``). Initial versions are set to 1.0.0  (<https://github.com/opencv/cvat/pull/1448>)
- Cuboids feature was migrated from old UI to new one. (<https://github.com/opencv/cvat/pull/1451>)

### Removed
- Annotation convertation utils, currently supported natively via Datumaro framework (https://github.com/opencv/cvat/pull/1477)

### Fixed
- Auto annotation, TF annotation and Auto segmentation apps (https://github.com/opencv/cvat/pull/1409)
- Import works with truncated images now: "OSError:broken data stream" on corrupt images (https://github.com/opencv/cvat/pull/1430)
- Hide functionality (H) doesn't work (<https://github.com/opencv/cvat/pull/1445>)
- The highlighted attribute doesn't correspond to the chosen attribute in AAM (<https://github.com/opencv/cvat/pull/1445>)
- Inconvinient image shaking while drawing a polygon (hold Alt key during drawing/editing/grouping to drag an image) (<https://github.com/opencv/cvat/pull/1445>)
- Filter property "shape" doesn't work and extra operator in description (<https://github.com/opencv/cvat/pull/1445>)
- Block of text information doesn't disappear after deactivating for locked shapes (<https://github.com/opencv/cvat/pull/1445>)
- Annotation uploading fails in annotation view (<https://github.com/opencv/cvat/pull/1445>)
- UI freezes after canceling pasting with escape (<https://github.com/opencv/cvat/pull/1445>)
- Duplicating keypoints in COCO export (https://github.com/opencv/cvat/pull/1435)
- CVAT new UI: add arrows on a mouse cursor (<https://github.com/opencv/cvat/pull/1391>)
- Delete point bug (in new UI) (<https://github.com/opencv/cvat/pull/1440>)
- Fix apache startup after PC restart (https://github.com/opencv/cvat/pull/1467)
- Open task button doesn't work (https://github.com/opencv/cvat/pull/1474)

## [1.0.0-beta.1] - 2020-04-15
### Added
- Special behaviour for attribute value ``__undefined__`` (invisibility, no shortcuts to be set in AAM)
- Dialog window with some helpful information about using filters
- Ability to display a bitmap in the new UI
- Button to reset colors settings (brightness, saturation, contrast) in the new UI
- Option to display shape text always
- Dedicated message with clarifications when share is unmounted (https://github.com/opencv/cvat/pull/1373)
- Ability to create one tracked point (https://github.com/opencv/cvat/pull/1383)
- Ability to draw/edit polygons and polylines with automatic bordering feature (https://github.com/opencv/cvat/pull/1394)
- Tutorial: instructions for CVAT over HTTPS
- Deep extreme cut (semi-automatic segmentation) to the new UI (https://github.com/opencv/cvat/pull/1398)

### Changed
- Increase preview size of a task till 256, 256 on the server
- Public ssh-keys are displayed in a dedicated window instead of console when create a task with a repository
- React UI is the primary UI

### Fixed
- Cleaned up memory in Auto Annotation to enable long running tasks on videos
- New shape is added when press ``esc`` when drawing instead of cancellation
- Dextr segmentation doesn't work.
- `FileNotFoundError` during dump after moving format files
- CVAT doesn't append outside shapes when merge polyshapes in old UI
- Layout sometimes shows double scroll bars on create task, dashboard and settings pages
- UI fails after trying to change frame during resizing, dragging, editing
- Hidden points (or outsided) are visible after changing a frame
- Merge is allowed for points, but clicks on points conflict with frame dragging logic
- Removed objects are visible for search
- Add missed task_id and job_id fields into exception logs for the new UI (https://github.com/opencv/cvat/pull/1372)
- UI fails when annotations saving occurs during drag/resize/edit (https://github.com/opencv/cvat/pull/1383)
- Multiple savings when hold Ctrl+S (a lot of the same copies of events were sent with the same working time) (https://github.com/opencv/cvat/pull/1383)
- UI doesn't have any reaction when git repos synchronization failed (https://github.com/opencv/cvat/pull/1383)
- Bug when annotations cannot be saved after (delete - save - undo - save) (https://github.com/opencv/cvat/pull/1383)
- VOC format exports Upper case labels correctly in lower case (https://github.com/opencv/cvat/pull/1379)
- Fixed polygon exporting bug in COCO dataset (https://github.com/opencv/cvat/issues/1387)
- Task creation from remote files (https://github.com/opencv/cvat/pull/1392)
- Job cannot be opened in some cases when the previous job was failed during opening (https://github.com/opencv/cvat/issues/1403)
- Deactivated shape is still highlighted on the canvas (https://github.com/opencv/cvat/issues/1403)
- AttributeError: 'tuple' object has no attribute 'read' in ReID algorithm (https://github.com/opencv/cvat/issues/1403)
- Wrong semi-automatic segmentation near edges of an image (https://github.com/opencv/cvat/issues/1403)
- Git repos paths (https://github.com/opencv/cvat/pull/1400)
- Uploading annotations for tasks with multiple jobs (https://github.com/opencv/cvat/pull/1396)

## [1.0.0-alpha] - 2020-03-31
### Added
- Data streaming using chunks (https://github.com/opencv/cvat/pull/1007)
- New UI: showing file names in UI (https://github.com/opencv/cvat/pull/1311)
- New UI: delete a point from context menu (https://github.com/opencv/cvat/pull/1292)

### Fixed
- Git app cannot clone a repository (https://github.com/opencv/cvat/pull/1330)
- New UI: preview position in task details (https://github.com/opencv/cvat/pull/1312)
- AWS deployment (https://github.com/opencv/cvat/pull/1316)

## [0.6.1] - 2020-03-21
### Changed
- VOC task export now does not use official label map by default, but takes one
  from the source task to avoid primary-class and class part name
  clashing ([#1275](https://github.com/opencv/cvat/issues/1275))

### Fixed
- File names in LabelMe format export are no longer truncated ([#1259](https://github.com/opencv/cvat/issues/1259))
- `occluded` and `z_order` annotation attributes are now correctly passed to Datumaro ([#1271](https://github.com/opencv/cvat/pull/1271))
- Annotation-less tasks now can be exported as empty datasets in COCO ([#1277](https://github.com/opencv/cvat/issues/1277))
- Frame name matching for video annotations import -
  allowed `frame_XXXXXX[.ext]` format ([#1274](https://github.com/opencv/cvat/pull/1274))

### Security
- Bump acorn from 6.3.0 to 6.4.1 in /cvat-ui ([#1270](https://github.com/opencv/cvat/pull/1270))

## [0.6.0] - 2020-03-15
### Added
- Server only support for projects. Extend REST API v1 (/api/v1/projects*)
- Ability to get basic information about users without admin permissions ([#750](https://github.com/opencv/cvat/issues/750))
- Changed REST API: removed PUT and added DELETE methods for /api/v1/users/ID
- Mask-RCNN Auto Annotation Script in OpenVINO format
- Yolo Auto Annotation Script
- Auto segmentation using Mask_RCNN component (Keras+Tensorflow Mask R-CNN Segmentation)
- REST API to export an annotation task (images + annotations)
- [Datumaro](https://github.com/opencv/cvat/tree/develop/datumaro) - a framework to build, analyze, debug and visualize datasets
- Text Detection Auto Annotation Script in OpenVINO format for version 4
- Added in OpenVINO Semantic Segmentation for roads
- Ability to visualize labels when using Auto Annotation runner
- MOT CSV format support ([#830](https://github.com/opencv/cvat/pull/830))
- LabelMe format support ([#844](https://github.com/opencv/cvat/pull/844))
- Segmentation MASK format import (as polygons) ([#1163](https://github.com/opencv/cvat/pull/1163))
- Git repositories can be specified with IPv4 address ([#827](https://github.com/opencv/cvat/pull/827))

### Changed
- page_size parameter for all REST API methods
- React & Redux & Antd based dashboard
- Yolov3 interpretation script fix and changes to mapping.json
- YOLO format support ([#1151](https://github.com/opencv/cvat/pull/1151))
- Added support for OpenVINO 2020

### Fixed
- Exception in Git plugin [#826](https://github.com/opencv/cvat/issues/826)
- Label ids in TFrecord format now start from 1 [#866](https://github.com/opencv/cvat/issues/866)
- Mask problem in COCO JSON style [#718](https://github.com/opencv/cvat/issues/718)
- Datasets (or tasks) can be joined and split to subsets with Datumaro [#791](https://github.com/opencv/cvat/issues/791)
- Output labels for VOC format can be specified with Datumaro [#942](https://github.com/opencv/cvat/issues/942)
- Annotations can be filtered before dumping with Datumaro [#994](https://github.com/opencv/cvat/issues/994)

## [0.5.2] - 2019-12-15
### Fixed
- Frozen version of scikit-image==0.15 in requirements.txt because next releases don't support Python 3.5

## [0.5.1] - 2019-10-17
### Added
- Integration with Zenodo.org (DOI)

## [0.5.0] - 2019-09-12
### Added
- A converter to YOLO format
- Installation guide
- Linear interpolation for a single point
- Video frame filter
- Running functional tests for REST API during a build
- Admins are no longer limited to a subset of python commands in the auto annotation application
- Remote data source (list of URLs to create an annotation task)
- Auto annotation using Faster R-CNN with Inception v2 (utils/open_model_zoo)
- Auto annotation using Pixel Link mobilenet v2 - text detection (utils/open_model_zoo)
- Ability to create a custom extractors for unsupported media types
- Added in PDF extractor
- Added in a command line model manager tester
- Ability to dump/load annotations in several formats from UI (CVAT, Pascal VOC, YOLO, MS COCO, png mask, TFRecord)
- Auth for REST API (api/v1/auth/): login, logout, register, ...
- Preview for the new CVAT UI (dashboard only) is available: http://localhost:9080/
- Added command line tool for performing common task operations (/utils/cli/)

### Changed
- Outside and keyframe buttons in the side panel for all interpolation shapes (they were only for boxes before)
- Improved error messages on the client side (#511)

### Removed
- "Flip images" has been removed. UI now contains rotation features.

### Fixed
- Incorrect width of shapes borders in some cases
- Annotation parser for tracks with a start frame less than the first segment frame
- Interpolation on the server near outside frames
- Dump for case when task name has a slash
- Auto annotation fail for multijob tasks
- Installation of CVAT with OpenVINO on the Windows platform
- Background color was always black in utils/mask/converter.py
- Exception in attribute annotation mode when a label are switched to a value without any attributes
- Handling of wrong labelamp json file in auto annotation (<https://github.com/opencv/cvat/issues/554>)
- No default attributes in dumped annotation (<https://github.com/opencv/cvat/issues/601>)
- Required field "Frame Filter" on admin page during a task modifying (#666)
- Dump annotation errors for a task with several segments (#610, #500)
- Invalid label parsing during a task creating (#628)
- Button "Open Task" in the annotation view
- Creating a video task with 0 overlap

### Security
- Upgraded Django, djangorestframework, and other packages

## [0.4.2] - 2019-06-03
### Fixed
- Fixed interaction with the server share in the auto annotation plugin

## [0.4.1] - 2019-05-14
### Fixed
- JavaScript syntax incompatibility with Google Chrome versions less than 72

## [0.4.0] - 2019-05-04
### Added
- OpenVINO auto annotation: it is possible to upload a custom model and annotate images automatically.
- Ability to rotate images/video in the client part (Ctrl+R, Shift+Ctrl+R shortcuts) (#305)
- The ReID application for automatic bounding box merging has been added (#299)
- Keyboard shortcuts to switch next/previous default shape type (box, polygon etc) [Alt + <, Alt + >] (#316)
- Converter for VOC now supports interpolation tracks
- REST API (/api/v1/*, /api/docs)
- Semi-automatic semantic segmentation with the [Deep Extreme Cut](http://www.vision.ee.ethz.ch/~cvlsegmentation/dextr/) work

### Changed
- Propagation setup has been moved from settings to bottom player panel
- Additional events like "Debug Info" or "Fit Image" have been added for analitics
- Optional using LFS for git annotation storages (#314)

### Deprecated
- "Flip images" flag in the create task dialog will be removed. Rotation functionality in client part have been added instead.

### Removed
-

### Fixed
- Django 2.1.5 (security fix, https://nvd.nist.gov/vuln/detail/CVE-2019-3498)
- Several scenarious which cause code 400 after undo/redo/save have been fixed (#315)

## [0.3.0] - 2018-12-29
### Added
- Ability to copy Object URL and Frame URL via object context menu and player context menu respectively.
- Ability to change opacity for selected shape with help "Selected Fill Opacity" slider.
- Ability to remove polyshapes points by double click.
- Ability to draw/change polyshapes (except for points) by slip method. Just press ENTER and moving a cursor.
- Ability to switch lock/hide properties via label UI element (in right menu) for all objects with same label.
- Shortcuts for outside/keyframe properties
- Support of Intel OpenVINO for accelerated model inference
- Tensorflow annotation now works without CUDA. It can use CPU only. OpenVINO and CUDA are supported optionally.
- Incremental saving of annotations.
- Tutorial for using polygons (screencast)
- Silk profiler to improve development process
- Admin panel can be used to edit labels and attributes for annotation tasks
- Analytics component to manage a data annotation team, monitor exceptions, collect client and server logs
- Changeable job and task statuses (annotation, validation, completed). A job status can be changed manually, a task status is computed automatically based on job statuses (#153)
- Backlink to a task from its job annotation view (#156)
- Buttons lock/hide for labels. They work for all objects with the same label on a current frame (#116)

### Changed
- Polyshape editing method has been improved. You can redraw part of shape instead of points cloning.
- Unified shortcut (Esc) for close any mode instead of different shortcuts (Alt+N, Alt+G, Alt+M etc.).
- Dump file contains information about data source (e.g. video name, archive name, ...)
- Update requests library due to https://nvd.nist.gov/vuln/detail/CVE-2018-18074
- Per task/job permissions to create/access/change/delete tasks and annotations
- Documentation was improved
- Timeout for creating tasks was increased (from 1h to 4h) (#136)
- Drawing has become more convenience. Now it is possible to draw outside an image. Shapes will be automatically truncated after drawing process (#202)

### Fixed
- Performance bottleneck has been fixed during you create new objects (draw, copy, merge etc).
- Label UI elements aren't updated after changelabel.
- Attribute annotation mode can use invalid shape position after resize or move shapes.
- Labels order is preserved now (#242)
- Uploading large XML files (#123)
- Django vulnerability (#121)
- Grammatical cleanup of README.md (#107)
- Dashboard loading has been accelerated (#156)
- Text drawing outside of a frame in some cases (#202)

## [0.2.0] - 2018-09-28
### Added
- New annotation shapes: polygons, polylines, points
- Undo/redo feature
- Grid to estimate size of objects
- Context menu for shapes
- A converter to PASCAL VOC format
- A converter to MS COCO format
- A converter to mask format
- License header for most of all files
- .gitattribute to avoid problems with bash scripts inside a container
- CHANGELOG.md itself
- Drawing size of a bounding box during resize
- Color by instance, group, label
- Group objects
- Object propagation on next frames
- Full screen view

### Changed
- Documentation, screencasts, the primary screenshot
- Content-type for save_job request is application/json

### Fixed
- Player navigation if the browser's window is scrolled
- Filter doesn't support dash (-)
- Several memory leaks
- Inconsistent extensions between filenames in an annotation file and real filenames

## [0.1.2] - 2018-08-07
### Added
- 7z archive support when creating a task
- .vscode/launch.json file for developing with VS code

### Fixed
- #14: docker-compose down command as written in the readme does not remove volumes
- #15: all checkboxes in temporary attributes are checked when reopening job after saving the job
- #18: extend CONTRIBUTING.md
- #19: using the same attribute for label twice -> stuck

### Changed
- More strict verification for labels with attributes

## [0.1.1] - 2018-07-6
### Added
- Links on a screenshot, documentation, screencasts into README.md
- CONTRIBUTORS.md

### Fixed
- GitHub documentation

## 0.1.0 - 2018-06-29
### Added
- Initial version

## Template
```
## [Unreleased]
### Added
-

### Changed
-

### Deprecated
-

### Removed
-

### Fixed
-

### Security
-
```<|MERGE_RESOLUTION|>--- conflicted
+++ resolved
@@ -34,13 +34,10 @@
 - Fixed CVAT format import for frame stepped tasks (<https://github.com/openvinotoolkit/cvat/pull/2151>)
 - Fixed unnecessary pyhash dependency (<https://github.com/openvinotoolkit/cvat/pull/2170>)
 - Fixed Data is not getting cleared, even after deleting the Task from Django Admin App(<https://github.com/openvinotoolkit/cvat/issues/1925>)
-<<<<<<< HEAD
+- Fixed blinking message: "Some tasks have not been showed because they do not have any data" (<https://github.com/openvinotoolkit/cvat/pull/2200>)
+- Fixed case when a task with 0 jobs is shown as "Completed" in UI (<https://github.com/openvinotoolkit/cvat/pull/2200>)
 - Fixed use case when UI throws exception: Cannot read property 'objectType' of undefined #2053 (<https://github.com/openvinotoolkit/cvat/pull/2203>)
 - Fixed use case when logs could be saved twice or more times #2202 (<https://github.com/openvinotoolkit/cvat/pull/2203>)
-=======
-- Fixed blinking message: "Some tasks have not been showed because they do not have any data" (<https://github.com/openvinotoolkit/cvat/pull/2200>)
-- Fixed case when a task with 0 jobs is shown as "Completed" in UI (<https://github.com/openvinotoolkit/cvat/pull/2200>)
->>>>>>> 8330015a
 
 ### Security
 -
