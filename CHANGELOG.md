--- conflicted
+++ resolved
@@ -28,14 +28,11 @@
 - Added missed auto_add argument to Issue model (<https://github.com/opencv/cvat/pull/6364>)
 - \[API\] Performance of several API endpoints (<https://github.com/opencv/cvat/pull/6340>)
 - \[API\] Invalid schema for the owner field in several endpoints (<https://github.com/opencv/cvat/pull/6343>)
-<<<<<<< HEAD
 - Some internal errors occurring during lambda function invocations
   could be mistakenly reported as invalid requests
   (<https://github.com/opencv/cvat/pull/6394>)
-=======
 - \[SDK\] Loading tasks that have been cached with the PyTorch adapter
   (<https://github.com/opencv/cvat/issues/6047>)
->>>>>>> d950d245
 
 ### Security
 - TDB
