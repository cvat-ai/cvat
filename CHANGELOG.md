--- conflicted
+++ resolved
@@ -57,12 +57,8 @@
 - Uncaught TypeError: this.el.node.getScreenCTM() is null in Firefox (<https://github.com/openvinotoolkit/cvat/pull/4175>)
 - Bug: canvas is busy when start playing, start resizing a shape and do not release the mouse cursor (<https://github.com/openvinotoolkit/cvat/pull/4151>)
 - Fixed tus upload error over https (<https://github.com/openvinotoolkit/cvat/pull/4154>)
-<<<<<<< HEAD
 - Issues disappear when rescale a browser (<https://github.com/openvinotoolkit/cvat/pull/4189>)
-=======
 - Auth token key is not returned when registering without email verification (<https://github.com/openvinotoolkit/cvat/pull/4092>)
->>>>>>> 566eb2aa
-
 
 ### Security
 - Updated ELK to 6.8.22 which uses log4j 2.17.0 (<https://github.com/openvinotoolkit/cvat/pull/4052>)
