# Changelog

All notable changes to this project will be documented in this file.

The format is based on [Keep a Changelog](https://keepachangelog.com/en/1.0.0/),
and this project adheres to [Semantic Versioning](https://semver.org/spec/v2.0.0.html).

## \[2.5.0] - Unreleased
### Added
- Add support for Azure Blob Storage connection string authentication(<https://github.com/openvinotoolkit/cvat/pull/4649>)

### Changed
- TDB

### Deprecated
- TDB

### Removed
- TDB

### Fixed
- An invalid project/org handling in webhooks (<https://github.com/opencv/cvat/pull/5707>)
- Warning `key` is undefined on project page (<https://github.com/opencv/cvat/pull/5876>)
- Cloud storage content listing when the manifest name contains special characters
  (<https://github.com/opencv/cvat/pull/5873>)

### Security
- TDB

## \[2.4.0] - 2023-03-16
### Added
- \[SDK\] An arg to wait for data processing in the task data uploading function
  (<https://github.com/opencv/cvat/pull/5502>)
- Filename pattern to simplify uploading cloud storage data for a task (<https://github.com/opencv/cvat/pull/5498>, <https://github.com/opencv/cvat/pull/5525>)
- \[SDK\] Configuration setting to change the dataset cache directory
  (<https://github.com/opencv/cvat/pull/5535>)
- \[SDK\] Class to represent a project as a PyTorch dataset
  (<https://github.com/opencv/cvat/pull/5523>)
- Grid view and multiple context images supported (<https://github.com/opencv/cvat/pull/5542>)
- Interpolation is now supported for 3D cuboids.
Tracks can be exported/imported to/from Datumaro and Sly Pointcloud formats (<https://github.com/opencv/cvat/pull/5629>)
- Support for custom file to job splits in tasks (server API & SDK only)
  (<https://github.com/opencv/cvat/pull/5536>)
- \[SDK\] A PyTorch adapter setting to disable cache updates
  (<https://github.com/opencv/cvat/pull/5549>)
- YOLO v7 serverless feature added using ONNX backend (<https://github.com/opencv/cvat/pull/5552>)
- Cypress test for social account authentication (<https://github.com/opencv/cvat/pull/5444>)
- Dummy github and google authentication servers (<https://github.com/opencv/cvat/pull/5444>)
- \[Server API\] Simple filters for object collection endpoints
  (<https://github.com/opencv/cvat/pull/5575>)
- Analytics based on Clickhouse, Vector and Grafana instead of the ELK stack (<https://github.com/opencv/cvat/pull/5646>)
- \[SDK\] High-level API for working with organizations
  (<https://github.com/opencv/cvat/pull/5718>)
<<<<<<< HEAD
- Tests for import/export task annotations to Azure Blob container (<https://github.com/opencv/cvat/pull/5782>)
=======
- Use correct service name in LDAP authentication documentation (<https://github.com/opencv/cvat/pull/5848>)
>>>>>>> 4ae8bdc4

### Changed
- The Docker Compose files now use the Compose Specification version
  of the format. This version is supported by Docker Compose 1.27.0+
  (<https://github.com/opencv/cvat/pull/5524>).
- \[SDK\] The `resource_type` args now have the default value of `local` in task creation functions.
  The corresponding arguments are keyword-only now.
  (<https://github.com/opencv/cvat/pull/5502>)
- \[Server API\] Added missing pagination or pagination parameters in
  `/jobs/{id}/commits`, `/organizations`
  (<https://github.com/opencv/cvat/pull/5557>)
- Windows Installation Instructions adjusted to work around <https://github.com/nuclio/nuclio/issues/1821>
- The contour detection function for semantic segmentation (<https://github.com/opencv/cvat/pull/4665>)
- Delete newline character when generating a webhook signature (<https://github.com/opencv/cvat/pull/5622>)
- DL models UI (<https://github.com/opencv/cvat/pull/5635>)
- \[Server API\], \[SDK\] Arbitrary-sized collections in endpoints:
  `/api/projects/{id}.tasks`, `/api/tasks/{id}.segments`, `/api/jobs/{id}.issues`,
  `/api/issues/{id}.comments`, `/api/projects | tasks | jobs/{id}.labels`
  (<https://github.com/opencv/cvat/pull/5662>)
- Hide analytics link from non-admin users (<https://github.com/opencv/cvat/pull/5789>)
- Hide notifications on login/logout/register (<https://github.com/opencv/cvat/pull/5788>)
- CVAT and CVAT SDK now use a custom `User-Agent` header in HTTP requests
  (<https://github.com/opencv/cvat/issues/5598>)

### Deprecated
- TBD

### Removed
- \[Server API\] Endpoints with collections are removed in favor of their full variants
  `/project/{id}/tasks`, `/tasks/{id}/jobs`, `/jobs/{id}/issues`, `/issues/{id}/comments`.
  Corresponding fields are added or changed to provide a link to the child collection
  in `/projects/{id}`, `/tasks/{id}`, `/jobs/{id}`, `/issues/{id}`
  (<https://github.com/opencv/cvat/pull/5575>)
- Limit on the maximum number of manifest files that can be added for cloud storage (<https://github.com/opencv/cvat/pull/5660>)

### Fixed
- Helm: Empty password for Redis (<https://github.com/opencv/cvat/pull/5520>)
- Resolved HRNet serverless function runtime error on images with an alpha channel (<https://github.com/opencv/cvat/pull/5570>)
- Addressed ignored preview & chunk cache settings (<https://github.com/opencv/cvat/pull/5569>)
- Fixed exporting annotations to Azure container (<https://github.com/opencv/cvat/pull/5596>)
- Corrected the type of the credentials parameter of `make_client` in the Python SDK
- Reduced noisy information in ortho views for 3D canvas (<https://github.com/opencv/cvat/pull/5608>)
- Cleared disk space after project removal (<https://github.com/opencv/cvat/pull/5632>, <https://github.com/opencv/cvat/pull/5752>)
- Locked submit button when file is not selected during dataset import (<https://github.com/opencv/cvat/pull/5757>)
- \[Server API\]Various errors in the generated schema (<https://github.com/opencv/cvat/pull/5575>)
- Resolved browser freezing when requesting a job with NaN id (<https://github.com/opencv/cvat/pull/5763>)
- Fixed SiamMask and TransT serverless functions (<https://github.com/opencv/cvat/pull/5658>)
- Addressed creation of a project or task with the same labels (<https://github.com/opencv/cvat/pull/5700>)
- \[Server API\] Fixed ability to rename label to an existing name (<https://github.com/opencv/cvat/pull/5662>)
- Resolved issue of resetting attributes when moving a task to a project (<https://github.com/opencv/cvat/pull/5764>)
- Fixed error in dataset export when parsing skeleton sublabels containing spaces (<https://github.com/opencv/cvat/pull/5794>)
- Added missing `CVAT_BASE_URL` in docker-compose.yml (<https://github.com/opencv/cvat/pull/5792>)
- Create cloud storage button size and models pagination (<https://github.com/opencv/cvat/pull/5858>)

### Security
- Fixed vulnerability with social authentication (<https://github.com/opencv/cvat/pull/5521>)

## \[2.3.0] - 2022-12-22
### Added
- SDK section in documentation (<https://github.com/opencv/cvat/pull/4928>)
- Option to enable or disable host certificate checking in CLI (<https://github.com/opencv/cvat/pull/4928>)
- REST API tests with skeletons (<https://github.com/opencv/cvat/pull/4987>)
- Host schema auto-detection in SDK (<https://github.com/opencv/cvat/pull/4910>)
- Server compatibility checks in SDK (<https://github.com/opencv/cvat/pull/4935>)
- Objects sorting option in the sidebar, by z-order. Additional visualization when sorting is applied
(<https://github.com/opencv/cvat/pull/5145>)
- Added YOLOv5 serverless function with NVIDIA GPU support (<https://github.com/opencv/cvat/pull/4960>)
- Mask tools now supported (brush, eraser, polygon-plus,
polygon-minus, returning masks from online detectors & interactors)
(<https://github.com/opencv/cvat/pull/4543>)
- Added Webhooks (<https://github.com/opencv/cvat/pull/4863>)
- Authentication with social accounts: Google & GitHub (<https://github.com/opencv/cvat/pull/5147>, <https://github.com/opencv/cvat/pull/5181>, <https://github.com/opencv/cvat/pull/5295>)
- REST API tests for exporting job datasets & annotations and validating their structure (<https://github.com/opencv/cvat/pull/5160>)
- Backward propagation on UI (<https://github.com/opencv/cvat/pull/5355>)
- Keyboard shortcut to delete a frame (Alt + Del) (<https://github.com/opencv/cvat/pull/5369>)
- PyTorch dataset adapter layer in the SDK
(<https://github.com/opencv/cvat/pull/5417>)
- Method for debugging the server deployed with Docker (<https://github.com/opencv/cvat/issues/5327>)

### Changed
- `api/docs`, `api/swagger`, `api/schema`, `server/about` endpoints now allow unauthorized access (<https://github.com/opencv/cvat/pull/4928>, <https://github.com/opencv/cvat/pull/4935>)
- 3D canvas now can be dragged in IDLE mode (<https://github.com/opencv/cvat/pull/5385>)
- Datumaro version is upgraded to 0.3 (dev) (<https://github.com/opencv/cvat/pull/4984>)
- Allowed trailing slashes in the SDK host address (<https://github.com/opencv/cvat/pull/5057>)
- Adjusted initial camera position, enabled 'Reset zoom' option for 3D canvas (<https://github.com/opencv/cvat/pull/5395>)
- Enabled authentication via email (<https://github.com/opencv/cvat/pull/5037>)
- Unified error handling with the cloud storage (<https://github.com/opencv/cvat/pull/5389>)
- In the SDK, functions taking paths as strings now also accept path-like objects
  (<https://github.com/opencv/cvat/pull/5435>)

### Removed
- The `--https` option of CLI (<https://github.com/opencv/cvat/pull/4910>)

### Fixed
- Significantly optimized access to DB for api/jobs, api/tasks, and api/projects.
- Removed a possibly duplicated encodeURI() calls in `server-proxy.ts` to prevent doubly encoding
non-ascii paths while adding files from "Connected file share" (issue #4428)
- Removed unnecessary volumes defined in docker-compose.serverless.yml
(<https://github.com/openvinotoolkit/cvat/pull/4659>)
- Added support for Image files that use the PIL.Image.mode 'I;16'
- Project import/export with skeletons (<https://github.com/opencv/cvat/pull/4867>,
  <https://github.com/opencv/cvat/pull/5004>)
- Shape color is not changed on canvas after changing a label (<https://github.com/opencv/cvat/pull/5045>)
- Unstable e2e restore tests (<https://github.com/opencv/cvat/pull/5010>)
- IOG and f-BRS serverless function (<https://github.com/opencv/cvat/pull/5039>)
- Invisible label item in label constructor when label color background is white,
 or close to it (<https://github.com/opencv/cvat/pull/5041>)
- Fixed cvat-core ESlint problems (<https://github.com/opencv/cvat/pull/5027>)
- Fixed task creation with non-local files via the SDK/CLI
  (<https://github.com/opencv/cvat/issues/4962>)
- HRNET serverless function (<https://github.com/opencv/cvat/pull/4944>)
- Invalid export of segmentation masks when the `background` label gets nonzero id (<https://github.com/opencv/cvat/pull/5056>)
- A trailing slash in hostname doesn't allow SDK to send some requests
  (<https://github.com/opencv/cvat/pull/5057>)
- Double modal export/backup a task/project (<https://github.com/opencv/cvat/pull/5075>)
- Fixed bug of computing Job's unsolved/resolved issues numbers (<https://github.com/opencv/cvat/pull/5101>)
- Dataset export for job (<https://github.com/opencv/cvat/pull/5052>)
- Angle is not propagated when use ``propagate`` feature (<https://github.com/opencv/cvat/pull/5139>)
- Could not fetch task in a corner case (<https://github.com/opencv/cvat/pull/5163>)
- Restoring CVAT in case of React-renderning fail (<https://github.com/opencv/cvat/pull/5134>)
- Deleted frames become restored if a user deletes frames from another job of the same task
(<https://github.com/opencv/cvat/pull/5138>)
- Wrong issue position when create a quick issue on a rotated shape (<https://github.com/opencv/cvat/pull/5162>)
- Extra rerenders of different pages with each click (<https://github.com/opencv/cvat/pull/5178>)
- Skeleton points exported out of order in the COCO Keypoints format
  (<https://github.com/opencv/cvat/issues/5048>)
- PASCAL VOC 1.1 can't import dataset (<https://github.com/opencv/cvat/pull/4647>)
- Changing an object causes current z layer to be set to the maximum (<https://github.com/opencv/cvat/pull/5145>)
- Job assignee can not resolve an issue (<https://github.com/opencv/cvat/pull/5167>)
- Create manifest with cvat/server docker container command (<https://github.com/opencv/cvat/pull/5172>)
- Cannot assign a resource to a user who has an organization (<https://github.com/opencv/cvat/pull/5218>)
- Logs and annotations are not saved when logout from a job page (<https://github.com/opencv/cvat/pull/5266>)
- Added "type" field for all the labels, allows to reduce number of controls on annotation view (<https://github.com/opencv/cvat/pull/5273>)
- Occluded not applied on canvas instantly for a skeleton elements (<https://github.com/opencv/cvat/pull/5259>)
- Oriented bounding boxes broken with COCO format ss(<https://github.com/opencv/cvat/pull/5219>)
- Can't dump annotations with objects type is track from several jobs (<https://github.com/opencv/cvat/pull/5250>)
- Fixed upload resumption in production environments
  (<https://github.com/opencv/cvat/issues/4839>)
- Fixed job exporting (<https://github.com/opencv/cvat/pull/5282>)
- Visibility and ignored information fail to be loaded (MOT dataset format) (<https://github.com/opencv/cvat/pull/5270>)
- Added force logout on CVAT app start if token is missing (<https://github.com/opencv/cvat/pull/5331>)
- Drawing issues on 3D canvas (<https://github.com/opencv/cvat/pull/5410>)
- Missed token with using social account authentication (<https://github.com/opencv/cvat/pull/5344>)
- Redundant writing of skeleton annotations (CVAT for images) (<https://github.com/opencv/cvat/pull/5387>)
- The same object on 3D scene or `null` selected each click (PERFORMANCE) (<https://github.com/opencv/cvat/pull/5411>)
- An exception when run export for an empty task (<https://github.com/opencv/cvat/pull/5396>)
- Fixed FBRS serverless function runtime error on images with alpha channel (<https://github.com/opencv/cvat/pull/5384>)
- Attaching manifest with custom name (<https://github.com/opencv/cvat/pull/5377>)
- Uploading non-zip annotation files (<https://github.com/opencv/cvat/pull/5386>)
- Loss of rotation in CVAT format (<https://github.com/opencv/cvat/pull/5407>)
- A permission problem with interactive model launches for workers in orgs (<https://github.com/opencv/cvat/issues/4996>)
- Fix chart not being upgradable (<https://github.com/opencv/cvat/pull/5371>)
- Broken helm chart - if using custom release name (<https://github.com/opencv/cvat/pull/5403>)
- Missing source tag in project annotations (<https://github.com/opencv/cvat/pull/5408>)
- Creating a task with a Git repository via the SDK
  (<https://github.com/opencv/cvat/issues/4365>)
- Queries via the low-level API using the `multipart/form-data` Content-Type with string fields
  (<https://github.com/opencv/cvat/pull/5479>)
- Skeletons cannot be added to a task or project (<https://github.com/opencv/cvat/pull/5813>)

### Security
- `Project.import_dataset` not waiting for completion correctly
  (<https://github.com/opencv/cvat/pull/5459>)

## \[2.2.0] - 2022-09-12
### Added
- Added ability to delete frames from a job based on (<https://github.com/openvinotoolkit/cvat/pull/4194>)
- Support of attributes returned by serverless functions based on (<https://github.com/openvinotoolkit/cvat/pull/4506>)
- Project/task backups uploading via chunk uploads
- Fixed UX bug when jobs pagination is reset after changing a job
- Progressbars in CLI for file uploading and downloading
- `utils/cli` changed to `cvat-cli` package
- Support custom file name for backup
- Possibility to display tags on frame
- Support source and target storages (server part)
- Tests for import/export annotation, dataset, backup from/to cloud storage
- Added Python SDK package (`cvat-sdk`) (<https://github.com/opencv/cvat/pull/4813>)
- Previews for jobs
- Documentation for LDAP authentication (<https://github.com/cvat-ai/cvat/pull/39>)
- OpenCV.js caching and autoload (<https://github.com/cvat-ai/cvat/pull/30>)
- Publishing dev version of CVAT docker images (<https://github.com/cvat-ai/cvat/pull/53>)
- Support of Human Pose Estimation, Facial Landmarks (and similar) use-cases, new shape type:
Skeleton (<https://github.com/cvat-ai/cvat/pull/1>), (<https://github.com/opencv/cvat/pull/4829>)
- Added helm chart support for serverless functions and analytics (<https://github.com/cvat-ai/cvat/pull/110>)
- Added confirmation when remove a track (<https://github.com/opencv/cvat/pull/4846>)
- [COCO Keypoints](https://cocodataset.org/#keypoints-2020) format support (<https://github.com/opencv/cvat/pull/4821>,
  <https://github.com/opencv/cvat/pull/4908>)
- Support for Oracle OCI Buckets (<https://github.com/opencv/cvat/pull/4876>)
- `cvat-sdk` and `cvat-cli` packages on PyPI (<https://github.com/opencv/cvat/pull/4903>)
- UI part for source and target storages (<https://github.com/opencv/cvat/pull/4842>)
- Backup import/export modals (<https://github.com/opencv/cvat/pull/4842>)
- Annotations import modal (<https://github.com/opencv/cvat/pull/4842>)

### Changed
- Bumped nuclio version to 1.8.14
- Simplified running REST API tests. Extended CI-nightly workflow
- REST API tests are partially moved to Python SDK (`users`, `projects`, `tasks`, `issues`)
- cvat-ui: Improve UI/UX on label, create task and create project forms (<https://github.com/cvat-ai/cvat/pull/7>)
- Removed link to OpenVINO documentation (<https://github.com/cvat-ai/cvat/pull/35>)
- Clarified meaning of chunking for videos

### Fixed
- Task creation progressbar bug
- Removed Python dependency ``open3d`` which brought different issues to the building process
- Analytics not accessible when https is enabled
- Dataset import in an organization
- Updated minimist npm package to v1.2.6
- Request Status Code 500 "StopIteration" when exporting dataset
- Generated OpenAPI schema for several endpoints
- Annotation window might have top offset if try to move a locked object
- Image search in cloud storage (<https://github.com/cvat-ai/cvat/pull/8>)
- Reset password functionality (<https://github.com/cvat-ai/cvat/pull/52>)
- Creating task with cloud storage data (<https://github.com/cvat-ai/cvat/pull/116>)
- Show empty tasks (<https://github.com/cvat-ai/cvat/pull/100>)
- Fixed project filtration (<https://github.com/opencv/cvat/pull/4878>)
- Maximum callstack exceed when create task with 100000+ files from cloud storage (<https://github.com/opencv/cvat/pull/4836>)
- Fixed invocation of serverless functions (<https://github.com/opencv/cvat/pull/4907>)
- Removing label attributes (<https://github.com/opencv/cvat/pull/4927>)
- Notification with a required manifest file (<https://github.com/opencv/cvat/pull/4921>)

## \[2.1.0] - 2022-04-08
### Added
- Task annotations importing via chunk uploads (<https://github.com/openvinotoolkit/cvat/pull/4327>)
- Advanced filtration and sorting for a list of tasks/projects/cloudstorages (<https://github.com/openvinotoolkit/cvat/pull/4403>)
- Project dataset importing via chunk uploads (<https://github.com/openvinotoolkit/cvat/pull/4485>)
- Support paginated list for job commits (<https://github.com/openvinotoolkit/cvat/pull/4482>)

### Changed
- Added missing geos dependency into Dockerfile (<https://github.com/openvinotoolkit/cvat/pull/4451>)
- Improved helm chart readme (<https://github.com/openvinotoolkit/cvat/pull/4366>)
- Added helm chart support for CVAT 2.X and made ingress compatible with Kubernetes >=1.22 (<https://github.com/openvinotoolkit/cvat/pull/4448>)

### Fixed
- Permission error occurred when accessing the JobCommits (<https://github.com/openvinotoolkit/cvat/pull/4435>)
- job assignee can remove or update any issue created by the task owner (<https://github.com/openvinotoolkit/cvat/pull/4436>)
- Bug: Incorrect point deletion with keyboard shortcut (<https://github.com/openvinotoolkit/cvat/pull/4420>)
- some AI Tools were not sending responses properly (<https://github.com/openvinotoolkit/cvat/issues/4432>)
- Unable to upload annotations (<https://github.com/openvinotoolkit/cvat/pull/4513>)
- Fix build dependencies for Siammask (<https://github.com/openvinotoolkit/cvat/pull/4486>)
- Bug: Exif orientation information handled incorrectly (<https://github.com/openvinotoolkit/cvat/pull/4529>)
- Fixed build of retinanet function image (<https://github.com/cvat-ai/cvat/pull/54>)
- Dataset import for Datumaro, KITTI and VGGFace2 formats (<https://github.com/opencv/cvat/pull/4544>)
- Bug: Import dataset of Imagenet format fail (<https://github.com/opencv/cvat/issues/4850>)

## \[2.0.0] - 2022-03-04
### Added
- Handle attributes coming from nuclio detectors (<https://github.com/openvinotoolkit/cvat/pull/3917>)
- Add additional environment variables for Nuclio configuration (<https://github.com/openvinotoolkit/cvat/pull/3894>)
- Add KITTI segmentation and detection format (<https://github.com/openvinotoolkit/cvat/pull/3757>)
- Add LFW format (<https://github.com/openvinotoolkit/cvat/pull/3770>)
- Add Cityscapes format (<https://github.com/openvinotoolkit/cvat/pull/3758>)
- Add Open Images V6 format (<https://github.com/openvinotoolkit/cvat/pull/3679>)
- Rotated bounding boxes (<https://github.com/openvinotoolkit/cvat/pull/3832>)
- Player option: Smooth image when zoom-in, enabled by default (<https://github.com/openvinotoolkit/cvat/pull/3933>)
- Google Cloud Storage support in UI (<https://github.com/openvinotoolkit/cvat/pull/3919>)
- Add project tasks pagination (<https://github.com/openvinotoolkit/cvat/pull/3910>)
- Add remove issue button (<https://github.com/openvinotoolkit/cvat/pull/3952>)
- Data sorting option (<https://github.com/openvinotoolkit/cvat/pull/3937>)
- Options to change font size & position of text labels on the canvas (<https://github.com/openvinotoolkit/cvat/pull/3972>)
- Add "tag" return type for automatic annotation in Nuclio (<https://github.com/openvinotoolkit/cvat/pull/3896>)
- Helm chart: Make user-data-permission-fix optional (<https://github.com/openvinotoolkit/cvat/pull/3994>)
- Advanced identity access management system, using open policy agent (<https://github.com/openvinotoolkit/cvat/pull/3788>)
- Organizations to create "shared space" for different groups of users (<https://github.com/openvinotoolkit/cvat/pull/3788>)
- Dataset importing to a project (<https://github.com/openvinotoolkit/cvat/pull/3790>)
- User is able to customize information that text labels show (<https://github.com/openvinotoolkit/cvat/pull/4029>)
- Support for uploading manifest with any name (<https://github.com/openvinotoolkit/cvat/pull/4041>)
- Added information about OpenVINO toolkit to login page (<https://github.com/openvinotoolkit/cvat/pull/4077>)
- Support for working with ellipses (<https://github.com/openvinotoolkit/cvat/pull/4062>)
- Add several flags to task creation CLI (<https://github.com/openvinotoolkit/cvat/pull/4119>)
- Add YOLOv5 serverless function for automatic annotation (<https://github.com/openvinotoolkit/cvat/pull/4178>)
- Add possibility to change git repository and git export format from already created task (<https://github.com/openvinotoolkit/cvat/pull/3886>)
- Basic page with jobs list, basic filtration to this list (<https://github.com/openvinotoolkit/cvat/pull/4258>)
- Added OpenCV.js TrackerMIL as tracking tool (<https://github.com/openvinotoolkit/cvat/pull/4200>)
- Ability to continue working from the latest frame where an annotator was before (<https://github.com/openvinotoolkit/cvat/pull/4297>)
- `GET /api/jobs/<id>/commits` was implemented (<https://github.com/openvinotoolkit/cvat/pull/4368>)
- Advanced filtration and sorting for a list of jobs (<https://github.com/openvinotoolkit/cvat/pull/4319>)

### Changed
- Users don't have access to a task object anymore if they are assigned only on some jobs of the task (<https://github.com/openvinotoolkit/cvat/pull/3788>)
- Different resources (tasks, projects) are not visible anymore for all CVAT instance users by default (<https://github.com/openvinotoolkit/cvat/pull/3788>)
- API versioning scheme: using accept header versioning instead of namespace versioning (<https://github.com/openvinotoolkit/cvat/pull/4239>)
- Replaced 'django_sendfile' with 'django_sendfile2' (<https://github.com/openvinotoolkit/cvat/pull/4267>)
- Use drf-spectacular instead of drf-yasg for swagger documentation (<https://github.com/openvinotoolkit/cvat/pull/4210>)
- Update development-environment manual to work under MacOS, supported Mac with Apple Silicon (<https://github.com/openvinotoolkit/cvat/pull/4414>)

### Deprecated
- Job field "status" is not used in UI anymore, but it has not been removed from the database yet (<https://github.com/openvinotoolkit/cvat/pull/3788>)

### Removed
- Review rating, reviewer field from the job instance (use assignee field together with stage field instead) (<https://github.com/openvinotoolkit/cvat/pull/3788>)
- Training django app (<https://github.com/openvinotoolkit/cvat/pull/4330>)
- v1 api version support (<https://github.com/openvinotoolkit/cvat/pull/4332>)

### Fixed
- Fixed Interaction handler keyboard handlers (<https://github.com/openvinotoolkit/cvat/pull/3881>)
- Points of invisible shapes are visible in autobordering (<https://github.com/openvinotoolkit/cvat/pull/3931>)
- Order of the label attributes in the object item details(<https://github.com/openvinotoolkit/cvat/pull/3945>)
- Order of labels in tasks and projects (<https://github.com/openvinotoolkit/cvat/pull/3987>)
- Fixed task creating with large files via webpage (<https://github.com/openvinotoolkit/cvat/pull/3692>)
- Added information to export CVAT_HOST when performing local installation for accessing over network (<https://github.com/openvinotoolkit/cvat/pull/4014>)
- Fixed possible color collisions in the generated colormap (<https://github.com/openvinotoolkit/cvat/pull/4007>)
- Original pdf file is deleted when using share (<https://github.com/openvinotoolkit/cvat/pull/3967>)
- Order in an annotation file(<https://github.com/openvinotoolkit/cvat/pull/4087>)
- Fixed task data upload progressbar (<https://github.com/openvinotoolkit/cvat/pull/4134>)
- Email in org invitations is case sensitive (<https://github.com/openvinotoolkit/cvat/pull/4153>)
- Caching for tasks and jobs can lead to an exception if its assignee user is removed (<https://github.com/openvinotoolkit/cvat/pull/4165>)
- Added intelligent function when paste labels to another task (<https://github.com/openvinotoolkit/cvat/pull/4161>)
- Uncaught TypeError: this.el.node.getScreenCTM() is null in Firefox (<https://github.com/openvinotoolkit/cvat/pull/4175>)
- Bug: canvas is busy when start playing, start resizing a shape and do not release the mouse cursor (<https://github.com/openvinotoolkit/cvat/pull/4151>)
- Bug: could not receive frame N. TypeError: Cannot read properties of undefined (reding "filename") (<https://github.com/openvinotoolkit/cvat/pull/4187>)
- Cannot choose a dataset format for a linked repository if a task type is annotation (<https://github.com/openvinotoolkit/cvat/pull/4203>)
- Fixed tus upload error over https (<https://github.com/openvinotoolkit/cvat/pull/4154>)
- Issues disappear when rescale a browser (<https://github.com/openvinotoolkit/cvat/pull/4189>)
- Auth token key is not returned when registering without email verification (<https://github.com/openvinotoolkit/cvat/pull/4092>)
- Error in create project from backup for standard 3D annotation (<https://github.com/openvinotoolkit/cvat/pull/4160>)
- Annotations search does not work correctly in some corner cases (when use complex properties with width, height) (<https://github.com/openvinotoolkit/cvat/pull/4198>)
- Kibana requests are not proxied due to django-revproxy incompatibility with Django >3.2.x (<https://github.com/openvinotoolkit/cvat/issues/4085>)
- Content type for getting frame with tasks/{id}/data/ endpoint (<https://github.com/openvinotoolkit/cvat/pull/4333>)
- Bug: Permission error occurred when accessing the comments of a specific issue (<https://github.com/openvinotoolkit/cvat/issues/4416>)


### Security
- Updated ELK to 6.8.23 which uses log4j 2.17.1 (<https://github.com/openvinotoolkit/cvat/pull/4206>)
- Added validation for URLs which used as remote data source (<https://github.com/openvinotoolkit/cvat/pull/4387>)

## \[1.7.0] - 2021-11-15

### Added

- cvat-ui: support cloud storages (<https://github.com/openvinotoolkit/cvat/pull/3372>)
- interactor: add HRNet interactive segmentation serverless function (<https://github.com/openvinotoolkit/cvat/pull/3740>)
- Added GPU implementation for SiamMask, reworked tracking approach (<https://github.com/openvinotoolkit/cvat/pull/3571>)
- Progress bar for manifest creating (<https://github.com/openvinotoolkit/cvat/pull/3712>)
- IAM: Open Policy Agent integration (<https://github.com/openvinotoolkit/cvat/pull/3788>)
- Add a tutorial on attaching cloud storage AWS-S3 (<https://github.com/openvinotoolkit/cvat/pull/3745>)
  and Azure Blob Container (<https://github.com/openvinotoolkit/cvat/pull/3778>)
- The feature to remove annotations in a specified range of frames (<https://github.com/openvinotoolkit/cvat/pull/3617>)
- Project backup/restore (<https://github.com/openvinotoolkit/cvat/pull/3852>)

### Changed

- UI tracking has been reworked (<https://github.com/openvinotoolkit/cvat/pull/3571>)
- Updated Django till 3.2.7 (automatic AppConfig discovery)
- Manifest generation: Reduce creating time (<https://github.com/openvinotoolkit/cvat/pull/3712>)
- Migration from NPM 6 to NPM 7 (<https://github.com/openvinotoolkit/cvat/pull/3773>)
- Update Datumaro dependency to 0.2.0 (<https://github.com/openvinotoolkit/cvat/pull/3813>)

### Fixed

- Fixed JSON transform issues in network requests (<https://github.com/openvinotoolkit/cvat/pull/3706>)
- Display a more user-friendly exception message (<https://github.com/openvinotoolkit/cvat/pull/3721>)
- Exception `DataCloneError: The object could not be cloned` (<https://github.com/openvinotoolkit/cvat/pull/3733>)
- Fixed extension comparison in task frames CLI (<https://github.com/openvinotoolkit/cvat/pull/3674>)
- Incorrect work when copy job list with "Copy" button (<https://github.com/openvinotoolkit/cvat/pull/3749>)
- Iterating over manifest (<https://github.com/openvinotoolkit/cvat/pull/3792>)
- Manifest removing (<https://github.com/openvinotoolkit/cvat/pull/3791>)
- Fixed project updated date (<https://github.com/openvinotoolkit/cvat/pull/3814>)
- Fixed dextr deployment (<https://github.com/openvinotoolkit/cvat/pull/3820>)
- Migration of `dataset_repo` application (<https://github.com/openvinotoolkit/cvat/pull/3827>)
- Helm settings for external psql database were unused by backend (<https://github.com/openvinotoolkit/cvat/pull/3779>)
- Updated WSL setup for development (<https://github.com/openvinotoolkit/cvat/pull/3828>)
- Helm chart config (<https://github.com/openvinotoolkit/cvat/pull/3784>)

### Security

- Fix security issues on the documentation website unsafe use of target blank
  and potential clickjacking on legacy browsers (<https://github.com/openvinotoolkit/cvat/pull/3789>)

## \[1.6.0] - 2021-09-17

### Added

- Added ability to import data from share with cli without copying the data (<https://github.com/openvinotoolkit/cvat/issues/2862>)
- Notification if the browser does not support necessary API
- Added ability to export project as a dataset (<https://github.com/openvinotoolkit/cvat/pull/3365>)
  and project with 3D tasks (<https://github.com/openvinotoolkit/cvat/pull/3502>)
- Additional inline tips in interactors with demo gifs (<https://github.com/openvinotoolkit/cvat/pull/3473>)
- Added intelligent scissors blocking feature (<https://github.com/openvinotoolkit/cvat/pull/3510>)
- Support cloud storage status (<https://github.com/openvinotoolkit/cvat/pull/3386>)
- Support cloud storage preview (<https://github.com/openvinotoolkit/cvat/pull/3386>)
- cvat-core: support cloud storages (<https://github.com/openvinotoolkit/cvat/pull/3313>)

### Changed

- Non-blocking UI when using interactors (<https://github.com/openvinotoolkit/cvat/pull/3473>)
- "Selected opacity" slider now defines opacity level for shapes being drawnSelected opacity (<https://github.com/openvinotoolkit/cvat/pull/3473>)
- Cloud storage creating and updating (<https://github.com/openvinotoolkit/cvat/pull/3386>)
- Way of working with cloud storage content (<https://github.com/openvinotoolkit/cvat/pull/3386>)

### Removed

- Support TEMP_KEY_SECRET_KEY_TOKEN_SET for AWS S3 cloud storage (<https://github.com/openvinotoolkit/cvat/pull/3386>)

### Fixed

- Fixed multiple tasks moving (<https://github.com/openvinotoolkit/cvat/pull/3517>)
- Fixed task creating CLI parameter (<https://github.com/openvinotoolkit/cvat/pull/3519>)
- Fixed import for MOTS format (<https://github.com/openvinotoolkit/cvat/pull/3612>)

## \[1.5.0] - 2021-08-02

### Added

- Support of context images for 2D image tasks (<https://github.com/openvinotoolkit/cvat/pull/3122>)
- Support of cloud storage without copying data into CVAT: server part (<https://github.com/openvinotoolkit/cvat/pull/2620>)
- Filter `is_active` for user list (<https://github.com/openvinotoolkit/cvat/pull/3235>)
- Ability to export/import tasks (<https://github.com/openvinotoolkit/cvat/pull/3056>)
- Add a tutorial for semi-automatic/automatic annotation (<https://github.com/openvinotoolkit/cvat/pull/3124>)
- Explicit "Done" button when drawing any polyshapes (<https://github.com/openvinotoolkit/cvat/pull/3417>)
- Histogram equalization with OpenCV javascript (<https://github.com/openvinotoolkit/cvat/pull/3447>)
- Client-side polyshapes approximation when using semi-automatic interactors & scissors (<https://github.com/openvinotoolkit/cvat/pull/3450>)
- Support of Google Cloud Storage for cloud storage (<https://github.com/openvinotoolkit/cvat/pull/3561>)

### Changed

- Updated manifest format, added meta with related images (<https://github.com/openvinotoolkit/cvat/pull/3122>)
- Update of COCO format documentation (<https://github.com/openvinotoolkit/cvat/pull/3197>)
- Updated Webpack Dev Server config to add proxy (<https://github.com/openvinotoolkit/cvat/pull/3368>)
- Update to Django 3.1.12 (<https://github.com/openvinotoolkit/cvat/pull/3378>)
- Updated visibility for removable points in AI tools (<https://github.com/openvinotoolkit/cvat/pull/3417>)
- Updated UI handling for IOG serverless function (<https://github.com/openvinotoolkit/cvat/pull/3417>)
- Changed Nginx proxy to Traefik in `docker-compose.yml` (<https://github.com/openvinotoolkit/cvat/pull/3409>)
- Simplify the process of deploying CVAT with HTTPS (<https://github.com/openvinotoolkit/cvat/pull/3409>)

### Fixed

- Project page requests took a long time and did many DB queries (<https://github.com/openvinotoolkit/cvat/pull/3223>)
- Fixed Python 3.6 support (<https://github.com/openvinotoolkit/cvat/pull/3258>)
- Incorrect attribute import in tracks (<https://github.com/openvinotoolkit/cvat/pull/3229>)
- Issue "is not a constructor" when create object, save, undo, save, redo save (<https://github.com/openvinotoolkit/cvat/pull/3292>)
- Fix CLI create an infinite loop if git repository responds with failure (<https://github.com/openvinotoolkit/cvat/pull/3267>)
- Bug with sidebar & fullscreen (<https://github.com/openvinotoolkit/cvat/pull/3289>)
- 504 Gateway Time-out on `data/meta` requests (<https://github.com/openvinotoolkit/cvat/pull/3269>)
- TypeError: Cannot read property 'clientX' of undefined when draw cuboids with hotkeys (<https://github.com/openvinotoolkit/cvat/pull/3308>)
- Duplication of the cuboids when redraw them (<https://github.com/openvinotoolkit/cvat/pull/3308>)
- Some code issues in Deep Extreme Cut handler code (<https://github.com/openvinotoolkit/cvat/pull/3325>)
- UI fails when inactive user is assigned to a task/job (<https://github.com/openvinotoolkit/cvat/pull/3343>)
- Calculate precise progress of decoding a video file (<https://github.com/openvinotoolkit/cvat/pull/3381>)
- Falsely successful `cvat_ui` image build in case of OOM error that leads to the default nginx welcome page
  (<https://github.com/openvinotoolkit/cvat/pull/3379>)
- Fixed issue when save filtered object in AAM (<https://github.com/openvinotoolkit/cvat/pull/3401>)
- Context image disappears after undo/redo (<https://github.com/openvinotoolkit/cvat/pull/3416>)
- Using combined data sources (directory and image) when create a task (<https://github.com/openvinotoolkit/cvat/pull/3424>)
- Creating task with labels in project (<https://github.com/openvinotoolkit/cvat/pull/3454>)
- Move task and autoannotation modals were invisible from project page (<https://github.com/openvinotoolkit/cvat/pull/3475>)

## \[1.4.0] - 2021-05-18

### Added

- Documentation on mask annotation (<https://github.com/openvinotoolkit/cvat/pull/3044>)
- Hotkeys to switch a label of existing object or to change default label (for objects created with N) (<https://github.com/openvinotoolkit/cvat/pull/3070>)
- A script to convert some kinds of DICOM files to regular images (<https://github.com/openvinotoolkit/cvat/pull/3095>)
- Helm chart prototype (<https://github.com/openvinotoolkit/cvat/pull/3102>)
- Initial implementation of moving tasks between projects (<https://github.com/openvinotoolkit/cvat/pull/3164>)

### Changed

- Place of migration logger initialization (<https://github.com/openvinotoolkit/cvat/pull/3170>)

### Removed

- Kubernetes templates from (<https://github.com/openvinotoolkit/cvat/pull/1962>) due to helm charts (<https://github.com/openvinotoolkit/cvat/pull/3171>)

### Fixed

- Export of instance masks with holes (<https://github.com/openvinotoolkit/cvat/pull/3044>)
- Changing a label on canvas does not work when 'Show object details' enabled (<https://github.com/openvinotoolkit/cvat/pull/3084>)
- Make sure frame unzip web worker correctly terminates after unzipping all images in a requested chunk (<https://github.com/openvinotoolkit/cvat/pull/3096>)
- Reset password link was unavailable before login (<https://github.com/openvinotoolkit/cvat/pull/3140>)
- Manifest: migration (<https://github.com/openvinotoolkit/cvat/pull/3146>)
- Fixed cropping polygon in some corner cases (<https://github.com/openvinotoolkit/cvat/pull/3184>)

## \[1.3.0] - 3/31/2021

### Added

- CLI: Add support for saving annotations in a git repository when creating a task.
- CVAT-3D: support lidar data on the server side (<https://github.com/openvinotoolkit/cvat/pull/2534>)
- GPU support for Mask-RCNN and improvement in its deployment time (<https://github.com/openvinotoolkit/cvat/pull/2714>)
- CVAT-3D: Load all frames corresponding to the job instance
  (<https://github.com/openvinotoolkit/cvat/pull/2645>)
- Intelligent scissors with OpenCV javascript (<https://github.com/openvinotoolkit/cvat/pull/2689>)
- CVAT-3D: Visualize 3D point cloud spaces in 3D View, Top View Side View and Front View (<https://github.com/openvinotoolkit/cvat/pull/2768>)
- [Inside Outside Guidance](https://github.com/shiyinzhang/Inside-Outside-Guidance) serverless
  function for interactive segmentation
- Pre-built [cvat_server](https://hub.docker.com/r/openvino/cvat_server) and
  [cvat_ui](https://hub.docker.com/r/openvino/cvat_ui) images were published on DockerHub (<https://github.com/openvinotoolkit/cvat/pull/2766>)
- Project task subsets (<https://github.com/openvinotoolkit/cvat/pull/2774>)
- Kubernetes templates and guide for their deployment (<https://github.com/openvinotoolkit/cvat/pull/1962>)
- [WiderFace](http://shuoyang1213.me/WIDERFACE/) format support (<https://github.com/openvinotoolkit/cvat/pull/2864>)
- [VGGFace2](https://github.com/ox-vgg/vgg_face2) format support (<https://github.com/openvinotoolkit/cvat/pull/2865>)
- [Backup/Restore guide](cvat/apps/documentation/backup_guide.md) (<https://github.com/openvinotoolkit/cvat/pull/2964>)
- Label deletion from tasks and projects (<https://github.com/openvinotoolkit/cvat/pull/2881>)
- CVAT-3D: Implemented initial cuboid placement in 3D View and select cuboid in Top, Side and Front views
  (<https://github.com/openvinotoolkit/cvat/pull/2891>)
- [Market-1501](https://www.aitribune.com/dataset/2018051063) format support (<https://github.com/openvinotoolkit/cvat/pull/2869>)
- Ability of upload manifest for dataset with images (<https://github.com/openvinotoolkit/cvat/pull/2763>)
- Annotations filters UI using react-awesome-query-builder (<https://github.com/openvinotoolkit/cvat/issues/1418>)
- Storing settings in local storage to keep them between browser sessions (<https://github.com/openvinotoolkit/cvat/pull/3017>)
- [ICDAR](https://rrc.cvc.uab.es/?ch=2) format support (<https://github.com/openvinotoolkit/cvat/pull/2866>)
- Added switcher to maintain polygon crop behavior (<https://github.com/openvinotoolkit/cvat/pull/3021>
- Filters and sorting options for job list, added tooltip for tasks filters (<https://github.com/openvinotoolkit/cvat/pull/3030>)

### Changed

- CLI - task list now returns a list of current tasks. (<https://github.com/openvinotoolkit/cvat/pull/2863>)
- Updated HTTPS install README section (cleanup and described more robust deploy)
- Logstash is improved for using with configurable elasticsearch outputs (<https://github.com/openvinotoolkit/cvat/pull/2531>)
- Bumped nuclio version to 1.5.16 (<https://github.com/openvinotoolkit/cvat/pull/2578>)
- All methods for interactive segmentation accept negative points as well
- Persistent queue added to logstash (<https://github.com/openvinotoolkit/cvat/pull/2744>)
- Improved maintenance of popups visibility (<https://github.com/openvinotoolkit/cvat/pull/2809>)
- Image visualizations settings on canvas for faster access (<https://github.com/openvinotoolkit/cvat/pull/2872>)
- Better scale management of left panel when screen is too small (<https://github.com/openvinotoolkit/cvat/pull/2880>)
- Improved error messages for annotation import (<https://github.com/openvinotoolkit/cvat/pull/2935>)
- Using manifest support instead video meta information and dummy chunks (<https://github.com/openvinotoolkit/cvat/pull/2763>)

### Fixed

- More robust execution of nuclio GPU functions by limiting the GPU memory consumption per worker (<https://github.com/openvinotoolkit/cvat/pull/2714>)
- Kibana startup initialization (<https://github.com/openvinotoolkit/cvat/pull/2659>)
- The cursor jumps to the end of the line when renaming a task (<https://github.com/openvinotoolkit/cvat/pull/2669>)
- SSLCertVerificationError when remote source is used (<https://github.com/openvinotoolkit/cvat/pull/2683>)
- Fixed filters select overflow (<https://github.com/openvinotoolkit/cvat/pull/2614>)
- Fixed tasks in project auto annotation (<https://github.com/openvinotoolkit/cvat/pull/2725>)
- Cuboids are missed in annotations statistics (<https://github.com/openvinotoolkit/cvat/pull/2704>)
- The list of files attached to the task is not displayed (<https://github.com/openvinotoolkit/cvat/pull/2706>)
- A couple of css-related issues (top bar disappear, wrong arrow position on collapse elements) (<https://github.com/openvinotoolkit/cvat/pull/2736>)
- Issue with point region doesn't work in Firefox (<https://github.com/openvinotoolkit/cvat/pull/2727>)
- Fixed cuboid perspective change (<https://github.com/openvinotoolkit/cvat/pull/2733>)
- Annotation page popups (ai tools, drawing) reset state after detecting, tracking, drawing (<https://github.com/openvinotoolkit/cvat/pull/2780>)
- Polygon editing using trailing point (<https://github.com/openvinotoolkit/cvat/pull/2808>)
- Updated the path to python for DL models inside automatic annotation documentation (<https://github.com/openvinotoolkit/cvat/pull/2847>)
- Fixed of receiving function variable (<https://github.com/openvinotoolkit/cvat/pull/2860>)
- Shortcuts with CAPSLOCK enabled and with non-US languages activated (<https://github.com/openvinotoolkit/cvat/pull/2872>)
- Prevented creating several issues for the same object (<https://github.com/openvinotoolkit/cvat/pull/2868>)
- Fixed label editor name field validator (<https://github.com/openvinotoolkit/cvat/pull/2879>)
- An error about track shapes outside of the task frames during export (<https://github.com/openvinotoolkit/cvat/pull/2890>)
- Fixed project search field updating (<https://github.com/openvinotoolkit/cvat/pull/2901>)
- Fixed export error when invalid polygons are present in overlapping frames (<https://github.com/openvinotoolkit/cvat/pull/2852>)
- Fixed image quality option for tasks created from images (<https://github.com/openvinotoolkit/cvat/pull/2963>)
- Incorrect text on the warning when specifying an incorrect link to the issue tracker (<https://github.com/openvinotoolkit/cvat/pull/2971>)
- Updating label attributes when label contains number attributes (<https://github.com/openvinotoolkit/cvat/pull/2969>)
- Crop a polygon if its points are outside the bounds of the image (<https://github.com/openvinotoolkit/cvat/pull/3025>)

## \[1.2.0] - 2021-01-08

### Fixed

- Memory consumption for the task creation process (<https://github.com/openvinotoolkit/cvat/pull/2582>)
- Frame preloading (<https://github.com/openvinotoolkit/cvat/pull/2608>)
- Project cannot be removed from the project page (<https://github.com/openvinotoolkit/cvat/pull/2626>)

## \[1.2.0-beta] - 2020-12-15

### Added

- GPU support and improved documentation for auto annotation (<https://github.com/openvinotoolkit/cvat/pull/2546>)
- Manual review pipeline: issues/comments/workspace (<https://github.com/openvinotoolkit/cvat/pull/2357>)
- Basic projects implementation (<https://github.com/openvinotoolkit/cvat/pull/2255>)
- Documentation on how to mount cloud starage(AWS S3 bucket, Azure container, Google Drive) as FUSE (<https://github.com/openvinotoolkit/cvat/pull/2377>)
- Ability to work with share files without copying inside (<https://github.com/openvinotoolkit/cvat/pull/2377>)
- Tooltips in label selectors (<https://github.com/openvinotoolkit/cvat/pull/2509>)
- Page redirect after login using `next` query parameter (<https://github.com/openvinotoolkit/cvat/pull/2527>)
- [ImageNet](http://www.image-net.org) format support (<https://github.com/openvinotoolkit/cvat/pull/2376>)
- [CamVid](http://mi.eng.cam.ac.uk/research/projects/VideoRec/CamVid/) format support (<https://github.com/openvinotoolkit/cvat/pull/2559>)

### Changed

- PATCH requests from cvat-core submit only changed fields (<https://github.com/openvinotoolkit/cvat/pull/2445>)
- deploy.sh in serverless folder is separated into deploy_cpu.sh and deploy_gpu.sh (<https://github.com/openvinotoolkit/cvat/pull/2546>)
- Bumped nuclio version to 1.5.8
- Migrated to Antd 4.9 (<https://github.com/openvinotoolkit/cvat/pull/2536>)

### Fixed

- Fixed FastRCNN inference bug for images with 4 channels i.e. png (<https://github.com/openvinotoolkit/cvat/pull/2546>)
- Django templates for email and user guide (<https://github.com/openvinotoolkit/cvat/pull/2412>)
- Saving relative paths in dummy chunks instead of absolute (<https://github.com/openvinotoolkit/cvat/pull/2424>)
- Objects with a specific label cannot be displayed if at least one tag with the label exist (<https://github.com/openvinotoolkit/cvat/pull/2435>)
- Wrong attribute can be removed in labels editor (<https://github.com/openvinotoolkit/cvat/pull/2436>)
- UI fails with the error "Cannot read property 'label' of undefined" (<https://github.com/openvinotoolkit/cvat/pull/2442>)
- Exception: "Value must be a user instance" (<https://github.com/openvinotoolkit/cvat/pull/2441>)
- Reset zoom option doesn't work in tag annotation mode (<https://github.com/openvinotoolkit/cvat/pull/2443>)
- Canvas is busy error (<https://github.com/openvinotoolkit/cvat/pull/2437>)
- Projects view layout fix (<https://github.com/openvinotoolkit/cvat/pull/2503>)
- Fixed the tasks view (infinite loading) when it is impossible to get a preview of the task (<https://github.com/openvinotoolkit/cvat/pull/2504>)
- Empty frames navigation (<https://github.com/openvinotoolkit/cvat/pull/2505>)
- TypeError: Cannot read property 'toString' of undefined (<https://github.com/openvinotoolkit/cvat/pull/2517>)
- Extra shapes are drawn after Esc, or G pressed while drawing a region in grouping (<https://github.com/openvinotoolkit/cvat/pull/2507>)
- Reset state (reviews, issues) after logout or changing a job (<https://github.com/openvinotoolkit/cvat/pull/2525>)
- TypeError: Cannot read property 'id' of undefined when updating a task (<https://github.com/openvinotoolkit/cvat/pull/2544>)

## \[1.2.0-alpha] - 2020-11-09

### Added

- Ability to login into CVAT-UI with token from api/v1/auth/login (<https://github.com/openvinotoolkit/cvat/pull/2234>)
- Added layout grids toggling ('ctrl + alt + Enter')
- Added password reset functionality (<https://github.com/opencv/cvat/pull/2058>)
- Ability to work with data on the fly (<https://github.com/opencv/cvat/pull/2007>)
- Annotation in process outline color wheel (<https://github.com/opencv/cvat/pull/2084>)
- On the fly annotation using DL detectors (<https://github.com/opencv/cvat/pull/2102>)
- Displaying automatic annotation progress on a task view (<https://github.com/opencv/cvat/pull/2148>)
- Automatic tracking of bounding boxes using serverless functions (<https://github.com/opencv/cvat/pull/2136>)
- \[Datumaro] CLI command for dataset equality comparison (<https://github.com/opencv/cvat/pull/1989>)
- \[Datumaro] Merging of datasets with different labels (<https://github.com/opencv/cvat/pull/2098>)
- Add FBRS interactive segmentation serverless function (<https://github.com/openvinotoolkit/cvat/pull/2094>)
- Ability to change default behaviour of previous/next buttons of a player.
  It supports regular navigation, searching a frame according to annotations
  filters and searching the nearest frame without any annotations (<https://github.com/openvinotoolkit/cvat/pull/2221>)
- MacOS users notes in CONTRIBUTING.md
- Ability to prepare meta information manually (<https://github.com/openvinotoolkit/cvat/pull/2217>)
- Ability to upload prepared meta information along with a video when creating a task (<https://github.com/openvinotoolkit/cvat/pull/2217>)
- Optional chaining plugin for cvat-canvas and cvat-ui (<https://github.com/openvinotoolkit/cvat/pull/2249>)
- MOTS png mask format support (<https://github.com/openvinotoolkit/cvat/pull/2198>)
- Ability to correct upload video with a rotation record in the metadata (<https://github.com/openvinotoolkit/cvat/pull/2218>)
- User search field for assignee fields (<https://github.com/openvinotoolkit/cvat/pull/2370>)
- Support of mxf videos (<https://github.com/openvinotoolkit/cvat/pull/2514>)

### Changed

- UI models (like DEXTR) were redesigned to be more interactive (<https://github.com/opencv/cvat/pull/2054>)
- Used Ubuntu:20.04 as a base image for CVAT Dockerfile (<https://github.com/opencv/cvat/pull/2101>)
- Right colors of label tags in label mapping when a user runs automatic detection (<https://github.com/openvinotoolkit/cvat/pull/2162>)
- Nuclio became an optional component of CVAT (<https://github.com/openvinotoolkit/cvat/pull/2192>)
- A key to remove a point from a polyshape (Ctrl => Alt) (<https://github.com/openvinotoolkit/cvat/pull/2204>)
- Updated `docker-compose` file version from `2.3` to `3.3`(<https://github.com/openvinotoolkit/cvat/pull/2235>)
- Added auto inference of url schema from host in CLI, if provided (<https://github.com/openvinotoolkit/cvat/pull/2240>)
- Track frames in skips between annotation is presented in MOT and MOTS formats are marked `outside` (<https://github.com/openvinotoolkit/cvat/pull/2198>)
- UI packages installation with `npm ci` instead of `npm install` (<https://github.com/openvinotoolkit/cvat/pull/2350>)

### Removed

- Removed Z-Order flag from task creation process

### Fixed

- Fixed multiple errors which arises when polygon is of length 5 or less (<https://github.com/opencv/cvat/pull/2100>)
- Fixed task creation from PDF (<https://github.com/opencv/cvat/pull/2141>)
- Fixed CVAT format import for frame stepped tasks (<https://github.com/openvinotoolkit/cvat/pull/2151>)
- Fixed the reading problem with large PDFs (<https://github.com/openvinotoolkit/cvat/pull/2154>)
- Fixed unnecessary pyhash dependency (<https://github.com/openvinotoolkit/cvat/pull/2170>)
- Fixed Data is not getting cleared, even after deleting the Task from Django Admin App(<https://github.com/openvinotoolkit/cvat/issues/1925>)
- Fixed blinking message: "Some tasks have not been showed because they do not have any data" (<https://github.com/openvinotoolkit/cvat/pull/2200>)
- Fixed case when a task with 0 jobs is shown as "Completed" in UI (<https://github.com/openvinotoolkit/cvat/pull/2200>)
- Fixed use case when UI throws exception: Cannot read property 'objectType' of undefined #2053 (<https://github.com/openvinotoolkit/cvat/pull/2203>)
- Fixed use case when logs could be saved twice or more times #2202 (<https://github.com/openvinotoolkit/cvat/pull/2203>)
- Fixed issues from #2112 (<https://github.com/openvinotoolkit/cvat/pull/2217>)
- Git application name (renamed to dataset_repo) (<https://github.com/openvinotoolkit/cvat/pull/2243>)
- A problem in exporting of tracks, where tracks could be truncated (<https://github.com/openvinotoolkit/cvat/issues/2129>)
- Fixed CVAT startup process if the user has `umask 077` in .bashrc file (<https://github.com/openvinotoolkit/cvat/pull/2293>)
- Exception: Cannot read property "each" of undefined after drawing a single point (<https://github.com/openvinotoolkit/cvat/pull/2307>)
- Cannot read property 'label' of undefined (Fixed?) (<https://github.com/openvinotoolkit/cvat/pull/2311>)
- Excluded track frames marked `outside` in `CVAT for Images` export (<https://github.com/openvinotoolkit/cvat/pull/2345>)
- 'List of tasks' Kibana visualization (<https://github.com/openvinotoolkit/cvat/pull/2361>)
- An error on exporting not `jpg` or `png` images in TF Detection API format (<https://github.com/openvinotoolkit/datumaro/issues/35>)

## \[1.1.0] - 2020-08-31

### Added

- Siammask tracker as DL serverless function (<https://github.com/opencv/cvat/pull/1988>)
- \[Datumaro] Added model info and source info commands (<https://github.com/opencv/cvat/pull/1973>)
- \[Datumaro] Dataset statistics (<https://github.com/opencv/cvat/pull/1668>)
- Ability to change label color in tasks and predefined labels (<https://github.com/opencv/cvat/pull/2014>)
- \[Datumaro] Multi-dataset merge (<https://github.com/opencv/cvat/pull/1695>)
- Ability to configure email verification for new users (<https://github.com/opencv/cvat/pull/1929>)
- Link to django admin page from UI (<https://github.com/opencv/cvat/pull/2068>)
- Notification message when users use wrong browser (<https://github.com/opencv/cvat/pull/2070>)

### Changed

- Shape coordinates are rounded to 2 digits in dumped annotations (<https://github.com/opencv/cvat/pull/1970>)
- COCO format does not produce polygon points for bbox annotations (<https://github.com/opencv/cvat/pull/1953>)

### Fixed

- Issue loading openvino models for semi-automatic and automatic annotation (<https://github.com/opencv/cvat/pull/1996>)
- Basic functions of CVAT works without activated nuclio dashboard
- Fixed a case in which exported masks could have wrong color order (<https://github.com/opencv/cvat/issues/2032>)
- Fixed error with creating task with labels with the same name (<https://github.com/opencv/cvat/pull/2031>)
- Django RQ dashboard view (<https://github.com/opencv/cvat/pull/2069>)
- Object's details menu settings (<https://github.com/opencv/cvat/pull/2084>)

## \[1.1.0-beta] - 2020-08-03

### Added

- DL models as serverless functions (<https://github.com/opencv/cvat/pull/1767>)
- Source type support for tags, shapes and tracks (<https://github.com/opencv/cvat/pull/1192>)
- Source type support for CVAT Dumper/Loader (<https://github.com/opencv/cvat/pull/1192>)
- Intelligent polygon editing (<https://github.com/opencv/cvat/pull/1921>)
- Support creating multiple jobs for each task through python cli (<https://github.com/opencv/cvat/pull/1950>)
- python cli over https (<https://github.com/opencv/cvat/pull/1942>)
- Error message when plugins weren't able to initialize instead of infinite loading (<https://github.com/opencv/cvat/pull/1966>)
- Ability to change user password (<https://github.com/opencv/cvat/pull/1954>)

### Changed

- Smaller object details (<https://github.com/opencv/cvat/pull/1877>)
- `COCO` format does not convert bboxes to polygons on export (<https://github.com/opencv/cvat/pull/1953>)
- It is impossible to submit a DL model in OpenVINO format using UI.
  Now you can deploy new models on the server using serverless functions
  (<https://github.com/opencv/cvat/pull/1767>)
- Files and folders under share path are now alphabetically sorted

### Removed

- Removed OpenVINO and CUDA components because they are not necessary anymore (<https://github.com/opencv/cvat/pull/1767>)
- Removed the old UI code (<https://github.com/opencv/cvat/pull/1964>)

### Fixed

- Some objects aren't shown on canvas sometimes. For example after propagation on of objects is invisible (<https://github.com/opencv/cvat/pull/1834>)
- CVAT doesn't offer to restore state after an error (<https://github.com/opencv/cvat/pull/1874>)
- Cannot read property 'shapeType' of undefined because of zOrder related issues (<https://github.com/opencv/cvat/pull/1874>)
- Cannot read property 'pinned' of undefined because of zOrder related issues (<https://github.com/opencv/cvat/pull/1874>)
- Do not iterate over hidden objects in aam (which are invisible because of zOrder) (<https://github.com/opencv/cvat/pull/1874>)
- Cursor position is reset after changing a text field (<https://github.com/opencv/cvat/pull/1874>)
- Hidden points and cuboids can be selected to be grouped (<https://github.com/opencv/cvat/pull/1874>)
- `outside` annotations should not be in exported images (<https://github.com/opencv/cvat/issues/1620>)
- `CVAT for video format` import error with interpolation (<https://github.com/opencv/cvat/issues/1893>)
- `Image compression` definition mismatch (<https://github.com/opencv/cvat/issues/1900>)
- Points are duplicated during polygon interpolation sometimes (<https://github.com/opencv/cvat/pull/1892>)
- When redraw a shape with activated autobordering, previous points are visible (<https://github.com/opencv/cvat/pull/1892>)
- No mapping between side object element and context menu in some attributes (<https://github.com/opencv/cvat/pull/1923>)
- Interpolated shapes exported as `keyframe = True` (<https://github.com/opencv/cvat/pull/1937>)
- Stylelint filetype scans (<https://github.com/opencv/cvat/pull/1952>)
- Fixed toolip closing issue (<https://github.com/opencv/cvat/pull/1955>)
- Clearing frame cache when close a task (<https://github.com/opencv/cvat/pull/1966>)
- Increase rate of throttling policy for unauthenticated users (<https://github.com/opencv/cvat/pull/1969>)

## \[1.1.0-alpha] - 2020-06-30

### Added

- Throttling policy for unauthenticated users (<https://github.com/opencv/cvat/pull/1531>)
- Added default label color table for mask export (<https://github.com/opencv/cvat/pull/1549>)
- Added environment variables for Redis and Postgres hosts for Kubernetes deployment support (<https://github.com/opencv/cvat/pull/1641>)
- Added visual identification for unavailable formats (<https://github.com/opencv/cvat/pull/1567>)
- Shortcut to change color of an activated shape in new UI (Enter) (<https://github.com/opencv/cvat/pull/1683>)
- Shortcut to switch split mode (<https://github.com/opencv/cvat/pull/1683>)
- Built-in search for labels when create an object or change a label (<https://github.com/opencv/cvat/pull/1683>)
- Better validation of labels and attributes in raw viewer (<https://github.com/opencv/cvat/pull/1727>)
- ClamAV antivirus integration (<https://github.com/opencv/cvat/pull/1712>)
- Added canvas background color selector (<https://github.com/opencv/cvat/pull/1705>)
- SCSS files linting with Stylelint tool (<https://github.com/opencv/cvat/pull/1766>)
- Supported import and export or single boxes in MOT format (<https://github.com/opencv/cvat/pull/1764>)
- \[Datumaro] Added `stats` command, which shows some dataset statistics
  like image mean and std (<https://github.com/opencv/cvat/pull/1734>)
- Add option to upload annotations upon task creation on CLI
- Polygon and polylines interpolation (<https://github.com/opencv/cvat/pull/1571>)
- Ability to redraw shape from scratch (Shift + N) for an activated shape (<https://github.com/opencv/cvat/pull/1571>)
- Highlights for the first point of a polygon/polyline and direction (<https://github.com/opencv/cvat/pull/1571>)
- Ability to change orientation for poylgons/polylines in context menu (<https://github.com/opencv/cvat/pull/1571>)
- Ability to set the first point for polygons in points context menu (<https://github.com/opencv/cvat/pull/1571>)
- Added new tag annotation workspace (<https://github.com/opencv/cvat/pull/1570>)
- Appearance block in attribute annotation mode (<https://github.com/opencv/cvat/pull/1820>)
- Keyframe navigations and some switchers in attribute annotation mode (<https://github.com/opencv/cvat/pull/1820>)
- \[Datumaro] Added `convert` command to convert datasets directly (<https://github.com/opencv/cvat/pull/1837>)
- \[Datumaro] Added an option to specify image extension when exporting datasets (<https://github.com/opencv/cvat/pull/1799>)
- \[Datumaro] Added image copying when exporting datasets, if possible (<https://github.com/opencv/cvat/pull/1799>)

### Changed

- Removed information about e-mail from the basic user information (<https://github.com/opencv/cvat/pull/1627>)
- Update https install manual. Makes it easier and more robust.
  Includes automatic renewing of lets encrypt certificates.
- Settings page move to the modal. (<https://github.com/opencv/cvat/pull/1705>)
- Implemented import and export of annotations with relative image paths (<https://github.com/opencv/cvat/pull/1463>)
- Using only single click to start editing or remove a point (<https://github.com/opencv/cvat/pull/1571>)
- Added support for attributes in VOC XML format (<https://github.com/opencv/cvat/pull/1792>)
- Added annotation attributes in COCO format (<https://github.com/opencv/cvat/pull/1782>)
- Colorized object items in the side panel (<https://github.com/opencv/cvat/pull/1753>)
- \[Datumaro] Annotation-less files are not generated anymore in COCO format, unless tasks explicitly requested (<https://github.com/opencv/cvat/pull/1799>)

### Fixed

- Problem with exported frame stepped image task (<https://github.com/opencv/cvat/issues/1613>)
- Fixed dataset filter item representation for imageless dataset items (<https://github.com/opencv/cvat/pull/1593>)
- Fixed interpreter crash when trying to import `tensorflow` with no AVX instructions available (<https://github.com/opencv/cvat/pull/1567>)
- Kibana wrong working time calculation with new annotation UI use (<https://github.com/opencv/cvat/pull/1654>)
- Wrong rexex for account name validation (<https://github.com/opencv/cvat/pull/1667>)
- Wrong description on register view for the username field (<https://github.com/opencv/cvat/pull/1667>)
- Wrong resolution for resizing a shape (<https://github.com/opencv/cvat/pull/1667>)
- React warning because of not unique keys in labels viewer (<https://github.com/opencv/cvat/pull/1727>)
- Fixed issue tracker (<https://github.com/opencv/cvat/pull/1705>)
- Fixed canvas fit after sidebar open/close event (<https://github.com/opencv/cvat/pull/1705>)
- A couple of exceptions in AAM related with early object activation (<https://github.com/opencv/cvat/pull/1755>)
- Propagation from the latest frame (<https://github.com/opencv/cvat/pull/1800>)
- Number attribute value validation (didn't work well with floats) (<https://github.com/opencv/cvat/pull/1800>)
- Logout doesn't work (<https://github.com/opencv/cvat/pull/1812>)
- Annotations aren't updated after reopening a task (<https://github.com/opencv/cvat/pull/1753>)
- Labels aren't updated after reopening a task (<https://github.com/opencv/cvat/pull/1753>)
- Canvas isn't fitted after collapsing side panel in attribute annotation mode (<https://github.com/opencv/cvat/pull/1753>)
- Error when interpolating polygons (<https://github.com/opencv/cvat/pull/1878>)

### Security

- SQL injection in Django `CVE-2020-9402` (<https://github.com/opencv/cvat/pull/1657>)

## \[1.0.0] - 2020-05-29

### Added

- cvat-ui: cookie policy drawer for login page (<https://github.com/opencv/cvat/pull/1511>)
- `datumaro_project` export format (<https://github.com/opencv/cvat/pull/1352>)
- Ability to configure user agreements for the user registration form (<https://github.com/opencv/cvat/pull/1464>)
- Cuboid interpolation and cuboid drawing from rectangles (<https://github.com/opencv/cvat/pull/1560>)
- Ability to configure custom pageViewHit, which can be useful for web analytics integration (<https://github.com/opencv/cvat/pull/1566>)
- Ability to configure access to the analytics page based on roles (<https://github.com/opencv/cvat/pull/1592>)

### Changed

- Downloaded file name in annotations export became more informative (<https://github.com/opencv/cvat/pull/1352>)
- Added auto trimming for trailing whitespaces style enforcement (<https://github.com/opencv/cvat/pull/1352>)
- REST API: updated `GET /task/<id>/annotations`: parameters are `format`, `filename`
  (now optional), `action` (optional) (<https://github.com/opencv/cvat/pull/1352>)
- REST API: removed `dataset/formats`, changed format of `annotation/formats` (<https://github.com/opencv/cvat/pull/1352>)
- Exported annotations are stored for N hours instead of indefinitely (<https://github.com/opencv/cvat/pull/1352>)
- Formats: CVAT format now accepts ZIP and XML (<https://github.com/opencv/cvat/pull/1352>)
- Formats: COCO format now accepts ZIP and JSON (<https://github.com/opencv/cvat/pull/1352>)
- Formats: most of formats renamed, no extension in title (<https://github.com/opencv/cvat/pull/1352>)
- Formats: definitions are changed, are not stored in DB anymore (<https://github.com/opencv/cvat/pull/1352>)
- cvat-core: session.annotations.put() now returns ids of added objects (<https://github.com/opencv/cvat/pull/1493>)
- Images without annotations now also included in dataset/annotations export (<https://github.com/opencv/cvat/issues/525>)

### Removed

- `annotation` application is replaced with `dataset_manager` (<https://github.com/opencv/cvat/pull/1352>)
- `_DATUMARO_INIT_LOGLEVEL` env. variable is removed in favor of regular `--loglevel` cli parameter (<https://github.com/opencv/cvat/pull/1583>)

### Fixed

- Categories for empty projects with no sources are taken from own dataset (<https://github.com/opencv/cvat/pull/1352>)
- Added directory removal on error during `extract` command (<https://github.com/opencv/cvat/pull/1352>)
- Added debug error message on incorrect XPath (<https://github.com/opencv/cvat/pull/1352>)
- Exporting frame stepped task
  (<https://github.com/opencv/cvat/issues/1294>, <https://github.com/opencv/cvat/issues/1334>)
- Fixed broken command line interface for `cvat` export format in Datumaro (<https://github.com/opencv/cvat/issues/1494>)
- Updated Rest API document, Swagger document serving instruction issue (<https://github.com/opencv/cvat/issues/1495>)
- Fixed cuboid occluded view (<https://github.com/opencv/cvat/pull/1500>)
- Non-informative lock icon (<https://github.com/opencv/cvat/pull/1434>)
- Sidebar in AAM has no hide/show button (<https://github.com/opencv/cvat/pull/1420>)
- Task/Job buttons has no "Open in new tab" option (<https://github.com/opencv/cvat/pull/1419>)
- Delete point context menu option has no shortcut hint (<https://github.com/opencv/cvat/pull/1416>)
- Fixed issue with unnecessary tag activation in cvat-canvas (<https://github.com/opencv/cvat/issues/1540>)
- Fixed an issue with large number of instances in instance mask (<https://github.com/opencv/cvat/issues/1539>)
- Fixed full COCO dataset import error with conflicting labels in keypoints and detection (<https://github.com/opencv/cvat/pull/1548>)
- Fixed COCO keypoints skeleton parsing and saving (<https://github.com/opencv/cvat/issues/1539>)
- `tf.placeholder() is not compatible with eager execution` exception for auto_segmentation (<https://github.com/opencv/cvat/pull/1562>)
- Canvas cannot be moved with move functionality on left mouse key (<https://github.com/opencv/cvat/pull/1573>)
- Deep extreme cut request is sent when draw any shape with Make AI polygon option enabled (<https://github.com/opencv/cvat/pull/1573>)
- Fixed an error when exporting a task with cuboids to any format except CVAT (<https://github.com/opencv/cvat/pull/1577>)
- Synchronization with remote git repo (<https://github.com/opencv/cvat/pull/1582>)
- A problem with mask to polygons conversion when polygons are too small (<https://github.com/opencv/cvat/pull/1581>)
- Unable to upload video with uneven size (<https://github.com/opencv/cvat/pull/1594>)
- Fixed an issue with `z_order` having no effect on segmentations (<https://github.com/opencv/cvat/pull/1589>)

### Security

- Permission group whitelist check for analytics view (<https://github.com/opencv/cvat/pull/1608>)

## \[1.0.0-beta.2] - 2020-04-30

### Added

- Re-Identification algorithm to merging bounding boxes automatically to the new UI (<https://github.com/opencv/cvat/pull/1406>)
- Methods `import` and `export` to import/export raw annotations for Job and Task in `cvat-core` (<https://github.com/opencv/cvat/pull/1406>)
- Versioning of client packages (`cvat-core`, `cvat-canvas`, `cvat-ui`). Initial versions are set to 1.0.0 (<https://github.com/opencv/cvat/pull/1448>)
- Cuboids feature was migrated from old UI to new one. (<https://github.com/opencv/cvat/pull/1451>)

### Removed

- Annotation conversion utils, currently supported natively via Datumaro framework
  (<https://github.com/opencv/cvat/pull/1477>)

### Fixed

- Auto annotation, TF annotation and Auto segmentation apps (<https://github.com/opencv/cvat/pull/1409>)
- Import works with truncated images now: "OSError:broken data stream" on corrupt images
  (<https://github.com/opencv/cvat/pull/1430>)
- Hide functionality (H) doesn't work (<https://github.com/opencv/cvat/pull/1445>)
- The highlighted attribute doesn't correspond to the chosen attribute in AAM (<https://github.com/opencv/cvat/pull/1445>)
- Inconvinient image shaking while drawing a polygon (hold Alt key during drawing/editing/grouping to drag an image) (<https://github.com/opencv/cvat/pull/1445>)
- Filter property "shape" doesn't work and extra operator in description (<https://github.com/opencv/cvat/pull/1445>)
- Block of text information doesn't disappear after deactivating for locked shapes (<https://github.com/opencv/cvat/pull/1445>)
- Annotation uploading fails in annotation view (<https://github.com/opencv/cvat/pull/1445>)
- UI freezes after canceling pasting with escape (<https://github.com/opencv/cvat/pull/1445>)
- Duplicating keypoints in COCO export (<https://github.com/opencv/cvat/pull/1435>)
- CVAT new UI: add arrows on a mouse cursor (<https://github.com/opencv/cvat/pull/1391>)
- Delete point bug (in new UI) (<https://github.com/opencv/cvat/pull/1440>)
- Fix apache startup after PC restart (<https://github.com/opencv/cvat/pull/1467>)
- Open task button doesn't work (<https://github.com/opencv/cvat/pull/1474>)

## \[1.0.0-beta.1] - 2020-04-15

### Added

- Special behaviour for attribute value `__undefined__` (invisibility, no shortcuts to be set in AAM)
- Dialog window with some helpful information about using filters
- Ability to display a bitmap in the new UI
- Button to reset colors settings (brightness, saturation, contrast) in the new UI
- Option to display shape text always
- Dedicated message with clarifications when share is unmounted (<https://github.com/opencv/cvat/pull/1373>)
- Ability to create one tracked point (<https://github.com/opencv/cvat/pull/1383>)
- Ability to draw/edit polygons and polylines with automatic bordering feature
  (<https://github.com/opencv/cvat/pull/1394>)
- Tutorial: instructions for CVAT over HTTPS
- Deep extreme cut (semi-automatic segmentation) to the new UI (<https://github.com/opencv/cvat/pull/1398>)

### Changed

- Increase preview size of a task till 256, 256 on the server
- Public ssh-keys are displayed in a dedicated window instead of console when create a task with a repository
- React UI is the primary UI

### Fixed

- Cleaned up memory in Auto Annotation to enable long running tasks on videos
- New shape is added when press `esc` when drawing instead of cancellation
- Dextr segmentation doesn't work.
- `FileNotFoundError` during dump after moving format files
- CVAT doesn't append outside shapes when merge polyshapes in old UI
- Layout sometimes shows double scroll bars on create task, dashboard and settings pages
- UI fails after trying to change frame during resizing, dragging, editing
- Hidden points (or outsided) are visible after changing a frame
- Merge is allowed for points, but clicks on points conflict with frame dragging logic
- Removed objects are visible for search
- Add missed task_id and job_id fields into exception logs for the new UI (<https://github.com/opencv/cvat/pull/1372>)
- UI fails when annotations saving occurs during drag/resize/edit (<https://github.com/opencv/cvat/pull/1383>)
- Multiple savings when hold Ctrl+S (a lot of the same copies of events were sent with the same working time)
  (<https://github.com/opencv/cvat/pull/1383>)
- UI doesn't have any reaction when git repos synchronization failed (<https://github.com/opencv/cvat/pull/1383>)
- Bug when annotations cannot be saved after (delete - save - undo - save) (<https://github.com/opencv/cvat/pull/1383>)
- VOC format exports Upper case labels correctly in lower case (<https://github.com/opencv/cvat/pull/1379>)
- Fixed polygon exporting bug in COCO dataset (<https://github.com/opencv/cvat/issues/1387>)
- Task creation from remote files (<https://github.com/opencv/cvat/pull/1392>)
- Job cannot be opened in some cases when the previous job was failed during opening
  (<https://github.com/opencv/cvat/issues/1403>)
- Deactivated shape is still highlighted on the canvas (<https://github.com/opencv/cvat/issues/1403>)
- AttributeError: 'tuple' object has no attribute 'read' in ReID algorithm (<https://github.com/opencv/cvat/issues/1403>)
- Wrong semi-automatic segmentation near edges of an image (<https://github.com/opencv/cvat/issues/1403>)
- Git repos paths (<https://github.com/opencv/cvat/pull/1400>)
- Uploading annotations for tasks with multiple jobs (<https://github.com/opencv/cvat/pull/1396>)

## \[1.0.0-alpha] - 2020-03-31

### Added

- Data streaming using chunks (<https://github.com/opencv/cvat/pull/1007>)
- New UI: showing file names in UI (<https://github.com/opencv/cvat/pull/1311>)
- New UI: delete a point from context menu (<https://github.com/opencv/cvat/pull/1292>)

### Fixed

- Git app cannot clone a repository (<https://github.com/opencv/cvat/pull/1330>)
- New UI: preview position in task details (<https://github.com/opencv/cvat/pull/1312>)
- AWS deployment (<https://github.com/opencv/cvat/pull/1316>)

## \[0.6.1] - 2020-03-21

### Changed

- VOC task export now does not use official label map by default, but takes one
  from the source task to avoid primary-class and class part name
  clashing ([#1275](https://github.com/opencv/cvat/issues/1275))

### Fixed

- File names in LabelMe format export are no longer truncated ([#1259](https://github.com/opencv/cvat/issues/1259))
- `occluded` and `z_order` annotation attributes are now correctly passed to Datumaro ([#1271](https://github.com/opencv/cvat/pull/1271))
- Annotation-less tasks now can be exported as empty datasets in COCO ([#1277](https://github.com/opencv/cvat/issues/1277))
- Frame name matching for video annotations import -
  allowed `frame_XXXXXX[.ext]` format ([#1274](https://github.com/opencv/cvat/pull/1274))

### Security

- Bump acorn from 6.3.0 to 6.4.1 in /cvat-ui ([#1270](https://github.com/opencv/cvat/pull/1270))

## \[0.6.0] - 2020-03-15

### Added

- Server only support for projects. Extend REST API v1 (/api/v1/projects\*)
- Ability to get basic information about users without admin permissions ([#750](https://github.com/opencv/cvat/issues/750))
- Changed REST API: removed PUT and added DELETE methods for /api/v1/users/ID
- Mask-RCNN Auto Annotation Script in OpenVINO format
- Yolo Auto Annotation Script
- Auto segmentation using Mask_RCNN component (Keras+Tensorflow Mask R-CNN Segmentation)
- REST API to export an annotation task (images + annotations)
  [Datumaro](https://github.com/opencv/cvat/tree/develop/datumaro) -
  a framework to build, analyze, debug and visualize datasets
- Text Detection Auto Annotation Script in OpenVINO format for version 4
- Added in OpenVINO Semantic Segmentation for roads
- Ability to visualize labels when using Auto Annotation runner
- MOT CSV format support ([#830](https://github.com/opencv/cvat/pull/830))
- LabelMe format support ([#844](https://github.com/opencv/cvat/pull/844))
- Segmentation MASK format import (as polygons) ([#1163](https://github.com/opencv/cvat/pull/1163))
- Git repositories can be specified with IPv4 address ([#827](https://github.com/opencv/cvat/pull/827))

### Changed

- page_size parameter for all REST API methods
- React & Redux & Antd based dashboard
- Yolov3 interpretation script fix and changes to mapping.json
- YOLO format support ([#1151](https://github.com/opencv/cvat/pull/1151))
- Added support for OpenVINO 2020

### Fixed

- Exception in Git plugin [#826](https://github.com/opencv/cvat/issues/826)
- Label ids in TFrecord format now start from 1 [#866](https://github.com/opencv/cvat/issues/866)
- Mask problem in COCO JSON style [#718](https://github.com/opencv/cvat/issues/718)
- Datasets (or tasks) can be joined and split to subsets with Datumaro [#791](https://github.com/opencv/cvat/issues/791)
- Output labels for VOC format can be specified with Datumaro [#942](https://github.com/opencv/cvat/issues/942)
- Annotations can be filtered before dumping with Datumaro [#994](https://github.com/opencv/cvat/issues/994)

## \[0.5.2] - 2019-12-15

### Fixed

- Frozen version of scikit-image==0.15 in requirements.txt because next releases don't support Python 3.5

## \[0.5.1] - 2019-10-17

### Added

- Integration with Zenodo.org (DOI)

## \[0.5.0] - 2019-09-12

### Added

- A converter to YOLO format
- Installation guide
- Linear interpolation for a single point
- Video frame filter
- Running functional tests for REST API during a build
- Admins are no longer limited to a subset of python commands in the auto annotation application
- Remote data source (list of URLs to create an annotation task)
- Auto annotation using Faster R-CNN with Inception v2 (utils/open_model_zoo)
- Auto annotation using Pixel Link mobilenet v2 - text detection (utils/open_model_zoo)
- Ability to create a custom extractors for unsupported media types
- Added in PDF extractor
- Added in a command line model manager tester
- Ability to dump/load annotations in several formats from UI (CVAT, Pascal VOC, YOLO, MS COCO, png mask, TFRecord)
- Auth for REST API (api/v1/auth/): login, logout, register, ...
- Preview for the new CVAT UI (dashboard only) is available: <http://localhost:9080/>
- Added command line tool for performing common task operations (/utils/cli/)

### Changed

- Outside and keyframe buttons in the side panel for all interpolation shapes (they were only for boxes before)
- Improved error messages on the client side (#511)

### Removed

- "Flip images" has been removed. UI now contains rotation features.

### Fixed

- Incorrect width of shapes borders in some cases
- Annotation parser for tracks with a start frame less than the first segment frame
- Interpolation on the server near outside frames
- Dump for case when task name has a slash
- Auto annotation fail for multijob tasks
- Installation of CVAT with OpenVINO on the Windows platform
- Background color was always black in utils/mask/converter.py
- Exception in attribute annotation mode when a label are switched to a value without any attributes
- Handling of wrong labelamp json file in auto annotation (<https://github.com/opencv/cvat/issues/554>)
- No default attributes in dumped annotation (<https://github.com/opencv/cvat/issues/601>)
- Required field "Frame Filter" on admin page during a task modifying (#666)
- Dump annotation errors for a task with several segments (#610, #500)
- Invalid label parsing during a task creating (#628)
- Button "Open Task" in the annotation view
- Creating a video task with 0 overlap

### Security

- Upgraded Django, djangorestframework, and other packages

## \[0.4.2] - 2019-06-03

### Fixed

- Fixed interaction with the server share in the auto annotation plugin

## \[0.4.1] - 2019-05-14

### Fixed

- JavaScript syntax incompatibility with Google Chrome versions less than 72

## \[0.4.0] - 2019-05-04

### Added

- OpenVINO auto annotation: it is possible to upload a custom model and annotate images automatically.
- Ability to rotate images/video in the client part (Ctrl+R, Shift+Ctrl+R shortcuts) (#305)
- The ReID application for automatic bounding box merging has been added (#299)
- Keyboard shortcuts to switch next/previous default shape type (box, polygon etc) (Alt + <, Alt + >) (#316)
- Converter for VOC now supports interpolation tracks
- REST API (/api/v1/\*, /api/docs)
- Semi-automatic semantic segmentation with the [Deep Extreme Cut](http://www.vision.ee.ethz.ch/~cvlsegmentation/dextr/) work

### Changed

- Propagation setup has been moved from settings to bottom player panel
- Additional events like "Debug Info" or "Fit Image" have been added for analitics
- Optional using LFS for git annotation storages (#314)

### Deprecated

- "Flip images" flag in the create task dialog will be removed.
  Rotation functionality in client part have been added instead.

### Fixed

- Django 2.1.5 (security fix, [CVE-2019-3498](https://nvd.nist.gov/vuln/detail/CVE-2019-3498))
- Several scenarious which cause code 400 after undo/redo/save have been fixed (#315)

## \[0.3.0] - 2018-12-29

### Added

- Ability to copy Object URL and Frame URL via object context menu and player context menu respectively.
- Ability to change opacity for selected shape with help "Selected Fill Opacity" slider.
- Ability to remove polyshapes points by double click.
- Ability to draw/change polyshapes (except for points) by slip method. Just press ENTER and moving a cursor.
- Ability to switch lock/hide properties via label UI element (in right menu) for all objects with same label.
- Shortcuts for outside/keyframe properties
- Support of Intel OpenVINO for accelerated model inference
- Tensorflow annotation now works without CUDA. It can use CPU only. OpenVINO and CUDA are supported optionally.
- Incremental saving of annotations.
- Tutorial for using polygons (screencast)
- Silk profiler to improve development process
- Admin panel can be used to edit labels and attributes for annotation tasks
- Analytics component to manage a data annotation team, monitor exceptions, collect client and server logs
- Changeable job and task statuses (annotation, validation, completed).
  A job status can be changed manually, a task status is computed automatically based on job statuses (#153)
- Backlink to a task from its job annotation view (#156)
- Buttons lock/hide for labels. They work for all objects with the same label on a current frame (#116)

### Changed

- Polyshape editing method has been improved. You can redraw part of shape instead of points cloning.
- Unified shortcut (Esc) for close any mode instead of different shortcuts (Alt+N, Alt+G, Alt+M etc.).
- Dump file contains information about data source (e.g. video name, archive name, ...)
- Update requests library due to [CVE-2018-18074](https://nvd.nist.gov/vuln/detail/CVE-2018-18074)
- Per task/job permissions to create/access/change/delete tasks and annotations
- Documentation was improved
- Timeout for creating tasks was increased (from 1h to 4h) (#136)
- Drawing has become more convenience. Now it is possible to draw outside an image.
  Shapes will be automatically truncated after drawing process (#202)

### Fixed

- Performance bottleneck has been fixed during you create new objects (draw, copy, merge etc).
- Label UI elements aren't updated after changelabel.
- Attribute annotation mode can use invalid shape position after resize or move shapes.
- Labels order is preserved now (#242)
- Uploading large XML files (#123)
- Django vulnerability (#121)
- Grammatical cleanup of README.md (#107)
- Dashboard loading has been accelerated (#156)
- Text drawing outside of a frame in some cases (#202)

## \[0.2.0] - 2018-09-28

### Added

- New annotation shapes: polygons, polylines, points
- Undo/redo feature
- Grid to estimate size of objects
- Context menu for shapes
- A converter to PASCAL VOC format
- A converter to MS COCO format
- A converter to mask format
- License header for most of all files
- .gitattribute to avoid problems with bash scripts inside a container
- CHANGELOG.md itself
- Drawing size of a bounding box during resize
- Color by instance, group, label
- Group objects
- Object propagation on next frames
- Full screen view

### Changed

- Documentation, screencasts, the primary screenshot
- Content-type for save_job request is application/json

### Fixed

- Player navigation if the browser's window is scrolled
- Filter doesn't support dash (-)
- Several memory leaks
- Inconsistent extensions between filenames in an annotation file and real filenames

## \[0.1.2] - 2018-08-07

### Added

- 7z archive support when creating a task
- .vscode/launch.json file for developing with VS code

### Fixed

- #14: docker-compose down command as written in the readme does not remove volumes
- #15: all checkboxes in temporary attributes are checked when reopening job after saving the job
- #18: extend CONTRIBUTING.md
- #19: using the same attribute for label twice -> stuck

### Changed

- More strict verification for labels with attributes

## \[0.1.1] - 2018-07-6

### Added

- Links on a screenshot, documentation, screencasts into README.md
- CONTRIBUTORS.md

### Fixed

- GitHub documentation

## \[0.1.0] - 2018-06-29

### Added

- Initial version

## Template

```
## \[Unreleased]
### Added
- TDB

### Changed
- TDB

### Deprecated
- TDB

### Removed
- TDB

### Fixed
- TDB

### Security
- TDB
```<|MERGE_RESOLUTION|>--- conflicted
+++ resolved
@@ -51,11 +51,7 @@
 - Analytics based on Clickhouse, Vector and Grafana instead of the ELK stack (<https://github.com/opencv/cvat/pull/5646>)
 - \[SDK\] High-level API for working with organizations
   (<https://github.com/opencv/cvat/pull/5718>)
-<<<<<<< HEAD
-- Tests for import/export task annotations to Azure Blob container (<https://github.com/opencv/cvat/pull/5782>)
-=======
 - Use correct service name in LDAP authentication documentation (<https://github.com/opencv/cvat/pull/5848>)
->>>>>>> 4ae8bdc4
 
 ### Changed
 - The Docker Compose files now use the Compose Specification version
