# Changelog

All notable changes to this project will be documented in this file.

The format is based on [Keep a Changelog](https://keepachangelog.com/en/1.0.0/),
and this project adheres to [Semantic Versioning](https://semver.org/spec/v2.0.0.html).

## [1.3.0-alpha] - Unreleased

### Added

- CVAT-3D: support lidar data on the server side (<https://github.com/openvinotoolkit/cvat/pull/2534>)
- GPU support for Mask-RCNN and improvement in its deployment time (<https://github.com/openvinotoolkit/cvat/pull/2714>)

### Changed
<<<<<<< HEAD

- Bumped nuclio to v 1.5.16 (<https://github.com/openvinotoolkit/cvat/pull/2714>)
=======
- Updated HTTPS install README section (cleanup and described more robust deploy)
>>>>>>> 2e9b17af

### Deprecated

-

### Removed

-

### Fixed
- More robust execution of nuclio GPU functions by limiting the GPU memory consumption per worker (<https://github.com/openvinotoolkit/cvat/pull/2714>)
- Kibana startup initialization (<https://github.com/openvinotoolkit/cvat/pull/2659>)
- The cursor jumps to the end of the line when renaming a task (<https://github.com/openvinotoolkit/cvat/pull/2669>)
- SSLCertVerificationError when remote source is used (<https://github.com/openvinotoolkit/cvat/pull/2683>)
- Fixed filters select overflow (<https://github.com/openvinotoolkit/cvat/pull/2614>)
- Fixed tasks in project autoannotation (<https://github.com/openvinotoolkit/cvat/pull/2725>)
- Cuboids are missed in annotations statistics (<https://github.com/openvinotoolkit/cvat/pull/2704>)
- The list of files attached to the task is not displayed (<https://github.com/openvinotoolkit/cvat/pull/2706>)

### Security

-

## [1.2.0] - 2020-01-08

### Fixed

- Memory consumption for the task creation process (<https://github.com/openvinotoolkit/cvat/pull/2582>)
- Frame preloading (<https://github.com/openvinotoolkit/cvat/pull/2608>)
- Project cannot be removed from the project page (<https://github.com/openvinotoolkit/cvat/pull/2626>)

## [1.2.0-beta] - 2020-12-15

### Added

- GPU support and improved documentation for auto annotation (<https://github.com/openvinotoolkit/cvat/pull/2546>)
- Manual review pipeline: issues/comments/workspace (<https://github.com/openvinotoolkit/cvat/pull/2357>)
- Basic projects implementation (<https://github.com/openvinotoolkit/cvat/pull/2255>)
- Documentation on how to mount cloud starage(AWS S3 bucket, Azure container, Google Drive) as FUSE (<https://github.com/openvinotoolkit/cvat/pull/2377>)
- Ability to work with share files without copying inside (<https://github.com/openvinotoolkit/cvat/pull/2377>)
- Tooltips in label selectors (<https://github.com/openvinotoolkit/cvat/pull/2509>)
- Page redirect after login using `next` query parameter (<https://github.com/openvinotoolkit/cvat/pull/2527>)
- [ImageNet](http://www.image-net.org) format support (<https://github.com/openvinotoolkit/cvat/pull/2376>)
- [CamVid](http://mi.eng.cam.ac.uk/research/projects/VideoRec/CamVid/) format support (<https://github.com/openvinotoolkit/cvat/pull/2559>)

### Changed

- PATCH requests from cvat-core submit only changed fields (<https://github.com/openvinotoolkit/cvat/pull/2445>)
- deploy.sh in serverless folder is seperated into deploy_cpu.sh and deploy_gpu.sh (<https://github.com/openvinotoolkit/cvat/pull/2546>)
- Bumped nuclio version to 1.5.8
- Migrated to Antd 4.9 (<https://github.com/openvinotoolkit/cvat/pull/2536>)

### Fixed

- Fixed FastRCNN inference bug for images with 4 channels i.e. png (<https://github.com/openvinotoolkit/cvat/pull/2546>)
- Django templates for email and user guide (<https://github.com/openvinotoolkit/cvat/pull/2412>)
- Saving relative paths in dummy chunks instead of absolute (<https://github.com/openvinotoolkit/cvat/pull/2424>)
- Objects with a specific label cannot be displayed if at least one tag with the label exist (<https://github.com/openvinotoolkit/cvat/pull/2435>)
- Wrong attribute can be removed in labels editor (<https://github.com/openvinotoolkit/cvat/pull/2436>)
- UI fails with the error "Cannot read property 'label' of undefined" (<https://github.com/openvinotoolkit/cvat/pull/2442>)
- Exception: "Value must be a user instance" (<https://github.com/openvinotoolkit/cvat/pull/2441>)
- Reset zoom option doesn't work in tag annotation mode (<https://github.com/openvinotoolkit/cvat/pull/2443>)
- Canvas is busy error (<https://github.com/openvinotoolkit/cvat/pull/2437>)
- Projects view layout fix (<https://github.com/openvinotoolkit/cvat/pull/2503>)
- Fixed the tasks view (infinite loading) when it is impossible to get a preview of the task (<https://github.com/openvinotoolkit/cvat/pull/2504>)
- Empty frames navigation (<https://github.com/openvinotoolkit/cvat/pull/2505>)
- TypeError: Cannot read property 'toString' of undefined (<https://github.com/openvinotoolkit/cvat/pull/2517>)
- Extra shapes are drawn after Esc, or G pressed while drawing a region in grouping (<https://github.com/openvinotoolkit/cvat/pull/2507>)
- Reset state (reviews, issues) after logout or changing a job (<https://github.com/openvinotoolkit/cvat/pull/2525>)
- TypeError: Cannot read property 'id' of undefined when updating a task (<https://github.com/openvinotoolkit/cvat/pull/2544>)

## [1.2.0-alpha] - 2020-11-09

### Added

- Ability to login into CVAT-UI with token from api/v1/auth/login (<https://github.com/openvinotoolkit/cvat/pull/2234>)
- Added layout grids toggling ('ctrl + alt + Enter')
- Added password reset functionality (<https://github.com/opencv/cvat/pull/2058>)
- Ability to work with data on the fly (https://github.com/opencv/cvat/pull/2007)
- Annotation in process outline color wheel (<https://github.com/opencv/cvat/pull/2084>)
- On the fly annotation using DL detectors (<https://github.com/opencv/cvat/pull/2102>)
- Displaying automatic annotation progress on a task view (<https://github.com/opencv/cvat/pull/2148>)
- Automatic tracking of bounding boxes using serverless functions (<https://github.com/opencv/cvat/pull/2136>)
- [Datumaro] CLI command for dataset equality comparison (<https://github.com/opencv/cvat/pull/1989>)
- [Datumaro] Merging of datasets with different labels (<https://github.com/opencv/cvat/pull/2098>)
- Add FBRS interactive segmentation serverless function (<https://github.com/openvinotoolkit/cvat/pull/2094>)
- Ability to change default behaviour of previous/next buttons of a player.
  It supports regular navigation, searching a frame according to annotations
  filters and searching the nearest frame without any annotations (<https://github.com/openvinotoolkit/cvat/pull/2221>)
- MacOS users notes in CONTRIBUTING.md
- Ability to prepare meta information manually (<https://github.com/openvinotoolkit/cvat/pull/2217>)
- Ability to upload prepared meta information along with a video when creating a task (<https://github.com/openvinotoolkit/cvat/pull/2217>)
- Optional chaining plugin for cvat-canvas and cvat-ui (<https://github.com/openvinotoolkit/cvat/pull/2249>)
- MOTS png mask format support (<https://github.com/openvinotoolkit/cvat/pull/2198>)
- Ability to correct upload video with a rotation record in the metadata (<https://github.com/openvinotoolkit/cvat/pull/2218>)
- User search field for assignee fields (<https://github.com/openvinotoolkit/cvat/pull/2370>)
- Support of mxf videos (<https://github.com/openvinotoolkit/cvat/pull/2514>)

### Changed

- UI models (like DEXTR) were redesigned to be more interactive (<https://github.com/opencv/cvat/pull/2054>)
- Used Ubuntu:20.04 as a base image for CVAT Dockerfile (<https://github.com/opencv/cvat/pull/2101>)
- Right colors of label tags in label mapping when a user runs automatic detection (<https://github.com/openvinotoolkit/cvat/pull/2162>)
- Nuclio became an optional component of CVAT (<https://github.com/openvinotoolkit/cvat/pull/2192>)
- A key to remove a point from a polyshape [Ctrl => Alt] (<https://github.com/openvinotoolkit/cvat/pull/2204>)
- Updated `docker-compose` file version from `2.3` to `3.3`(<https://github.com/openvinotoolkit/cvat/pull/2235>)
- Added auto inference of url schema from host in CLI, if provided (<https://github.com/openvinotoolkit/cvat/pull/2240>)
- Track frames in skips between annotation is presented in MOT and MOTS formats are marked `outside` (<https://github.com/openvinotoolkit/cvat/pull/2198>)
- UI packages installation with `npm ci` instead of `npm install` (<https://github.com/openvinotoolkit/cvat/pull/2350>)
- Logstash is improved for using with configurable elasticsearch outputs (<https://github.com/openvinotoolkit/cvat/pull/2531>)

### Removed

- Removed Z-Order flag from task creation process

### Fixed

- Fixed multiple errors which arises when polygon is of length 5 or less (<https://github.com/opencv/cvat/pull/2100>)
- Fixed task creation from PDF (<https://github.com/opencv/cvat/pull/2141>)
- Fixed CVAT format import for frame stepped tasks (<https://github.com/openvinotoolkit/cvat/pull/2151>)
- Fixed the reading problem with large PDFs (<https://github.com/openvinotoolkit/cvat/pull/2154>)
- Fixed unnecessary pyhash dependency (<https://github.com/openvinotoolkit/cvat/pull/2170>)
- Fixed Data is not getting cleared, even after deleting the Task from Django Admin App(<https://github.com/openvinotoolkit/cvat/issues/1925>)
- Fixed blinking message: "Some tasks have not been showed because they do not have any data" (<https://github.com/openvinotoolkit/cvat/pull/2200>)
- Fixed case when a task with 0 jobs is shown as "Completed" in UI (<https://github.com/openvinotoolkit/cvat/pull/2200>)
- Fixed use case when UI throws exception: Cannot read property 'objectType' of undefined #2053 (<https://github.com/openvinotoolkit/cvat/pull/2203>)
- Fixed use case when logs could be saved twice or more times #2202 (<https://github.com/openvinotoolkit/cvat/pull/2203>)
- Fixed issues from #2112 (<https://github.com/openvinotoolkit/cvat/pull/2217>)
- Git application name (renamed to dataset_repo) (<https://github.com/openvinotoolkit/cvat/pull/2243>)
- A problem in exporting of tracks, where tracks could be truncated (<https://github.com/openvinotoolkit/cvat/issues/2129>)
- Fixed CVAT startup process if the user has `umask 077` in .bashrc file (<https://github.com/openvinotoolkit/cvat/pull/2293>)
- Exception: Cannot read property "each" of undefined after drawing a single point (<https://github.com/openvinotoolkit/cvat/pull/2307>)
- Cannot read property 'label' of undefined (Fixed?) (<https://github.com/openvinotoolkit/cvat/pull/2311>)
- Excluded track frames marked `outside` in `CVAT for Images` export (<https://github.com/openvinotoolkit/cvat/pull/2345>)
- 'List of tasks' Kibana visualization (<https://github.com/openvinotoolkit/cvat/pull/2361>)
- An error on exporting not `jpg` or `png` images in TF Detection API format (<https://github.com/openvinotoolkit/datumaro/issues/35>)

## [1.1.0] - 2020-08-31

### Added

- Siammask tracker as DL serverless function (<https://github.com/opencv/cvat/pull/1988>)
- [Datumaro] Added model info and source info commands (<https://github.com/opencv/cvat/pull/1973>)
- [Datumaro] Dataset statistics (<https://github.com/opencv/cvat/pull/1668>)
- Ability to change label color in tasks and predefined labels (<https://github.com/opencv/cvat/pull/2014>)
- [Datumaro] Multi-dataset merge (https://github.com/opencv/cvat/pull/1695)
- Ability to configure email verification for new users (<https://github.com/opencv/cvat/pull/1929>)
- Link to django admin page from UI (<https://github.com/opencv/cvat/pull/2068>)
- Notification message when users use wrong browser (<https://github.com/opencv/cvat/pull/2070>)

### Changed

- Shape coordinates are rounded to 2 digits in dumped annotations (<https://github.com/opencv/cvat/pull/1970>)
- COCO format does not produce polygon points for bbox annotations (<https://github.com/opencv/cvat/pull/1953>)

### Fixed

- Issue loading openvino models for semi-automatic and automatic annotation (<https://github.com/opencv/cvat/pull/1996>)
- Basic functions of CVAT works without activated nuclio dashboard
- Fixed a case in which exported masks could have wrong color order (<https://github.com/opencv/cvat/issues/2032>)
- Fixed error with creating task with labels with the same name (<https://github.com/opencv/cvat/pull/2031>)
- Django RQ dashboard view (<https://github.com/opencv/cvat/pull/2069>)
- Object's details menu settings (<https://github.com/opencv/cvat/pull/2084>)

## [1.1.0-beta] - 2020-08-03

### Added

- DL models as serverless functions (<https://github.com/opencv/cvat/pull/1767>)
- Source type support for tags, shapes and tracks (<https://github.com/opencv/cvat/pull/1192>)
- Source type support for CVAT Dumper/Loader (<https://github.com/opencv/cvat/pull/1192>)
- Intelligent polygon editing (<https://github.com/opencv/cvat/pull/1921>)
- Support creating multiple jobs for each task through python cli (https://github.com/opencv/cvat/pull/1950)
- python cli over https (<https://github.com/opencv/cvat/pull/1942>)
- Error message when plugins weren't able to initialize instead of infinite loading (<https://github.com/opencv/cvat/pull/1966>)
- Ability to change user password (<https://github.com/opencv/cvat/pull/1954>)

### Changed

- Smaller object details (<https://github.com/opencv/cvat/pull/1877>)
- `COCO` format does not convert bboxes to polygons on export (<https://github.com/opencv/cvat/pull/1953>)
- It is impossible to submit a DL model in OpenVINO format using UI. Now you can deploy new models on the server using serverless functions (<https://github.com/opencv/cvat/pull/1767>)
- Files and folders under share path are now alphabetically sorted

### Removed

- Removed OpenVINO and CUDA components because they are not necessary anymore (<https://github.com/opencv/cvat/pull/1767>)
- Removed the old UI code (<https://github.com/opencv/cvat/pull/1964>)

### Fixed

- Some objects aren't shown on canvas sometimes. For example after propagation on of objects is invisible (<https://github.com/opencv/cvat/pull/1834>)
- CVAT doesn't offer to restore state after an error (<https://github.com/opencv/cvat/pull/1874>)
- Cannot read property 'shapeType' of undefined because of zOrder related issues (<https://github.com/opencv/cvat/pull/1874>)
- Cannot read property 'pinned' of undefined because of zOrder related issues (<https://github.com/opencv/cvat/pull/1874>)
- Do not iterate over hidden objects in aam (which are invisible because of zOrder) (<https://github.com/opencv/cvat/pull/1874>)
- Cursor position is reset after changing a text field (<https://github.com/opencv/cvat/pull/1874>)
- Hidden points and cuboids can be selected to be groupped (<https://github.com/opencv/cvat/pull/1874>)
- `outside` annotations should not be in exported images (<https://github.com/opencv/cvat/issues/1620>)
- `CVAT for video format` import error with interpolation (<https://github.com/opencv/cvat/issues/1893>)
- `Image compression` definition mismatch (<https://github.com/opencv/cvat/issues/1900>)
- Points are dublicated during polygon interpolation sometimes (<https://github.com/opencv/cvat/pull/1892>)
- When redraw a shape with activated autobordering, previous points are visible (<https://github.com/opencv/cvat/pull/1892>)
- No mapping between side object element and context menu in some attributes (<https://github.com/opencv/cvat/pull/1923>)
- Interpolated shapes exported as `keyframe = True` (<https://github.com/opencv/cvat/pull/1937>)
- Stylelint filetype scans (<https://github.com/opencv/cvat/pull/1952>)
- Fixed toolip closing issue (<https://github.com/opencv/cvat/pull/1955>)
- Clearing frame cache when close a task (<https://github.com/opencv/cvat/pull/1966>)
- Increase rate of throttling policy for unauthenticated users (<https://github.com/opencv/cvat/pull/1969>)

## [1.1.0-alpha] - 2020-06-30

### Added

- Throttling policy for unauthenticated users (<https://github.com/opencv/cvat/pull/1531>)
- Added default label color table for mask export (<https://github.com/opencv/cvat/pull/1549>)
- Added environment variables for Redis and Postgres hosts for Kubernetes deployment support (<https://github.com/opencv/cvat/pull/1641>)
- Added visual identification for unavailable formats (<https://github.com/opencv/cvat/pull/1567>)
- Shortcut to change color of an activated shape in new UI (Enter) (<https://github.com/opencv/cvat/pull/1683>)
- Shortcut to switch split mode (<https://github.com/opencv/cvat/pull/1683>)
- Built-in search for labels when create an object or change a label (<https://github.com/opencv/cvat/pull/1683>)
- Better validation of labels and attributes in raw viewer (<https://github.com/opencv/cvat/pull/1727>)
- ClamAV antivirus integration (<https://github.com/opencv/cvat/pull/1712>)
- Added canvas background color selector (<https://github.com/opencv/cvat/pull/1705>)
- SCSS files linting with Stylelint tool (<https://github.com/opencv/cvat/pull/1766>)
- Supported import and export or single boxes in MOT format (https://github.com/opencv/cvat/pull/1764)
- [Datumaro] Added `stats` command, which shows some dataset statistics like image mean and std (https://github.com/opencv/cvat/pull/1734)
- Add option to upload annotations upon task creation on CLI
- Polygon and polylines interpolation (<https://github.com/opencv/cvat/pull/1571>)
- Ability to redraw shape from scratch (Shift + N) for an activated shape (<https://github.com/opencv/cvat/pull/1571>)
- Highlights for the first point of a polygon/polyline and direction (<https://github.com/opencv/cvat/pull/1571>)
- Ability to change orientation for poylgons/polylines in context menu (<https://github.com/opencv/cvat/pull/1571>)
- Ability to set the first point for polygons in points context menu (<https://github.com/opencv/cvat/pull/1571>)
- Added new tag annotation workspace (<https://github.com/opencv/cvat/pull/1570>)
- Appearance block in attribute annotation mode (<https://github.com/opencv/cvat/pull/1820>)
- Keyframe navigations and some switchers in attribute annotation mode (<https://github.com/opencv/cvat/pull/1820>)
- [Datumaro] Added `convert` command to convert datasets directly (<https://github.com/opencv/cvat/pull/1837>)
- [Datumaro] Added an option to specify image extension when exporting datasets (<https://github.com/opencv/cvat/pull/1799>)
- [Datumaro] Added image copying when exporting datasets, if possible (<https://github.com/opencv/cvat/pull/1799>)

### Changed

- Removed information about e-mail from the basic user information (<https://github.com/opencv/cvat/pull/1627>)
- Update https install manual. Makes it easier and more robust. Includes automatic renewing of lets encrypt certificates.
- Settings page move to the modal. (<https://github.com/opencv/cvat/pull/1705>)
- Implemented import and export of annotations with relative image paths (<https://github.com/opencv/cvat/pull/1463>)
- Using only single click to start editing or remove a point (<https://github.com/opencv/cvat/pull/1571>)
- Added support for attributes in VOC XML format (https://github.com/opencv/cvat/pull/1792)
- Added annotation attributes in COCO format (https://github.com/opencv/cvat/pull/1782)
- Colorized object items in the side panel (<https://github.com/opencv/cvat/pull/1753>)
- [Datumaro] Annotation-less files are not generated anymore in COCO format, unless tasks explicitly requested (<https://github.com/opencv/cvat/pull/1799>)

### Fixed

- Problem with exported frame stepped image task (<https://github.com/opencv/cvat/issues/1613>)
- Fixed dataset filter item representation for imageless dataset items (<https://github.com/opencv/cvat/pull/1593>)
- Fixed interpreter crash when trying to import `tensorflow` with no AVX instructions available (<https://github.com/opencv/cvat/pull/1567>)
- Kibana wrong working time calculation with new annotation UI use (<https://github.com/opencv/cvat/pull/1654>)
- Wrong rexex for account name validation (<https://github.com/opencv/cvat/pull/1667>)
- Wrong description on register view for the username field (<https://github.com/opencv/cvat/pull/1667>)
- Wrong resolution for resizing a shape (<https://github.com/opencv/cvat/pull/1667>)
- React warning because of not unique keys in labels viewer (<https://github.com/opencv/cvat/pull/1727>)
- Fixed issue tracker (<https://github.com/opencv/cvat/pull/1705>)
- Fixed canvas fit after sidebar open/close event (<https://github.com/opencv/cvat/pull/1705>)
- A couple of exceptions in AAM related with early object activation (<https://github.com/opencv/cvat/pull/1755>)
- Propagation from the latest frame (<https://github.com/opencv/cvat/pull/1800>)
- Number attribute value validation (didn't work well with floats) (<https://github.com/opencv/cvat/pull/1800>)
- Logout doesn't work (<https://github.com/opencv/cvat/pull/1812>)
- Annotations aren't updated after reopening a task (<https://github.com/opencv/cvat/pull/1753>)
- Labels aren't updated after reopening a task (<https://github.com/opencv/cvat/pull/1753>)
- Canvas isn't fitted after collapsing side panel in attribute annotation mode (<https://github.com/opencv/cvat/pull/1753>)
- Error when interpolating polygons (<https://github.com/opencv/cvat/pull/1878>)

### Security

- SQL injection in Django `CVE-2020-9402` (<https://github.com/opencv/cvat/pull/1657>)

## [1.0.0] - 2020-05-29

### Added

- cvat-ui: cookie policy drawer for login page (<https://github.com/opencv/cvat/pull/1511>)
- `datumaro_project` export format (<https://github.com/opencv/cvat/pull/1352>)
- Ability to configure user agreements for the user registration form (<https://github.com/opencv/cvat/pull/1464>)
- Cuboid interpolation and cuboid drawing from rectangles (<https://github.com/opencv/cvat/pull/1560>)
- Ability to configure custom pageViewHit, which can be useful for web analytics integration (<https://github.com/opencv/cvat/pull/1566>)
- Ability to configure access to the analytics page based on roles (<https://github.com/opencv/cvat/pull/1592>)

### Changed

- Downloaded file name in annotations export became more informative (<https://github.com/opencv/cvat/pull/1352>)
- Added auto trimming for trailing whitespaces style enforcement (<https://github.com/opencv/cvat/pull/1352>)
- REST API: updated `GET /task/<id>/annotations`: parameters are `format`, `filename` (now optional), `action` (optional) (<https://github.com/opencv/cvat/pull/1352>)
- REST API: removed `dataset/formats`, changed format of `annotation/formats` (<https://github.com/opencv/cvat/pull/1352>)
- Exported annotations are stored for N hours instead of indefinitely (<https://github.com/opencv/cvat/pull/1352>)
- Formats: CVAT format now accepts ZIP and XML (<https://github.com/opencv/cvat/pull/1352>)
- Formats: COCO format now accepts ZIP and JSON (<https://github.com/opencv/cvat/pull/1352>)
- Formats: most of formats renamed, no extension in title (<https://github.com/opencv/cvat/pull/1352>)
- Formats: definitions are changed, are not stored in DB anymore (<https://github.com/opencv/cvat/pull/1352>)
- cvat-core: session.annotations.put() now returns ids of added objects (<https://github.com/opencv/cvat/pull/1493>)
- Images without annotations now also included in dataset/annotations export (<https://github.com/opencv/cvat/issues/525>)

### Removed

- `annotation` application is replaced with `dataset_manager` (<https://github.com/opencv/cvat/pull/1352>)
- `_DATUMARO_INIT_LOGLEVEL` env. variable is removed in favor of regular `--loglevel` cli parameter (<https://github.com/opencv/cvat/pull/1583>)

### Fixed

- Categories for empty projects with no sources are taken from own dataset (<https://github.com/opencv/cvat/pull/1352>)
- Added directory removal on error during `extract` command (<https://github.com/opencv/cvat/pull/1352>)
- Added debug error message on incorrect XPath (<https://github.com/opencv/cvat/pull/1352>)
- Exporting frame stepped task (<https://github.com/opencv/cvat/issues/1294, https://github.com/opencv/cvat/issues/1334>)
- Fixed broken command line interface for `cvat` export format in Datumaro (<https://github.com/opencv/cvat/issues/1494>)
- Updated Rest API document, Swagger document serving instruction issue (<https://github.com/opencv/cvat/issues/1495>)
- Fixed cuboid occluded view (<https://github.com/opencv/cvat/pull/1500>)
- Non-informative lock icon (<https://github.com/opencv/cvat/pull/1434>)
- Sidebar in AAM has no hide/show button (<https://github.com/opencv/cvat/pull/1420>)
- Task/Job buttons has no "Open in new tab" option (<https://github.com/opencv/cvat/pull/1419>)
- Delete point context menu option has no shortcut hint (<https://github.com/opencv/cvat/pull/1416>)
- Fixed issue with unnecessary tag activation in cvat-canvas (<https://github.com/opencv/cvat/issues/1540>)
- Fixed an issue with large number of instances in instance mask (<https://github.com/opencv/cvat/issues/1539>)
- Fixed full COCO dataset import error with conflicting labels in keypoints and detection (<https://github.com/opencv/cvat/pull/1548>)
- Fixed COCO keypoints skeleton parsing and saving (<https://github.com/opencv/cvat/issues/1539>)
- `tf.placeholder() is not compatible with eager execution` exception for auto_segmentation (<https://github.com/opencv/cvat/pull/1562>)
- Canvas cannot be moved with move functionality on left mouse key (<https://github.com/opencv/cvat/pull/1573>)
- Deep extreme cut request is sent when draw any shape with Make AI polygon option enabled (<https://github.com/opencv/cvat/pull/1573>)
- Fixed an error when exporting a task with cuboids to any format except CVAT (<https://github.com/opencv/cvat/pull/1577>)
- Synchronization with remote git repo (<https://github.com/opencv/cvat/pull/1582>)
- A problem with mask to polygons conversion when polygons are too small (<https://github.com/opencv/cvat/pull/1581>)
- Unable to upload video with uneven size (<https://github.com/opencv/cvat/pull/1594>)
- Fixed an issue with `z_order` having no effect on segmentations (<https://github.com/opencv/cvat/pull/1589>)

### Security

- Permission group whitelist check for analytics view (<https://github.com/opencv/cvat/pull/1608>)

## [1.0.0-beta.2] - 2020-04-30

### Added

- Re-Identification algorithm to merging bounding boxes automatically to the new UI (<https://github.com/opencv/cvat/pull/1406>)
- Methods `import` and `export` to import/export raw annotations for Job and Task in `cvat-core` (<https://github.com/opencv/cvat/pull/1406>)
- Versioning of client packages (`cvat-core`, `cvat-canvas`, `cvat-ui`). Initial versions are set to 1.0.0 (<https://github.com/opencv/cvat/pull/1448>)
- Cuboids feature was migrated from old UI to new one. (<https://github.com/opencv/cvat/pull/1451>)

### Removed

- Annotation convertation utils, currently supported natively via Datumaro framework (https://github.com/opencv/cvat/pull/1477)

### Fixed

- Auto annotation, TF annotation and Auto segmentation apps (https://github.com/opencv/cvat/pull/1409)
- Import works with truncated images now: "OSError:broken data stream" on corrupt images (https://github.com/opencv/cvat/pull/1430)
- Hide functionality (H) doesn't work (<https://github.com/opencv/cvat/pull/1445>)
- The highlighted attribute doesn't correspond to the chosen attribute in AAM (<https://github.com/opencv/cvat/pull/1445>)
- Inconvinient image shaking while drawing a polygon (hold Alt key during drawing/editing/grouping to drag an image) (<https://github.com/opencv/cvat/pull/1445>)
- Filter property "shape" doesn't work and extra operator in description (<https://github.com/opencv/cvat/pull/1445>)
- Block of text information doesn't disappear after deactivating for locked shapes (<https://github.com/opencv/cvat/pull/1445>)
- Annotation uploading fails in annotation view (<https://github.com/opencv/cvat/pull/1445>)
- UI freezes after canceling pasting with escape (<https://github.com/opencv/cvat/pull/1445>)
- Duplicating keypoints in COCO export (https://github.com/opencv/cvat/pull/1435)
- CVAT new UI: add arrows on a mouse cursor (<https://github.com/opencv/cvat/pull/1391>)
- Delete point bug (in new UI) (<https://github.com/opencv/cvat/pull/1440>)
- Fix apache startup after PC restart (https://github.com/opencv/cvat/pull/1467)
- Open task button doesn't work (https://github.com/opencv/cvat/pull/1474)

## [1.0.0-beta.1] - 2020-04-15

### Added

- Special behaviour for attribute value `__undefined__` (invisibility, no shortcuts to be set in AAM)
- Dialog window with some helpful information about using filters
- Ability to display a bitmap in the new UI
- Button to reset colors settings (brightness, saturation, contrast) in the new UI
- Option to display shape text always
- Dedicated message with clarifications when share is unmounted (https://github.com/opencv/cvat/pull/1373)
- Ability to create one tracked point (https://github.com/opencv/cvat/pull/1383)
- Ability to draw/edit polygons and polylines with automatic bordering feature (https://github.com/opencv/cvat/pull/1394)
- Tutorial: instructions for CVAT over HTTPS
- Deep extreme cut (semi-automatic segmentation) to the new UI (https://github.com/opencv/cvat/pull/1398)

### Changed

- Increase preview size of a task till 256, 256 on the server
- Public ssh-keys are displayed in a dedicated window instead of console when create a task with a repository
- React UI is the primary UI

### Fixed

- Cleaned up memory in Auto Annotation to enable long running tasks on videos
- New shape is added when press `esc` when drawing instead of cancellation
- Dextr segmentation doesn't work.
- `FileNotFoundError` during dump after moving format files
- CVAT doesn't append outside shapes when merge polyshapes in old UI
- Layout sometimes shows double scroll bars on create task, dashboard and settings pages
- UI fails after trying to change frame during resizing, dragging, editing
- Hidden points (or outsided) are visible after changing a frame
- Merge is allowed for points, but clicks on points conflict with frame dragging logic
- Removed objects are visible for search
- Add missed task_id and job_id fields into exception logs for the new UI (https://github.com/opencv/cvat/pull/1372)
- UI fails when annotations saving occurs during drag/resize/edit (https://github.com/opencv/cvat/pull/1383)
- Multiple savings when hold Ctrl+S (a lot of the same copies of events were sent with the same working time) (https://github.com/opencv/cvat/pull/1383)
- UI doesn't have any reaction when git repos synchronization failed (https://github.com/opencv/cvat/pull/1383)
- Bug when annotations cannot be saved after (delete - save - undo - save) (https://github.com/opencv/cvat/pull/1383)
- VOC format exports Upper case labels correctly in lower case (https://github.com/opencv/cvat/pull/1379)
- Fixed polygon exporting bug in COCO dataset (https://github.com/opencv/cvat/issues/1387)
- Task creation from remote files (https://github.com/opencv/cvat/pull/1392)
- Job cannot be opened in some cases when the previous job was failed during opening (https://github.com/opencv/cvat/issues/1403)
- Deactivated shape is still highlighted on the canvas (https://github.com/opencv/cvat/issues/1403)
- AttributeError: 'tuple' object has no attribute 'read' in ReID algorithm (https://github.com/opencv/cvat/issues/1403)
- Wrong semi-automatic segmentation near edges of an image (https://github.com/opencv/cvat/issues/1403)
- Git repos paths (https://github.com/opencv/cvat/pull/1400)
- Uploading annotations for tasks with multiple jobs (https://github.com/opencv/cvat/pull/1396)

## [1.0.0-alpha] - 2020-03-31

### Added

- Data streaming using chunks (https://github.com/opencv/cvat/pull/1007)
- New UI: showing file names in UI (https://github.com/opencv/cvat/pull/1311)
- New UI: delete a point from context menu (https://github.com/opencv/cvat/pull/1292)

### Fixed

- Git app cannot clone a repository (https://github.com/opencv/cvat/pull/1330)
- New UI: preview position in task details (https://github.com/opencv/cvat/pull/1312)
- AWS deployment (https://github.com/opencv/cvat/pull/1316)

## [0.6.1] - 2020-03-21

### Changed

- VOC task export now does not use official label map by default, but takes one
  from the source task to avoid primary-class and class part name
  clashing ([#1275](https://github.com/opencv/cvat/issues/1275))

### Fixed

- File names in LabelMe format export are no longer truncated ([#1259](https://github.com/opencv/cvat/issues/1259))
- `occluded` and `z_order` annotation attributes are now correctly passed to Datumaro ([#1271](https://github.com/opencv/cvat/pull/1271))
- Annotation-less tasks now can be exported as empty datasets in COCO ([#1277](https://github.com/opencv/cvat/issues/1277))
- Frame name matching for video annotations import -
  allowed `frame_XXXXXX[.ext]` format ([#1274](https://github.com/opencv/cvat/pull/1274))

### Security

- Bump acorn from 6.3.0 to 6.4.1 in /cvat-ui ([#1270](https://github.com/opencv/cvat/pull/1270))

## [0.6.0] - 2020-03-15

### Added

- Server only support for projects. Extend REST API v1 (/api/v1/projects\*)
- Ability to get basic information about users without admin permissions ([#750](https://github.com/opencv/cvat/issues/750))
- Changed REST API: removed PUT and added DELETE methods for /api/v1/users/ID
- Mask-RCNN Auto Annotation Script in OpenVINO format
- Yolo Auto Annotation Script
- Auto segmentation using Mask_RCNN component (Keras+Tensorflow Mask R-CNN Segmentation)
- REST API to export an annotation task (images + annotations)
- [Datumaro](https://github.com/opencv/cvat/tree/develop/datumaro) - a framework to build, analyze, debug and visualize datasets
- Text Detection Auto Annotation Script in OpenVINO format for version 4
- Added in OpenVINO Semantic Segmentation for roads
- Ability to visualize labels when using Auto Annotation runner
- MOT CSV format support ([#830](https://github.com/opencv/cvat/pull/830))
- LabelMe format support ([#844](https://github.com/opencv/cvat/pull/844))
- Segmentation MASK format import (as polygons) ([#1163](https://github.com/opencv/cvat/pull/1163))
- Git repositories can be specified with IPv4 address ([#827](https://github.com/opencv/cvat/pull/827))

### Changed

- page_size parameter for all REST API methods
- React & Redux & Antd based dashboard
- Yolov3 interpretation script fix and changes to mapping.json
- YOLO format support ([#1151](https://github.com/opencv/cvat/pull/1151))
- Added support for OpenVINO 2020

### Fixed

- Exception in Git plugin [#826](https://github.com/opencv/cvat/issues/826)
- Label ids in TFrecord format now start from 1 [#866](https://github.com/opencv/cvat/issues/866)
- Mask problem in COCO JSON style [#718](https://github.com/opencv/cvat/issues/718)
- Datasets (or tasks) can be joined and split to subsets with Datumaro [#791](https://github.com/opencv/cvat/issues/791)
- Output labels for VOC format can be specified with Datumaro [#942](https://github.com/opencv/cvat/issues/942)
- Annotations can be filtered before dumping with Datumaro [#994](https://github.com/opencv/cvat/issues/994)

## [0.5.2] - 2019-12-15

### Fixed

- Frozen version of scikit-image==0.15 in requirements.txt because next releases don't support Python 3.5

## [0.5.1] - 2019-10-17

### Added

- Integration with Zenodo.org (DOI)

## [0.5.0] - 2019-09-12

### Added

- A converter to YOLO format
- Installation guide
- Linear interpolation for a single point
- Video frame filter
- Running functional tests for REST API during a build
- Admins are no longer limited to a subset of python commands in the auto annotation application
- Remote data source (list of URLs to create an annotation task)
- Auto annotation using Faster R-CNN with Inception v2 (utils/open_model_zoo)
- Auto annotation using Pixel Link mobilenet v2 - text detection (utils/open_model_zoo)
- Ability to create a custom extractors for unsupported media types
- Added in PDF extractor
- Added in a command line model manager tester
- Ability to dump/load annotations in several formats from UI (CVAT, Pascal VOC, YOLO, MS COCO, png mask, TFRecord)
- Auth for REST API (api/v1/auth/): login, logout, register, ...
- Preview for the new CVAT UI (dashboard only) is available: http://localhost:9080/
- Added command line tool for performing common task operations (/utils/cli/)

### Changed

- Outside and keyframe buttons in the side panel for all interpolation shapes (they were only for boxes before)
- Improved error messages on the client side (#511)

### Removed

- "Flip images" has been removed. UI now contains rotation features.

### Fixed

- Incorrect width of shapes borders in some cases
- Annotation parser for tracks with a start frame less than the first segment frame
- Interpolation on the server near outside frames
- Dump for case when task name has a slash
- Auto annotation fail for multijob tasks
- Installation of CVAT with OpenVINO on the Windows platform
- Background color was always black in utils/mask/converter.py
- Exception in attribute annotation mode when a label are switched to a value without any attributes
- Handling of wrong labelamp json file in auto annotation (<https://github.com/opencv/cvat/issues/554>)
- No default attributes in dumped annotation (<https://github.com/opencv/cvat/issues/601>)
- Required field "Frame Filter" on admin page during a task modifying (#666)
- Dump annotation errors for a task with several segments (#610, #500)
- Invalid label parsing during a task creating (#628)
- Button "Open Task" in the annotation view
- Creating a video task with 0 overlap

### Security

- Upgraded Django, djangorestframework, and other packages

## [0.4.2] - 2019-06-03

### Fixed

- Fixed interaction with the server share in the auto annotation plugin

## [0.4.1] - 2019-05-14

### Fixed

- JavaScript syntax incompatibility with Google Chrome versions less than 72

## [0.4.0] - 2019-05-04

### Added

- OpenVINO auto annotation: it is possible to upload a custom model and annotate images automatically.
- Ability to rotate images/video in the client part (Ctrl+R, Shift+Ctrl+R shortcuts) (#305)
- The ReID application for automatic bounding box merging has been added (#299)
- Keyboard shortcuts to switch next/previous default shape type (box, polygon etc) [Alt + <, Alt + >] (#316)
- Converter for VOC now supports interpolation tracks
- REST API (/api/v1/\*, /api/docs)
- Semi-automatic semantic segmentation with the [Deep Extreme Cut](http://www.vision.ee.ethz.ch/~cvlsegmentation/dextr/) work

### Changed

- Propagation setup has been moved from settings to bottom player panel
- Additional events like "Debug Info" or "Fit Image" have been added for analitics
- Optional using LFS for git annotation storages (#314)

### Deprecated

- "Flip images" flag in the create task dialog will be removed. Rotation functionality in client part have been added instead.

### Removed

-

### Fixed

- Django 2.1.5 (security fix, https://nvd.nist.gov/vuln/detail/CVE-2019-3498)
- Several scenarious which cause code 400 after undo/redo/save have been fixed (#315)

## [0.3.0] - 2018-12-29

### Added

- Ability to copy Object URL and Frame URL via object context menu and player context menu respectively.
- Ability to change opacity for selected shape with help "Selected Fill Opacity" slider.
- Ability to remove polyshapes points by double click.
- Ability to draw/change polyshapes (except for points) by slip method. Just press ENTER and moving a cursor.
- Ability to switch lock/hide properties via label UI element (in right menu) for all objects with same label.
- Shortcuts for outside/keyframe properties
- Support of Intel OpenVINO for accelerated model inference
- Tensorflow annotation now works without CUDA. It can use CPU only. OpenVINO and CUDA are supported optionally.
- Incremental saving of annotations.
- Tutorial for using polygons (screencast)
- Silk profiler to improve development process
- Admin panel can be used to edit labels and attributes for annotation tasks
- Analytics component to manage a data annotation team, monitor exceptions, collect client and server logs
- Changeable job and task statuses (annotation, validation, completed). A job status can be changed manually, a task status is computed automatically based on job statuses (#153)
- Backlink to a task from its job annotation view (#156)
- Buttons lock/hide for labels. They work for all objects with the same label on a current frame (#116)

### Changed

- Polyshape editing method has been improved. You can redraw part of shape instead of points cloning.
- Unified shortcut (Esc) for close any mode instead of different shortcuts (Alt+N, Alt+G, Alt+M etc.).
- Dump file contains information about data source (e.g. video name, archive name, ...)
- Update requests library due to https://nvd.nist.gov/vuln/detail/CVE-2018-18074
- Per task/job permissions to create/access/change/delete tasks and annotations
- Documentation was improved
- Timeout for creating tasks was increased (from 1h to 4h) (#136)
- Drawing has become more convenience. Now it is possible to draw outside an image. Shapes will be automatically truncated after drawing process (#202)

### Fixed

- Performance bottleneck has been fixed during you create new objects (draw, copy, merge etc).
- Label UI elements aren't updated after changelabel.
- Attribute annotation mode can use invalid shape position after resize or move shapes.
- Labels order is preserved now (#242)
- Uploading large XML files (#123)
- Django vulnerability (#121)
- Grammatical cleanup of README.md (#107)
- Dashboard loading has been accelerated (#156)
- Text drawing outside of a frame in some cases (#202)

## [0.2.0] - 2018-09-28

### Added

- New annotation shapes: polygons, polylines, points
- Undo/redo feature
- Grid to estimate size of objects
- Context menu for shapes
- A converter to PASCAL VOC format
- A converter to MS COCO format
- A converter to mask format
- License header for most of all files
- .gitattribute to avoid problems with bash scripts inside a container
- CHANGELOG.md itself
- Drawing size of a bounding box during resize
- Color by instance, group, label
- Group objects
- Object propagation on next frames
- Full screen view

### Changed

- Documentation, screencasts, the primary screenshot
- Content-type for save_job request is application/json

### Fixed

- Player navigation if the browser's window is scrolled
- Filter doesn't support dash (-)
- Several memory leaks
- Inconsistent extensions between filenames in an annotation file and real filenames

## [0.1.2] - 2018-08-07

### Added

- 7z archive support when creating a task
- .vscode/launch.json file for developing with VS code

### Fixed

- #14: docker-compose down command as written in the readme does not remove volumes
- #15: all checkboxes in temporary attributes are checked when reopening job after saving the job
- #18: extend CONTRIBUTING.md
- #19: using the same attribute for label twice -> stuck

### Changed

- More strict verification for labels with attributes

## [0.1.1] - 2018-07-6

### Added

- Links on a screenshot, documentation, screencasts into README.md
- CONTRIBUTORS.md

### Fixed

- GitHub documentation

## 0.1.0 - 2018-06-29

### Added

- Initial version

## Template

```
## [Unreleased]
### Added
-

### Changed
-

### Deprecated
-

### Removed
-

### Fixed
-

### Security
-
```<|MERGE_RESOLUTION|>--- conflicted
+++ resolved
@@ -13,12 +13,8 @@
 - GPU support for Mask-RCNN and improvement in its deployment time (<https://github.com/openvinotoolkit/cvat/pull/2714>)
 
 ### Changed
-<<<<<<< HEAD
-
 - Bumped nuclio to v 1.5.16 (<https://github.com/openvinotoolkit/cvat/pull/2714>)
-=======
 - Updated HTTPS install README section (cleanup and described more robust deploy)
->>>>>>> 2e9b17af
 
 ### Deprecated
 
