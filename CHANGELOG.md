--- conflicted
+++ resolved
@@ -36,12 +36,8 @@
 - Points of invisible shapes are visible in autobordering (<https://github.com/openvinotoolkit/cvat/pull/3931>)
 - Order of the label attributes in the object item details(<https://github.com/openvinotoolkit/cvat/pull/3945>)
 - Order of labels in tasks and projects (<https://github.com/openvinotoolkit/cvat/pull/3987>)
-<<<<<<< HEAD
 - Fixed task creating with large files via webpage (<https://github.com/openvinotoolkit/cvat/pull/3692>)
-
-=======
 - Added information to export CVAT_HOST when performing local installation for accessing over network (<https://github.com/openvinotoolkit/cvat/pull/4014>)
->>>>>>> e39a17b0
 
 ### Security
 - TDB
