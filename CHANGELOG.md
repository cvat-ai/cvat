# Changelog

All notable changes to this project will be documented in this file.

The format is based on [Keep a Changelog](https://keepachangelog.com/en/1.0.0/),
and this project adheres to [Semantic Versioning](https://semver.org/spec/v2.0.0.html).

## \[Unreleased\]
### Added

- More information about task progress on tasks page (<https://github.com/opencv/cvat/pull/5723>)
- Prefetching next chunk when user navigates by frames manually (<https://github.com/opencv/cvat/pull/6695>)

### Changed

<<<<<<< HEAD
- Increased max length of secret access key id to 64 (<https://github.com/opencv/cvat/pull/6701>)
=======
- Organization now opened immediately after it is created (<https://github.com/opencv/cvat/pull/6705>)
>>>>>>> 64fe3a2c

### Deprecated

- TBD

### Removed

- TBD

### Fixed

- Fixed switching from organization to sandbox while getting a resource (<https://github.com/opencv/cvat/pull/6689>)

### Security

- TBD

## \[2.6.0\] - 2023-08-11

### Added

- \[SDK\] Introduced the `DeferredTqdmProgressReporter` class,
  which avoids the glitchy output seen with the `TqdmProgressReporter` under certain circumstances
  (<https://github.com/opencv/cvat/pull/6556>)
- \[SDK, CLI\] Added the `cvat_sdk.auto_annotation`
  module, providing functionality to automatically annotate tasks
  by executing a user-provided function on the local machine.
  A corresponding CLI command (`auto-annotate`) is also available.
  Some predefined functions using torchvision are also available.
  (<https://github.com/opencv/cvat/pull/6483>,
  <https://github.com/opencv/cvat/pull/6649>)
- Included an indication for cached frames in the interface
  (<https://github.com/opencv/cvat/pull/6586>)

### Changed

- Raised the default guide assets limitations to 30 assets,
  with a maximum size of 10MB each
  (<https://github.com/opencv/cvat/pull/6575>)
- \[SDK\] Custom `ProgressReporter` implementations should now override `start2` instead of `start`
  The old implementation is still supported.
  (<https://github.com/opencv/cvat/pull/6556>)
- Improved memory optimization and code in the decoding module (<https://github.com/opencv/cvat/pull/6585>)

### Removed

- Removed the YOLOv5 serverless function
  (<https://github.com/opencv/cvat/pull/6618>)

### Fixed

- Corrected an issue where the prebuilt FFmpeg bundled in PyAV
  was being used instead of the custom build.
- Fixed the filename for labels in the CamVid format (<https://github.com/opencv/cvat/pull/6600>)

## \[2.5.2\] - 2023-07-27

### Added

- We've added support for multi-line text attributes (<https://github.com/opencv/cvat/pull/6458>)
- You can now set a default attribute value for SELECT, RADIO types on UI
  (<https://github.com/opencv/cvat/pull/6474>)
- \[SDK\] `cvat_sdk.datasets`, is now available, providing a framework-agnostic alternative to `cvat_sdk.pytorch`
  (<https://github.com/opencv/cvat/pull/6428>)
- We've introduced analytics for Jobs, Tasks, and Project (<https://github.com/opencv/cvat/pull/6371>)

### Changed

- \[Helm\] In Helm, we've added a configurable default storage option to the chart (<https://github.com/opencv/cvat/pull/6137>)

### Removed

- \[Helm\] In Helm, we've eliminated the obligatory use of hardcoded traefik ingress (<https://github.com/opencv/cvat/pull/6137>)

### Fixed

- Fixed an issue with calculating the number of objects on the annotation view when frames are deleted
  (<https://github.com/opencv/cvat/pull/6493>)
- \[SDK\] In SDK, we've fixed the issue with creating attributes with blank default values
  (<https://github.com/opencv/cvat/pull/6454>)
- \[SDK\] We've corrected a problem in SDK where it was altering input data in models (<https://github.com/opencv/cvat/pull/6455>)
- Fixed exporting of hash for shapes and tags in a specific corner case (<https://github.com/opencv/cvat/pull/6517>)
- Resolved the issue where 3D jobs couldn't be opened in validation mode (<https://github.com/opencv/cvat/pull/6507>)
- Fixed SAM plugin (403 code for workers in organizations) (<https://github.com/opencv/cvat/pull/6514>)
- Fixed the issue where initial frame from query parameter was not opening specific frame in a job
  (<https://github.com/opencv/cvat/pull/6506>)
- Corrected the issue with the removal of the first keyframe (<https://github.com/opencv/cvat/pull/6494>)
- Fixed the display of project previews on small screens and updated stylelint & rules (<https://github.com/opencv/cvat/pull/6551>)
- Implemented server-side validation for attribute specifications
  (<https://github.com/opencv/cvat/pull/6447>)
- \[API\] Fixed API issue related to file downloading failures for filenames with special characters (<https://github.com/opencv/cvat/pull/6492>)
- \[Helm\] In Helm, we've resolved an issue with multiple caches
  in the same RWX volume, which was preventing db migration from starting (<https://github.com/opencv/cvat/pull/6137>)

## \[2.5.1\] - 2023-07-19

### Fixed

- Memory leak related to unclosed av container (<https://github.com/opencv/cvat/pull/6501>)

## \[2.5.0] - 2023-07-05

### Added

- Now CVAT supports project/task markdown description with additional assets
  (png, jpeg, gif, webp images and pdf files) (<https://github.com/opencv/cvat/pull/6191>)
- Ground Truth jobs and quality analytics for tasks (<https://github.com/opencv/cvat/pull/6039>)

### Fixed

- The problem with manifest file in tasks restored from backup (<https://github.com/opencv/cvat/issues/5971>)
- The problem with task mode in a task restored from backup (<https://github.com/opencv/cvat/issues/5668>)
- Visible 'To background' button in review mode (<https://github.com/opencv/cvat/pull/6363>)
- Added missed auto_add argument to Issue model (<https://github.com/opencv/cvat/pull/6364>)
- \[API\] Performance of several API endpoints (<https://github.com/opencv/cvat/pull/6340>)
- \[API\] Invalid schema for the owner field in several endpoints (<https://github.com/opencv/cvat/pull/6343>)
- Some internal errors occurring during lambda function invocations
  could be mistakenly reported as invalid requests
  (<https://github.com/opencv/cvat/pull/6394>)
- \[SDK\] Loading tasks that have been cached with the PyTorch adapter
  (<https://github.com/opencv/cvat/issues/6047>)
- The problem with importing annotations if dataset has extra dots in filenames
  (<https://github.com/opencv/cvat/pull/6350>)

### Security

- More comprehensive SSRF mitigations were implemented.
  Previously, on task creation it was prohibited to specify remote data URLs
  with hosts that resolved to IP addresses in the private ranges.
  Now, redirects to such URLs are also prohibited.
  In addition, this restriction is now also applied to webhook URLs.
  System administrators can allow or deny custom IP address ranges
  with the `SMOKESCREEN_OPTS` environment variable.
  (<https://github.com/opencv/cvat/pull/6362>).

## \[2.4.9] - 2023-06-22

### Fixed

- Error related to calling serverless functions on some image formats (<https://github.com/opencv/cvat/pull/6384>)

## \[2.4.8] - 2023-06-22

### Fixed

- Getting original chunks for items in specific cases (<https://github.com/opencv/cvat/pull/6355>)

## \[2.4.7] - 2023-06-16

### Added

- \[API\] API Now supports the creation and removal of Ground Truth jobs. (<https://github.com/opencv/cvat/pull/6204>)
- \[API\] We've introduced task quality estimation endpoints. (<https://github.com/opencv/cvat/pull/6204>)
- \[CLI\] An option to select the organization. (<https://github.com/opencv/cvat/pull/6317>)

### Fixed

- Issues with running serverless models for EXIF-rotated images. (<https://github.com/opencv/cvat/pull/6275/>)
- File uploading issues when using https configuration. (<https://github.com/opencv/cvat/pull/6308>)
- Dataset export error with `outside` property of tracks. (<https://github.com/opencv/cvat/issues/5971>)
- Broken logging in the TransT serverless function. (<https://github.com/opencv/cvat/pull/6290>)

## \[2.4.6] - 2023-06-09

### Added

- \[Server API\] An option to supply custom file ordering for task data uploads (<https://github.com/opencv/cvat/pull/5083>)
- New option `semi-auto` is available as annotations source (<https://github.com/opencv/cvat/pull/6263>)

### Changed

- Allowed to use dataset manifest for the `predefined` sorting method for task data (<https://github.com/opencv/cvat/pull/5083>)

### Changed

- Replaced Apache mod_wsgi with Uvicorn ASGI server for backend use(<https://github.com/opencv/cvat/pull/6195>)

### Fixed

- Incorrect location of temporary file during job annotation import.(<https://github.com/opencv/cvat/pull/5909>)
- Deletion of uploaded file along with annotations/backups when an RQ job
  has been initiated, but no subsequent status check requests have been made.(<https://github.com/opencv/cvat/pull/5909>)
- Deletion of uploaded files, including annotations and backups,
  after they have been uploaded to the server using the TUS protocol but before an RQ job has been initiated. (<https://github.com/opencv/cvat/pull/5909>)
- Simultaneous creation of tasks or projects with identical names from backups by multiple users.(<https://github.com/opencv/cvat/pull/5909>)
- \[API\] The `predefined` sorting method for task data uploads (<https://github.com/opencv/cvat/pull/5083>)
- Allowed slashes in export filenames. (<https://github.com/opencv/cvat/pull/6265>)

## \[2.4.5] - 2023-06-02

### Added

- Integrated support for sharepoint and cloud storage files, along with
  directories to be omitted during task creation (server) (<https://github.com/opencv/cvat/pull/6074>)
- Enabled task creation with directories from cloud storage or sharepoint (<https://github.com/opencv/cvat/pull/6074>)
- Enhanced task creation to support any data type supported by the server
  by default, from cloud storage without the necessity for the `use_cache` option (<https://github.com/opencv/cvat/pull/6074>)
- Added capability for task creation with data from cloud storage without the `use_cache` option (<https://github.com/opencv/cvat/pull/6074>)

### Changed

- User can now access resource links from any organization or sandbox, granted it's available to them (<https://github.com/opencv/cvat/pull/5892>)
- Cloud storage manifest files have been made optional (<https://github.com/opencv/cvat/pull/6074>)
- Updated Django to the 4.2.x version (<https://github.com/opencv/cvat/pull/6122>)
- Renamed certain Nuclio functions to adhere to a common naming convention. For instance,
  `onnx-yolov7` -> `onnx-wongkinyiu-yolov7`, `ultralytics-yolov5` -> `pth-ultralytics-yolov5`
  (<https://github.com/opencv/cvat/pull/6140>)

### Deprecated

- Deprecated the endpoint `/cloudstorages/{id}/content` (<https://github.com/opencv/cvat/pull/6074>)

### Fixed

- Fixed the issue of skeletons dumping on created tasks/projects (<https://github.com/opencv/cvat/pull/6157>)
- Resolved an issue related to saving annotations for skeleton tracks (<https://github.com/opencv/cvat/pull/6075>)

## \[2.4.4] - 2023-05-18

### Added

- Introduced a new configuration option for controlling the invocation of Nuclio functions.
  (<https://github.com/opencv/cvat/pull/6146>)

### Changed

- Relocated SAM masks decoder to frontend operation.
  (<https://github.com/opencv/cvat/pull/6019>)
- Switched `person-reidentification-retail-0300` and `faster_rcnn_inception_v2_coco` Nuclio functions with `person-reidentification-retail-0277` and `faster_rcnn_inception_resnet_v2_atrous_coco` respectively.
  (<https://github.com/opencv/cvat/pull/6129>)
- Upgraded OpenVINO-based Nuclio functions to utilize the OpenVINO 2022.3 runtime.
  (<https://github.com/opencv/cvat/pull/6129>)

### Fixed

- Resolved issues with tracking multiple objects (30 and more) using the TransT tracker.
  (<https://github.com/opencv/cvat/pull/6073>)
- Addressed azure.core.exceptions.ResourceExistsError: The specified blob already exists.
  (<https://github.com/opencv/cvat/pull/6082>)
- Corrected image scaling issues when transitioning between images of different resolutions.
  (<https://github.com/opencv/cvat/pull/6081>)
- Fixed inaccurate reporting of completed job counts.
  (<https://github.com/opencv/cvat/issues/6098>)
- Allowed OpenVINO-based Nuclio functions to be deployed to Kubernetes.
  (<https://github.com/opencv/cvat/pull/6129>)
- Improved skeleton size checks after drawing.
  (<https://github.com/opencv/cvat/pull/6156>)
- Fixed HRNet CPU serverless function.
  (<https://github.com/opencv/cvat/pull/6150>)
- Prevented sending of empty list of events.
  (<https://github.com/opencv/cvat/pull/6154>)

## \[2.4.3] - 2023-04-24

### Changed

- Docker images no longer include Ubuntu package sources or FFmpeg/OpenH264 sources
  (<https://github.com/opencv/cvat/pull/6040>)
- TUS chunk size changed from 100 MB to 2 MB
  (<https://github.com/opencv/cvat/pull/6058>)

## \[2.4.2] - 2023-04-14

### Added

- Support for Azure Blob Storage connection string authentication(<https://github.com/openvinotoolkit/cvat/pull/4649>)
- Segment Anything interactor for CPU/GPU (<https://github.com/opencv/cvat/pull/6008>)

### Changed

- The capability to transfer a task from one project to another project has been disabled (<https://github.com/opencv/cvat/pull/5901>)
- The bounding rectangle in the skeleton annotation is visible solely when the skeleton is active (<https://github.com/opencv/cvat/pull/5911>)
- Base backend image upgraded from ubuntu:20.04 to ubuntu:22.04 (<https://github.com/opencv/cvat/pull/6021>)

### Deprecated

- TDB

### Removed

- Cloud storage `unique_together` limitation (<https://github.com/opencv/cvat/pull/5855>)
- Support for redundant request media types in the API
  (<https://github.com/opencv/cvat/pull/5874>)
- Static URLs and direct SDK support for the tus chunk endpoints.
  Clients must use the `Location` header from the response to the `Upload-Length` request,
  as per the tus creation protocol
  (<https://github.com/opencv/cvat/pull/5961>)

### Fixed

- An invalid project/org handling in webhooks (<https://github.com/opencv/cvat/pull/5707>)
- Warning `key` is undefined on project page (<https://github.com/opencv/cvat/pull/5876>)
- An invalid mask detected when performing automatic annotation on a task (<https://github.com/opencv/cvat/pull/5883>)
- The 'Reset zoom' option now retains the user's preferences upon reloading CVAT (<https://github.com/opencv/cvat/pull/5908>)
- Cloud storage content listing when the manifest name contains special characters
  (<https://github.com/opencv/cvat/pull/5873>)
- Width and height in CVAT dataset format mask annotations (<https://github.com/opencv/cvat/pull/5905>)
- Empty list of export formats for a project without tasks (<https://github.com/opencv/cvat/pull/5899>)
- Downgraded NumPy used by HRNet because `np.int` is no longer available (<https://github.com/opencv/cvat/pull/5574>)
- Empty previews responsive to page resize (<https://github.com/opencv/cvat/pull/5925>)
- Nuclio function invocations when deployed via the Helm chart
  (<https://github.com/opencv/cvat/issues/5626>)
- Export of a job from a task with multiple jobs (<https://github.com/opencv/cvat/pull/5928>)
- Points missing when exporting tracked skeleton (<https://github.com/opencv/cvat/issues/5497>)
- Escaping in the `filter` parameter in generated URLs
  (<https://github.com/opencv/cvat/issues/5566>)
- Rotation property lost during saving a mutable attribute (<https://github.com/opencv/cvat/pull/5968>)
- Optimized /api/jobs request (<https://github.com/opencv/cvat/pull/5962>)
- Server micro version support check in SDK/CLI (<https://github.com/opencv/cvat/pull/5991>)
- \[SDK\] Compatibility with upcoming urllib 2.1.0
  (<https://github.com/opencv/cvat/pull/6002>)
- Fix TUS file uploading if multiple apache processes are used (<https://github.com/opencv/cvat/pull/6006>)
- The issue related to webhook events not being sent has been resolved (<https://github.com/opencv/cvat/pull/5916>)

### Security

- Updated Redis (in the Compose file) to 7.0.x, and redis-py to 4.5.4
  (<https://github.com/opencv/cvat/pull/6016>)

## \[2.4.1] - 2023-04-05

### Fixed

- Optimized annotation fetching up to 10 times (<https://github.com/opencv/cvat/pull/5974>)
- Incorrect calculation of working time in analytics (<https://github.com/opencv/cvat/pull/5973>)

## \[2.4.0] - 2023-03-16

### Added

- \[SDK\] An arg to wait for data processing in the task data uploading function
  (<https://github.com/opencv/cvat/pull/5502>)
- Filename pattern to simplify uploading cloud storage data for a task (<https://github.com/opencv/cvat/pull/5498>, <https://github.com/opencv/cvat/pull/5525>)
- \[SDK\] Configuration setting to change the dataset cache directory
  (<https://github.com/opencv/cvat/pull/5535>)
- \[SDK\] Class to represent a project as a PyTorch dataset
  (<https://github.com/opencv/cvat/pull/5523>)
- Grid view and multiple context images supported (<https://github.com/opencv/cvat/pull/5542>)
- Interpolation is now supported for 3D cuboids.
- Tracks can be exported/imported to/from Datumaro and Sly Pointcloud formats (<https://github.com/opencv/cvat/pull/5629>)
- Support for custom file to job splits in tasks (server API & SDK only)
  (<https://github.com/opencv/cvat/pull/5536>)
- \[SDK\] A PyTorch adapter setting to disable cache updates
  (<https://github.com/opencv/cvat/pull/5549>)
- YOLO v7 serverless feature added using ONNX backend (<https://github.com/opencv/cvat/pull/5552>)
- Cypress test for social account authentication (<https://github.com/opencv/cvat/pull/5444>)
- Dummy github and google authentication servers (<https://github.com/opencv/cvat/pull/5444>)
- \[Server API\] Simple filters for object collection endpoints
  (<https://github.com/opencv/cvat/pull/5575>)
- Analytics based on Clickhouse, Vector and Grafana instead of the ELK stack (<https://github.com/opencv/cvat/pull/5646>)
- \[SDK\] High-level API for working with organizations
  (<https://github.com/opencv/cvat/pull/5718>)
- Use correct service name in LDAP authentication documentation (<https://github.com/opencv/cvat/pull/5848>)

### Changed

- The Docker Compose files now use the Compose Specification version
  of the format. This version is supported by Docker Compose 1.27.0+
  (<https://github.com/opencv/cvat/pull/5524>).
- \[SDK\] The `resource_type` args now have the default value of `local` in task creation functions.
  The corresponding arguments are keyword-only now.
  (<https://github.com/opencv/cvat/pull/5502>)
- \[Server API\] Added missing pagination or pagination parameters in
  `/jobs/{id}/commits`, `/organizations`
  (<https://github.com/opencv/cvat/pull/5557>)
- Windows Installation Instructions adjusted to work around <https://github.com/nuclio/nuclio/issues/1821>
- The contour detection function for semantic segmentation (<https://github.com/opencv/cvat/pull/4665>)
- Delete newline character when generating a webhook signature (<https://github.com/opencv/cvat/pull/5622>)
- DL models UI (<https://github.com/opencv/cvat/pull/5635>)
- \[Server API\], \[SDK\] Arbitrary-sized collections in endpoints:
  `/api/projects/{id}.tasks`, `/api/tasks/{id}.segments`, `/api/jobs/{id}.issues`,
  `/api/issues/{id}.comments`, `/api/projects | tasks | jobs/{id}.labels`
  (<https://github.com/opencv/cvat/pull/5662>)
- Hide analytics link from non-admin users (<https://github.com/opencv/cvat/pull/5789>)
- Hide notifications on login/logout/register (<https://github.com/opencv/cvat/pull/5788>)
- CVAT and CVAT SDK now use a custom `User-Agent` header in HTTP requests
  (<https://github.com/opencv/cvat/issues/5598>)

### Deprecated

- TBD

### Removed

- \[Server API\] Endpoints with collections are removed in favor of their full variants
  `/project/{id}/tasks`, `/tasks/{id}/jobs`, `/jobs/{id}/issues`, `/issues/{id}/comments`.
  Corresponding fields are added or changed to provide a link to the child collection
  in `/projects/{id}`, `/tasks/{id}`, `/jobs/{id}`, `/issues/{id}`
  (<https://github.com/opencv/cvat/pull/5575>)
- Limit on the maximum number of manifest files that can be added for cloud storage (<https://github.com/opencv/cvat/pull/5660>)

### Fixed

- Helm: Empty password for Redis (<https://github.com/opencv/cvat/pull/5520>)
- Resolved HRNet serverless function runtime error on images with an alpha channel (<https://github.com/opencv/cvat/pull/5570>)
- Addressed ignored preview & chunk cache settings (<https://github.com/opencv/cvat/pull/5569>)
- Fixed exporting annotations to Azure container (<https://github.com/opencv/cvat/pull/5596>)
- Corrected the type of the credentials parameter of `make_client` in the Python SDK
- Reduced noisy information in ortho views for 3D canvas (<https://github.com/opencv/cvat/pull/5608>)
- Cleared disk space after project removal (<https://github.com/opencv/cvat/pull/5632>, <https://github.com/opencv/cvat/pull/5752>)
- Locked submit button when file is not selected during dataset import (<https://github.com/opencv/cvat/pull/5757>)
- \[Server API\]Various errors in the generated schema (<https://github.com/opencv/cvat/pull/5575>)
- Resolved browser freezing when requesting a job with NaN id (<https://github.com/opencv/cvat/pull/5763>)
- Fixed SiamMask and TransT serverless functions (<https://github.com/opencv/cvat/pull/5658>)
- Addressed creation of a project or task with the same labels (<https://github.com/opencv/cvat/pull/5700>)
- \[Server API\] Fixed ability to rename label to an existing name (<https://github.com/opencv/cvat/pull/5662>)
- Resolved issue of resetting attributes when moving a task to a project (<https://github.com/opencv/cvat/pull/5764>)
- Fixed error in dataset export when parsing skeleton sublabels containing spaces (<https://github.com/opencv/cvat/pull/5794>)
- Added missing `CVAT_BASE_URL` in docker-compose.yml (<https://github.com/opencv/cvat/pull/5792>)
- Create cloud storage button size and models pagination (<https://github.com/opencv/cvat/pull/5858>)

### Security

- Fixed vulnerability with social authentication (<https://github.com/opencv/cvat/pull/5521>)

## \[2.3.0] - 2022-12-22

### Added

- SDK section in documentation (<https://github.com/opencv/cvat/pull/4928>)
- Option to enable or disable host certificate checking in CLI (<https://github.com/opencv/cvat/pull/4928>)
- REST API tests with skeletons (<https://github.com/opencv/cvat/pull/4987>)
- Host schema auto-detection in SDK (<https://github.com/opencv/cvat/pull/4910>)
- Server compatibility checks in SDK (<https://github.com/opencv/cvat/pull/4935>)
- Objects sorting option in the sidebar, by z-order. Additional visualization when sorting is applied
  (<https://github.com/opencv/cvat/pull/5145>)
- Added YOLOv5 serverless function with NVIDIA GPU support (<https://github.com/opencv/cvat/pull/4960>)
- Mask tools now supported (brush, eraser, polygon-plus,
  polygon-minus, returning masks from online detectors & interactors)
  (<https://github.com/opencv/cvat/pull/4543>)
- Added Webhooks (<https://github.com/opencv/cvat/pull/4863>)
- Authentication with social accounts: Google & GitHub (<https://github.com/opencv/cvat/pull/5147>, <https://github.com/opencv/cvat/pull/5181>, <https://github.com/opencv/cvat/pull/5295>)
- REST API tests for exporting job datasets & annotations and validating their structure (<https://github.com/opencv/cvat/pull/5160>)
- Backward propagation on UI (<https://github.com/opencv/cvat/pull/5355>)
- Keyboard shortcut to delete a frame (Alt + Del) (<https://github.com/opencv/cvat/pull/5369>)
- PyTorch dataset adapter layer in the SDK
  (<https://github.com/opencv/cvat/pull/5417>)
- Method for debugging the server deployed with Docker (<https://github.com/opencv/cvat/issues/5327>)

### Changed

- `api/docs`, `api/swagger`, `api/schema`, `server/about` endpoints now allow unauthorized access (<https://github.com/opencv/cvat/pull/4928>, <https://github.com/opencv/cvat/pull/4935>)
- 3D canvas now can be dragged in IDLE mode (<https://github.com/opencv/cvat/pull/5385>)
- Datumaro version is upgraded to 0.3 (dev) (<https://github.com/opencv/cvat/pull/4984>)
- Allowed trailing slashes in the SDK host address (<https://github.com/opencv/cvat/pull/5057>)
- Adjusted initial camera position, enabled 'Reset zoom' option for 3D canvas (<https://github.com/opencv/cvat/pull/5395>)
- Enabled authentication via email (<https://github.com/opencv/cvat/pull/5037>)
- Unified error handling with the cloud storage (<https://github.com/opencv/cvat/pull/5389>)
- In the SDK, functions taking paths as strings now also accept path-like objects
  (<https://github.com/opencv/cvat/pull/5435>)

### Removed

- The `--https` option of CLI (<https://github.com/opencv/cvat/pull/4910>)

### Fixed

- Significantly optimized access to DB for api/jobs, api/tasks, and api/projects.
- Removed a possibly duplicated encodeURI() calls in `server-proxy.ts` to prevent doubly encoding
  non-ascii paths while adding files from "Connected file share" (issue #4428)
- Removed unnecessary volumes defined in docker-compose.serverless.yml
  (<https://github.com/openvinotoolkit/cvat/pull/4659>)
- Added support for Image files that use the PIL.Image.mode 'I;16'
- Project import/export with skeletons (<https://github.com/opencv/cvat/pull/4867>,
  <https://github.com/opencv/cvat/pull/5004>)
- Shape color is not changed on canvas after changing a label (<https://github.com/opencv/cvat/pull/5045>)
- Unstable e2e restore tests (<https://github.com/opencv/cvat/pull/5010>)
- IOG and f-BRS serverless function (<https://github.com/opencv/cvat/pull/5039>)
- Invisible label item in label constructor when label color background is white,
  or close to it (<https://github.com/opencv/cvat/pull/5041>)
- Fixed cvat-core ESlint problems (<https://github.com/opencv/cvat/pull/5027>)
- Fixed task creation with non-local files via the SDK/CLI
  (<https://github.com/opencv/cvat/issues/4962>)
- HRNET serverless function (<https://github.com/opencv/cvat/pull/4944>)
- Invalid export of segmentation masks when the `background` label gets nonzero id (<https://github.com/opencv/cvat/pull/5056>)
- A trailing slash in hostname doesn't allow SDK to send some requests
  (<https://github.com/opencv/cvat/pull/5057>)
- Double modal export/backup a task/project (<https://github.com/opencv/cvat/pull/5075>)
- Fixed bug of computing Job's unsolved/resolved issues numbers (<https://github.com/opencv/cvat/pull/5101>)
- Dataset export for job (<https://github.com/opencv/cvat/pull/5052>)
- Angle is not propagated when use `propagate` feature (<https://github.com/opencv/cvat/pull/5139>)
- Could not fetch task in a corner case (<https://github.com/opencv/cvat/pull/5163>)
- Restoring CVAT in case of React-renderning fail (<https://github.com/opencv/cvat/pull/5134>)
- Deleted frames become restored if a user deletes frames from another job of the same task
  (<https://github.com/opencv/cvat/pull/5138>)
- Wrong issue position when create a quick issue on a rotated shape (<https://github.com/opencv/cvat/pull/5162>)
- Extra rerenders of different pages with each click (<https://github.com/opencv/cvat/pull/5178>)
- Skeleton points exported out of order in the COCO Keypoints format
  (<https://github.com/opencv/cvat/issues/5048>)
- PASCAL VOC 1.1 can't import dataset (<https://github.com/opencv/cvat/pull/4647>)
- Changing an object causes current z layer to be set to the maximum (<https://github.com/opencv/cvat/pull/5145>)
- Job assignee can not resolve an issue (<https://github.com/opencv/cvat/pull/5167>)
- Create manifest with cvat/server docker container command (<https://github.com/opencv/cvat/pull/5172>)
- Cannot assign a resource to a user who has an organization (<https://github.com/opencv/cvat/pull/5218>)
- Logs and annotations are not saved when logout from a job page (<https://github.com/opencv/cvat/pull/5266>)
- Added "type" field for all the labels, allows to reduce number of controls on annotation view (<https://github.com/opencv/cvat/pull/5273>)
- Occluded not applied on canvas instantly for a skeleton elements (<https://github.com/opencv/cvat/pull/5259>)
- Oriented bounding boxes broken with COCO format ss(<https://github.com/opencv/cvat/pull/5219>)
- Can't dump annotations with objects type is track from several jobs (<https://github.com/opencv/cvat/pull/5250>)
- Fixed upload resumption in production environments
  (<https://github.com/opencv/cvat/issues/4839>)
- Fixed job exporting (<https://github.com/opencv/cvat/pull/5282>)
- Visibility and ignored information fail to be loaded (MOT dataset format) (<https://github.com/opencv/cvat/pull/5270>)
- Added force logout on CVAT app start if token is missing (<https://github.com/opencv/cvat/pull/5331>)
- Drawing issues on 3D canvas (<https://github.com/opencv/cvat/pull/5410>)
- Missed token with using social account authentication (<https://github.com/opencv/cvat/pull/5344>)
- Redundant writing of skeleton annotations (CVAT for images) (<https://github.com/opencv/cvat/pull/5387>)
- The same object on 3D scene or `null` selected each click (PERFORMANCE) (<https://github.com/opencv/cvat/pull/5411>)
- An exception when run export for an empty task (<https://github.com/opencv/cvat/pull/5396>)
- Fixed FBRS serverless function runtime error on images with alpha channel (<https://github.com/opencv/cvat/pull/5384>)
- Attaching manifest with custom name (<https://github.com/opencv/cvat/pull/5377>)
- Uploading non-zip annotation files (<https://github.com/opencv/cvat/pull/5386>)
- Loss of rotation in CVAT format (<https://github.com/opencv/cvat/pull/5407>)
- A permission problem with interactive model launches for workers in orgs (<https://github.com/opencv/cvat/issues/4996>)
- Fix chart not being upgradable (<https://github.com/opencv/cvat/pull/5371>)
- Broken helm chart - if using custom release name (<https://github.com/opencv/cvat/pull/5403>)
- Missing source tag in project annotations (<https://github.com/opencv/cvat/pull/5408>)
- Creating a task with a Git repository via the SDK
  (<https://github.com/opencv/cvat/issues/4365>)
- Queries via the low-level API using the `multipart/form-data` Content-Type with string fields
  (<https://github.com/opencv/cvat/pull/5479>)
- Skeletons cannot be added to a task or project (<https://github.com/opencv/cvat/pull/5813>)

### Security

- `Project.import_dataset` not waiting for completion correctly
  (<https://github.com/opencv/cvat/pull/5459>)

## \[2.2.0] - 2022-09-12

### Added

- Added ability to delete frames from a job based on (<https://github.com/openvinotoolkit/cvat/pull/4194>)
- Support of attributes returned by serverless functions based on (<https://github.com/openvinotoolkit/cvat/pull/4506>)
- Project/task backups uploading via chunk uploads
- Fixed UX bug when jobs pagination is reset after changing a job
- Progressbars in CLI for file uploading and downloading
- `utils/cli` changed to `cvat-cli` package
- Support custom file name for backup
- Possibility to display tags on frame
- Support source and target storages (server part)
- Tests for import/export annotation, dataset, backup from/to cloud storage
- Added Python SDK package (`cvat-sdk`) (<https://github.com/opencv/cvat/pull/4813>)
- Previews for jobs
- Documentation for LDAP authentication (<https://github.com/cvat-ai/cvat/pull/39>)
- OpenCV.js caching and autoload (<https://github.com/cvat-ai/cvat/pull/30>)
- Publishing dev version of CVAT docker images (<https://github.com/cvat-ai/cvat/pull/53>)
- Support of Human Pose Estimation, Facial Landmarks (and similar) use-cases, new shape type:
- Skeleton (<https://github.com/cvat-ai/cvat/pull/1>), (<https://github.com/opencv/cvat/pull/4829>)
- Added helm chart support for serverless functions and analytics (<https://github.com/cvat-ai/cvat/pull/110>)
- Added confirmation when remove a track (<https://github.com/opencv/cvat/pull/4846>)
- [COCO Keypoints](https://cocodataset.org/#keypoints-2020) format support (<https://github.com/opencv/cvat/pull/4821>,
  <https://github.com/opencv/cvat/pull/4908>)
- Support for Oracle OCI Buckets (<https://github.com/opencv/cvat/pull/4876>)
- `cvat-sdk` and `cvat-cli` packages on PyPI (<https://github.com/opencv/cvat/pull/4903>)
- UI part for source and target storages (<https://github.com/opencv/cvat/pull/4842>)
- Backup import/export modals (<https://github.com/opencv/cvat/pull/4842>)
- Annotations import modal (<https://github.com/opencv/cvat/pull/4842>)

### Changed

- Bumped nuclio version to 1.8.14
- Simplified running REST API tests. Extended CI-nightly workflow
- REST API tests are partially moved to Python SDK (`users`, `projects`, `tasks`, `issues`)
- cvat-ui: Improve UI/UX on label, create task and create project forms (<https://github.com/cvat-ai/cvat/pull/7>)
- Removed link to OpenVINO documentation (<https://github.com/cvat-ai/cvat/pull/35>)
- Clarified meaning of chunking for videos

### Fixed

- Task creation progressbar bug
- Removed Python dependency `open3d` which brought different issues to the building process
- Analytics not accessible when https is enabled
- Dataset import in an organization
- Updated minimist npm package to v1.2.6
- Request Status Code 500 "StopIteration" when exporting dataset
- Generated OpenAPI schema for several endpoints
- Annotation window might have top offset if try to move a locked object
- Image search in cloud storage (<https://github.com/cvat-ai/cvat/pull/8>)
- Reset password functionality (<https://github.com/cvat-ai/cvat/pull/52>)
- Creating task with cloud storage data (<https://github.com/cvat-ai/cvat/pull/116>)
- Show empty tasks (<https://github.com/cvat-ai/cvat/pull/100>)
- Fixed project filtration (<https://github.com/opencv/cvat/pull/4878>)
- Maximum callstack exceed when create task with 100000+ files from cloud storage (<https://github.com/opencv/cvat/pull/4836>)
- Fixed invocation of serverless functions (<https://github.com/opencv/cvat/pull/4907>)
- Removing label attributes (<https://github.com/opencv/cvat/pull/4927>)
- Notification with a required manifest file (<https://github.com/opencv/cvat/pull/4921>)

## \[2.1.0] - 2022-04-08

### Added

- Task annotations importing via chunk uploads (<https://github.com/openvinotoolkit/cvat/pull/4327>)
- Advanced filtration and sorting for a list of tasks/projects/cloudstorages (<https://github.com/openvinotoolkit/cvat/pull/4403>)
- Project dataset importing via chunk uploads (<https://github.com/openvinotoolkit/cvat/pull/4485>)
- Support paginated list for job commits (<https://github.com/openvinotoolkit/cvat/pull/4482>)

### Changed

- Added missing geos dependency into Dockerfile (<https://github.com/openvinotoolkit/cvat/pull/4451>)
- Improved helm chart readme (<https://github.com/openvinotoolkit/cvat/pull/4366>)
- Added helm chart support for CVAT 2.X and made ingress compatible with Kubernetes >=1.22 (<https://github.com/openvinotoolkit/cvat/pull/4448>)

### Fixed

- Permission error occurred when accessing the JobCommits (<https://github.com/openvinotoolkit/cvat/pull/4435>)
- job assignee can remove or update any issue created by the task owner (<https://github.com/openvinotoolkit/cvat/pull/4436>)
- Bug: Incorrect point deletion with keyboard shortcut (<https://github.com/openvinotoolkit/cvat/pull/4420>)
- some AI Tools were not sending responses properly (<https://github.com/openvinotoolkit/cvat/issues/4432>)
- Unable to upload annotations (<https://github.com/openvinotoolkit/cvat/pull/4513>)
- Fix build dependencies for Siammask (<https://github.com/openvinotoolkit/cvat/pull/4486>)
- Bug: Exif orientation information handled incorrectly (<https://github.com/openvinotoolkit/cvat/pull/4529>)
- Fixed build of retinanet function image (<https://github.com/cvat-ai/cvat/pull/54>)
- Dataset import for Datumaro, KITTI and VGGFace2 formats (<https://github.com/opencv/cvat/pull/4544>)
- Bug: Import dataset of Imagenet format fail (<https://github.com/opencv/cvat/issues/4850>)

## \[2.0.0] - 2022-03-04

### Added

- Handle attributes coming from nuclio detectors (<https://github.com/openvinotoolkit/cvat/pull/3917>)
- Add additional environment variables for Nuclio configuration (<https://github.com/openvinotoolkit/cvat/pull/3894>)
- Add KITTI segmentation and detection format (<https://github.com/openvinotoolkit/cvat/pull/3757>)
- Add LFW format (<https://github.com/openvinotoolkit/cvat/pull/3770>)
- Add Cityscapes format (<https://github.com/openvinotoolkit/cvat/pull/3758>)
- Add Open Images V6 format (<https://github.com/openvinotoolkit/cvat/pull/3679>)
- Rotated bounding boxes (<https://github.com/openvinotoolkit/cvat/pull/3832>)
- Player option: Smooth image when zoom-in, enabled by default (<https://github.com/openvinotoolkit/cvat/pull/3933>)
- Google Cloud Storage support in UI (<https://github.com/openvinotoolkit/cvat/pull/3919>)
- Add project tasks pagination (<https://github.com/openvinotoolkit/cvat/pull/3910>)
- Add remove issue button (<https://github.com/openvinotoolkit/cvat/pull/3952>)
- Data sorting option (<https://github.com/openvinotoolkit/cvat/pull/3937>)
- Options to change font size & position of text labels on the canvas (<https://github.com/openvinotoolkit/cvat/pull/3972>)
- Add "tag" return type for automatic annotation in Nuclio (<https://github.com/openvinotoolkit/cvat/pull/3896>)
- Helm chart: Make user-data-permission-fix optional (<https://github.com/openvinotoolkit/cvat/pull/3994>)
- Advanced identity access management system, using open policy agent (<https://github.com/openvinotoolkit/cvat/pull/3788>)
- Organizations to create "shared space" for different groups of users (<https://github.com/openvinotoolkit/cvat/pull/3788>)
- Dataset importing to a project (<https://github.com/openvinotoolkit/cvat/pull/3790>)
- User is able to customize information that text labels show (<https://github.com/openvinotoolkit/cvat/pull/4029>)
- Support for uploading manifest with any name (<https://github.com/openvinotoolkit/cvat/pull/4041>)
- Added information about OpenVINO toolkit to login page (<https://github.com/openvinotoolkit/cvat/pull/4077>)
- Support for working with ellipses (<https://github.com/openvinotoolkit/cvat/pull/4062>)
- Add several flags to task creation CLI (<https://github.com/openvinotoolkit/cvat/pull/4119>)
- Add YOLOv5 serverless function for automatic annotation (<https://github.com/openvinotoolkit/cvat/pull/4178>)
- Add possibility to change git repository and git export format from already created task (<https://github.com/openvinotoolkit/cvat/pull/3886>)
- Basic page with jobs list, basic filtration to this list (<https://github.com/openvinotoolkit/cvat/pull/4258>)
- Added OpenCV.js TrackerMIL as tracking tool (<https://github.com/openvinotoolkit/cvat/pull/4200>)
- Ability to continue working from the latest frame where an annotator was before (<https://github.com/openvinotoolkit/cvat/pull/4297>)
- `GET /api/jobs/<id>/commits` was implemented (<https://github.com/openvinotoolkit/cvat/pull/4368>)
- Advanced filtration and sorting for a list of jobs (<https://github.com/openvinotoolkit/cvat/pull/4319>)

### Changed

- Users don't have access to a task object anymore if they are assigned only on some jobs of the task (<https://github.com/openvinotoolkit/cvat/pull/3788>)
- Different resources (tasks, projects) are not visible anymore for all CVAT instance users by default (<https://github.com/openvinotoolkit/cvat/pull/3788>)
- API versioning scheme: using accept header versioning instead of namespace versioning (<https://github.com/openvinotoolkit/cvat/pull/4239>)
- Replaced 'django_sendfile' with 'django_sendfile2' (<https://github.com/openvinotoolkit/cvat/pull/4267>)
- Use drf-spectacular instead of drf-yasg for swagger documentation (<https://github.com/openvinotoolkit/cvat/pull/4210>)
- Update development-environment manual to work under MacOS, supported Mac with Apple Silicon (<https://github.com/openvinotoolkit/cvat/pull/4414>)

### Deprecated

- Job field "status" is not used in UI anymore, but it has not been removed from the database yet (<https://github.com/openvinotoolkit/cvat/pull/3788>)

### Removed

- Review rating, reviewer field from the job instance (use assignee field together with stage field instead) (<https://github.com/openvinotoolkit/cvat/pull/3788>)
- Training django app (<https://github.com/openvinotoolkit/cvat/pull/4330>)
- v1 api version support (<https://github.com/openvinotoolkit/cvat/pull/4332>)

### Fixed

- Fixed Interaction handler keyboard handlers (<https://github.com/openvinotoolkit/cvat/pull/3881>)
- Points of invisible shapes are visible in autobordering (<https://github.com/openvinotoolkit/cvat/pull/3931>)
- Order of the label attributes in the object item details(<https://github.com/openvinotoolkit/cvat/pull/3945>)
- Order of labels in tasks and projects (<https://github.com/openvinotoolkit/cvat/pull/3987>)
- Fixed task creating with large files via webpage (<https://github.com/openvinotoolkit/cvat/pull/3692>)
- Added information to export CVAT_HOST when performing local installation for accessing over network (<https://github.com/openvinotoolkit/cvat/pull/4014>)
- Fixed possible color collisions in the generated colormap (<https://github.com/openvinotoolkit/cvat/pull/4007>)
- Original pdf file is deleted when using share (<https://github.com/openvinotoolkit/cvat/pull/3967>)
- Order in an annotation file(<https://github.com/openvinotoolkit/cvat/pull/4087>)
- Fixed task data upload progressbar (<https://github.com/openvinotoolkit/cvat/pull/4134>)
- Email in org invitations is case sensitive (<https://github.com/openvinotoolkit/cvat/pull/4153>)
- Caching for tasks and jobs can lead to an exception if its assignee user is removed (<https://github.com/openvinotoolkit/cvat/pull/4165>)
- Added intelligent function when paste labels to another task (<https://github.com/openvinotoolkit/cvat/pull/4161>)
- Uncaught TypeError: this.el.node.getScreenCTM() is null in Firefox (<https://github.com/openvinotoolkit/cvat/pull/4175>)
- Bug: canvas is busy when start playing, start resizing a shape and do not release the mouse cursor (<https://github.com/openvinotoolkit/cvat/pull/4151>)
- Bug: could not receive frame N. TypeError: Cannot read properties of undefined (reding "filename") (<https://github.com/openvinotoolkit/cvat/pull/4187>)
- Cannot choose a dataset format for a linked repository if a task type is annotation (<https://github.com/openvinotoolkit/cvat/pull/4203>)
- Fixed tus upload error over https (<https://github.com/openvinotoolkit/cvat/pull/4154>)
- Issues disappear when rescale a browser (<https://github.com/openvinotoolkit/cvat/pull/4189>)
- Auth token key is not returned when registering without email verification (<https://github.com/openvinotoolkit/cvat/pull/4092>)
- Error in create project from backup for standard 3D annotation (<https://github.com/openvinotoolkit/cvat/pull/4160>)
- Annotations search does not work correctly in some corner cases (when use complex properties with width, height) (<https://github.com/openvinotoolkit/cvat/pull/4198>)
- Kibana requests are not proxied due to django-revproxy incompatibility with Django >3.2.x (<https://github.com/openvinotoolkit/cvat/issues/4085>)
- Content type for getting frame with tasks/{id}/data/ endpoint (<https://github.com/openvinotoolkit/cvat/pull/4333>)
- Bug: Permission error occurred when accessing the comments of a specific issue (<https://github.com/openvinotoolkit/cvat/issues/4416>)

### Security

- Updated ELK to 6.8.23 which uses log4j 2.17.1 (<https://github.com/openvinotoolkit/cvat/pull/4206>)
- Added validation for URLs which used as remote data source (<https://github.com/openvinotoolkit/cvat/pull/4387>)

## \[1.7.0] - 2021-11-15

### Added

- cvat-ui: support cloud storages (<https://github.com/openvinotoolkit/cvat/pull/3372>)
- interactor: add HRNet interactive segmentation serverless function (<https://github.com/openvinotoolkit/cvat/pull/3740>)
- Added GPU implementation for SiamMask, reworked tracking approach (<https://github.com/openvinotoolkit/cvat/pull/3571>)
- Progress bar for manifest creating (<https://github.com/openvinotoolkit/cvat/pull/3712>)
- IAM: Open Policy Agent integration (<https://github.com/openvinotoolkit/cvat/pull/3788>)
- Add a tutorial on attaching cloud storage AWS-S3 (<https://github.com/openvinotoolkit/cvat/pull/3745>)
  and Azure Blob Container (<https://github.com/openvinotoolkit/cvat/pull/3778>)
- The feature to remove annotations in a specified range of frames (<https://github.com/openvinotoolkit/cvat/pull/3617>)
- Project backup/restore (<https://github.com/openvinotoolkit/cvat/pull/3852>)

### Changed

- UI tracking has been reworked (<https://github.com/openvinotoolkit/cvat/pull/3571>)
- Updated Django till 3.2.7 (automatic AppConfig discovery)
- Manifest generation: Reduce creating time (<https://github.com/openvinotoolkit/cvat/pull/3712>)
- Migration from NPM 6 to NPM 7 (<https://github.com/openvinotoolkit/cvat/pull/3773>)
- Update Datumaro dependency to 0.2.0 (<https://github.com/openvinotoolkit/cvat/pull/3813>)

### Fixed

- Fixed JSON transform issues in network requests (<https://github.com/openvinotoolkit/cvat/pull/3706>)
- Display a more user-friendly exception message (<https://github.com/openvinotoolkit/cvat/pull/3721>)
- Exception `DataCloneError: The object could not be cloned` (<https://github.com/openvinotoolkit/cvat/pull/3733>)
- Fixed extension comparison in task frames CLI (<https://github.com/openvinotoolkit/cvat/pull/3674>)
- Incorrect work when copy job list with "Copy" button (<https://github.com/openvinotoolkit/cvat/pull/3749>)
- Iterating over manifest (<https://github.com/openvinotoolkit/cvat/pull/3792>)
- Manifest removing (<https://github.com/openvinotoolkit/cvat/pull/3791>)
- Fixed project updated date (<https://github.com/openvinotoolkit/cvat/pull/3814>)
- Fixed dextr deployment (<https://github.com/openvinotoolkit/cvat/pull/3820>)
- Migration of `dataset_repo` application (<https://github.com/openvinotoolkit/cvat/pull/3827>)
- Helm settings for external psql database were unused by backend (<https://github.com/openvinotoolkit/cvat/pull/3779>)
- Updated WSL setup for development (<https://github.com/openvinotoolkit/cvat/pull/3828>)
- Helm chart config (<https://github.com/openvinotoolkit/cvat/pull/3784>)

### Security

- Fix security issues on the documentation website unsafe use of target blank
  and potential clickjacking on legacy browsers (<https://github.com/openvinotoolkit/cvat/pull/3789>)

## \[1.6.0] - 2021-09-17

### Added

- Added ability to import data from share with cli without copying the data (<https://github.com/openvinotoolkit/cvat/issues/2862>)
- Notification if the browser does not support necessary API
- Added ability to export project as a dataset (<https://github.com/openvinotoolkit/cvat/pull/3365>)
  and project with 3D tasks (<https://github.com/openvinotoolkit/cvat/pull/3502>)
- Additional inline tips in interactors with demo gifs (<https://github.com/openvinotoolkit/cvat/pull/3473>)
- Added intelligent scissors blocking feature (<https://github.com/openvinotoolkit/cvat/pull/3510>)
- Support cloud storage status (<https://github.com/openvinotoolkit/cvat/pull/3386>)
- Support cloud storage preview (<https://github.com/openvinotoolkit/cvat/pull/3386>)
- cvat-core: support cloud storages (<https://github.com/openvinotoolkit/cvat/pull/3313>)

### Changed

- Non-blocking UI when using interactors (<https://github.com/openvinotoolkit/cvat/pull/3473>)
- "Selected opacity" slider now defines opacity level for shapes being drawnSelected opacity (<https://github.com/openvinotoolkit/cvat/pull/3473>)
- Cloud storage creating and updating (<https://github.com/openvinotoolkit/cvat/pull/3386>)
- Way of working with cloud storage content (<https://github.com/openvinotoolkit/cvat/pull/3386>)

### Removed

- Support TEMP_KEY_SECRET_KEY_TOKEN_SET for AWS S3 cloud storage (<https://github.com/openvinotoolkit/cvat/pull/3386>)

### Fixed

- Fixed multiple tasks moving (<https://github.com/openvinotoolkit/cvat/pull/3517>)
- Fixed task creating CLI parameter (<https://github.com/openvinotoolkit/cvat/pull/3519>)
- Fixed import for MOTS format (<https://github.com/openvinotoolkit/cvat/pull/3612>)

## \[1.5.0] - 2021-08-02

### Added

- Support of context images for 2D image tasks (<https://github.com/openvinotoolkit/cvat/pull/3122>)
- Support of cloud storage without copying data into CVAT: server part (<https://github.com/openvinotoolkit/cvat/pull/2620>)
- Filter `is_active` for user list (<https://github.com/openvinotoolkit/cvat/pull/3235>)
- Ability to export/import tasks (<https://github.com/openvinotoolkit/cvat/pull/3056>)
- Add a tutorial for semi-automatic/automatic annotation (<https://github.com/openvinotoolkit/cvat/pull/3124>)
- Explicit "Done" button when drawing any polyshapes (<https://github.com/openvinotoolkit/cvat/pull/3417>)
- Histogram equalization with OpenCV javascript (<https://github.com/openvinotoolkit/cvat/pull/3447>)
- Client-side polyshapes approximation when using semi-automatic interactors & scissors (<https://github.com/openvinotoolkit/cvat/pull/3450>)
- Support of Google Cloud Storage for cloud storage (<https://github.com/openvinotoolkit/cvat/pull/3561>)

### Changed

- Updated manifest format, added meta with related images (<https://github.com/openvinotoolkit/cvat/pull/3122>)
- Update of COCO format documentation (<https://github.com/openvinotoolkit/cvat/pull/3197>)
- Updated Webpack Dev Server config to add proxy (<https://github.com/openvinotoolkit/cvat/pull/3368>)
- Update to Django 3.1.12 (<https://github.com/openvinotoolkit/cvat/pull/3378>)
- Updated visibility for removable points in AI tools (<https://github.com/openvinotoolkit/cvat/pull/3417>)
- Updated UI handling for IOG serverless function (<https://github.com/openvinotoolkit/cvat/pull/3417>)
- Changed Nginx proxy to Traefik in `docker-compose.yml` (<https://github.com/openvinotoolkit/cvat/pull/3409>)
- Simplify the process of deploying CVAT with HTTPS (<https://github.com/openvinotoolkit/cvat/pull/3409>)

### Fixed

- Project page requests took a long time and did many DB queries (<https://github.com/openvinotoolkit/cvat/pull/3223>)
- Fixed Python 3.6 support (<https://github.com/openvinotoolkit/cvat/pull/3258>)
- Incorrect attribute import in tracks (<https://github.com/openvinotoolkit/cvat/pull/3229>)
- Issue "is not a constructor" when create object, save, undo, save, redo save (<https://github.com/openvinotoolkit/cvat/pull/3292>)
- Fix CLI create an infinite loop if git repository responds with failure (<https://github.com/openvinotoolkit/cvat/pull/3267>)
- Bug with sidebar & fullscreen (<https://github.com/openvinotoolkit/cvat/pull/3289>)
- 504 Gateway Time-out on `data/meta` requests (<https://github.com/openvinotoolkit/cvat/pull/3269>)
- TypeError: Cannot read property 'clientX' of undefined when draw cuboids with hotkeys (<https://github.com/openvinotoolkit/cvat/pull/3308>)
- Duplication of the cuboids when redraw them (<https://github.com/openvinotoolkit/cvat/pull/3308>)
- Some code issues in Deep Extreme Cut handler code (<https://github.com/openvinotoolkit/cvat/pull/3325>)
- UI fails when inactive user is assigned to a task/job (<https://github.com/openvinotoolkit/cvat/pull/3343>)
- Calculate precise progress of decoding a video file (<https://github.com/openvinotoolkit/cvat/pull/3381>)
- Falsely successful `cvat_ui` image build in case of OOM error that leads to the default nginx welcome page
  (<https://github.com/openvinotoolkit/cvat/pull/3379>)
- Fixed issue when save filtered object in AAM (<https://github.com/openvinotoolkit/cvat/pull/3401>)
- Context image disappears after undo/redo (<https://github.com/openvinotoolkit/cvat/pull/3416>)
- Using combined data sources (directory and image) when create a task (<https://github.com/openvinotoolkit/cvat/pull/3424>)
- Creating task with labels in project (<https://github.com/openvinotoolkit/cvat/pull/3454>)
- Move task and autoannotation modals were invisible from project page (<https://github.com/openvinotoolkit/cvat/pull/3475>)

## \[1.4.0] - 2021-05-18

### Added

- Documentation on mask annotation (<https://github.com/openvinotoolkit/cvat/pull/3044>)
- Hotkeys to switch a label of existing object or to change default label (for objects created with N) (<https://github.com/openvinotoolkit/cvat/pull/3070>)
- A script to convert some kinds of DICOM files to regular images (<https://github.com/openvinotoolkit/cvat/pull/3095>)
- Helm chart prototype (<https://github.com/openvinotoolkit/cvat/pull/3102>)
- Initial implementation of moving tasks between projects (<https://github.com/openvinotoolkit/cvat/pull/3164>)

### Changed

- Place of migration logger initialization (<https://github.com/openvinotoolkit/cvat/pull/3170>)

### Removed

- Kubernetes templates from (<https://github.com/openvinotoolkit/cvat/pull/1962>) due to helm charts (<https://github.com/openvinotoolkit/cvat/pull/3171>)

### Fixed

- Export of instance masks with holes (<https://github.com/openvinotoolkit/cvat/pull/3044>)
- Changing a label on canvas does not work when 'Show object details' enabled (<https://github.com/openvinotoolkit/cvat/pull/3084>)
- Make sure frame unzip web worker correctly terminates after unzipping all images in a requested chunk (<https://github.com/openvinotoolkit/cvat/pull/3096>)
- Reset password link was unavailable before login (<https://github.com/openvinotoolkit/cvat/pull/3140>)
- Manifest: migration (<https://github.com/openvinotoolkit/cvat/pull/3146>)
- Fixed cropping polygon in some corner cases (<https://github.com/openvinotoolkit/cvat/pull/3184>)

## \[1.3.0] - 3/31/2021

### Added

- CLI: Add support for saving annotations in a git repository when creating a task.
- CVAT-3D: support lidar data on the server side (<https://github.com/openvinotoolkit/cvat/pull/2534>)
- GPU support for Mask-RCNN and improvement in its deployment time (<https://github.com/openvinotoolkit/cvat/pull/2714>)
- CVAT-3D: Load all frames corresponding to the job instance
  (<https://github.com/openvinotoolkit/cvat/pull/2645>)
- Intelligent scissors with OpenCV javascript (<https://github.com/openvinotoolkit/cvat/pull/2689>)
- CVAT-3D: Visualize 3D point cloud spaces in 3D View, Top View Side View and Front View (<https://github.com/openvinotoolkit/cvat/pull/2768>)
- [Inside Outside Guidance](https://github.com/shiyinzhang/Inside-Outside-Guidance) serverless
  function for interactive segmentation
- Pre-built [cvat_server](https://hub.docker.com/r/openvino/cvat_server) and
  [cvat_ui](https://hub.docker.com/r/openvino/cvat_ui) images were published on DockerHub (<https://github.com/openvinotoolkit/cvat/pull/2766>)
- Project task subsets (<https://github.com/openvinotoolkit/cvat/pull/2774>)
- Kubernetes templates and guide for their deployment (<https://github.com/openvinotoolkit/cvat/pull/1962>)
- [WiderFace](http://shuoyang1213.me/WIDERFACE/) format support (<https://github.com/openvinotoolkit/cvat/pull/2864>)
- [VGGFace2](https://github.com/ox-vgg/vgg_face2) format support (<https://github.com/openvinotoolkit/cvat/pull/2865>)
- [Backup/Restore guide](cvat/apps/documentation/backup_guide.md) (<https://github.com/openvinotoolkit/cvat/pull/2964>)
- Label deletion from tasks and projects (<https://github.com/openvinotoolkit/cvat/pull/2881>)
- CVAT-3D: Implemented initial cuboid placement in 3D View and select cuboid in Top, Side and Front views
  (<https://github.com/openvinotoolkit/cvat/pull/2891>)
- [Market-1501](https://www.aitribune.com/dataset/2018051063) format support (<https://github.com/openvinotoolkit/cvat/pull/2869>)
- Ability of upload manifest for dataset with images (<https://github.com/openvinotoolkit/cvat/pull/2763>)
- Annotations filters UI using react-awesome-query-builder (<https://github.com/openvinotoolkit/cvat/issues/1418>)
- Storing settings in local storage to keep them between browser sessions (<https://github.com/openvinotoolkit/cvat/pull/3017>)
- [ICDAR](https://rrc.cvc.uab.es/?ch=2) format support (<https://github.com/openvinotoolkit/cvat/pull/2866>)
- Added switcher to maintain polygon crop behavior (<https://github.com/openvinotoolkit/cvat/pull/3021>
- Filters and sorting options for job list, added tooltip for tasks filters (<https://github.com/openvinotoolkit/cvat/pull/3030>)

### Changed

- CLI - task list now returns a list of current tasks. (<https://github.com/openvinotoolkit/cvat/pull/2863>)
- Updated HTTPS install README section (cleanup and described more robust deploy)
- Logstash is improved for using with configurable elasticsearch outputs (<https://github.com/openvinotoolkit/cvat/pull/2531>)
- Bumped nuclio version to 1.5.16 (<https://github.com/openvinotoolkit/cvat/pull/2578>)
- All methods for interactive segmentation accept negative points as well
- Persistent queue added to logstash (<https://github.com/openvinotoolkit/cvat/pull/2744>)
- Improved maintenance of popups visibility (<https://github.com/openvinotoolkit/cvat/pull/2809>)
- Image visualizations settings on canvas for faster access (<https://github.com/openvinotoolkit/cvat/pull/2872>)
- Better scale management of left panel when screen is too small (<https://github.com/openvinotoolkit/cvat/pull/2880>)
- Improved error messages for annotation import (<https://github.com/openvinotoolkit/cvat/pull/2935>)
- Using manifest support instead video meta information and dummy chunks (<https://github.com/openvinotoolkit/cvat/pull/2763>)

### Fixed

- More robust execution of nuclio GPU functions by limiting the GPU memory consumption per worker (<https://github.com/openvinotoolkit/cvat/pull/2714>)
- Kibana startup initialization (<https://github.com/openvinotoolkit/cvat/pull/2659>)
- The cursor jumps to the end of the line when renaming a task (<https://github.com/openvinotoolkit/cvat/pull/2669>)
- SSLCertVerificationError when remote source is used (<https://github.com/openvinotoolkit/cvat/pull/2683>)
- Fixed filters select overflow (<https://github.com/openvinotoolkit/cvat/pull/2614>)
- Fixed tasks in project auto annotation (<https://github.com/openvinotoolkit/cvat/pull/2725>)
- Cuboids are missed in annotations statistics (<https://github.com/openvinotoolkit/cvat/pull/2704>)
- The list of files attached to the task is not displayed (<https://github.com/openvinotoolkit/cvat/pull/2706>)
- A couple of css-related issues (top bar disappear, wrong arrow position on collapse elements) (<https://github.com/openvinotoolkit/cvat/pull/2736>)
- Issue with point region doesn't work in Firefox (<https://github.com/openvinotoolkit/cvat/pull/2727>)
- Fixed cuboid perspective change (<https://github.com/openvinotoolkit/cvat/pull/2733>)
- Annotation page popups (ai tools, drawing) reset state after detecting, tracking, drawing (<https://github.com/openvinotoolkit/cvat/pull/2780>)
- Polygon editing using trailing point (<https://github.com/openvinotoolkit/cvat/pull/2808>)
- Updated the path to python for DL models inside automatic annotation documentation (<https://github.com/openvinotoolkit/cvat/pull/2847>)
- Fixed of receiving function variable (<https://github.com/openvinotoolkit/cvat/pull/2860>)
- Shortcuts with CAPSLOCK enabled and with non-US languages activated (<https://github.com/openvinotoolkit/cvat/pull/2872>)
- Prevented creating several issues for the same object (<https://github.com/openvinotoolkit/cvat/pull/2868>)
- Fixed label editor name field validator (<https://github.com/openvinotoolkit/cvat/pull/2879>)
- An error about track shapes outside of the task frames during export (<https://github.com/openvinotoolkit/cvat/pull/2890>)
- Fixed project search field updating (<https://github.com/openvinotoolkit/cvat/pull/2901>)
- Fixed export error when invalid polygons are present in overlapping frames (<https://github.com/openvinotoolkit/cvat/pull/2852>)
- Fixed image quality option for tasks created from images (<https://github.com/openvinotoolkit/cvat/pull/2963>)
- Incorrect text on the warning when specifying an incorrect link to the issue tracker (<https://github.com/openvinotoolkit/cvat/pull/2971>)
- Updating label attributes when label contains number attributes (<https://github.com/openvinotoolkit/cvat/pull/2969>)
- Crop a polygon if its points are outside the bounds of the image (<https://github.com/openvinotoolkit/cvat/pull/3025>)

## \[1.2.0] - 2021-01-08

### Fixed

- Memory consumption for the task creation process (<https://github.com/openvinotoolkit/cvat/pull/2582>)
- Frame preloading (<https://github.com/openvinotoolkit/cvat/pull/2608>)
- Project cannot be removed from the project page (<https://github.com/openvinotoolkit/cvat/pull/2626>)

## \[1.2.0-beta] - 2020-12-15

### Added

- GPU support and improved documentation for auto annotation (<https://github.com/openvinotoolkit/cvat/pull/2546>)
- Manual review pipeline: issues/comments/workspace (<https://github.com/openvinotoolkit/cvat/pull/2357>)
- Basic projects implementation (<https://github.com/openvinotoolkit/cvat/pull/2255>)
- Documentation on how to mount cloud starage(AWS S3 bucket, Azure container, Google Drive) as FUSE (<https://github.com/openvinotoolkit/cvat/pull/2377>)
- Ability to work with share files without copying inside (<https://github.com/openvinotoolkit/cvat/pull/2377>)
- Tooltips in label selectors (<https://github.com/openvinotoolkit/cvat/pull/2509>)
- Page redirect after login using `next` query parameter (<https://github.com/openvinotoolkit/cvat/pull/2527>)
- [ImageNet](http://www.image-net.org) format support (<https://github.com/openvinotoolkit/cvat/pull/2376>)
- [CamVid](http://mi.eng.cam.ac.uk/research/projects/VideoRec/CamVid/) format support (<https://github.com/openvinotoolkit/cvat/pull/2559>)

### Changed

- PATCH requests from cvat-core submit only changed fields (<https://github.com/openvinotoolkit/cvat/pull/2445>)
- deploy.sh in serverless folder is separated into deploy_cpu.sh and deploy_gpu.sh (<https://github.com/openvinotoolkit/cvat/pull/2546>)
- Bumped nuclio version to 1.5.8
- Migrated to Antd 4.9 (<https://github.com/openvinotoolkit/cvat/pull/2536>)

### Fixed

- Fixed FastRCNN inference bug for images with 4 channels i.e. png (<https://github.com/openvinotoolkit/cvat/pull/2546>)
- Django templates for email and user guide (<https://github.com/openvinotoolkit/cvat/pull/2412>)
- Saving relative paths in dummy chunks instead of absolute (<https://github.com/openvinotoolkit/cvat/pull/2424>)
- Objects with a specific label cannot be displayed if at least one tag with the label exist (<https://github.com/openvinotoolkit/cvat/pull/2435>)
- Wrong attribute can be removed in labels editor (<https://github.com/openvinotoolkit/cvat/pull/2436>)
- UI fails with the error "Cannot read property 'label' of undefined" (<https://github.com/openvinotoolkit/cvat/pull/2442>)
- Exception: "Value must be a user instance" (<https://github.com/openvinotoolkit/cvat/pull/2441>)
- Reset zoom option doesn't work in tag annotation mode (<https://github.com/openvinotoolkit/cvat/pull/2443>)
- Canvas is busy error (<https://github.com/openvinotoolkit/cvat/pull/2437>)
- Projects view layout fix (<https://github.com/openvinotoolkit/cvat/pull/2503>)
- Fixed the tasks view (infinite loading) when it is impossible to get a preview of the task (<https://github.com/openvinotoolkit/cvat/pull/2504>)
- Empty frames navigation (<https://github.com/openvinotoolkit/cvat/pull/2505>)
- TypeError: Cannot read property 'toString' of undefined (<https://github.com/openvinotoolkit/cvat/pull/2517>)
- Extra shapes are drawn after Esc, or G pressed while drawing a region in grouping (<https://github.com/openvinotoolkit/cvat/pull/2507>)
- Reset state (reviews, issues) after logout or changing a job (<https://github.com/openvinotoolkit/cvat/pull/2525>)
- TypeError: Cannot read property 'id' of undefined when updating a task (<https://github.com/openvinotoolkit/cvat/pull/2544>)

## \[1.2.0-alpha] - 2020-11-09

### Added

- Ability to login into CVAT-UI with token from api/v1/auth/login (<https://github.com/openvinotoolkit/cvat/pull/2234>)
- Added layout grids toggling ('ctrl + alt + Enter')
- Added password reset functionality (<https://github.com/opencv/cvat/pull/2058>)
- Ability to work with data on the fly (<https://github.com/opencv/cvat/pull/2007>)
- Annotation in process outline color wheel (<https://github.com/opencv/cvat/pull/2084>)
- On the fly annotation using DL detectors (<https://github.com/opencv/cvat/pull/2102>)
- Displaying automatic annotation progress on a task view (<https://github.com/opencv/cvat/pull/2148>)
- Automatic tracking of bounding boxes using serverless functions (<https://github.com/opencv/cvat/pull/2136>)
- \[Datumaro] CLI command for dataset equality comparison (<https://github.com/opencv/cvat/pull/1989>)
- \[Datumaro] Merging of datasets with different labels (<https://github.com/opencv/cvat/pull/2098>)
- Add FBRS interactive segmentation serverless function (<https://github.com/openvinotoolkit/cvat/pull/2094>)
- Ability to change default behaviour of previous/next buttons of a player.
  It supports regular navigation, searching a frame according to annotations
  filters and searching the nearest frame without any annotations (<https://github.com/openvinotoolkit/cvat/pull/2221>)
- MacOS users notes in CONTRIBUTING.md
- Ability to prepare meta information manually (<https://github.com/openvinotoolkit/cvat/pull/2217>)
- Ability to upload prepared meta information along with a video when creating a task (<https://github.com/openvinotoolkit/cvat/pull/2217>)
- Optional chaining plugin for cvat-canvas and cvat-ui (<https://github.com/openvinotoolkit/cvat/pull/2249>)
- MOTS png mask format support (<https://github.com/openvinotoolkit/cvat/pull/2198>)
- Ability to correct upload video with a rotation record in the metadata (<https://github.com/openvinotoolkit/cvat/pull/2218>)
- User search field for assignee fields (<https://github.com/openvinotoolkit/cvat/pull/2370>)
- Support of mxf videos (<https://github.com/openvinotoolkit/cvat/pull/2514>)

### Changed

- UI models (like DEXTR) were redesigned to be more interactive (<https://github.com/opencv/cvat/pull/2054>)
- Used Ubuntu:20.04 as a base image for CVAT Dockerfile (<https://github.com/opencv/cvat/pull/2101>)
- Right colors of label tags in label mapping when a user runs automatic detection (<https://github.com/openvinotoolkit/cvat/pull/2162>)
- Nuclio became an optional component of CVAT (<https://github.com/openvinotoolkit/cvat/pull/2192>)
- A key to remove a point from a polyshape (Ctrl => Alt) (<https://github.com/openvinotoolkit/cvat/pull/2204>)
- Updated `docker-compose` file version from `2.3` to `3.3`(<https://github.com/openvinotoolkit/cvat/pull/2235>)
- Added auto inference of url schema from host in CLI, if provided (<https://github.com/openvinotoolkit/cvat/pull/2240>)
- Track frames in skips between annotation is presented in MOT and MOTS formats are marked `outside` (<https://github.com/openvinotoolkit/cvat/pull/2198>)
- UI packages installation with `npm ci` instead of `npm install` (<https://github.com/openvinotoolkit/cvat/pull/2350>)

### Removed

- Removed Z-Order flag from task creation process

### Fixed

- Fixed multiple errors which arises when polygon is of length 5 or less (<https://github.com/opencv/cvat/pull/2100>)
- Fixed task creation from PDF (<https://github.com/opencv/cvat/pull/2141>)
- Fixed CVAT format import for frame stepped tasks (<https://github.com/openvinotoolkit/cvat/pull/2151>)
- Fixed the reading problem with large PDFs (<https://github.com/openvinotoolkit/cvat/pull/2154>)
- Fixed unnecessary pyhash dependency (<https://github.com/openvinotoolkit/cvat/pull/2170>)
- Fixed Data is not getting cleared, even after deleting the Task from Django Admin App(<https://github.com/openvinotoolkit/cvat/issues/1925>)
- Fixed blinking message: "Some tasks have not been showed because they do not have any data" (<https://github.com/openvinotoolkit/cvat/pull/2200>)
- Fixed case when a task with 0 jobs is shown as "Completed" in UI (<https://github.com/openvinotoolkit/cvat/pull/2200>)
- Fixed use case when UI throws exception: Cannot read property 'objectType' of undefined #2053 (<https://github.com/openvinotoolkit/cvat/pull/2203>)
- Fixed use case when logs could be saved twice or more times #2202 (<https://github.com/openvinotoolkit/cvat/pull/2203>)
- Fixed issues from #2112 (<https://github.com/openvinotoolkit/cvat/pull/2217>)
- Git application name (renamed to dataset_repo) (<https://github.com/openvinotoolkit/cvat/pull/2243>)
- A problem in exporting of tracks, where tracks could be truncated (<https://github.com/openvinotoolkit/cvat/issues/2129>)
- Fixed CVAT startup process if the user has `umask 077` in .bashrc file (<https://github.com/openvinotoolkit/cvat/pull/2293>)
- Exception: Cannot read property "each" of undefined after drawing a single point (<https://github.com/openvinotoolkit/cvat/pull/2307>)
- Cannot read property 'label' of undefined (Fixed?) (<https://github.com/openvinotoolkit/cvat/pull/2311>)
- Excluded track frames marked `outside` in `CVAT for Images` export (<https://github.com/openvinotoolkit/cvat/pull/2345>)
- 'List of tasks' Kibana visualization (<https://github.com/openvinotoolkit/cvat/pull/2361>)
- An error on exporting not `jpg` or `png` images in TF Detection API format (<https://github.com/openvinotoolkit/datumaro/issues/35>)

## \[1.1.0] - 2020-08-31

### Added

- Siammask tracker as DL serverless function (<https://github.com/opencv/cvat/pull/1988>)
- \[Datumaro] Added model info and source info commands (<https://github.com/opencv/cvat/pull/1973>)
- \[Datumaro] Dataset statistics (<https://github.com/opencv/cvat/pull/1668>)
- Ability to change label color in tasks and predefined labels (<https://github.com/opencv/cvat/pull/2014>)
- \[Datumaro] Multi-dataset merge (<https://github.com/opencv/cvat/pull/1695>)
- Ability to configure email verification for new users (<https://github.com/opencv/cvat/pull/1929>)
- Link to django admin page from UI (<https://github.com/opencv/cvat/pull/2068>)
- Notification message when users use wrong browser (<https://github.com/opencv/cvat/pull/2070>)

### Changed

- Shape coordinates are rounded to 2 digits in dumped annotations (<https://github.com/opencv/cvat/pull/1970>)
- COCO format does not produce polygon points for bbox annotations (<https://github.com/opencv/cvat/pull/1953>)

### Fixed

- Issue loading openvino models for semi-automatic and automatic annotation (<https://github.com/opencv/cvat/pull/1996>)
- Basic functions of CVAT works without activated nuclio dashboard
- Fixed a case in which exported masks could have wrong color order (<https://github.com/opencv/cvat/issues/2032>)
- Fixed error with creating task with labels with the same name (<https://github.com/opencv/cvat/pull/2031>)
- Django RQ dashboard view (<https://github.com/opencv/cvat/pull/2069>)
- Object's details menu settings (<https://github.com/opencv/cvat/pull/2084>)

## \[1.1.0-beta] - 2020-08-03

### Added

- DL models as serverless functions (<https://github.com/opencv/cvat/pull/1767>)
- Source type support for tags, shapes and tracks (<https://github.com/opencv/cvat/pull/1192>)
- Source type support for CVAT Dumper/Loader (<https://github.com/opencv/cvat/pull/1192>)
- Intelligent polygon editing (<https://github.com/opencv/cvat/pull/1921>)
- Support creating multiple jobs for each task through python cli (<https://github.com/opencv/cvat/pull/1950>)
- python cli over https (<https://github.com/opencv/cvat/pull/1942>)
- Error message when plugins weren't able to initialize instead of infinite loading (<https://github.com/opencv/cvat/pull/1966>)
- Ability to change user password (<https://github.com/opencv/cvat/pull/1954>)

### Changed

- Smaller object details (<https://github.com/opencv/cvat/pull/1877>)
- `COCO` format does not convert bboxes to polygons on export (<https://github.com/opencv/cvat/pull/1953>)
- It is impossible to submit a DL model in OpenVINO format using UI.
  Now you can deploy new models on the server using serverless functions
  (<https://github.com/opencv/cvat/pull/1767>)
- Files and folders under share path are now alphabetically sorted

### Removed

- Removed OpenVINO and CUDA components because they are not necessary anymore (<https://github.com/opencv/cvat/pull/1767>)
- Removed the old UI code (<https://github.com/opencv/cvat/pull/1964>)

### Fixed

- Some objects aren't shown on canvas sometimes. For example after propagation on of objects is invisible (<https://github.com/opencv/cvat/pull/1834>)
- CVAT doesn't offer to restore state after an error (<https://github.com/opencv/cvat/pull/1874>)
- Cannot read property 'shapeType' of undefined because of zOrder related issues (<https://github.com/opencv/cvat/pull/1874>)
- Cannot read property 'pinned' of undefined because of zOrder related issues (<https://github.com/opencv/cvat/pull/1874>)
- Do not iterate over hidden objects in aam (which are invisible because of zOrder) (<https://github.com/opencv/cvat/pull/1874>)
- Cursor position is reset after changing a text field (<https://github.com/opencv/cvat/pull/1874>)
- Hidden points and cuboids can be selected to be grouped (<https://github.com/opencv/cvat/pull/1874>)
- `outside` annotations should not be in exported images (<https://github.com/opencv/cvat/issues/1620>)
- `CVAT for video format` import error with interpolation (<https://github.com/opencv/cvat/issues/1893>)
- `Image compression` definition mismatch (<https://github.com/opencv/cvat/issues/1900>)
- Points are duplicated during polygon interpolation sometimes (<https://github.com/opencv/cvat/pull/1892>)
- When redraw a shape with activated autobordering, previous points are visible (<https://github.com/opencv/cvat/pull/1892>)
- No mapping between side object element and context menu in some attributes (<https://github.com/opencv/cvat/pull/1923>)
- Interpolated shapes exported as `keyframe = True` (<https://github.com/opencv/cvat/pull/1937>)
- Stylelint filetype scans (<https://github.com/opencv/cvat/pull/1952>)
- Fixed toolip closing issue (<https://github.com/opencv/cvat/pull/1955>)
- Clearing frame cache when close a task (<https://github.com/opencv/cvat/pull/1966>)
- Increase rate of throttling policy for unauthenticated users (<https://github.com/opencv/cvat/pull/1969>)

## \[1.1.0-alpha] - 2020-06-30

### Added

- Throttling policy for unauthenticated users (<https://github.com/opencv/cvat/pull/1531>)
- Added default label color table for mask export (<https://github.com/opencv/cvat/pull/1549>)
- Added environment variables for Redis and Postgres hosts for Kubernetes deployment support (<https://github.com/opencv/cvat/pull/1641>)
- Added visual identification for unavailable formats (<https://github.com/opencv/cvat/pull/1567>)
- Shortcut to change color of an activated shape in new UI (Enter) (<https://github.com/opencv/cvat/pull/1683>)
- Shortcut to switch split mode (<https://github.com/opencv/cvat/pull/1683>)
- Built-in search for labels when create an object or change a label (<https://github.com/opencv/cvat/pull/1683>)
- Better validation of labels and attributes in raw viewer (<https://github.com/opencv/cvat/pull/1727>)
- ClamAV antivirus integration (<https://github.com/opencv/cvat/pull/1712>)
- Added canvas background color selector (<https://github.com/opencv/cvat/pull/1705>)
- SCSS files linting with Stylelint tool (<https://github.com/opencv/cvat/pull/1766>)
- Supported import and export or single boxes in MOT format (<https://github.com/opencv/cvat/pull/1764>)
- \[Datumaro] Added `stats` command, which shows some dataset statistics
  like image mean and std (<https://github.com/opencv/cvat/pull/1734>)
- Add option to upload annotations upon task creation on CLI
- Polygon and polylines interpolation (<https://github.com/opencv/cvat/pull/1571>)
- Ability to redraw shape from scratch (Shift + N) for an activated shape (<https://github.com/opencv/cvat/pull/1571>)
- Highlights for the first point of a polygon/polyline and direction (<https://github.com/opencv/cvat/pull/1571>)
- Ability to change orientation for poylgons/polylines in context menu (<https://github.com/opencv/cvat/pull/1571>)
- Ability to set the first point for polygons in points context menu (<https://github.com/opencv/cvat/pull/1571>)
- Added new tag annotation workspace (<https://github.com/opencv/cvat/pull/1570>)
- Appearance block in attribute annotation mode (<https://github.com/opencv/cvat/pull/1820>)
- Keyframe navigations and some switchers in attribute annotation mode (<https://github.com/opencv/cvat/pull/1820>)
- \[Datumaro] Added `convert` command to convert datasets directly (<https://github.com/opencv/cvat/pull/1837>)
- \[Datumaro] Added an option to specify image extension when exporting datasets (<https://github.com/opencv/cvat/pull/1799>)
- \[Datumaro] Added image copying when exporting datasets, if possible (<https://github.com/opencv/cvat/pull/1799>)

### Changed

- Removed information about e-mail from the basic user information (<https://github.com/opencv/cvat/pull/1627>)
- Update https install manual. Makes it easier and more robust.
  Includes automatic renewing of lets encrypt certificates.
- Settings page move to the modal. (<https://github.com/opencv/cvat/pull/1705>)
- Implemented import and export of annotations with relative image paths (<https://github.com/opencv/cvat/pull/1463>)
- Using only single click to start editing or remove a point (<https://github.com/opencv/cvat/pull/1571>)
- Added support for attributes in VOC XML format (<https://github.com/opencv/cvat/pull/1792>)
- Added annotation attributes in COCO format (<https://github.com/opencv/cvat/pull/1782>)
- Colorized object items in the side panel (<https://github.com/opencv/cvat/pull/1753>)
- \[Datumaro] Annotation-less files are not generated anymore in COCO format, unless tasks explicitly requested (<https://github.com/opencv/cvat/pull/1799>)

### Fixed

- Problem with exported frame stepped image task (<https://github.com/opencv/cvat/issues/1613>)
- Fixed dataset filter item representation for imageless dataset items (<https://github.com/opencv/cvat/pull/1593>)
- Fixed interpreter crash when trying to import `tensorflow` with no AVX instructions available (<https://github.com/opencv/cvat/pull/1567>)
- Kibana wrong working time calculation with new annotation UI use (<https://github.com/opencv/cvat/pull/1654>)
- Wrong rexex for account name validation (<https://github.com/opencv/cvat/pull/1667>)
- Wrong description on register view for the username field (<https://github.com/opencv/cvat/pull/1667>)
- Wrong resolution for resizing a shape (<https://github.com/opencv/cvat/pull/1667>)
- React warning because of not unique keys in labels viewer (<https://github.com/opencv/cvat/pull/1727>)
- Fixed issue tracker (<https://github.com/opencv/cvat/pull/1705>)
- Fixed canvas fit after sidebar open/close event (<https://github.com/opencv/cvat/pull/1705>)
- A couple of exceptions in AAM related with early object activation (<https://github.com/opencv/cvat/pull/1755>)
- Propagation from the latest frame (<https://github.com/opencv/cvat/pull/1800>)
- Number attribute value validation (didn't work well with floats) (<https://github.com/opencv/cvat/pull/1800>)
- Logout doesn't work (<https://github.com/opencv/cvat/pull/1812>)
- Annotations aren't updated after reopening a task (<https://github.com/opencv/cvat/pull/1753>)
- Labels aren't updated after reopening a task (<https://github.com/opencv/cvat/pull/1753>)
- Canvas isn't fitted after collapsing side panel in attribute annotation mode (<https://github.com/opencv/cvat/pull/1753>)
- Error when interpolating polygons (<https://github.com/opencv/cvat/pull/1878>)

### Security

- SQL injection in Django `CVE-2020-9402` (<https://github.com/opencv/cvat/pull/1657>)

## \[1.0.0] - 2020-05-29

### Added

- cvat-ui: cookie policy drawer for login page (<https://github.com/opencv/cvat/pull/1511>)
- `datumaro_project` export format (<https://github.com/opencv/cvat/pull/1352>)
- Ability to configure user agreements for the user registration form (<https://github.com/opencv/cvat/pull/1464>)
- Cuboid interpolation and cuboid drawing from rectangles (<https://github.com/opencv/cvat/pull/1560>)
- Ability to configure custom pageViewHit, which can be useful for web analytics integration (<https://github.com/opencv/cvat/pull/1566>)
- Ability to configure access to the analytics page based on roles (<https://github.com/opencv/cvat/pull/1592>)

### Changed

- Downloaded file name in annotations export became more informative (<https://github.com/opencv/cvat/pull/1352>)
- Added auto trimming for trailing whitespaces style enforcement (<https://github.com/opencv/cvat/pull/1352>)
- REST API: updated `GET /task/<id>/annotations`: parameters are `format`, `filename`
  (now optional), `action` (optional) (<https://github.com/opencv/cvat/pull/1352>)
- REST API: removed `dataset/formats`, changed format of `annotation/formats` (<https://github.com/opencv/cvat/pull/1352>)
- Exported annotations are stored for N hours instead of indefinitely (<https://github.com/opencv/cvat/pull/1352>)
- Formats: CVAT format now accepts ZIP and XML (<https://github.com/opencv/cvat/pull/1352>)
- Formats: COCO format now accepts ZIP and JSON (<https://github.com/opencv/cvat/pull/1352>)
- Formats: most of formats renamed, no extension in title (<https://github.com/opencv/cvat/pull/1352>)
- Formats: definitions are changed, are not stored in DB anymore (<https://github.com/opencv/cvat/pull/1352>)
- cvat-core: session.annotations.put() now returns ids of added objects (<https://github.com/opencv/cvat/pull/1493>)
- Images without annotations now also included in dataset/annotations export (<https://github.com/opencv/cvat/issues/525>)

### Removed

- `annotation` application is replaced with `dataset_manager` (<https://github.com/opencv/cvat/pull/1352>)
- `_DATUMARO_INIT_LOGLEVEL` env. variable is removed in favor of regular `--loglevel` cli parameter (<https://github.com/opencv/cvat/pull/1583>)

### Fixed

- Categories for empty projects with no sources are taken from own dataset (<https://github.com/opencv/cvat/pull/1352>)
- Added directory removal on error during `extract` command (<https://github.com/opencv/cvat/pull/1352>)
- Added debug error message on incorrect XPath (<https://github.com/opencv/cvat/pull/1352>)
- Exporting frame stepped task
  (<https://github.com/opencv/cvat/issues/1294>, <https://github.com/opencv/cvat/issues/1334>)
- Fixed broken command line interface for `cvat` export format in Datumaro (<https://github.com/opencv/cvat/issues/1494>)
- Updated Rest API document, Swagger document serving instruction issue (<https://github.com/opencv/cvat/issues/1495>)
- Fixed cuboid occluded view (<https://github.com/opencv/cvat/pull/1500>)
- Non-informative lock icon (<https://github.com/opencv/cvat/pull/1434>)
- Sidebar in AAM has no hide/show button (<https://github.com/opencv/cvat/pull/1420>)
- Task/Job buttons has no "Open in new tab" option (<https://github.com/opencv/cvat/pull/1419>)
- Delete point context menu option has no shortcut hint (<https://github.com/opencv/cvat/pull/1416>)
- Fixed issue with unnecessary tag activation in cvat-canvas (<https://github.com/opencv/cvat/issues/1540>)
- Fixed an issue with large number of instances in instance mask (<https://github.com/opencv/cvat/issues/1539>)
- Fixed full COCO dataset import error with conflicting labels in keypoints and detection (<https://github.com/opencv/cvat/pull/1548>)
- Fixed COCO keypoints skeleton parsing and saving (<https://github.com/opencv/cvat/issues/1539>)
- `tf.placeholder() is not compatible with eager execution` exception for auto_segmentation (<https://github.com/opencv/cvat/pull/1562>)
- Canvas cannot be moved with move functionality on left mouse key (<https://github.com/opencv/cvat/pull/1573>)
- Deep extreme cut request is sent when draw any shape with Make AI polygon option enabled (<https://github.com/opencv/cvat/pull/1573>)
- Fixed an error when exporting a task with cuboids to any format except CVAT (<https://github.com/opencv/cvat/pull/1577>)
- Synchronization with remote git repo (<https://github.com/opencv/cvat/pull/1582>)
- A problem with mask to polygons conversion when polygons are too small (<https://github.com/opencv/cvat/pull/1581>)
- Unable to upload video with uneven size (<https://github.com/opencv/cvat/pull/1594>)
- Fixed an issue with `z_order` having no effect on segmentations (<https://github.com/opencv/cvat/pull/1589>)

### Security

- Permission group whitelist check for analytics view (<https://github.com/opencv/cvat/pull/1608>)

## \[1.0.0-beta.2] - 2020-04-30

### Added

- Re-Identification algorithm to merging bounding boxes automatically to the new UI (<https://github.com/opencv/cvat/pull/1406>)
- Methods `import` and `export` to import/export raw annotations for Job and Task in `cvat-core` (<https://github.com/opencv/cvat/pull/1406>)
- Versioning of client packages (`cvat-core`, `cvat-canvas`, `cvat-ui`). Initial versions are set to 1.0.0 (<https://github.com/opencv/cvat/pull/1448>)
- Cuboids feature was migrated from old UI to new one. (<https://github.com/opencv/cvat/pull/1451>)

### Removed

- Annotation conversion utils, currently supported natively via Datumaro framework
  (<https://github.com/opencv/cvat/pull/1477>)

### Fixed

- Auto annotation, TF annotation and Auto segmentation apps (<https://github.com/opencv/cvat/pull/1409>)
- Import works with truncated images now: "OSError:broken data stream" on corrupt images
  (<https://github.com/opencv/cvat/pull/1430>)
- Hide functionality (H) doesn't work (<https://github.com/opencv/cvat/pull/1445>)
- The highlighted attribute doesn't correspond to the chosen attribute in AAM (<https://github.com/opencv/cvat/pull/1445>)
- Inconvinient image shaking while drawing a polygon (hold Alt key during drawing/editing/grouping to drag an image) (<https://github.com/opencv/cvat/pull/1445>)
- Filter property "shape" doesn't work and extra operator in description (<https://github.com/opencv/cvat/pull/1445>)
- Block of text information doesn't disappear after deactivating for locked shapes (<https://github.com/opencv/cvat/pull/1445>)
- Annotation uploading fails in annotation view (<https://github.com/opencv/cvat/pull/1445>)
- UI freezes after canceling pasting with escape (<https://github.com/opencv/cvat/pull/1445>)
- Duplicating keypoints in COCO export (<https://github.com/opencv/cvat/pull/1435>)
- CVAT new UI: add arrows on a mouse cursor (<https://github.com/opencv/cvat/pull/1391>)
- Delete point bug (in new UI) (<https://github.com/opencv/cvat/pull/1440>)
- Fix apache startup after PC restart (<https://github.com/opencv/cvat/pull/1467>)
- Open task button doesn't work (<https://github.com/opencv/cvat/pull/1474>)

## \[1.0.0-beta.1] - 2020-04-15

### Added

- Special behaviour for attribute value `__undefined__` (invisibility, no shortcuts to be set in AAM)
- Dialog window with some helpful information about using filters
- Ability to display a bitmap in the new UI
- Button to reset colors settings (brightness, saturation, contrast) in the new UI
- Option to display shape text always
- Dedicated message with clarifications when share is unmounted (<https://github.com/opencv/cvat/pull/1373>)
- Ability to create one tracked point (<https://github.com/opencv/cvat/pull/1383>)
- Ability to draw/edit polygons and polylines with automatic bordering feature
  (<https://github.com/opencv/cvat/pull/1394>)
- Tutorial: instructions for CVAT over HTTPS
- Deep extreme cut (semi-automatic segmentation) to the new UI (<https://github.com/opencv/cvat/pull/1398>)

### Changed

- Increase preview size of a task till 256, 256 on the server
- Public ssh-keys are displayed in a dedicated window instead of console when create a task with a repository
- React UI is the primary UI

### Fixed

- Cleaned up memory in Auto Annotation to enable long running tasks on videos
- New shape is added when press `esc` when drawing instead of cancellation
- Dextr segmentation doesn't work.
- `FileNotFoundError` during dump after moving format files
- CVAT doesn't append outside shapes when merge polyshapes in old UI
- Layout sometimes shows double scroll bars on create task, dashboard and settings pages
- UI fails after trying to change frame during resizing, dragging, editing
- Hidden points (or outsided) are visible after changing a frame
- Merge is allowed for points, but clicks on points conflict with frame dragging logic
- Removed objects are visible for search
- Add missed task_id and job_id fields into exception logs for the new UI (<https://github.com/opencv/cvat/pull/1372>)
- UI fails when annotations saving occurs during drag/resize/edit (<https://github.com/opencv/cvat/pull/1383>)
- Multiple savings when hold Ctrl+S (a lot of the same copies of events were sent with the same working time)
  (<https://github.com/opencv/cvat/pull/1383>)
- UI doesn't have any reaction when git repos synchronization failed (<https://github.com/opencv/cvat/pull/1383>)
- Bug when annotations cannot be saved after (delete - save - undo - save) (<https://github.com/opencv/cvat/pull/1383>)
- VOC format exports Upper case labels correctly in lower case (<https://github.com/opencv/cvat/pull/1379>)
- Fixed polygon exporting bug in COCO dataset (<https://github.com/opencv/cvat/issues/1387>)
- Task creation from remote files (<https://github.com/opencv/cvat/pull/1392>)
- Job cannot be opened in some cases when the previous job was failed during opening
  (<https://github.com/opencv/cvat/issues/1403>)
- Deactivated shape is still highlighted on the canvas (<https://github.com/opencv/cvat/issues/1403>)
- AttributeError: 'tuple' object has no attribute 'read' in ReID algorithm (<https://github.com/opencv/cvat/issues/1403>)
- Wrong semi-automatic segmentation near edges of an image (<https://github.com/opencv/cvat/issues/1403>)
- Git repos paths (<https://github.com/opencv/cvat/pull/1400>)
- Uploading annotations for tasks with multiple jobs (<https://github.com/opencv/cvat/pull/1396>)

## \[1.0.0-alpha] - 2020-03-31

### Added

- Data streaming using chunks (<https://github.com/opencv/cvat/pull/1007>)
- New UI: showing file names in UI (<https://github.com/opencv/cvat/pull/1311>)
- New UI: delete a point from context menu (<https://github.com/opencv/cvat/pull/1292>)

### Fixed

- Git app cannot clone a repository (<https://github.com/opencv/cvat/pull/1330>)
- New UI: preview position in task details (<https://github.com/opencv/cvat/pull/1312>)
- AWS deployment (<https://github.com/opencv/cvat/pull/1316>)

## \[0.6.1] - 2020-03-21

### Changed

- VOC task export now does not use official label map by default, but takes one
  from the source task to avoid primary-class and class part name
  clashing ([#1275](https://github.com/opencv/cvat/issues/1275))

### Fixed

- File names in LabelMe format export are no longer truncated ([#1259](https://github.com/opencv/cvat/issues/1259))
- `occluded` and `z_order` annotation attributes are now correctly passed to Datumaro ([#1271](https://github.com/opencv/cvat/pull/1271))
- Annotation-less tasks now can be exported as empty datasets in COCO ([#1277](https://github.com/opencv/cvat/issues/1277))
- Frame name matching for video annotations import -
  allowed `frame_XXXXXX[.ext]` format ([#1274](https://github.com/opencv/cvat/pull/1274))

### Security

- Bump acorn from 6.3.0 to 6.4.1 in /cvat-ui ([#1270](https://github.com/opencv/cvat/pull/1270))

## \[0.6.0] - 2020-03-15

### Added

- Server only support for projects. Extend REST API v1 (/api/v1/projects\*)
- Ability to get basic information about users without admin permissions ([#750](https://github.com/opencv/cvat/issues/750))
- Changed REST API: removed PUT and added DELETE methods for /api/v1/users/ID
- Mask-RCNN Auto Annotation Script in OpenVINO format
- Yolo Auto Annotation Script
- Auto segmentation using Mask_RCNN component (Keras+Tensorflow Mask R-CNN Segmentation)
- REST API to export an annotation task (images + annotations)
  [Datumaro](https://github.com/opencv/cvat/tree/develop/datumaro) -
  a framework to build, analyze, debug and visualize datasets
- Text Detection Auto Annotation Script in OpenVINO format for version 4
- Added in OpenVINO Semantic Segmentation for roads
- Ability to visualize labels when using Auto Annotation runner
- MOT CSV format support ([#830](https://github.com/opencv/cvat/pull/830))
- LabelMe format support ([#844](https://github.com/opencv/cvat/pull/844))
- Segmentation MASK format import (as polygons) ([#1163](https://github.com/opencv/cvat/pull/1163))
- Git repositories can be specified with IPv4 address ([#827](https://github.com/opencv/cvat/pull/827))

### Changed

- page_size parameter for all REST API methods
- React & Redux & Antd based dashboard
- Yolov3 interpretation script fix and changes to mapping.json
- YOLO format support ([#1151](https://github.com/opencv/cvat/pull/1151))
- Added support for OpenVINO 2020

### Fixed

- Exception in Git plugin [#826](https://github.com/opencv/cvat/issues/826)
- Label ids in TFrecord format now start from 1 [#866](https://github.com/opencv/cvat/issues/866)
- Mask problem in COCO JSON style [#718](https://github.com/opencv/cvat/issues/718)
- Datasets (or tasks) can be joined and split to subsets with Datumaro [#791](https://github.com/opencv/cvat/issues/791)
- Output labels for VOC format can be specified with Datumaro [#942](https://github.com/opencv/cvat/issues/942)
- Annotations can be filtered before dumping with Datumaro [#994](https://github.com/opencv/cvat/issues/994)

## \[0.5.2] - 2019-12-15

### Fixed

- Frozen version of scikit-image==0.15 in requirements.txt because next releases don't support Python 3.5

## \[0.5.1] - 2019-10-17

### Added

- Integration with Zenodo.org (DOI)

## \[0.5.0] - 2019-09-12

### Added

- A converter to YOLO format
- Installation guide
- Linear interpolation for a single point
- Video frame filter
- Running functional tests for REST API during a build
- Admins are no longer limited to a subset of python commands in the auto annotation application
- Remote data source (list of URLs to create an annotation task)
- Auto annotation using Faster R-CNN with Inception v2 (utils/open_model_zoo)
- Auto annotation using Pixel Link mobilenet v2 - text detection (utils/open_model_zoo)
- Ability to create a custom extractors for unsupported media types
- Added in PDF extractor
- Added in a command line model manager tester
- Ability to dump/load annotations in several formats from UI (CVAT, Pascal VOC, YOLO, MS COCO, png mask, TFRecord)
- Auth for REST API (api/v1/auth/): login, logout, register, ...
- Preview for the new CVAT UI (dashboard only) is available: <http://localhost:9080/>
- Added command line tool for performing common task operations (/utils/cli/)

### Changed

- Outside and keyframe buttons in the side panel for all interpolation shapes (they were only for boxes before)
- Improved error messages on the client side (#511)

### Removed

- "Flip images" has been removed. UI now contains rotation features.

### Fixed

- Incorrect width of shapes borders in some cases
- Annotation parser for tracks with a start frame less than the first segment frame
- Interpolation on the server near outside frames
- Dump for case when task name has a slash
- Auto annotation fail for multijob tasks
- Installation of CVAT with OpenVINO on the Windows platform
- Background color was always black in utils/mask/converter.py
- Exception in attribute annotation mode when a label are switched to a value without any attributes
- Handling of wrong labelamp json file in auto annotation (<https://github.com/opencv/cvat/issues/554>)
- No default attributes in dumped annotation (<https://github.com/opencv/cvat/issues/601>)
- Required field "Frame Filter" on admin page during a task modifying (#666)
- Dump annotation errors for a task with several segments (#610, #500)
- Invalid label parsing during a task creating (#628)
- Button "Open Task" in the annotation view
- Creating a video task with 0 overlap

### Security

- Upgraded Django, djangorestframework, and other packages

## \[0.4.2] - 2019-06-03

### Fixed

- Fixed interaction with the server share in the auto annotation plugin

## \[0.4.1] - 2019-05-14

### Fixed

- JavaScript syntax incompatibility with Google Chrome versions less than 72

## \[0.4.0] - 2019-05-04

### Added

- OpenVINO auto annotation: it is possible to upload a custom model and annotate images automatically.
- Ability to rotate images/video in the client part (Ctrl+R, Shift+Ctrl+R shortcuts) (#305)
- The ReID application for automatic bounding box merging has been added (#299)
- Keyboard shortcuts to switch next/previous default shape type (box, polygon etc) (Alt + <, Alt + >) (#316)
- Converter for VOC now supports interpolation tracks
- REST API (/api/v1/\*, /api/docs)
- Semi-automatic semantic segmentation with the [Deep Extreme Cut](http://www.vision.ee.ethz.ch/~cvlsegmentation/dextr/) work

### Changed

- Propagation setup has been moved from settings to bottom player panel
- Additional events like "Debug Info" or "Fit Image" have been added for analitics
- Optional using LFS for git annotation storages (#314)

### Deprecated

- "Flip images" flag in the create task dialog will be removed.
  Rotation functionality in client part have been added instead.

### Fixed

- Django 2.1.5 (security fix, [CVE-2019-3498](https://nvd.nist.gov/vuln/detail/CVE-2019-3498))
- Several scenarious which cause code 400 after undo/redo/save have been fixed (#315)

## \[0.3.0] - 2018-12-29

### Added

- Ability to copy Object URL and Frame URL via object context menu and player context menu respectively.
- Ability to change opacity for selected shape with help "Selected Fill Opacity" slider.
- Ability to remove polyshapes points by double click.
- Ability to draw/change polyshapes (except for points) by slip method. Just press ENTER and moving a cursor.
- Ability to switch lock/hide properties via label UI element (in right menu) for all objects with same label.
- Shortcuts for outside/keyframe properties
- Support of Intel OpenVINO for accelerated model inference
- Tensorflow annotation now works without CUDA. It can use CPU only. OpenVINO and CUDA are supported optionally.
- Incremental saving of annotations.
- Tutorial for using polygons (screencast)
- Silk profiler to improve development process
- Admin panel can be used to edit labels and attributes for annotation tasks
- Analytics component to manage a data annotation team, monitor exceptions, collect client and server logs
- Changeable job and task statuses (annotation, validation, completed).
  A job status can be changed manually, a task status is computed automatically based on job statuses (#153)
- Backlink to a task from its job annotation view (#156)
- Buttons lock/hide for labels. They work for all objects with the same label on a current frame (#116)

### Changed

- Polyshape editing method has been improved. You can redraw part of shape instead of points cloning.
- Unified shortcut (Esc) for close any mode instead of different shortcuts (Alt+N, Alt+G, Alt+M etc.).
- Dump file contains information about data source (e.g. video name, archive name, ...)
- Update requests library due to [CVE-2018-18074](https://nvd.nist.gov/vuln/detail/CVE-2018-18074)
- Per task/job permissions to create/access/change/delete tasks and annotations
- Documentation was improved
- Timeout for creating tasks was increased (from 1h to 4h) (#136)
- Drawing has become more convenience. Now it is possible to draw outside an image.
  Shapes will be automatically truncated after drawing process (#202)

### Fixed

- Performance bottleneck has been fixed during you create new objects (draw, copy, merge etc).
- Label UI elements aren't updated after changelabel.
- Attribute annotation mode can use invalid shape position after resize or move shapes.
- Labels order is preserved now (#242)
- Uploading large XML files (#123)
- Django vulnerability (#121)
- Grammatical cleanup of README.md (#107)
- Dashboard loading has been accelerated (#156)
- Text drawing outside of a frame in some cases (#202)

## \[0.2.0] - 2018-09-28

### Added

- New annotation shapes: polygons, polylines, points
- Undo/redo feature
- Grid to estimate size of objects
- Context menu for shapes
- A converter to PASCAL VOC format
- A converter to MS COCO format
- A converter to mask format
- License header for most of all files
- .gitattribute to avoid problems with bash scripts inside a container
- CHANGELOG.md itself
- Drawing size of a bounding box during resize
- Color by instance, group, label
- Group objects
- Object propagation on next frames
- Full screen view

### Changed

- Documentation, screencasts, the primary screenshot
- Content-type for save_job request is application/json

### Fixed

- Player navigation if the browser's window is scrolled
- Filter doesn't support dash (-)
- Several memory leaks
- Inconsistent extensions between filenames in an annotation file and real filenames

## \[0.1.2] - 2018-08-07

### Added

- 7z archive support when creating a task
- .vscode/launch.json file for developing with VS code

### Fixed

- #14: docker-compose down command as written in the readme does not remove volumes
- #15: all checkboxes in temporary attributes are checked when reopening job after saving the job
- #18: extend CONTRIBUTING.md
- #19: using the same attribute for label twice -> stuck

### Changed

- More strict verification for labels with attributes

## \[0.1.1] - 2018-07-6

### Added

- Links on a screenshot, documentation, screencasts into README.md
- CONTRIBUTORS.md

### Fixed

- GitHub documentation

## \[0.1.0] - 2018-06-29

### Added

- Initial version

## Template

```
## \[Unreleased]
### Added
- TDB

### Changed
- TDB

### Deprecated
- TDB

### Removed
- TDB

### Fixed
- TDB

### Security
- TDB
```<|MERGE_RESOLUTION|>--- conflicted
+++ resolved
@@ -13,11 +13,8 @@
 
 ### Changed
 
-<<<<<<< HEAD
 - Increased max length of secret access key id to 64 (<https://github.com/opencv/cvat/pull/6701>)
-=======
 - Organization now opened immediately after it is created (<https://github.com/opencv/cvat/pull/6705>)
->>>>>>> 64fe3a2c
 
 ### Deprecated
 
