# Changelog

All notable changes to this project will be documented in this file.

The format is based on [Keep a Changelog](https://keepachangelog.com/en/1.0.0/),
and this project adheres to [Semantic Versioning](https://semver.org/spec/v2.0.0.html).

## \[2.3.0] - Unreleased
### Added
- SDK section in docs (<https://github.com/opencv/cvat/pull/4928>)
- An option to enable or disable host certificate checking in CLI (<https://github.com/opencv/cvat/pull/4928>)
- REST API tests with skeletons (<https://github.com/opencv/cvat/pull/4987>)
- Host schema auto-detection in SDK (<https://github.com/opencv/cvat/pull/4910>)
- Server compatibility checks in SDK (<https://github.com/opencv/cvat/pull/4935>)
- Objects sorting option in the sidebar, by z order. Additional visualization when the sorting is applied
(<https://github.com/opencv/cvat/pull/5145>)
- Added YOLOv5 serverless function NVIDIA GPU support (<https://github.com/opencv/cvat/pull/4960>)

### Changed
- `api/docs`, `api/swagger`, `api/schema`, `server/about` endpoints now allow unauthorized access (<https://github.com/opencv/cvat/pull/4928>, <https://github.com/opencv/cvat/pull/4935>)
- Datumaro version is upgraded to 0.3 (dev) (<https://github.com/opencv/cvat/pull/4984>)
- Allowed trailing slashes in the SDK host address (<https://github.com/opencv/cvat/pull/5057>)
- Enabled authentication via email (<https://github.com/opencv/cvat/pull/5037>)

### Deprecated
- TDB

### Removed
- The `--https` option of CLI (<https://github.com/opencv/cvat/pull/4910>)

### Fixed
- Removed a possibly duplicated encodeURI() calls in `server-proxy.ts` to prevent doubly encoding
non-ascii paths while adding files from "Connected file share" (issue #4428)
- Removed unnecessary volumes defined in docker-compose.serverless.yml
(<https://github.com/openvinotoolkit/cvat/pull/4659>)
- Project import/export with skeletons (<https://github.com/opencv/cvat/pull/4867>,
  <https://github.com/opencv/cvat/pull/5004>)
- Shape color is not changed on canvas after changing a label (<https://github.com/opencv/cvat/pull/5045>)
- Unstable e2e restore tests (<https://github.com/opencv/cvat/pull/5010>)
- IOG and f-BRS serverless function (<https://github.com/opencv/cvat/pull/5039>)
- Invisible label item in label constructor when label color background is white,
 or close to it (<https://github.com/opencv/cvat/pull/5041>)
- Fixed cvat-core ESlint problems (<https://github.com/opencv/cvat/pull/5027>)
- Fixed task creation with non-local files via the SDK/CLI
  (<https://github.com/opencv/cvat/issues/4962>)
- HRNET serverless function (<https://github.com/opencv/cvat/pull/4944>)
- Invalid export of segmentation masks when the `background` label gets nonzero id (<https://github.com/opencv/cvat/pull/5056>)
- A trailing slash in hostname does't allow SDK to send some requests
  (<https://github.com/opencv/cvat/pull/5057>)
- Double modal export/backup a task/project (<https://github.com/opencv/cvat/pull/5075>)
- Fixed bug of computing Job's unsolved/resolved issues numbers (<https://github.com/opencv/cvat/pull/5101>)
- Dataset export for job (<https://github.com/opencv/cvat/pull/5052>)
- Angle is not propagated when use ``propagate`` feature (<https://github.com/opencv/cvat/pull/5139>)
- Could not fetch task in a corner case (<https://github.com/opencv/cvat/pull/5163>)
- Restoring CVAT in case of React-renderning fail (<https://github.com/opencv/cvat/pull/5134>)
- Deleted frames become restored if a user deletes frames from another job of the same task
(<https://github.com/opencv/cvat/pull/5138>)
- Wrong issue position when create a quick issue on a rotated shape (<https://github.com/opencv/cvat/pull/5162>)
- Skeleton points exported out of order in the COCO Keypoints format
  (<https://github.com/opencv/cvat/issues/5048>)
- Changing an object causes current z layer to be set to the maximum (<https://github.com/opencv/cvat/pull/5145>)
<<<<<<< HEAD
- Job assignee can not resolve an issue (<https://github.com/opencv/cvat/pull/5167>)
=======
- Create manifest with cvat/server docker container command (<https://github.com/opencv/cvat/pull/5172>)
>>>>>>> e4e8da28

### Security
- TDB

## \[2.2.0] - 2022-09-12
### Added
- Added ability to delete frames from a job based on (<https://github.com/openvinotoolkit/cvat/pull/4194>)
- Support of attributes returned by serverless functions based on (<https://github.com/openvinotoolkit/cvat/pull/4506>)
- Project/task backups uploading via chunk uploads
- Fixed UX bug when jobs pagination is reset after changing a job
- Progressbars in CLI for file uploading and downloading
- `utils/cli` changed to `cvat-cli` package
- Support custom file name for backup
- Possibility to display tags on frame
- Support source and target storages (server part)
- Tests for import/export annotation, dataset, backup from/to cloud storage
- Added Python SDK package (`cvat-sdk`) (<https://github.com/opencv/cvat/pull/4813>)
- Previews for jobs
- Documentation for LDAP authentication (<https://github.com/cvat-ai/cvat/pull/39>)
- OpenCV.js caching and autoload (<https://github.com/cvat-ai/cvat/pull/30>)
- Publishing dev version of CVAT docker images (<https://github.com/cvat-ai/cvat/pull/53>)
- Support of Human Pose Estimation, Facial Landmarks (and similar) use-cases, new shape type:
Skeleton (<https://github.com/cvat-ai/cvat/pull/1>), (<https://github.com/opencv/cvat/pull/4829>)
- Added helm chart support for serverless functions and analytics (<https://github.com/cvat-ai/cvat/pull/110>)
- Added confirmation when remove a track (<https://github.com/opencv/cvat/pull/4846>)
- [COCO Keypoints](https://cocodataset.org/#keypoints-2020) format support (<https://github.com/opencv/cvat/pull/4821>,
  <https://github.com/opencv/cvat/pull/4908>)
- Support for Oracle OCI Buckets (<https://github.com/opencv/cvat/pull/4876>)
- `cvat-sdk` and `cvat-cli` packages on PyPI (<https://github.com/opencv/cvat/pull/4903>)
- UI part for source and target storages (<https://github.com/opencv/cvat/pull/4842>)
- Backup import/export modals (<https://github.com/opencv/cvat/pull/4842>)
- Annotations import modal (<https://github.com/opencv/cvat/pull/4842>)

### Changed
- Bumped nuclio version to 1.8.14
- Simplified running REST API tests. Extended CI-nightly workflow
- REST API tests are partially moved to Python SDK (`users`, `projects`, `tasks`, `issues`)
- cvat-ui: Improve UI/UX on label, create task and create project forms (<https://github.com/cvat-ai/cvat/pull/7>)
- Removed link to OpenVINO documentation (<https://github.com/cvat-ai/cvat/pull/35>)
- Clarified meaning of chunking for videos

### Fixed
- Task creation progressbar bug
- Removed Python dependency ``open3d`` which brought different issues to the building process
- Analytics not accessible when https is enabled
- Dataset import in an organization
- Updated minimist npm package to v1.2.6
- Request Status Code 500 "StopIteration" when exporting dataset
- Generated OpenAPI schema for several endpoints
- Annotation window might have top offset if try to move a locked object
- Image search in cloud storage (<https://github.com/cvat-ai/cvat/pull/8>)
- Reset password functionality (<https://github.com/cvat-ai/cvat/pull/52>)
- Creating task with cloud storage data (<https://github.com/cvat-ai/cvat/pull/116>)
- Show empty tasks (<https://github.com/cvat-ai/cvat/pull/100>)
- Fixed project filtration (<https://github.com/opencv/cvat/pull/4878>)
- Maximum callstack exceed when create task with 100000+ files from cloud storage (<https://github.com/opencv/cvat/pull/4836>)
- Fixed invocation of serverless functions (<https://github.com/opencv/cvat/pull/4907>)
- Removing label attributes (<https://github.com/opencv/cvat/pull/4927>)
- Notification with a required manifest file (<https://github.com/opencv/cvat/pull/4921>)

## \[2.1.0] - 2022-04-08
### Added
- Task annotations importing via chunk uploads (<https://github.com/openvinotoolkit/cvat/pull/4327>)
- Advanced filtration and sorting for a list of tasks/projects/cloudstorages (<https://github.com/openvinotoolkit/cvat/pull/4403>)
- Project dataset importing via chunk uploads (<https://github.com/openvinotoolkit/cvat/pull/4485>)
- Support paginated list for job commits (<https://github.com/openvinotoolkit/cvat/pull/4482>)

### Changed
- Added missing geos dependency into Dockerfile (<https://github.com/openvinotoolkit/cvat/pull/4451>)
- Improved helm chart readme (<https://github.com/openvinotoolkit/cvat/pull/4366>)
- Added helm chart support for CVAT 2.X and made ingress compatible with Kubernetes >=1.22 (<https://github.com/openvinotoolkit/cvat/pull/4448>)

### Fixed
- Permission error occured when accessing the JobCommits (<https://github.com/openvinotoolkit/cvat/pull/4435>)
- job assignee can remove or update any issue created by the task owner (<https://github.com/openvinotoolkit/cvat/pull/4436>)
- Bug: Incorrect point deletion with keyboard shortcut (<https://github.com/openvinotoolkit/cvat/pull/4420>)
- some AI Tools were not sending responses properly (<https://github.com/openvinotoolkit/cvat/issues/4432>)
- Unable to upload annotations (<https://github.com/openvinotoolkit/cvat/pull/4513>)
- Fix build dependencies for Siammask (<https://github.com/openvinotoolkit/cvat/pull/4486>)
- Bug: Exif orientation information handled incorrectly (<https://github.com/openvinotoolkit/cvat/pull/4529>)
- Fixed build of retinanet function image (<https://github.com/cvat-ai/cvat/pull/54>)
- Bug: Import dataset of Imagenet format fail (<https://github.com/opencv/cvat/issues/4850>)

## \[2.0.0] - 2022-03-04
### Added
- Handle attributes coming from nuclio detectors (<https://github.com/openvinotoolkit/cvat/pull/3917>)
- Add additional environment variables for Nuclio configuration (<https://github.com/openvinotoolkit/cvat/pull/3894>)
- Add KITTI segmentation and detection format (<https://github.com/openvinotoolkit/cvat/pull/3757>)
- Add LFW format (<https://github.com/openvinotoolkit/cvat/pull/3770>)
- Add Cityscapes format (<https://github.com/openvinotoolkit/cvat/pull/3758>)
- Add Open Images V6 format (<https://github.com/openvinotoolkit/cvat/pull/3679>)
- Rotated bounding boxes (<https://github.com/openvinotoolkit/cvat/pull/3832>)
- Player option: Smooth image when zoom-in, enabled by default (<https://github.com/openvinotoolkit/cvat/pull/3933>)
- Google Cloud Storage support in UI (<https://github.com/openvinotoolkit/cvat/pull/3919>)
- Add project tasks pagination (<https://github.com/openvinotoolkit/cvat/pull/3910>)
- Add remove issue button (<https://github.com/openvinotoolkit/cvat/pull/3952>)
- Data sorting option (<https://github.com/openvinotoolkit/cvat/pull/3937>)
- Options to change font size & position of text labels on the canvas (<https://github.com/openvinotoolkit/cvat/pull/3972>)
- Add "tag" return type for automatic annotation in Nuclio (<https://github.com/openvinotoolkit/cvat/pull/3896>)
- Helm chart: Make user-data-permission-fix optional (<https://github.com/openvinotoolkit/cvat/pull/3994>)
- Advanced identity access management system, using open policy agent (<https://github.com/openvinotoolkit/cvat/pull/3788>)
- Organizations to create "shared space" for different groups of users (<https://github.com/openvinotoolkit/cvat/pull/3788>)
- Dataset importing to a project (<https://github.com/openvinotoolkit/cvat/pull/3790>)
- User is able to customize information that text labels show (<https://github.com/openvinotoolkit/cvat/pull/4029>)
- Support for uploading manifest with any name (<https://github.com/openvinotoolkit/cvat/pull/4041>)
- Added information about OpenVINO toolkit to login page (<https://github.com/openvinotoolkit/cvat/pull/4077>)
- Support for working with ellipses (<https://github.com/openvinotoolkit/cvat/pull/4062>)
- Add several flags to task creation CLI (<https://github.com/openvinotoolkit/cvat/pull/4119>)
- Add YOLOv5 serverless function for automatic annotation (<https://github.com/openvinotoolkit/cvat/pull/4178>)
- Add possibility to change git repository and git export format from already created task (<https://github.com/openvinotoolkit/cvat/pull/3886>)
- Basic page with jobs list, basic filtration to this list (<https://github.com/openvinotoolkit/cvat/pull/4258>)
- Added OpenCV.js TrackerMIL as tracking tool (<https://github.com/openvinotoolkit/cvat/pull/4200>)
- Ability to continue working from the latest frame where an annotator was before (<https://github.com/openvinotoolkit/cvat/pull/4297>)
- `GET /api/jobs/<id>/commits` was implemented (<https://github.com/openvinotoolkit/cvat/pull/4368>)
- Advanced filtration and sorting for a list of jobs (<https://github.com/openvinotoolkit/cvat/pull/4319>)

### Changed
- Users don't have access to a task object anymore if they are assigned only on some jobs of the task (<https://github.com/openvinotoolkit/cvat/pull/3788>)
- Different resources (tasks, projects) are not visible anymore for all CVAT instance users by default (<https://github.com/openvinotoolkit/cvat/pull/3788>)
- API versioning scheme: using accept header versioning instead of namespace versioning (<https://github.com/openvinotoolkit/cvat/pull/4239>)
- Replaced 'django_sendfile' with 'django_sendfile2' (<https://github.com/openvinotoolkit/cvat/pull/4267>)
- Use drf-spectacular instead of drf-yasg for swagger documentation (<https://github.com/openvinotoolkit/cvat/pull/4210>)
- Update development-environment manual to work under MacOS, supported Mac with Apple Silicon (<https://github.com/openvinotoolkit/cvat/pull/4414>)

### Deprecated
- Job field "status" is not used in UI anymore, but it has not been removed from the database yet (<https://github.com/openvinotoolkit/cvat/pull/3788>)

### Removed
- Review rating, reviewer field from the job instance (use assignee field together with stage field instead) (<https://github.com/openvinotoolkit/cvat/pull/3788>)
- Training django app (<https://github.com/openvinotoolkit/cvat/pull/4330>)
- v1 api version support (<https://github.com/openvinotoolkit/cvat/pull/4332>)

### Fixed
- Fixed Interaction handler keyboard handlers (<https://github.com/openvinotoolkit/cvat/pull/3881>)
- Points of invisible shapes are visible in autobordering (<https://github.com/openvinotoolkit/cvat/pull/3931>)
- Order of the label attributes in the object item details(<https://github.com/openvinotoolkit/cvat/pull/3945>)
- Order of labels in tasks and projects (<https://github.com/openvinotoolkit/cvat/pull/3987>)
- Fixed task creating with large files via webpage (<https://github.com/openvinotoolkit/cvat/pull/3692>)
- Added information to export CVAT_HOST when performing local installation for accessing over network (<https://github.com/openvinotoolkit/cvat/pull/4014>)
- Fixed possible color collisions in the generated colormap (<https://github.com/openvinotoolkit/cvat/pull/4007>)
- Original pdf file is deleted when using share (<https://github.com/openvinotoolkit/cvat/pull/3967>)
- Order in an annotation file(<https://github.com/openvinotoolkit/cvat/pull/4087>)
- Fixed task data upload progressbar (<https://github.com/openvinotoolkit/cvat/pull/4134>)
- Email in org invitations is case sensitive (<https://github.com/openvinotoolkit/cvat/pull/4153>)
- Caching for tasks and jobs can lead to an exception if its assignee user is removed (<https://github.com/openvinotoolkit/cvat/pull/4165>)
- Added intelligent function when paste labels to another task (<https://github.com/openvinotoolkit/cvat/pull/4161>)
- Uncaught TypeError: this.el.node.getScreenCTM() is null in Firefox (<https://github.com/openvinotoolkit/cvat/pull/4175>)
- Bug: canvas is busy when start playing, start resizing a shape and do not release the mouse cursor (<https://github.com/openvinotoolkit/cvat/pull/4151>)
- Bug: could not receive frame N. TypeError: Cannot read properties of undefined (reding "filename") (<https://github.com/openvinotoolkit/cvat/pull/4187>)
- Cannot choose a dataset format for a linked repository if a task type is annotation (<https://github.com/openvinotoolkit/cvat/pull/4203>)
- Fixed tus upload error over https (<https://github.com/openvinotoolkit/cvat/pull/4154>)
- Issues disappear when rescale a browser (<https://github.com/openvinotoolkit/cvat/pull/4189>)
- Auth token key is not returned when registering without email verification (<https://github.com/openvinotoolkit/cvat/pull/4092>)
- Error in create project from backup for standard 3D annotation (<https://github.com/openvinotoolkit/cvat/pull/4160>)
- Annotations search does not work correctly in some corner cases (when use complex properties with width, height) (<https://github.com/openvinotoolkit/cvat/pull/4198>)
- Kibana requests are not proxied due to django-revproxy incompatibility with Django >3.2.x (<https://github.com/openvinotoolkit/cvat/issues/4085>)
- Content type for getting frame with tasks/{id}/data/ endpoint (<https://github.com/openvinotoolkit/cvat/pull/4333>)
- Bug: Permission error occured when accessing the comments of a specific issue (<https://github.com/openvinotoolkit/cvat/issues/4416>)


### Security
- Updated ELK to 6.8.23 which uses log4j 2.17.1 (<https://github.com/openvinotoolkit/cvat/pull/4206>)
- Added validation for URLs which used as remote data source (<https://github.com/openvinotoolkit/cvat/pull/4387>)

## \[1.7.0] - 2021-11-15

### Added

- cvat-ui: support cloud storages (<https://github.com/openvinotoolkit/cvat/pull/3372>)
- interactor: add HRNet interactive segmentation serverless function (<https://github.com/openvinotoolkit/cvat/pull/3740>)
- Added GPU implementation for SiamMask, reworked tracking approach (<https://github.com/openvinotoolkit/cvat/pull/3571>)
- Progress bar for manifest creating (<https://github.com/openvinotoolkit/cvat/pull/3712>)
- IAM: Open Policy Agent integration (<https://github.com/openvinotoolkit/cvat/pull/3788>)
- Add a tutorial on attaching cloud storage AWS-S3 (<https://github.com/openvinotoolkit/cvat/pull/3745>)
  and Azure Blob Container (<https://github.com/openvinotoolkit/cvat/pull/3778>)
- The feature to remove annotations in a specified range of frames (<https://github.com/openvinotoolkit/cvat/pull/3617>)
- Project backup/restore (<https://github.com/openvinotoolkit/cvat/pull/3852>)

### Changed

- UI tracking has been reworked (<https://github.com/openvinotoolkit/cvat/pull/3571>)
- Updated Django till 3.2.7 (automatic AppConfig discovery)
- Manifest generation: Reduce creating time (<https://github.com/openvinotoolkit/cvat/pull/3712>)
- Migration from NPM 6 to NPM 7 (<https://github.com/openvinotoolkit/cvat/pull/3773>)
- Update Datumaro dependency to 0.2.0 (<https://github.com/openvinotoolkit/cvat/pull/3813>)

### Fixed

- Fixed JSON transform issues in network requests (<https://github.com/openvinotoolkit/cvat/pull/3706>)
- Display a more user-friendly exception message (<https://github.com/openvinotoolkit/cvat/pull/3721>)
- Exception `DataCloneError: The object could not be cloned` (<https://github.com/openvinotoolkit/cvat/pull/3733>)
- Fixed extension comparison in task frames CLI (<https://github.com/openvinotoolkit/cvat/pull/3674>)
- Incorrect work when copy job list with "Copy" button (<https://github.com/openvinotoolkit/cvat/pull/3749>)
- Iterating over manifest (<https://github.com/openvinotoolkit/cvat/pull/3792>)
- Manifest removing (<https://github.com/openvinotoolkit/cvat/pull/3791>)
- Fixed project updated date (<https://github.com/openvinotoolkit/cvat/pull/3814>)
- Fixed dextr deployment (<https://github.com/openvinotoolkit/cvat/pull/3820>)
- Migration of `dataset_repo` application (<https://github.com/openvinotoolkit/cvat/pull/3827>)
- Helm settings for external psql database were unused by backend (<https://github.com/openvinotoolkit/cvat/pull/3779>)
- Updated WSL setup for development (<https://github.com/openvinotoolkit/cvat/pull/3828>)
- Helm chart config (<https://github.com/openvinotoolkit/cvat/pull/3784>)

### Security

- Fix security issues on the documentation website unsafe use of target blank
  and potential clickjacking on legacy browsers (<https://github.com/openvinotoolkit/cvat/pull/3789>)

## \[1.6.0] - 2021-09-17

### Added

- Added ability to import data from share with cli without copying the data (<https://github.com/openvinotoolkit/cvat/issues/2862>)
- Notification if the browser does not support nesassary API
- Added ability to export project as a dataset (<https://github.com/openvinotoolkit/cvat/pull/3365>)
  and project with 3D tasks (<https://github.com/openvinotoolkit/cvat/pull/3502>)
- Additional inline tips in interactors with demo gifs (<https://github.com/openvinotoolkit/cvat/pull/3473>)
- Added intelligent scissors blocking feature (<https://github.com/openvinotoolkit/cvat/pull/3510>)
- Support cloud storage status (<https://github.com/openvinotoolkit/cvat/pull/3386>)
- Support cloud storage preview (<https://github.com/openvinotoolkit/cvat/pull/3386>)
- cvat-core: support cloud storages (<https://github.com/openvinotoolkit/cvat/pull/3313>)

### Changed

- Non-blocking UI when using interactors (<https://github.com/openvinotoolkit/cvat/pull/3473>)
- "Selected opacity" slider now defines opacity level for shapes being drawnSelected opacity (<https://github.com/openvinotoolkit/cvat/pull/3473>)
- Cloud storage creating and updating (<https://github.com/openvinotoolkit/cvat/pull/3386>)
- Way of working with cloud storage content (<https://github.com/openvinotoolkit/cvat/pull/3386>)

### Removed

- Support TEMP_KEY_SECRET_KEY_TOKEN_SET for AWS S3 cloud storage (<https://github.com/openvinotoolkit/cvat/pull/3386>)

### Fixed

- Fixed multiple tasks moving (<https://github.com/openvinotoolkit/cvat/pull/3517>)
- Fixed task creating CLI parameter (<https://github.com/openvinotoolkit/cvat/pull/3519>)
- Fixed import for MOTS format (<https://github.com/openvinotoolkit/cvat/pull/3612>)

## \[1.5.0] - 2021-08-02

### Added

- Support of context images for 2D image tasks (<https://github.com/openvinotoolkit/cvat/pull/3122>)
- Support of cloud storage without copying data into CVAT: server part (<https://github.com/openvinotoolkit/cvat/pull/2620>)
- Filter `is_active` for user list (<https://github.com/openvinotoolkit/cvat/pull/3235>)
- Ability to export/import tasks (<https://github.com/openvinotoolkit/cvat/pull/3056>)
- Add a tutorial for semi-automatic/automatic annotation (<https://github.com/openvinotoolkit/cvat/pull/3124>)
- Explicit "Done" button when drawing any polyshapes (<https://github.com/openvinotoolkit/cvat/pull/3417>)
- Histogram equalization with OpenCV javascript (<https://github.com/openvinotoolkit/cvat/pull/3447>)
- Client-side polyshapes approximation when using semi-automatic interactors & scissors (<https://github.com/openvinotoolkit/cvat/pull/3450>)
- Support of Google Cloud Storage for cloud storage (<https://github.com/openvinotoolkit/cvat/pull/3561>)

### Changed

- Updated manifest format, added meta with related images (<https://github.com/openvinotoolkit/cvat/pull/3122>)
- Update of COCO format documentation (<https://github.com/openvinotoolkit/cvat/pull/3197>)
- Updated Webpack Dev Server config to add proxy (<https://github.com/openvinotoolkit/cvat/pull/3368>)
- Update to Django 3.1.12 (<https://github.com/openvinotoolkit/cvat/pull/3378>)
- Updated visibility for removable points in AI tools (<https://github.com/openvinotoolkit/cvat/pull/3417>)
- Updated UI handling for IOG serverless function (<https://github.com/openvinotoolkit/cvat/pull/3417>)
- Changed Nginx proxy to Traefik in `docker-compose.yml` (<https://github.com/openvinotoolkit/cvat/pull/3409>)
- Simplify the process of deploying CVAT with HTTPS (<https://github.com/openvinotoolkit/cvat/pull/3409>)

### Fixed

- Project page requests took a long time and did many DB queries (<https://github.com/openvinotoolkit/cvat/pull/3223>)
- Fixed Python 3.6 support (<https://github.com/openvinotoolkit/cvat/pull/3258>)
- Incorrect attribute import in tracks (<https://github.com/openvinotoolkit/cvat/pull/3229>)
- Issue "is not a constructor" when create object, save, undo, save, redo save (<https://github.com/openvinotoolkit/cvat/pull/3292>)
- Fix CLI create an infinite loop if git repository responds with failure (<https://github.com/openvinotoolkit/cvat/pull/3267>)
- Bug with sidebar & fullscreen (<https://github.com/openvinotoolkit/cvat/pull/3289>)
- 504 Gateway Time-out on `data/meta` requests (<https://github.com/openvinotoolkit/cvat/pull/3269>)
- TypeError: Cannot read property 'clientX' of undefined when draw cuboids with hotkeys (<https://github.com/openvinotoolkit/cvat/pull/3308>)
- Duplication of the cuboids when redraw them (<https://github.com/openvinotoolkit/cvat/pull/3308>)
- Some code issues in Deep Extreme Cut handler code (<https://github.com/openvinotoolkit/cvat/pull/3325>)
- UI fails when inactive user is assigned to a task/job (<https://github.com/openvinotoolkit/cvat/pull/3343>)
- Calculate precise progress of decoding a video file (<https://github.com/openvinotoolkit/cvat/pull/3381>)
- Falsely successful `cvat_ui` image build in case of OOM error that leads to the default nginx welcome page
  (<https://github.com/openvinotoolkit/cvat/pull/3379>)
- Fixed issue when save filtered object in AAM (<https://github.com/openvinotoolkit/cvat/pull/3401>)
- Context image disappears after undo/redo (<https://github.com/openvinotoolkit/cvat/pull/3416>)
- Using combined data sources (directory and image) when create a task (<https://github.com/openvinotoolkit/cvat/pull/3424>)
- Creating task with labels in project (<https://github.com/openvinotoolkit/cvat/pull/3454>)
- Move task and autoannotation modals were invisible from project page (<https://github.com/openvinotoolkit/cvat/pull/3475>)

## \[1.4.0] - 2021-05-18

### Added

- Documentation on mask annotation (<https://github.com/openvinotoolkit/cvat/pull/3044>)
- Hotkeys to switch a label of existing object or to change default label (for objects created with N) (<https://github.com/openvinotoolkit/cvat/pull/3070>)
- A script to convert some kinds of DICOM files to regular images (<https://github.com/openvinotoolkit/cvat/pull/3095>)
- Helm chart prototype (<https://github.com/openvinotoolkit/cvat/pull/3102>)
- Initial implementation of moving tasks between projects (<https://github.com/openvinotoolkit/cvat/pull/3164>)

### Changed

- Place of migration logger initialization (<https://github.com/openvinotoolkit/cvat/pull/3170>)

### Removed

- Kubernetes templates from (<https://github.com/openvinotoolkit/cvat/pull/1962>) due to helm charts (<https://github.com/openvinotoolkit/cvat/pull/3171>)

### Fixed

- Export of instance masks with holes (<https://github.com/openvinotoolkit/cvat/pull/3044>)
- Changing a label on canvas does not work when 'Show object details' enabled (<https://github.com/openvinotoolkit/cvat/pull/3084>)
- Make sure frame unzip web worker correctly terminates after unzipping all images in a requested chunk (<https://github.com/openvinotoolkit/cvat/pull/3096>)
- Reset password link was unavailable before login (<https://github.com/openvinotoolkit/cvat/pull/3140>)
- Manifest: migration (<https://github.com/openvinotoolkit/cvat/pull/3146>)
- Fixed cropping polygon in some corner cases (<https://github.com/openvinotoolkit/cvat/pull/3184>)

## \[1.3.0] - 3/31/2021

### Added

- CLI: Add support for saving annotations in a git repository when creating a task.
- CVAT-3D: support lidar data on the server side (<https://github.com/openvinotoolkit/cvat/pull/2534>)
- GPU support for Mask-RCNN and improvement in its deployment time (<https://github.com/openvinotoolkit/cvat/pull/2714>)
- CVAT-3D: Load all frames corresponding to the job instance
  (<https://github.com/openvinotoolkit/cvat/pull/2645>)
- Intelligent scissors with OpenCV javascript (<https://github.com/openvinotoolkit/cvat/pull/2689>)
- CVAT-3D: Visualize 3D point cloud spaces in 3D View, Top View Side View and Front View (<https://github.com/openvinotoolkit/cvat/pull/2768>)
- [Inside Outside Guidance](https://github.com/shiyinzhang/Inside-Outside-Guidance) serverless
  function for interactive segmentation
- Pre-built [cvat_server](https://hub.docker.com/r/openvino/cvat_server) and
  [cvat_ui](https://hub.docker.com/r/openvino/cvat_ui) images were published on DockerHub (<https://github.com/openvinotoolkit/cvat/pull/2766>)
- Project task subsets (<https://github.com/openvinotoolkit/cvat/pull/2774>)
- Kubernetes templates and guide for their deployment (<https://github.com/openvinotoolkit/cvat/pull/1962>)
- [WiderFace](http://shuoyang1213.me/WIDERFACE/) format support (<https://github.com/openvinotoolkit/cvat/pull/2864>)
- [VGGFace2](https://github.com/ox-vgg/vgg_face2) format support (<https://github.com/openvinotoolkit/cvat/pull/2865>)
- [Backup/Restore guide](cvat/apps/documentation/backup_guide.md) (<https://github.com/openvinotoolkit/cvat/pull/2964>)
- Label deletion from tasks and projects (<https://github.com/openvinotoolkit/cvat/pull/2881>)
- CVAT-3D: Implemented initial cuboid placement in 3D View and select cuboid in Top, Side and Front views
  (<https://github.com/openvinotoolkit/cvat/pull/2891>)
- [Market-1501](https://www.aitribune.com/dataset/2018051063) format support (<https://github.com/openvinotoolkit/cvat/pull/2869>)
- Ability of upload manifest for dataset with images (<https://github.com/openvinotoolkit/cvat/pull/2763>)
- Annotations filters UI using react-awesome-query-builder (<https://github.com/openvinotoolkit/cvat/issues/1418>)
- Storing settings in local storage to keep them between browser sessions (<https://github.com/openvinotoolkit/cvat/pull/3017>)
- [ICDAR](https://rrc.cvc.uab.es/?ch=2) format support (<https://github.com/openvinotoolkit/cvat/pull/2866>)
- Added switcher to maintain polygon crop behavior (<https://github.com/openvinotoolkit/cvat/pull/3021>
- Filters and sorting options for job list, added tooltip for tasks filters (<https://github.com/openvinotoolkit/cvat/pull/3030>)

### Changed

- CLI - task list now returns a list of current tasks. (<https://github.com/openvinotoolkit/cvat/pull/2863>)
- Updated HTTPS install README section (cleanup and described more robust deploy)
- Logstash is improved for using with configurable elasticsearch outputs (<https://github.com/openvinotoolkit/cvat/pull/2531>)
- Bumped nuclio version to 1.5.16 (<https://github.com/openvinotoolkit/cvat/pull/2578>)
- All methods for interactive segmentation accept negative points as well
- Persistent queue added to logstash (<https://github.com/openvinotoolkit/cvat/pull/2744>)
- Improved maintenance of popups visibility (<https://github.com/openvinotoolkit/cvat/pull/2809>)
- Image visualizations settings on canvas for faster access (<https://github.com/openvinotoolkit/cvat/pull/2872>)
- Better scale management of left panel when screen is too small (<https://github.com/openvinotoolkit/cvat/pull/2880>)
- Improved error messages for annotation import (<https://github.com/openvinotoolkit/cvat/pull/2935>)
- Using manifest support instead video meta information and dummy chunks (<https://github.com/openvinotoolkit/cvat/pull/2763>)

### Fixed

- More robust execution of nuclio GPU functions by limiting the GPU memory consumption per worker (<https://github.com/openvinotoolkit/cvat/pull/2714>)
- Kibana startup initialization (<https://github.com/openvinotoolkit/cvat/pull/2659>)
- The cursor jumps to the end of the line when renaming a task (<https://github.com/openvinotoolkit/cvat/pull/2669>)
- SSLCertVerificationError when remote source is used (<https://github.com/openvinotoolkit/cvat/pull/2683>)
- Fixed filters select overflow (<https://github.com/openvinotoolkit/cvat/pull/2614>)
- Fixed tasks in project auto annotation (<https://github.com/openvinotoolkit/cvat/pull/2725>)
- Cuboids are missed in annotations statistics (<https://github.com/openvinotoolkit/cvat/pull/2704>)
- The list of files attached to the task is not displayed (<https://github.com/openvinotoolkit/cvat/pull/2706>)
- A couple of css-related issues (top bar disappear, wrong arrow position on collapse elements) (<https://github.com/openvinotoolkit/cvat/pull/2736>)
- Issue with point region doesn't work in Firefox (<https://github.com/openvinotoolkit/cvat/pull/2727>)
- Fixed cuboid perspective change (<https://github.com/openvinotoolkit/cvat/pull/2733>)
- Annotation page popups (ai tools, drawing) reset state after detecting, tracking, drawing (<https://github.com/openvinotoolkit/cvat/pull/2780>)
- Polygon editing using trailing point (<https://github.com/openvinotoolkit/cvat/pull/2808>)
- Updated the path to python for DL models inside automatic annotation documentation (<https://github.com/openvinotoolkit/cvat/pull/2847>)
- Fixed of receiving function variable (<https://github.com/openvinotoolkit/cvat/pull/2860>)
- Shortcuts with CAPSLOCK enabled and with non-US languages activated (<https://github.com/openvinotoolkit/cvat/pull/2872>)
- Prevented creating several issues for the same object (<https://github.com/openvinotoolkit/cvat/pull/2868>)
- Fixed label editor name field validator (<https://github.com/openvinotoolkit/cvat/pull/2879>)
- An error about track shapes outside of the task frames during export (<https://github.com/openvinotoolkit/cvat/pull/2890>)
- Fixed project search field updating (<https://github.com/openvinotoolkit/cvat/pull/2901>)
- Fixed export error when invalid polygons are present in overlapping frames (<https://github.com/openvinotoolkit/cvat/pull/2852>)
- Fixed image quality option for tasks created from images (<https://github.com/openvinotoolkit/cvat/pull/2963>)
- Incorrect text on the warning when specifying an incorrect link to the issue tracker (<https://github.com/openvinotoolkit/cvat/pull/2971>)
- Updating label attributes when label contains number attributes (<https://github.com/openvinotoolkit/cvat/pull/2969>)
- Crop a polygon if its points are outside the bounds of the image (<https://github.com/openvinotoolkit/cvat/pull/3025>)

## \[1.2.0] - 2021-01-08

### Fixed

- Memory consumption for the task creation process (<https://github.com/openvinotoolkit/cvat/pull/2582>)
- Frame preloading (<https://github.com/openvinotoolkit/cvat/pull/2608>)
- Project cannot be removed from the project page (<https://github.com/openvinotoolkit/cvat/pull/2626>)

## \[1.2.0-beta] - 2020-12-15

### Added

- GPU support and improved documentation for auto annotation (<https://github.com/openvinotoolkit/cvat/pull/2546>)
- Manual review pipeline: issues/comments/workspace (<https://github.com/openvinotoolkit/cvat/pull/2357>)
- Basic projects implementation (<https://github.com/openvinotoolkit/cvat/pull/2255>)
- Documentation on how to mount cloud starage(AWS S3 bucket, Azure container, Google Drive) as FUSE (<https://github.com/openvinotoolkit/cvat/pull/2377>)
- Ability to work with share files without copying inside (<https://github.com/openvinotoolkit/cvat/pull/2377>)
- Tooltips in label selectors (<https://github.com/openvinotoolkit/cvat/pull/2509>)
- Page redirect after login using `next` query parameter (<https://github.com/openvinotoolkit/cvat/pull/2527>)
- [ImageNet](http://www.image-net.org) format support (<https://github.com/openvinotoolkit/cvat/pull/2376>)
- [CamVid](http://mi.eng.cam.ac.uk/research/projects/VideoRec/CamVid/) format support (<https://github.com/openvinotoolkit/cvat/pull/2559>)

### Changed

- PATCH requests from cvat-core submit only changed fields (<https://github.com/openvinotoolkit/cvat/pull/2445>)
- deploy.sh in serverless folder is separated into deploy_cpu.sh and deploy_gpu.sh (<https://github.com/openvinotoolkit/cvat/pull/2546>)
- Bumped nuclio version to 1.5.8
- Migrated to Antd 4.9 (<https://github.com/openvinotoolkit/cvat/pull/2536>)

### Fixed

- Fixed FastRCNN inference bug for images with 4 channels i.e. png (<https://github.com/openvinotoolkit/cvat/pull/2546>)
- Django templates for email and user guide (<https://github.com/openvinotoolkit/cvat/pull/2412>)
- Saving relative paths in dummy chunks instead of absolute (<https://github.com/openvinotoolkit/cvat/pull/2424>)
- Objects with a specific label cannot be displayed if at least one tag with the label exist (<https://github.com/openvinotoolkit/cvat/pull/2435>)
- Wrong attribute can be removed in labels editor (<https://github.com/openvinotoolkit/cvat/pull/2436>)
- UI fails with the error "Cannot read property 'label' of undefined" (<https://github.com/openvinotoolkit/cvat/pull/2442>)
- Exception: "Value must be a user instance" (<https://github.com/openvinotoolkit/cvat/pull/2441>)
- Reset zoom option doesn't work in tag annotation mode (<https://github.com/openvinotoolkit/cvat/pull/2443>)
- Canvas is busy error (<https://github.com/openvinotoolkit/cvat/pull/2437>)
- Projects view layout fix (<https://github.com/openvinotoolkit/cvat/pull/2503>)
- Fixed the tasks view (infinite loading) when it is impossible to get a preview of the task (<https://github.com/openvinotoolkit/cvat/pull/2504>)
- Empty frames navigation (<https://github.com/openvinotoolkit/cvat/pull/2505>)
- TypeError: Cannot read property 'toString' of undefined (<https://github.com/openvinotoolkit/cvat/pull/2517>)
- Extra shapes are drawn after Esc, or G pressed while drawing a region in grouping (<https://github.com/openvinotoolkit/cvat/pull/2507>)
- Reset state (reviews, issues) after logout or changing a job (<https://github.com/openvinotoolkit/cvat/pull/2525>)
- TypeError: Cannot read property 'id' of undefined when updating a task (<https://github.com/openvinotoolkit/cvat/pull/2544>)

## \[1.2.0-alpha] - 2020-11-09

### Added

- Ability to login into CVAT-UI with token from api/v1/auth/login (<https://github.com/openvinotoolkit/cvat/pull/2234>)
- Added layout grids toggling ('ctrl + alt + Enter')
- Added password reset functionality (<https://github.com/opencv/cvat/pull/2058>)
- Ability to work with data on the fly (<https://github.com/opencv/cvat/pull/2007>)
- Annotation in process outline color wheel (<https://github.com/opencv/cvat/pull/2084>)
- On the fly annotation using DL detectors (<https://github.com/opencv/cvat/pull/2102>)
- Displaying automatic annotation progress on a task view (<https://github.com/opencv/cvat/pull/2148>)
- Automatic tracking of bounding boxes using serverless functions (<https://github.com/opencv/cvat/pull/2136>)
- \[Datumaro] CLI command for dataset equality comparison (<https://github.com/opencv/cvat/pull/1989>)
- \[Datumaro] Merging of datasets with different labels (<https://github.com/opencv/cvat/pull/2098>)
- Add FBRS interactive segmentation serverless function (<https://github.com/openvinotoolkit/cvat/pull/2094>)
- Ability to change default behaviour of previous/next buttons of a player.
  It supports regular navigation, searching a frame according to annotations
  filters and searching the nearest frame without any annotations (<https://github.com/openvinotoolkit/cvat/pull/2221>)
- MacOS users notes in CONTRIBUTING.md
- Ability to prepare meta information manually (<https://github.com/openvinotoolkit/cvat/pull/2217>)
- Ability to upload prepared meta information along with a video when creating a task (<https://github.com/openvinotoolkit/cvat/pull/2217>)
- Optional chaining plugin for cvat-canvas and cvat-ui (<https://github.com/openvinotoolkit/cvat/pull/2249>)
- MOTS png mask format support (<https://github.com/openvinotoolkit/cvat/pull/2198>)
- Ability to correct upload video with a rotation record in the metadata (<https://github.com/openvinotoolkit/cvat/pull/2218>)
- User search field for assignee fields (<https://github.com/openvinotoolkit/cvat/pull/2370>)
- Support of mxf videos (<https://github.com/openvinotoolkit/cvat/pull/2514>)

### Changed

- UI models (like DEXTR) were redesigned to be more interactive (<https://github.com/opencv/cvat/pull/2054>)
- Used Ubuntu:20.04 as a base image for CVAT Dockerfile (<https://github.com/opencv/cvat/pull/2101>)
- Right colors of label tags in label mapping when a user runs automatic detection (<https://github.com/openvinotoolkit/cvat/pull/2162>)
- Nuclio became an optional component of CVAT (<https://github.com/openvinotoolkit/cvat/pull/2192>)
- A key to remove a point from a polyshape (Ctrl => Alt) (<https://github.com/openvinotoolkit/cvat/pull/2204>)
- Updated `docker-compose` file version from `2.3` to `3.3`(<https://github.com/openvinotoolkit/cvat/pull/2235>)
- Added auto inference of url schema from host in CLI, if provided (<https://github.com/openvinotoolkit/cvat/pull/2240>)
- Track frames in skips between annotation is presented in MOT and MOTS formats are marked `outside` (<https://github.com/openvinotoolkit/cvat/pull/2198>)
- UI packages installation with `npm ci` instead of `npm install` (<https://github.com/openvinotoolkit/cvat/pull/2350>)

### Removed

- Removed Z-Order flag from task creation process

### Fixed

- Fixed multiple errors which arises when polygon is of length 5 or less (<https://github.com/opencv/cvat/pull/2100>)
- Fixed task creation from PDF (<https://github.com/opencv/cvat/pull/2141>)
- Fixed CVAT format import for frame stepped tasks (<https://github.com/openvinotoolkit/cvat/pull/2151>)
- Fixed the reading problem with large PDFs (<https://github.com/openvinotoolkit/cvat/pull/2154>)
- Fixed unnecessary pyhash dependency (<https://github.com/openvinotoolkit/cvat/pull/2170>)
- Fixed Data is not getting cleared, even after deleting the Task from Django Admin App(<https://github.com/openvinotoolkit/cvat/issues/1925>)
- Fixed blinking message: "Some tasks have not been showed because they do not have any data" (<https://github.com/openvinotoolkit/cvat/pull/2200>)
- Fixed case when a task with 0 jobs is shown as "Completed" in UI (<https://github.com/openvinotoolkit/cvat/pull/2200>)
- Fixed use case when UI throws exception: Cannot read property 'objectType' of undefined #2053 (<https://github.com/openvinotoolkit/cvat/pull/2203>)
- Fixed use case when logs could be saved twice or more times #2202 (<https://github.com/openvinotoolkit/cvat/pull/2203>)
- Fixed issues from #2112 (<https://github.com/openvinotoolkit/cvat/pull/2217>)
- Git application name (renamed to dataset_repo) (<https://github.com/openvinotoolkit/cvat/pull/2243>)
- A problem in exporting of tracks, where tracks could be truncated (<https://github.com/openvinotoolkit/cvat/issues/2129>)
- Fixed CVAT startup process if the user has `umask 077` in .bashrc file (<https://github.com/openvinotoolkit/cvat/pull/2293>)
- Exception: Cannot read property "each" of undefined after drawing a single point (<https://github.com/openvinotoolkit/cvat/pull/2307>)
- Cannot read property 'label' of undefined (Fixed?) (<https://github.com/openvinotoolkit/cvat/pull/2311>)
- Excluded track frames marked `outside` in `CVAT for Images` export (<https://github.com/openvinotoolkit/cvat/pull/2345>)
- 'List of tasks' Kibana visualization (<https://github.com/openvinotoolkit/cvat/pull/2361>)
- An error on exporting not `jpg` or `png` images in TF Detection API format (<https://github.com/openvinotoolkit/datumaro/issues/35>)

## \[1.1.0] - 2020-08-31

### Added

- Siammask tracker as DL serverless function (<https://github.com/opencv/cvat/pull/1988>)
- \[Datumaro] Added model info and source info commands (<https://github.com/opencv/cvat/pull/1973>)
- \[Datumaro] Dataset statistics (<https://github.com/opencv/cvat/pull/1668>)
- Ability to change label color in tasks and predefined labels (<https://github.com/opencv/cvat/pull/2014>)
- \[Datumaro] Multi-dataset merge (<https://github.com/opencv/cvat/pull/1695>)
- Ability to configure email verification for new users (<https://github.com/opencv/cvat/pull/1929>)
- Link to django admin page from UI (<https://github.com/opencv/cvat/pull/2068>)
- Notification message when users use wrong browser (<https://github.com/opencv/cvat/pull/2070>)

### Changed

- Shape coordinates are rounded to 2 digits in dumped annotations (<https://github.com/opencv/cvat/pull/1970>)
- COCO format does not produce polygon points for bbox annotations (<https://github.com/opencv/cvat/pull/1953>)

### Fixed

- Issue loading openvino models for semi-automatic and automatic annotation (<https://github.com/opencv/cvat/pull/1996>)
- Basic functions of CVAT works without activated nuclio dashboard
- Fixed a case in which exported masks could have wrong color order (<https://github.com/opencv/cvat/issues/2032>)
- Fixed error with creating task with labels with the same name (<https://github.com/opencv/cvat/pull/2031>)
- Django RQ dashboard view (<https://github.com/opencv/cvat/pull/2069>)
- Object's details menu settings (<https://github.com/opencv/cvat/pull/2084>)

## \[1.1.0-beta] - 2020-08-03

### Added

- DL models as serverless functions (<https://github.com/opencv/cvat/pull/1767>)
- Source type support for tags, shapes and tracks (<https://github.com/opencv/cvat/pull/1192>)
- Source type support for CVAT Dumper/Loader (<https://github.com/opencv/cvat/pull/1192>)
- Intelligent polygon editing (<https://github.com/opencv/cvat/pull/1921>)
- Support creating multiple jobs for each task through python cli (<https://github.com/opencv/cvat/pull/1950>)
- python cli over https (<https://github.com/opencv/cvat/pull/1942>)
- Error message when plugins weren't able to initialize instead of infinite loading (<https://github.com/opencv/cvat/pull/1966>)
- Ability to change user password (<https://github.com/opencv/cvat/pull/1954>)

### Changed

- Smaller object details (<https://github.com/opencv/cvat/pull/1877>)
- `COCO` format does not convert bboxes to polygons on export (<https://github.com/opencv/cvat/pull/1953>)
- It is impossible to submit a DL model in OpenVINO format using UI.
  Now you can deploy new models on the server using serverless functions
  (<https://github.com/opencv/cvat/pull/1767>)
- Files and folders under share path are now alphabetically sorted

### Removed

- Removed OpenVINO and CUDA components because they are not necessary anymore (<https://github.com/opencv/cvat/pull/1767>)
- Removed the old UI code (<https://github.com/opencv/cvat/pull/1964>)

### Fixed

- Some objects aren't shown on canvas sometimes. For example after propagation on of objects is invisible (<https://github.com/opencv/cvat/pull/1834>)
- CVAT doesn't offer to restore state after an error (<https://github.com/opencv/cvat/pull/1874>)
- Cannot read property 'shapeType' of undefined because of zOrder related issues (<https://github.com/opencv/cvat/pull/1874>)
- Cannot read property 'pinned' of undefined because of zOrder related issues (<https://github.com/opencv/cvat/pull/1874>)
- Do not iterate over hidden objects in aam (which are invisible because of zOrder) (<https://github.com/opencv/cvat/pull/1874>)
- Cursor position is reset after changing a text field (<https://github.com/opencv/cvat/pull/1874>)
- Hidden points and cuboids can be selected to be grouped (<https://github.com/opencv/cvat/pull/1874>)
- `outside` annotations should not be in exported images (<https://github.com/opencv/cvat/issues/1620>)
- `CVAT for video format` import error with interpolation (<https://github.com/opencv/cvat/issues/1893>)
- `Image compression` definition mismatch (<https://github.com/opencv/cvat/issues/1900>)
- Points are duplicated during polygon interpolation sometimes (<https://github.com/opencv/cvat/pull/1892>)
- When redraw a shape with activated autobordering, previous points are visible (<https://github.com/opencv/cvat/pull/1892>)
- No mapping between side object element and context menu in some attributes (<https://github.com/opencv/cvat/pull/1923>)
- Interpolated shapes exported as `keyframe = True` (<https://github.com/opencv/cvat/pull/1937>)
- Stylelint filetype scans (<https://github.com/opencv/cvat/pull/1952>)
- Fixed toolip closing issue (<https://github.com/opencv/cvat/pull/1955>)
- Clearing frame cache when close a task (<https://github.com/opencv/cvat/pull/1966>)
- Increase rate of throttling policy for unauthenticated users (<https://github.com/opencv/cvat/pull/1969>)

## \[1.1.0-alpha] - 2020-06-30

### Added

- Throttling policy for unauthenticated users (<https://github.com/opencv/cvat/pull/1531>)
- Added default label color table for mask export (<https://github.com/opencv/cvat/pull/1549>)
- Added environment variables for Redis and Postgres hosts for Kubernetes deployment support (<https://github.com/opencv/cvat/pull/1641>)
- Added visual identification for unavailable formats (<https://github.com/opencv/cvat/pull/1567>)
- Shortcut to change color of an activated shape in new UI (Enter) (<https://github.com/opencv/cvat/pull/1683>)
- Shortcut to switch split mode (<https://github.com/opencv/cvat/pull/1683>)
- Built-in search for labels when create an object or change a label (<https://github.com/opencv/cvat/pull/1683>)
- Better validation of labels and attributes in raw viewer (<https://github.com/opencv/cvat/pull/1727>)
- ClamAV antivirus integration (<https://github.com/opencv/cvat/pull/1712>)
- Added canvas background color selector (<https://github.com/opencv/cvat/pull/1705>)
- SCSS files linting with Stylelint tool (<https://github.com/opencv/cvat/pull/1766>)
- Supported import and export or single boxes in MOT format (<https://github.com/opencv/cvat/pull/1764>)
- \[Datumaro] Added `stats` command, which shows some dataset statistics
  like image mean and std (<https://github.com/opencv/cvat/pull/1734>)
- Add option to upload annotations upon task creation on CLI
- Polygon and polylines interpolation (<https://github.com/opencv/cvat/pull/1571>)
- Ability to redraw shape from scratch (Shift + N) for an activated shape (<https://github.com/opencv/cvat/pull/1571>)
- Highlights for the first point of a polygon/polyline and direction (<https://github.com/opencv/cvat/pull/1571>)
- Ability to change orientation for poylgons/polylines in context menu (<https://github.com/opencv/cvat/pull/1571>)
- Ability to set the first point for polygons in points context menu (<https://github.com/opencv/cvat/pull/1571>)
- Added new tag annotation workspace (<https://github.com/opencv/cvat/pull/1570>)
- Appearance block in attribute annotation mode (<https://github.com/opencv/cvat/pull/1820>)
- Keyframe navigations and some switchers in attribute annotation mode (<https://github.com/opencv/cvat/pull/1820>)
- \[Datumaro] Added `convert` command to convert datasets directly (<https://github.com/opencv/cvat/pull/1837>)
- \[Datumaro] Added an option to specify image extension when exporting datasets (<https://github.com/opencv/cvat/pull/1799>)
- \[Datumaro] Added image copying when exporting datasets, if possible (<https://github.com/opencv/cvat/pull/1799>)

### Changed

- Removed information about e-mail from the basic user information (<https://github.com/opencv/cvat/pull/1627>)
- Update https install manual. Makes it easier and more robust.
  Includes automatic renewing of lets encrypt certificates.
- Settings page move to the modal. (<https://github.com/opencv/cvat/pull/1705>)
- Implemented import and export of annotations with relative image paths (<https://github.com/opencv/cvat/pull/1463>)
- Using only single click to start editing or remove a point (<https://github.com/opencv/cvat/pull/1571>)
- Added support for attributes in VOC XML format (<https://github.com/opencv/cvat/pull/1792>)
- Added annotation attributes in COCO format (<https://github.com/opencv/cvat/pull/1782>)
- Colorized object items in the side panel (<https://github.com/opencv/cvat/pull/1753>)
- \[Datumaro] Annotation-less files are not generated anymore in COCO format, unless tasks explicitly requested (<https://github.com/opencv/cvat/pull/1799>)

### Fixed

- Problem with exported frame stepped image task (<https://github.com/opencv/cvat/issues/1613>)
- Fixed dataset filter item representation for imageless dataset items (<https://github.com/opencv/cvat/pull/1593>)
- Fixed interpreter crash when trying to import `tensorflow` with no AVX instructions available (<https://github.com/opencv/cvat/pull/1567>)
- Kibana wrong working time calculation with new annotation UI use (<https://github.com/opencv/cvat/pull/1654>)
- Wrong rexex for account name validation (<https://github.com/opencv/cvat/pull/1667>)
- Wrong description on register view for the username field (<https://github.com/opencv/cvat/pull/1667>)
- Wrong resolution for resizing a shape (<https://github.com/opencv/cvat/pull/1667>)
- React warning because of not unique keys in labels viewer (<https://github.com/opencv/cvat/pull/1727>)
- Fixed issue tracker (<https://github.com/opencv/cvat/pull/1705>)
- Fixed canvas fit after sidebar open/close event (<https://github.com/opencv/cvat/pull/1705>)
- A couple of exceptions in AAM related with early object activation (<https://github.com/opencv/cvat/pull/1755>)
- Propagation from the latest frame (<https://github.com/opencv/cvat/pull/1800>)
- Number attribute value validation (didn't work well with floats) (<https://github.com/opencv/cvat/pull/1800>)
- Logout doesn't work (<https://github.com/opencv/cvat/pull/1812>)
- Annotations aren't updated after reopening a task (<https://github.com/opencv/cvat/pull/1753>)
- Labels aren't updated after reopening a task (<https://github.com/opencv/cvat/pull/1753>)
- Canvas isn't fitted after collapsing side panel in attribute annotation mode (<https://github.com/opencv/cvat/pull/1753>)
- Error when interpolating polygons (<https://github.com/opencv/cvat/pull/1878>)

### Security

- SQL injection in Django `CVE-2020-9402` (<https://github.com/opencv/cvat/pull/1657>)

## \[1.0.0] - 2020-05-29

### Added

- cvat-ui: cookie policy drawer for login page (<https://github.com/opencv/cvat/pull/1511>)
- `datumaro_project` export format (<https://github.com/opencv/cvat/pull/1352>)
- Ability to configure user agreements for the user registration form (<https://github.com/opencv/cvat/pull/1464>)
- Cuboid interpolation and cuboid drawing from rectangles (<https://github.com/opencv/cvat/pull/1560>)
- Ability to configure custom pageViewHit, which can be useful for web analytics integration (<https://github.com/opencv/cvat/pull/1566>)
- Ability to configure access to the analytics page based on roles (<https://github.com/opencv/cvat/pull/1592>)

### Changed

- Downloaded file name in annotations export became more informative (<https://github.com/opencv/cvat/pull/1352>)
- Added auto trimming for trailing whitespaces style enforcement (<https://github.com/opencv/cvat/pull/1352>)
- REST API: updated `GET /task/<id>/annotations`: parameters are `format`, `filename`
  (now optional), `action` (optional) (<https://github.com/opencv/cvat/pull/1352>)
- REST API: removed `dataset/formats`, changed format of `annotation/formats` (<https://github.com/opencv/cvat/pull/1352>)
- Exported annotations are stored for N hours instead of indefinitely (<https://github.com/opencv/cvat/pull/1352>)
- Formats: CVAT format now accepts ZIP and XML (<https://github.com/opencv/cvat/pull/1352>)
- Formats: COCO format now accepts ZIP and JSON (<https://github.com/opencv/cvat/pull/1352>)
- Formats: most of formats renamed, no extension in title (<https://github.com/opencv/cvat/pull/1352>)
- Formats: definitions are changed, are not stored in DB anymore (<https://github.com/opencv/cvat/pull/1352>)
- cvat-core: session.annotations.put() now returns ids of added objects (<https://github.com/opencv/cvat/pull/1493>)
- Images without annotations now also included in dataset/annotations export (<https://github.com/opencv/cvat/issues/525>)

### Removed

- `annotation` application is replaced with `dataset_manager` (<https://github.com/opencv/cvat/pull/1352>)
- `_DATUMARO_INIT_LOGLEVEL` env. variable is removed in favor of regular `--loglevel` cli parameter (<https://github.com/opencv/cvat/pull/1583>)

### Fixed

- Categories for empty projects with no sources are taken from own dataset (<https://github.com/opencv/cvat/pull/1352>)
- Added directory removal on error during `extract` command (<https://github.com/opencv/cvat/pull/1352>)
- Added debug error message on incorrect XPath (<https://github.com/opencv/cvat/pull/1352>)
- Exporting frame stepped task
  (<https://github.com/opencv/cvat/issues/1294>, <https://github.com/opencv/cvat/issues/1334>)
- Fixed broken command line interface for `cvat` export format in Datumaro (<https://github.com/opencv/cvat/issues/1494>)
- Updated Rest API document, Swagger document serving instruction issue (<https://github.com/opencv/cvat/issues/1495>)
- Fixed cuboid occluded view (<https://github.com/opencv/cvat/pull/1500>)
- Non-informative lock icon (<https://github.com/opencv/cvat/pull/1434>)
- Sidebar in AAM has no hide/show button (<https://github.com/opencv/cvat/pull/1420>)
- Task/Job buttons has no "Open in new tab" option (<https://github.com/opencv/cvat/pull/1419>)
- Delete point context menu option has no shortcut hint (<https://github.com/opencv/cvat/pull/1416>)
- Fixed issue with unnecessary tag activation in cvat-canvas (<https://github.com/opencv/cvat/issues/1540>)
- Fixed an issue with large number of instances in instance mask (<https://github.com/opencv/cvat/issues/1539>)
- Fixed full COCO dataset import error with conflicting labels in keypoints and detection (<https://github.com/opencv/cvat/pull/1548>)
- Fixed COCO keypoints skeleton parsing and saving (<https://github.com/opencv/cvat/issues/1539>)
- `tf.placeholder() is not compatible with eager execution` exception for auto_segmentation (<https://github.com/opencv/cvat/pull/1562>)
- Canvas cannot be moved with move functionality on left mouse key (<https://github.com/opencv/cvat/pull/1573>)
- Deep extreme cut request is sent when draw any shape with Make AI polygon option enabled (<https://github.com/opencv/cvat/pull/1573>)
- Fixed an error when exporting a task with cuboids to any format except CVAT (<https://github.com/opencv/cvat/pull/1577>)
- Synchronization with remote git repo (<https://github.com/opencv/cvat/pull/1582>)
- A problem with mask to polygons conversion when polygons are too small (<https://github.com/opencv/cvat/pull/1581>)
- Unable to upload video with uneven size (<https://github.com/opencv/cvat/pull/1594>)
- Fixed an issue with `z_order` having no effect on segmentations (<https://github.com/opencv/cvat/pull/1589>)

### Security

- Permission group whitelist check for analytics view (<https://github.com/opencv/cvat/pull/1608>)

## \[1.0.0-beta.2] - 2020-04-30

### Added

- Re-Identification algorithm to merging bounding boxes automatically to the new UI (<https://github.com/opencv/cvat/pull/1406>)
- Methods `import` and `export` to import/export raw annotations for Job and Task in `cvat-core` (<https://github.com/opencv/cvat/pull/1406>)
- Versioning of client packages (`cvat-core`, `cvat-canvas`, `cvat-ui`). Initial versions are set to 1.0.0 (<https://github.com/opencv/cvat/pull/1448>)
- Cuboids feature was migrated from old UI to new one. (<https://github.com/opencv/cvat/pull/1451>)

### Removed

- Annotation conversion utils, currently supported natively via Datumaro framework
  (<https://github.com/opencv/cvat/pull/1477>)

### Fixed

- Auto annotation, TF annotation and Auto segmentation apps (<https://github.com/opencv/cvat/pull/1409>)
- Import works with truncated images now: "OSError:broken data stream" on corrupt images
  (<https://github.com/opencv/cvat/pull/1430>)
- Hide functionality (H) doesn't work (<https://github.com/opencv/cvat/pull/1445>)
- The highlighted attribute doesn't correspond to the chosen attribute in AAM (<https://github.com/opencv/cvat/pull/1445>)
- Inconvinient image shaking while drawing a polygon (hold Alt key during drawing/editing/grouping to drag an image) (<https://github.com/opencv/cvat/pull/1445>)
- Filter property "shape" doesn't work and extra operator in description (<https://github.com/opencv/cvat/pull/1445>)
- Block of text information doesn't disappear after deactivating for locked shapes (<https://github.com/opencv/cvat/pull/1445>)
- Annotation uploading fails in annotation view (<https://github.com/opencv/cvat/pull/1445>)
- UI freezes after canceling pasting with escape (<https://github.com/opencv/cvat/pull/1445>)
- Duplicating keypoints in COCO export (<https://github.com/opencv/cvat/pull/1435>)
- CVAT new UI: add arrows on a mouse cursor (<https://github.com/opencv/cvat/pull/1391>)
- Delete point bug (in new UI) (<https://github.com/opencv/cvat/pull/1440>)
- Fix apache startup after PC restart (<https://github.com/opencv/cvat/pull/1467>)
- Open task button doesn't work (<https://github.com/opencv/cvat/pull/1474>)

## \[1.0.0-beta.1] - 2020-04-15

### Added

- Special behaviour for attribute value `__undefined__` (invisibility, no shortcuts to be set in AAM)
- Dialog window with some helpful information about using filters
- Ability to display a bitmap in the new UI
- Button to reset colors settings (brightness, saturation, contrast) in the new UI
- Option to display shape text always
- Dedicated message with clarifications when share is unmounted (<https://github.com/opencv/cvat/pull/1373>)
- Ability to create one tracked point (<https://github.com/opencv/cvat/pull/1383>)
- Ability to draw/edit polygons and polylines with automatic bordering feature
  (<https://github.com/opencv/cvat/pull/1394>)
- Tutorial: instructions for CVAT over HTTPS
- Deep extreme cut (semi-automatic segmentation) to the new UI (<https://github.com/opencv/cvat/pull/1398>)

### Changed

- Increase preview size of a task till 256, 256 on the server
- Public ssh-keys are displayed in a dedicated window instead of console when create a task with a repository
- React UI is the primary UI

### Fixed

- Cleaned up memory in Auto Annotation to enable long running tasks on videos
- New shape is added when press `esc` when drawing instead of cancellation
- Dextr segmentation doesn't work.
- `FileNotFoundError` during dump after moving format files
- CVAT doesn't append outside shapes when merge polyshapes in old UI
- Layout sometimes shows double scroll bars on create task, dashboard and settings pages
- UI fails after trying to change frame during resizing, dragging, editing
- Hidden points (or outsided) are visible after changing a frame
- Merge is allowed for points, but clicks on points conflict with frame dragging logic
- Removed objects are visible for search
- Add missed task_id and job_id fields into exception logs for the new UI (<https://github.com/opencv/cvat/pull/1372>)
- UI fails when annotations saving occurs during drag/resize/edit (<https://github.com/opencv/cvat/pull/1383>)
- Multiple savings when hold Ctrl+S (a lot of the same copies of events were sent with the same working time)
  (<https://github.com/opencv/cvat/pull/1383>)
- UI doesn't have any reaction when git repos synchronization failed (<https://github.com/opencv/cvat/pull/1383>)
- Bug when annotations cannot be saved after (delete - save - undo - save) (<https://github.com/opencv/cvat/pull/1383>)
- VOC format exports Upper case labels correctly in lower case (<https://github.com/opencv/cvat/pull/1379>)
- Fixed polygon exporting bug in COCO dataset (<https://github.com/opencv/cvat/issues/1387>)
- Task creation from remote files (<https://github.com/opencv/cvat/pull/1392>)
- Job cannot be opened in some cases when the previous job was failed during opening
  (<https://github.com/opencv/cvat/issues/1403>)
- Deactivated shape is still highlighted on the canvas (<https://github.com/opencv/cvat/issues/1403>)
- AttributeError: 'tuple' object has no attribute 'read' in ReID algorithm (<https://github.com/opencv/cvat/issues/1403>)
- Wrong semi-automatic segmentation near edges of an image (<https://github.com/opencv/cvat/issues/1403>)
- Git repos paths (<https://github.com/opencv/cvat/pull/1400>)
- Uploading annotations for tasks with multiple jobs (<https://github.com/opencv/cvat/pull/1396>)

## \[1.0.0-alpha] - 2020-03-31

### Added

- Data streaming using chunks (<https://github.com/opencv/cvat/pull/1007>)
- New UI: showing file names in UI (<https://github.com/opencv/cvat/pull/1311>)
- New UI: delete a point from context menu (<https://github.com/opencv/cvat/pull/1292>)

### Fixed

- Git app cannot clone a repository (<https://github.com/opencv/cvat/pull/1330>)
- New UI: preview position in task details (<https://github.com/opencv/cvat/pull/1312>)
- AWS deployment (<https://github.com/opencv/cvat/pull/1316>)

## \[0.6.1] - 2020-03-21

### Changed

- VOC task export now does not use official label map by default, but takes one
  from the source task to avoid primary-class and class part name
  clashing ([#1275](https://github.com/opencv/cvat/issues/1275))

### Fixed

- File names in LabelMe format export are no longer truncated ([#1259](https://github.com/opencv/cvat/issues/1259))
- `occluded` and `z_order` annotation attributes are now correctly passed to Datumaro ([#1271](https://github.com/opencv/cvat/pull/1271))
- Annotation-less tasks now can be exported as empty datasets in COCO ([#1277](https://github.com/opencv/cvat/issues/1277))
- Frame name matching for video annotations import -
  allowed `frame_XXXXXX[.ext]` format ([#1274](https://github.com/opencv/cvat/pull/1274))

### Security

- Bump acorn from 6.3.0 to 6.4.1 in /cvat-ui ([#1270](https://github.com/opencv/cvat/pull/1270))

## \[0.6.0] - 2020-03-15

### Added

- Server only support for projects. Extend REST API v1 (/api/v1/projects\*)
- Ability to get basic information about users without admin permissions ([#750](https://github.com/opencv/cvat/issues/750))
- Changed REST API: removed PUT and added DELETE methods for /api/v1/users/ID
- Mask-RCNN Auto Annotation Script in OpenVINO format
- Yolo Auto Annotation Script
- Auto segmentation using Mask_RCNN component (Keras+Tensorflow Mask R-CNN Segmentation)
- REST API to export an annotation task (images + annotations)
  [Datumaro](https://github.com/opencv/cvat/tree/develop/datumaro) -
  a framework to build, analyze, debug and visualize datasets
- Text Detection Auto Annotation Script in OpenVINO format for version 4
- Added in OpenVINO Semantic Segmentation for roads
- Ability to visualize labels when using Auto Annotation runner
- MOT CSV format support ([#830](https://github.com/opencv/cvat/pull/830))
- LabelMe format support ([#844](https://github.com/opencv/cvat/pull/844))
- Segmentation MASK format import (as polygons) ([#1163](https://github.com/opencv/cvat/pull/1163))
- Git repositories can be specified with IPv4 address ([#827](https://github.com/opencv/cvat/pull/827))

### Changed

- page_size parameter for all REST API methods
- React & Redux & Antd based dashboard
- Yolov3 interpretation script fix and changes to mapping.json
- YOLO format support ([#1151](https://github.com/opencv/cvat/pull/1151))
- Added support for OpenVINO 2020

### Fixed

- Exception in Git plugin [#826](https://github.com/opencv/cvat/issues/826)
- Label ids in TFrecord format now start from 1 [#866](https://github.com/opencv/cvat/issues/866)
- Mask problem in COCO JSON style [#718](https://github.com/opencv/cvat/issues/718)
- Datasets (or tasks) can be joined and split to subsets with Datumaro [#791](https://github.com/opencv/cvat/issues/791)
- Output labels for VOC format can be specified with Datumaro [#942](https://github.com/opencv/cvat/issues/942)
- Annotations can be filtered before dumping with Datumaro [#994](https://github.com/opencv/cvat/issues/994)

## \[0.5.2] - 2019-12-15

### Fixed

- Frozen version of scikit-image==0.15 in requirements.txt because next releases don't support Python 3.5

## \[0.5.1] - 2019-10-17

### Added

- Integration with Zenodo.org (DOI)

## \[0.5.0] - 2019-09-12

### Added

- A converter to YOLO format
- Installation guide
- Linear interpolation for a single point
- Video frame filter
- Running functional tests for REST API during a build
- Admins are no longer limited to a subset of python commands in the auto annotation application
- Remote data source (list of URLs to create an annotation task)
- Auto annotation using Faster R-CNN with Inception v2 (utils/open_model_zoo)
- Auto annotation using Pixel Link mobilenet v2 - text detection (utils/open_model_zoo)
- Ability to create a custom extractors for unsupported media types
- Added in PDF extractor
- Added in a command line model manager tester
- Ability to dump/load annotations in several formats from UI (CVAT, Pascal VOC, YOLO, MS COCO, png mask, TFRecord)
- Auth for REST API (api/v1/auth/): login, logout, register, ...
- Preview for the new CVAT UI (dashboard only) is available: <http://localhost:9080/>
- Added command line tool for performing common task operations (/utils/cli/)

### Changed

- Outside and keyframe buttons in the side panel for all interpolation shapes (they were only for boxes before)
- Improved error messages on the client side (#511)

### Removed

- "Flip images" has been removed. UI now contains rotation features.

### Fixed

- Incorrect width of shapes borders in some cases
- Annotation parser for tracks with a start frame less than the first segment frame
- Interpolation on the server near outside frames
- Dump for case when task name has a slash
- Auto annotation fail for multijob tasks
- Installation of CVAT with OpenVINO on the Windows platform
- Background color was always black in utils/mask/converter.py
- Exception in attribute annotation mode when a label are switched to a value without any attributes
- Handling of wrong labelamp json file in auto annotation (<https://github.com/opencv/cvat/issues/554>)
- No default attributes in dumped annotation (<https://github.com/opencv/cvat/issues/601>)
- Required field "Frame Filter" on admin page during a task modifying (#666)
- Dump annotation errors for a task with several segments (#610, #500)
- Invalid label parsing during a task creating (#628)
- Button "Open Task" in the annotation view
- Creating a video task with 0 overlap

### Security

- Upgraded Django, djangorestframework, and other packages

## \[0.4.2] - 2019-06-03

### Fixed

- Fixed interaction with the server share in the auto annotation plugin

## \[0.4.1] - 2019-05-14

### Fixed

- JavaScript syntax incompatibility with Google Chrome versions less than 72

## \[0.4.0] - 2019-05-04

### Added

- OpenVINO auto annotation: it is possible to upload a custom model and annotate images automatically.
- Ability to rotate images/video in the client part (Ctrl+R, Shift+Ctrl+R shortcuts) (#305)
- The ReID application for automatic bounding box merging has been added (#299)
- Keyboard shortcuts to switch next/previous default shape type (box, polygon etc) (Alt + <, Alt + >) (#316)
- Converter for VOC now supports interpolation tracks
- REST API (/api/v1/\*, /api/docs)
- Semi-automatic semantic segmentation with the [Deep Extreme Cut](http://www.vision.ee.ethz.ch/~cvlsegmentation/dextr/) work

### Changed

- Propagation setup has been moved from settings to bottom player panel
- Additional events like "Debug Info" or "Fit Image" have been added for analitics
- Optional using LFS for git annotation storages (#314)

### Deprecated

- "Flip images" flag in the create task dialog will be removed.
  Rotation functionality in client part have been added instead.

### Fixed

- Django 2.1.5 (security fix, [CVE-2019-3498](https://nvd.nist.gov/vuln/detail/CVE-2019-3498))
- Several scenarious which cause code 400 after undo/redo/save have been fixed (#315)

## \[0.3.0] - 2018-12-29

### Added

- Ability to copy Object URL and Frame URL via object context menu and player context menu respectively.
- Ability to change opacity for selected shape with help "Selected Fill Opacity" slider.
- Ability to remove polyshapes points by double click.
- Ability to draw/change polyshapes (except for points) by slip method. Just press ENTER and moving a cursor.
- Ability to switch lock/hide properties via label UI element (in right menu) for all objects with same label.
- Shortcuts for outside/keyframe properties
- Support of Intel OpenVINO for accelerated model inference
- Tensorflow annotation now works without CUDA. It can use CPU only. OpenVINO and CUDA are supported optionally.
- Incremental saving of annotations.
- Tutorial for using polygons (screencast)
- Silk profiler to improve development process
- Admin panel can be used to edit labels and attributes for annotation tasks
- Analytics component to manage a data annotation team, monitor exceptions, collect client and server logs
- Changeable job and task statuses (annotation, validation, completed).
  A job status can be changed manually, a task status is computed automatically based on job statuses (#153)
- Backlink to a task from its job annotation view (#156)
- Buttons lock/hide for labels. They work for all objects with the same label on a current frame (#116)

### Changed

- Polyshape editing method has been improved. You can redraw part of shape instead of points cloning.
- Unified shortcut (Esc) for close any mode instead of different shortcuts (Alt+N, Alt+G, Alt+M etc.).
- Dump file contains information about data source (e.g. video name, archive name, ...)
- Update requests library due to [CVE-2018-18074](https://nvd.nist.gov/vuln/detail/CVE-2018-18074)
- Per task/job permissions to create/access/change/delete tasks and annotations
- Documentation was improved
- Timeout for creating tasks was increased (from 1h to 4h) (#136)
- Drawing has become more convenience. Now it is possible to draw outside an image.
  Shapes will be automatically truncated after drawing process (#202)

### Fixed

- Performance bottleneck has been fixed during you create new objects (draw, copy, merge etc).
- Label UI elements aren't updated after changelabel.
- Attribute annotation mode can use invalid shape position after resize or move shapes.
- Labels order is preserved now (#242)
- Uploading large XML files (#123)
- Django vulnerability (#121)
- Grammatical cleanup of README.md (#107)
- Dashboard loading has been accelerated (#156)
- Text drawing outside of a frame in some cases (#202)

## \[0.2.0] - 2018-09-28

### Added

- New annotation shapes: polygons, polylines, points
- Undo/redo feature
- Grid to estimate size of objects
- Context menu for shapes
- A converter to PASCAL VOC format
- A converter to MS COCO format
- A converter to mask format
- License header for most of all files
- .gitattribute to avoid problems with bash scripts inside a container
- CHANGELOG.md itself
- Drawing size of a bounding box during resize
- Color by instance, group, label
- Group objects
- Object propagation on next frames
- Full screen view

### Changed

- Documentation, screencasts, the primary screenshot
- Content-type for save_job request is application/json

### Fixed

- Player navigation if the browser's window is scrolled
- Filter doesn't support dash (-)
- Several memory leaks
- Inconsistent extensions between filenames in an annotation file and real filenames

## \[0.1.2] - 2018-08-07

### Added

- 7z archive support when creating a task
- .vscode/launch.json file for developing with VS code

### Fixed

- #14: docker-compose down command as written in the readme does not remove volumes
- #15: all checkboxes in temporary attributes are checked when reopening job after saving the job
- #18: extend CONTRIBUTING.md
- #19: using the same attribute for label twice -> stuck

### Changed

- More strict verification for labels with attributes

## \[0.1.1] - 2018-07-6

### Added

- Links on a screenshot, documentation, screencasts into README.md
- CONTRIBUTORS.md

### Fixed

- GitHub documentation

## \[0.1.0] - 2018-06-29

### Added

- Initial version

## Template

```
## \[Unreleased]
### Added
- TDB

### Changed
- TDB

### Deprecated
- TDB

### Removed
- TDB

### Fixed
- TDB

### Security
- TDB
```<|MERGE_RESOLUTION|>--- conflicted
+++ resolved
@@ -59,11 +59,8 @@
 - Skeleton points exported out of order in the COCO Keypoints format
   (<https://github.com/opencv/cvat/issues/5048>)
 - Changing an object causes current z layer to be set to the maximum (<https://github.com/opencv/cvat/pull/5145>)
-<<<<<<< HEAD
 - Job assignee can not resolve an issue (<https://github.com/opencv/cvat/pull/5167>)
-=======
 - Create manifest with cvat/server docker container command (<https://github.com/opencv/cvat/pull/5172>)
->>>>>>> e4e8da28
 
 ### Security
 - TDB
