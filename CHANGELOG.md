--- conflicted
+++ resolved
@@ -70,11 +70,8 @@
 - Clean up disk space after a project is removed (<https://github.com/opencv/cvat/pull/5632>)
 - \[Server API\] Various errors in the generated schema (<https://github.com/opencv/cvat/pull/5575>)
 - SiamMask and TransT serverless functions (<https://github.com/opencv/cvat/pull/5658>)
-<<<<<<< HEAD
-- Сreating a project with the same labels and re-deleting of skeleton sublabels (<https://github.com/opencv/cvat/pull/5700>)
-=======
+- Сreating a project or task with the same labels (<https://github.com/opencv/cvat/pull/5700>)
 - \[Server API\] Ability to rename label to an existing name (<https://github.com/opencv/cvat/pull/5662>)
->>>>>>> bad1dc27
 
 ### Security
 - Fixed vulnerability with social authentication (<https://github.com/opencv/cvat/pull/5521>)
