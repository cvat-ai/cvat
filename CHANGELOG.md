--- conflicted
+++ resolved
@@ -32,11 +32,8 @@
 - `Image compression` definition mismatch (<https://github.com/opencv/cvat/issues/1900>)
 - Points are dublicated during polygon interpolation sometimes (<https://github.com/opencv/cvat/pull/1892>)
 - When redraw a shape with activated autobordering, previous points are visible (<https://github.com/opencv/cvat/pull/1892>)
-<<<<<<< HEAD
+- No mapping between side object element and context menu in some attributes (<https://github.com/opencv/cvat/pull/1923>)
 - Interpolated shapes exported as `keyframe = True` (https://github.com/opencv/cvat/pull/1937)
-=======
-- No mapping between side object element and context menu in some attributes (<https://github.com/opencv/cvat/pull/1923>)
->>>>>>> 1e2c826b
 
 ### Security
 -
