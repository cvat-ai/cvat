# Changelog
All notable changes to this project will be documented in this file.

The format is based on [Keep a Changelog](https://keepachangelog.com/en/1.0.0/),
and this project adheres to [Semantic Versioning](https://semver.org/spec/v2.0.0.html).

## [1.1.0-alpha] - Unreleased
### Added
- Throttling policy for unauthenticated users (<https://github.com/opencv/cvat/pull/1531>)

### Changed
- Removed information about e-mail from the basic user information (<https://github.com/opencv/cvat/pull/1627>)

### Deprecated
-

### Removed
-

### Fixed
-

### Security
-

## [1.0.0] - 2020-05-29
### Added
- cvat-ui: cookie policy drawer for login page (<https://github.com/opencv/cvat/pull/1511>)
- `datumaro_project` export format (<https://github.com/opencv/cvat/pull/1352>)
- Ability to configure user agreements for the user registration form (<https://github.com/opencv/cvat/pull/1464>)
- Cuboid interpolation and cuboid drawing from rectangles (<https://github.com/opencv/cvat/pull/1560>)
- Ability to configure custom pageViewHit, which can be useful for web analytics integration (<https://github.com/opencv/cvat/pull/1566>)
- Ability to configure access to the analytics page based on roles (<https://github.com/opencv/cvat/pull/1592>)

### Changed
- Downloaded file name in annotations export became more informative (<https://github.com/opencv/cvat/pull/1352>)
- Added auto trimming for trailing whitespaces style enforcement (<https://github.com/opencv/cvat/pull/1352>)
- REST API: updated `GET /task/<id>/annotations`: parameters are `format`, `filename` (now optional), `action` (optional) (<https://github.com/opencv/cvat/pull/1352>)
- REST API: removed `dataset/formats`, changed format of `annotation/formats` (<https://github.com/opencv/cvat/pull/1352>)
- Exported annotations are stored for N hours instead of indefinitely (<https://github.com/opencv/cvat/pull/1352>)
- Formats: CVAT format now accepts ZIP and XML (<https://github.com/opencv/cvat/pull/1352>)
- Formats: COCO format now accepts ZIP and JSON (<https://github.com/opencv/cvat/pull/1352>)
- Formats: most of formats renamed, no extension in title (<https://github.com/opencv/cvat/pull/1352>)
- Formats: definitions are changed, are not stored in DB anymore (<https://github.com/opencv/cvat/pull/1352>)
- cvat-core: session.annotations.put() now returns ids of added objects (<https://github.com/opencv/cvat/pull/1493>)
- Images without annotations now also included in dataset/annotations export (<https://github.com/opencv/cvat/issues/525>)

### Removed
- `annotation` application is replaced with `dataset_manager` (<https://github.com/opencv/cvat/pull/1352>)
- `_DATUMARO_INIT_LOGLEVEL` env. variable is removed in favor of regular `--loglevel` cli parameter (<https://github.com/opencv/cvat/pull/1583>)

### Fixed
- Categories for empty projects with no sources are taken from own dataset (<https://github.com/opencv/cvat/pull/1352>)
- Added directory removal on error during `extract` command (<https://github.com/opencv/cvat/pull/1352>)
- Added debug error message on incorrect XPath (<https://github.com/opencv/cvat/pull/1352>)
- Exporting frame stepped task (<https://github.com/opencv/cvat/issues/1294, https://github.com/opencv/cvat/issues/1334>)
- Fixed broken command line interface for `cvat` export format in Datumaro (<https://github.com/opencv/cvat/issues/1494>)
- Updated Rest API document, Swagger document serving instruction issue (<https://github.com/opencv/cvat/issues/1495>)
- Fixed cuboid occluded view (<https://github.com/opencv/cvat/pull/1500>)
- Non-informative lock icon (<https://github.com/opencv/cvat/pull/1434>)
- Sidebar in AAM has no hide/show button (<https://github.com/opencv/cvat/pull/1420>)
- Task/Job buttons has no "Open in new tab" option (<https://github.com/opencv/cvat/pull/1419>)
- Delete point context menu option has no shortcut hint (<https://github.com/opencv/cvat/pull/1416>)
- Fixed issue with unnecessary tag activation in cvat-canvas (<https://github.com/opencv/cvat/issues/1540>)
<<<<<<< HEAD
- Fixed an issue with large number of instances in instance mask (https://github.com/opencv/cvat/issues/1539)
- Fixed full COCO dataset import error with conflicting labels in keypoints and detection (https://github.com/opencv/cvat/pull/1548)
- Fixed COCO keypoints skeleton parsing and saving (https://github.com/opencv/cvat/issues/1539)
- Properly implemented filename matching when importing annotations to a task with relative paths to images (https://github.com/opencv/cvat/pull/1463)
- Implemented exporting of relative image paths in annotations (https://github.com/opencv/cvat/pull/1463)

### Security
-
=======
- Fixed an issue with large number of instances in instance mask (<https://github.com/opencv/cvat/issues/1539>)
- Fixed full COCO dataset import error with conflicting labels in keypoints and detection (<https://github.com/opencv/cvat/pull/1548>)
- Fixed COCO keypoints skeleton parsing and saving (<https://github.com/opencv/cvat/issues/1539>)
- `tf.placeholder() is not compatible with eager execution` exception for auto_segmentation (<https://github.com/opencv/cvat/pull/1562>)
- Canvas cannot be moved with move functionality on left mouse key (<https://github.com/opencv/cvat/pull/1573>)
- Deep extreme cut request is sent when draw any shape with Make AI polygon option enabled  (<https://github.com/opencv/cvat/pull/1573>)
- Fixed an error when exporting a task with cuboids to any format except CVAT (<https://github.com/opencv/cvat/pull/1577>)
- Synchronization with remote git repo (<https://github.com/opencv/cvat/pull/1582>)
- A problem with mask to polygons conversion when polygons are too small (<https://github.com/opencv/cvat/pull/1581>)
- Unable to upload video with uneven size (<https://github.com/opencv/cvat/pull/1594>)
- Fixed an issue with `z_order` having no effect on segmentations (<https://github.com/opencv/cvat/pull/1589>)
- Permission group whitelist check for analytics view (<https://github.com/opencv/cvat/pull/1608>)
>>>>>>> 79c39ad3

## [1.0.0-beta.2] - 2020-04-30
### Added
- Re-Identification algorithm to merging bounding boxes automatically to the new UI (<https://github.com/opencv/cvat/pull/1406>)
- Methods ``import`` and ``export`` to import/export raw annotations for Job and Task in ``cvat-core`` (<https://github.com/opencv/cvat/pull/1406>)
- Versioning of client packages (``cvat-core``, ``cvat-canvas``, ``cvat-ui``). Initial versions are set to 1.0.0  (<https://github.com/opencv/cvat/pull/1448>)
- Cuboids feature was migrated from old UI to new one. (<https://github.com/opencv/cvat/pull/1451>)

### Removed
- Annotation convertation utils, currently supported natively via Datumaro framework (https://github.com/opencv/cvat/pull/1477)

### Fixed
- Auto annotation, TF annotation and Auto segmentation apps (https://github.com/opencv/cvat/pull/1409)
- Import works with truncated images now: "OSError:broken data stream" on corrupt images (https://github.com/opencv/cvat/pull/1430)
- Hide functionality (H) doesn't work (<https://github.com/opencv/cvat/pull/1445>)
- The highlighted attribute doesn't correspond to the chosen attribute in AAM (<https://github.com/opencv/cvat/pull/1445>)
- Inconvinient image shaking while drawing a polygon (hold Alt key during drawing/editing/grouping to drag an image) (<https://github.com/opencv/cvat/pull/1445>)
- Filter property "shape" doesn't work and extra operator in description (<https://github.com/opencv/cvat/pull/1445>)
- Block of text information doesn't disappear after deactivating for locked shapes (<https://github.com/opencv/cvat/pull/1445>)
- Annotation uploading fails in annotation view (<https://github.com/opencv/cvat/pull/1445>)
- UI freezes after canceling pasting with escape (<https://github.com/opencv/cvat/pull/1445>)
- Duplicating keypoints in COCO export (https://github.com/opencv/cvat/pull/1435)
- CVAT new UI: add arrows on a mouse cursor (<https://github.com/opencv/cvat/pull/1391>)
- Delete point bug (in new UI) (<https://github.com/opencv/cvat/pull/1440>)
- Fix apache startup after PC restart (https://github.com/opencv/cvat/pull/1467)
- Open task button doesn't work (https://github.com/opencv/cvat/pull/1474)

## [1.0.0-beta.1] - 2020-04-15
### Added
- Special behaviour for attribute value ``__undefined__`` (invisibility, no shortcuts to be set in AAM)
- Dialog window with some helpful information about using filters
- Ability to display a bitmap in the new UI
- Button to reset colors settings (brightness, saturation, contrast) in the new UI
- Option to display shape text always
- Dedicated message with clarifications when share is unmounted (https://github.com/opencv/cvat/pull/1373)
- Ability to create one tracked point (https://github.com/opencv/cvat/pull/1383)
- Ability to draw/edit polygons and polylines with automatic bordering feature (https://github.com/opencv/cvat/pull/1394)
- Tutorial: instructions for CVAT over HTTPS
- Deep extreme cut (semi-automatic segmentation) to the new UI (https://github.com/opencv/cvat/pull/1398)

### Changed
- Increase preview size of a task till 256, 256 on the server
- Public ssh-keys are displayed in a dedicated window instead of console when create a task with a repository
- React UI is the primary UI

### Fixed
- Cleaned up memory in Auto Annotation to enable long running tasks on videos
- New shape is added when press ``esc`` when drawing instead of cancellation
- Dextr segmentation doesn't work.
- `FileNotFoundError` during dump after moving format files
- CVAT doesn't append outside shapes when merge polyshapes in old UI
- Layout sometimes shows double scroll bars on create task, dashboard and settings pages
- UI fails after trying to change frame during resizing, dragging, editing
- Hidden points (or outsided) are visible after changing a frame
- Merge is allowed for points, but clicks on points conflict with frame dragging logic
- Removed objects are visible for search
- Add missed task_id and job_id fields into exception logs for the new UI (https://github.com/opencv/cvat/pull/1372)
- UI fails when annotations saving occurs during drag/resize/edit (https://github.com/opencv/cvat/pull/1383)
- Multiple savings when hold Ctrl+S (a lot of the same copies of events were sent with the same working time) (https://github.com/opencv/cvat/pull/1383)
- UI doesn't have any reaction when git repos synchronization failed (https://github.com/opencv/cvat/pull/1383)
- Bug when annotations cannot be saved after (delete - save - undo - save) (https://github.com/opencv/cvat/pull/1383)
- VOC format exports Upper case labels correctly in lower case (https://github.com/opencv/cvat/pull/1379)
- Fixed polygon exporting bug in COCO dataset (https://github.com/opencv/cvat/issues/1387)
- Task creation from remote files (https://github.com/opencv/cvat/pull/1392)
- Job cannot be opened in some cases when the previous job was failed during opening (https://github.com/opencv/cvat/issues/1403)
- Deactivated shape is still highlighted on the canvas (https://github.com/opencv/cvat/issues/1403)
- AttributeError: 'tuple' object has no attribute 'read' in ReID algorithm (https://github.com/opencv/cvat/issues/1403)
- Wrong semi-automatic segmentation near edges of an image (https://github.com/opencv/cvat/issues/1403)
- Git repos paths (https://github.com/opencv/cvat/pull/1400)
- Uploading annotations for tasks with multiple jobs (https://github.com/opencv/cvat/pull/1396)

## [1.0.0-alpha] - 2020-03-31
### Added
- Data streaming using chunks (https://github.com/opencv/cvat/pull/1007)
- New UI: showing file names in UI (https://github.com/opencv/cvat/pull/1311)
- New UI: delete a point from context menu (https://github.com/opencv/cvat/pull/1292)

### Fixed
- Git app cannot clone a repository (https://github.com/opencv/cvat/pull/1330)
- New UI: preview position in task details (https://github.com/opencv/cvat/pull/1312)
- AWS deployment (https://github.com/opencv/cvat/pull/1316)

## [0.6.1] - 2020-03-21
### Changed
- VOC task export now does not use official label map by default, but takes one
  from the source task to avoid primary-class and class part name
  clashing ([#1275](https://github.com/opencv/cvat/issues/1275))

### Fixed
- File names in LabelMe format export are no longer truncated ([#1259](https://github.com/opencv/cvat/issues/1259))
- `occluded` and `z_order` annotation attributes are now correctly passed to Datumaro ([#1271](https://github.com/opencv/cvat/pull/1271))
- Annotation-less tasks now can be exported as empty datasets in COCO ([#1277](https://github.com/opencv/cvat/issues/1277))
- Frame name matching for video annotations import -
  allowed `frame_XXXXXX[.ext]` format ([#1274](https://github.com/opencv/cvat/pull/1274))

### Security
- Bump acorn from 6.3.0 to 6.4.1 in /cvat-ui ([#1270](https://github.com/opencv/cvat/pull/1270))

## [0.6.0] - 2020-03-15
### Added
- Server only support for projects. Extend REST API v1 (/api/v1/projects*)
- Ability to get basic information about users without admin permissions ([#750](https://github.com/opencv/cvat/issues/750))
- Changed REST API: removed PUT and added DELETE methods for /api/v1/users/ID
- Mask-RCNN Auto Annotation Script in OpenVINO format
- Yolo Auto Annotation Script
- Auto segmentation using Mask_RCNN component (Keras+Tensorflow Mask R-CNN Segmentation)
- REST API to export an annotation task (images + annotations)
- [Datumaro](https://github.com/opencv/cvat/tree/develop/datumaro) - a framework to build, analyze, debug and visualize datasets
- Text Detection Auto Annotation Script in OpenVINO format for version 4
- Added in OpenVINO Semantic Segmentation for roads
- Ability to visualize labels when using Auto Annotation runner
- MOT CSV format support ([#830](https://github.com/opencv/cvat/pull/830))
- LabelMe format support ([#844](https://github.com/opencv/cvat/pull/844))
- Segmentation MASK format import (as polygons) ([#1163](https://github.com/opencv/cvat/pull/1163))
- Git repositories can be specified with IPv4 address ([#827](https://github.com/opencv/cvat/pull/827))

### Changed
- page_size parameter for all REST API methods
- React & Redux & Antd based dashboard
- Yolov3 interpretation script fix and changes to mapping.json
- YOLO format support ([#1151](https://github.com/opencv/cvat/pull/1151))
- Added support for OpenVINO 2020

### Fixed
- Exception in Git plugin [#826](https://github.com/opencv/cvat/issues/826)
- Label ids in TFrecord format now start from 1 [#866](https://github.com/opencv/cvat/issues/866)
- Mask problem in COCO JSON style [#718](https://github.com/opencv/cvat/issues/718)
- Datasets (or tasks) can be joined and split to subsets with Datumaro [#791](https://github.com/opencv/cvat/issues/791)
- Output labels for VOC format can be specified with Datumaro [#942](https://github.com/opencv/cvat/issues/942)
- Annotations can be filtered before dumping with Datumaro [#994](https://github.com/opencv/cvat/issues/994)

## [0.5.2] - 2019-12-15
### Fixed
- Frozen version of scikit-image==0.15 in requirements.txt because next releases don't support Python 3.5

## [0.5.1] - 2019-10-17
### Added
- Integration with Zenodo.org (DOI)

## [0.5.0] - 2019-09-12
### Added
- A converter to YOLO format
- Installation guide
- Linear interpolation for a single point
- Video frame filter
- Running functional tests for REST API during a build
- Admins are no longer limited to a subset of python commands in the auto annotation application
- Remote data source (list of URLs to create an annotation task)
- Auto annotation using Faster R-CNN with Inception v2 (utils/open_model_zoo)
- Auto annotation using Pixel Link mobilenet v2 - text detection (utils/open_model_zoo)
- Ability to create a custom extractors for unsupported media types
- Added in PDF extractor
- Added in a command line model manager tester
- Ability to dump/load annotations in several formats from UI (CVAT, Pascal VOC, YOLO, MS COCO, png mask, TFRecord)
- Auth for REST API (api/v1/auth/): login, logout, register, ...
- Preview for the new CVAT UI (dashboard only) is available: http://localhost:9080/
- Added command line tool for performing common task operations (/utils/cli/)

### Changed
- Outside and keyframe buttons in the side panel for all interpolation shapes (they were only for boxes before)
- Improved error messages on the client side (#511)

### Removed
- "Flip images" has been removed. UI now contains rotation features.

### Fixed
- Incorrect width of shapes borders in some cases
- Annotation parser for tracks with a start frame less than the first segment frame
- Interpolation on the server near outside frames
- Dump for case when task name has a slash
- Auto annotation fail for multijob tasks
- Installation of CVAT with OpenVINO on the Windows platform
- Background color was always black in utils/mask/converter.py
- Exception in attribute annotation mode when a label are switched to a value without any attributes
- Handling of wrong labelamp json file in auto annotation (<https://github.com/opencv/cvat/issues/554>)
- No default attributes in dumped annotation (<https://github.com/opencv/cvat/issues/601>)
- Required field "Frame Filter" on admin page during a task modifying (#666)
- Dump annotation errors for a task with several segments (#610, #500)
- Invalid label parsing during a task creating (#628)
- Button "Open Task" in the annotation view
- Creating a video task with 0 overlap

### Security
- Upgraded Django, djangorestframework, and other packages

## [0.4.2] - 2019-06-03
### Fixed
- Fixed interaction with the server share in the auto annotation plugin

## [0.4.1] - 2019-05-14
### Fixed
- JavaScript syntax incompatibility with Google Chrome versions less than 72

## [0.4.0] - 2019-05-04
### Added
- OpenVINO auto annotation: it is possible to upload a custom model and annotate images automatically.
- Ability to rotate images/video in the client part (Ctrl+R, Shift+Ctrl+R shortcuts) (#305)
- The ReID application for automatic bounding box merging has been added (#299)
- Keyboard shortcuts to switch next/previous default shape type (box, polygon etc) [Alt + <, Alt + >] (#316)
- Converter for VOC now supports interpolation tracks
- REST API (/api/v1/*, /api/docs)
- Semi-automatic semantic segmentation with the [Deep Extreme Cut](http://www.vision.ee.ethz.ch/~cvlsegmentation/dextr/) work

### Changed
- Propagation setup has been moved from settings to bottom player panel
- Additional events like "Debug Info" or "Fit Image" have been added for analitics
- Optional using LFS for git annotation storages (#314)

### Deprecated
- "Flip images" flag in the create task dialog will be removed. Rotation functionality in client part have been added instead.

### Removed
-

### Fixed
- Django 2.1.5 (security fix, https://nvd.nist.gov/vuln/detail/CVE-2019-3498)
- Several scenarious which cause code 400 after undo/redo/save have been fixed (#315)

## [0.3.0] - 2018-12-29
### Added
- Ability to copy Object URL and Frame URL via object context menu and player context menu respectively.
- Ability to change opacity for selected shape with help "Selected Fill Opacity" slider.
- Ability to remove polyshapes points by double click.
- Ability to draw/change polyshapes (except for points) by slip method. Just press ENTER and moving a cursor.
- Ability to switch lock/hide properties via label UI element (in right menu) for all objects with same label.
- Shortcuts for outside/keyframe properties
- Support of Intel OpenVINO for accelerated model inference
- Tensorflow annotation now works without CUDA. It can use CPU only. OpenVINO and CUDA are supported optionally.
- Incremental saving of annotations.
- Tutorial for using polygons (screencast)
- Silk profiler to improve development process
- Admin panel can be used to edit labels and attributes for annotation tasks
- Analytics component to manage a data annotation team, monitor exceptions, collect client and server logs
- Changeable job and task statuses (annotation, validation, completed). A job status can be changed manually, a task status is computed automatically based on job statuses (#153)
- Backlink to a task from its job annotation view (#156)
- Buttons lock/hide for labels. They work for all objects with the same label on a current frame (#116)

### Changed
- Polyshape editing method has been improved. You can redraw part of shape instead of points cloning.
- Unified shortcut (Esc) for close any mode instead of different shortcuts (Alt+N, Alt+G, Alt+M etc.).
- Dump file contains information about data source (e.g. video name, archive name, ...)
- Update requests library due to https://nvd.nist.gov/vuln/detail/CVE-2018-18074
- Per task/job permissions to create/access/change/delete tasks and annotations
- Documentation was improved
- Timeout for creating tasks was increased (from 1h to 4h) (#136)
- Drawing has become more convenience. Now it is possible to draw outside an image. Shapes will be automatically truncated after drawing process (#202)

### Fixed
- Performance bottleneck has been fixed during you create new objects (draw, copy, merge etc).
- Label UI elements aren't updated after changelabel.
- Attribute annotation mode can use invalid shape position after resize or move shapes.
- Labels order is preserved now (#242)
- Uploading large XML files (#123)
- Django vulnerability (#121)
- Grammatical cleanup of README.md (#107)
- Dashboard loading has been accelerated (#156)
- Text drawing outside of a frame in some cases (#202)

## [0.2.0] - 2018-09-28
### Added
- New annotation shapes: polygons, polylines, points
- Undo/redo feature
- Grid to estimate size of objects
- Context menu for shapes
- A converter to PASCAL VOC format
- A converter to MS COCO format
- A converter to mask format
- License header for most of all files
- .gitattribute to avoid problems with bash scripts inside a container
- CHANGELOG.md itself
- Drawing size of a bounding box during resize
- Color by instance, group, label
- Group objects
- Object propagation on next frames
- Full screen view

### Changed
- Documentation, screencasts, the primary screenshot
- Content-type for save_job request is application/json

### Fixed
- Player navigation if the browser's window is scrolled
- Filter doesn't support dash (-)
- Several memory leaks
- Inconsistent extensions between filenames in an annotation file and real filenames

## [0.1.2] - 2018-08-07
### Added
- 7z archive support when creating a task
- .vscode/launch.json file for developing with VS code

### Fixed
- #14: docker-compose down command as written in the readme does not remove volumes
- #15: all checkboxes in temporary attributes are checked when reopening job after saving the job
- #18: extend CONTRIBUTING.md
- #19: using the same attribute for label twice -> stuck

### Changed
- More strict verification for labels with attributes

## [0.1.1] - 2018-07-6
### Added
- Links on a screenshot, documentation, screencasts into README.md
- CONTRIBUTORS.md

### Fixed
- GitHub documentation

## 0.1.0 - 2018-06-29
### Added
- Initial version

## Template
```
## [Unreleased]
### Added
-

### Changed
-

### Deprecated
-

### Removed
-

### Fixed
-

### Security
-
```<|MERGE_RESOLUTION|>--- conflicted
+++ resolved
@@ -10,6 +10,7 @@
 
 ### Changed
 - Removed information about e-mail from the basic user information (<https://github.com/opencv/cvat/pull/1627>)
+- Implemented import and export of annotations with relative image paths (<https://github.com/opencv/cvat/pull/1463>)
 
 ### Deprecated
 -
@@ -62,16 +63,6 @@
 - Task/Job buttons has no "Open in new tab" option (<https://github.com/opencv/cvat/pull/1419>)
 - Delete point context menu option has no shortcut hint (<https://github.com/opencv/cvat/pull/1416>)
 - Fixed issue with unnecessary tag activation in cvat-canvas (<https://github.com/opencv/cvat/issues/1540>)
-<<<<<<< HEAD
-- Fixed an issue with large number of instances in instance mask (https://github.com/opencv/cvat/issues/1539)
-- Fixed full COCO dataset import error with conflicting labels in keypoints and detection (https://github.com/opencv/cvat/pull/1548)
-- Fixed COCO keypoints skeleton parsing and saving (https://github.com/opencv/cvat/issues/1539)
-- Properly implemented filename matching when importing annotations to a task with relative paths to images (https://github.com/opencv/cvat/pull/1463)
-- Implemented exporting of relative image paths in annotations (https://github.com/opencv/cvat/pull/1463)
-
-### Security
--
-=======
 - Fixed an issue with large number of instances in instance mask (<https://github.com/opencv/cvat/issues/1539>)
 - Fixed full COCO dataset import error with conflicting labels in keypoints and detection (<https://github.com/opencv/cvat/pull/1548>)
 - Fixed COCO keypoints skeleton parsing and saving (<https://github.com/opencv/cvat/issues/1539>)
@@ -84,7 +75,6 @@
 - Unable to upload video with uneven size (<https://github.com/opencv/cvat/pull/1594>)
 - Fixed an issue with `z_order` having no effect on segmentations (<https://github.com/opencv/cvat/pull/1589>)
 - Permission group whitelist check for analytics view (<https://github.com/opencv/cvat/pull/1608>)
->>>>>>> 79c39ad3
 
 ## [1.0.0-beta.2] - 2020-04-30
 ### Added
