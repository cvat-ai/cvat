# Changelog

All notable changes to this project will be documented in this file.

The format is based on [Keep a Changelog](https://keepachangelog.com/en/1.0.0/),
and this project adheres to [Semantic Versioning](https://semver.org/spec/v2.0.0.html).

## \[2.1.0] - Unreleased
### Added
<<<<<<< HEAD
- Added ability to delete frames from a job (<https://github.com/openvinotoolkit/cvat/pull/4194>)
=======
- Task annotations importing via chunk uploads (<https://github.com/openvinotoolkit/cvat/pull/4327>)
- Advanced filtration and sorting for a list of tasks/projects/cloudstorages (<https://github.com/openvinotoolkit/cvat/pull/4403>)
>>>>>>> 7ef553fd

### Changed
- TDB

### Deprecated
- TDB

### Removed
- TDB

### Fixed
- Permission error occured when accessing the JobCommits (<https://github.com/openvinotoolkit/cvat/issues/4434>)
- job assignee can remove or update any issue created by the task owner (<https://github.com/openvinotoolkit/cvat/issues/4424>)
- Bug: Incorrect point deletion with keyboard shortcut (<https://github.com/openvinotoolkit/cvat/pull/4420>)

### Security
- TDB

## \[2.0.0] - 2022-03-04
### Added
- Handle attributes coming from nuclio detectors (<https://github.com/openvinotoolkit/cvat/pull/3917>)
- Add additional environment variables for Nuclio configuration (<https://github.com/openvinotoolkit/cvat/pull/3894>)
- Add KITTI segmentation and detection format (<https://github.com/openvinotoolkit/cvat/pull/3757>)
- Add LFW format (<https://github.com/openvinotoolkit/cvat/pull/3770>)
- Add Cityscapes format (<https://github.com/openvinotoolkit/cvat/pull/3758>)
- Add Open Images V6 format (<https://github.com/openvinotoolkit/cvat/pull/3679>)
- Rotated bounding boxes (<https://github.com/openvinotoolkit/cvat/pull/3832>)
- Player option: Smooth image when zoom-in, enabled by default (<https://github.com/openvinotoolkit/cvat/pull/3933>)
- Google Cloud Storage support in UI (<https://github.com/openvinotoolkit/cvat/pull/3919>)
- Add project tasks pagination (<https://github.com/openvinotoolkit/cvat/pull/3910>)
- Add remove issue button (<https://github.com/openvinotoolkit/cvat/pull/3952>)
- Data sorting option (<https://github.com/openvinotoolkit/cvat/pull/3937>)
- Options to change font size & position of text labels on the canvas (<https://github.com/openvinotoolkit/cvat/pull/3972>)
- Add "tag" return type for automatic annotation in Nuclio (<https://github.com/openvinotoolkit/cvat/pull/3896>)
- Helm chart: Make user-data-permission-fix optional (<https://github.com/openvinotoolkit/cvat/pull/3994>)
- Advanced identity access management system, using open policy agent (<https://github.com/openvinotoolkit/cvat/pull/3788>)
- Organizations to create "shared space" for different groups of users (<https://github.com/openvinotoolkit/cvat/pull/3788>)
- Dataset importing to a project (<https://github.com/openvinotoolkit/cvat/pull/3790>)
- User is able to customize information that text labels show (<https://github.com/openvinotoolkit/cvat/pull/4029>)
- Support for uploading manifest with any name (<https://github.com/openvinotoolkit/cvat/pull/4041>)
- Added information about OpenVINO toolkit to login page (<https://github.com/openvinotoolkit/cvat/pull/4077>)
- Support for working with ellipses (<https://github.com/openvinotoolkit/cvat/pull/4062>)
- Add several flags to task creation CLI (<https://github.com/openvinotoolkit/cvat/pull/4119>)
- Add YOLOv5 serverless function for automatic annotation (<https://github.com/openvinotoolkit/cvat/pull/4178>)
- Add possibility to change git repository and git export format from already created task (<https://github.com/openvinotoolkit/cvat/pull/3886>)
- Basic page with jobs list, basic filtration to this list (<https://github.com/openvinotoolkit/cvat/pull/4258>)
- Added OpenCV.js TrackerMIL as tracking tool (<https://github.com/openvinotoolkit/cvat/pull/4200>)
- Ability to continue working from the latest frame where an annotator was before (<https://github.com/openvinotoolkit/cvat/pull/4297>)
- `GET /api/jobs/<id>/commits` was implemented (<https://github.com/openvinotoolkit/cvat/pull/4368>)
- Advanced filtration and sorting for a list of jobs (<https://github.com/openvinotoolkit/cvat/pull/4319>)

### Changed
- Users don't have access to a task object anymore if they are assigned only on some jobs of the task (<https://github.com/openvinotoolkit/cvat/pull/3788>)
- Different resources (tasks, projects) are not visible anymore for all CVAT instance users by default (<https://github.com/openvinotoolkit/cvat/pull/3788>)
- API versioning scheme: using accept header versioning instead of namespace versioning (<https://github.com/openvinotoolkit/cvat/pull/4239>)
- Replaced 'django_sendfile' with 'django_sendfile2' (<https://github.com/openvinotoolkit/cvat/pull/4267>)
- Use drf-spectacular instead of drf-yasg for swagger documentation (<https://github.com/openvinotoolkit/cvat/pull/4210>)
- Update development-environment manual to work under MacOS, supported Mac with Apple Silicon (<https://github.com/openvinotoolkit/cvat/pull/4414>)

### Deprecated
- Job field "status" is not used in UI anymore, but it has not been removed from the database yet (<https://github.com/openvinotoolkit/cvat/pull/3788>)

### Removed
- Review rating, reviewer field from the job instance (use assignee field together with stage field instead) (<https://github.com/openvinotoolkit/cvat/pull/3788>)
- Training django app (<https://github.com/openvinotoolkit/cvat/pull/4330>)
- v1 api version support (<https://github.com/openvinotoolkit/cvat/pull/4332>)

### Fixed
- Fixed Interaction handler keyboard handlers (<https://github.com/openvinotoolkit/cvat/pull/3881>)
- Points of invisible shapes are visible in autobordering (<https://github.com/openvinotoolkit/cvat/pull/3931>)
- Order of the label attributes in the object item details(<https://github.com/openvinotoolkit/cvat/pull/3945>)
- Order of labels in tasks and projects (<https://github.com/openvinotoolkit/cvat/pull/3987>)
- Fixed task creating with large files via webpage (<https://github.com/openvinotoolkit/cvat/pull/3692>)
- Added information to export CVAT_HOST when performing local installation for accessing over network (<https://github.com/openvinotoolkit/cvat/pull/4014>)
- Fixed possible color collisions in the generated colormap (<https://github.com/openvinotoolkit/cvat/pull/4007>)
- Original pdf file is deleted when using share (<https://github.com/openvinotoolkit/cvat/pull/3967>)
- Order in an annotation file(<https://github.com/openvinotoolkit/cvat/pull/4087>)
- Fixed task data upload progressbar (<https://github.com/openvinotoolkit/cvat/pull/4134>)
- Email in org invitations is case sensitive (<https://github.com/openvinotoolkit/cvat/pull/4153>)
- Caching for tasks and jobs can lead to an exception if its assignee user is removed (<https://github.com/openvinotoolkit/cvat/pull/4165>)
- Added intelligent function when paste labels to another task (<https://github.com/openvinotoolkit/cvat/pull/4161>)
- Uncaught TypeError: this.el.node.getScreenCTM() is null in Firefox (<https://github.com/openvinotoolkit/cvat/pull/4175>)
- Bug: canvas is busy when start playing, start resizing a shape and do not release the mouse cursor (<https://github.com/openvinotoolkit/cvat/pull/4151>)
- Bug: could not receive frame N. TypeError: Cannot read properties of undefined (reding "filename") (<https://github.com/openvinotoolkit/cvat/pull/4187>)
- Cannot choose a dataset format for a linked repository if a task type is annotation (<https://github.com/openvinotoolkit/cvat/pull/4203>)
- Fixed tus upload error over https (<https://github.com/openvinotoolkit/cvat/pull/4154>)
- Issues disappear when rescale a browser (<https://github.com/openvinotoolkit/cvat/pull/4189>)
- Auth token key is not returned when registering without email verification (<https://github.com/openvinotoolkit/cvat/pull/4092>)
- Error in create project from backup for standard 3D annotation (<https://github.com/openvinotoolkit/cvat/pull/4160>)
- Annotations search does not work correctly in some corner cases (when use complex properties with width, height) (<https://github.com/openvinotoolkit/cvat/pull/4198>)
- Kibana requests are not proxied due to django-revproxy incompatibility with Django >3.2.x (<https://github.com/openvinotoolkit/cvat/issues/4085>)
- Content type for getting frame with tasks/{id}/data/ endpoint (<https://github.com/openvinotoolkit/cvat/pull/4333>)
- Bug: Permission error occured when accessing the comments of a specific issue (<https://github.com/openvinotoolkit/cvat/issues/4416>)


### Security
- Updated ELK to 6.8.23 which uses log4j 2.17.1 (<https://github.com/openvinotoolkit/cvat/pull/4206>)
- Added validation for URLs which used as remote data source (<https://github.com/openvinotoolkit/cvat/pull/4387>)

## \[1.7.0] - 2021-11-15

### Added

- cvat-ui: support cloud storages (<https://github.com/openvinotoolkit/cvat/pull/3372>)
- interactor: add HRNet interactive segmentation serverless function (<https://github.com/openvinotoolkit/cvat/pull/3740>)
- Added GPU implementation for SiamMask, reworked tracking approach (<https://github.com/openvinotoolkit/cvat/pull/3571>)
- Progress bar for manifest creating (<https://github.com/openvinotoolkit/cvat/pull/3712>)
- IAM: Open Policy Agent integration (<https://github.com/openvinotoolkit/cvat/pull/3788>)
- Add a tutorial on attaching cloud storage AWS-S3 (<https://github.com/openvinotoolkit/cvat/pull/3745>)
  and Azure Blob Container (<https://github.com/openvinotoolkit/cvat/pull/3778>)
- The feature to remove annotations in a specified range of frames (<https://github.com/openvinotoolkit/cvat/pull/3617>)
- Project backup/restore (<https://github.com/openvinotoolkit/cvat/pull/3852>)

### Changed

- UI tracking has been reworked (<https://github.com/openvinotoolkit/cvat/pull/3571>)
- Updated Django till 3.2.7 (automatic AppConfig discovery)
- Manifest generation: Reduce creating time (<https://github.com/openvinotoolkit/cvat/pull/3712>)
- Migration from NPM 6 to NPM 7 (<https://github.com/openvinotoolkit/cvat/pull/3773>)
- Update Datumaro dependency to 0.2.0 (<https://github.com/openvinotoolkit/cvat/pull/3813>)

### Fixed

- Fixed JSON transform issues in network requests (<https://github.com/openvinotoolkit/cvat/pull/3706>)
- Display a more user-friendly exception message (<https://github.com/openvinotoolkit/cvat/pull/3721>)
- Exception `DataCloneError: The object could not be cloned` (<https://github.com/openvinotoolkit/cvat/pull/3733>)
- Fixed extension comparison in task frames CLI (<https://github.com/openvinotoolkit/cvat/pull/3674>)
- Incorrect work when copy job list with "Copy" button (<https://github.com/openvinotoolkit/cvat/pull/3749>)
- Iterating over manifest (<https://github.com/openvinotoolkit/cvat/pull/3792>)
- Manifest removing (<https://github.com/openvinotoolkit/cvat/pull/3791>)
- Fixed project updated date (<https://github.com/openvinotoolkit/cvat/pull/3814>)
- Fixed dextr deployment (<https://github.com/openvinotoolkit/cvat/pull/3820>)
- Migration of `dataset_repo` application (<https://github.com/openvinotoolkit/cvat/pull/3827>)
- Helm settings for external psql database were unused by backend (<https://github.com/openvinotoolkit/cvat/pull/3779>)
- Updated WSL setup for development (<https://github.com/openvinotoolkit/cvat/pull/3828>)
- Helm chart config (<https://github.com/openvinotoolkit/cvat/pull/3784>)

### Security

- Fix security issues on the documentation website unsafe use of target blank
  and potential clickjacking on legacy browsers (<https://github.com/openvinotoolkit/cvat/pull/3789>)

## \[1.6.0] - 2021-09-17

### Added

- Added ability to import data from share with cli without copying the data (<https://github.com/openvinotoolkit/cvat/issues/2862>)
- Notification if the browser does not support nesassary API
- Added ability to export project as a dataset (<https://github.com/openvinotoolkit/cvat/pull/3365>)
  and project with 3D tasks (<https://github.com/openvinotoolkit/cvat/pull/3502>)
- Additional inline tips in interactors with demo gifs (<https://github.com/openvinotoolkit/cvat/pull/3473>)
- Added intelligent scissors blocking feature (<https://github.com/openvinotoolkit/cvat/pull/3510>)
- Support cloud storage status (<https://github.com/openvinotoolkit/cvat/pull/3386>)
- Support cloud storage preview (<https://github.com/openvinotoolkit/cvat/pull/3386>)
- cvat-core: support cloud storages (<https://github.com/openvinotoolkit/cvat/pull/3313>)

### Changed

- Non-blocking UI when using interactors (<https://github.com/openvinotoolkit/cvat/pull/3473>)
- "Selected opacity" slider now defines opacity level for shapes being drawnSelected opacity (<https://github.com/openvinotoolkit/cvat/pull/3473>)
- Cloud storage creating and updating (<https://github.com/openvinotoolkit/cvat/pull/3386>)
- Way of working with cloud storage content (<https://github.com/openvinotoolkit/cvat/pull/3386>)

### Removed

- Support TEMP_KEY_SECRET_KEY_TOKEN_SET for AWS S3 cloud storage (<https://github.com/openvinotoolkit/cvat/pull/3386>)

### Fixed

- Fixed multiple tasks moving (<https://github.com/openvinotoolkit/cvat/pull/3517>)
- Fixed task creating CLI parameter (<https://github.com/openvinotoolkit/cvat/pull/3519>)
- Fixed import for MOTS format (<https://github.com/openvinotoolkit/cvat/pull/3612>)

## \[1.5.0] - 2021-08-02

### Added

- Support of context images for 2D image tasks (<https://github.com/openvinotoolkit/cvat/pull/3122>)
- Support of cloud storage without copying data into CVAT: server part (<https://github.com/openvinotoolkit/cvat/pull/2620>)
- Filter `is_active` for user list (<https://github.com/openvinotoolkit/cvat/pull/3235>)
- Ability to export/import tasks (<https://github.com/openvinotoolkit/cvat/pull/3056>)
- Add a tutorial for semi-automatic/automatic annotation (<https://github.com/openvinotoolkit/cvat/pull/3124>)
- Explicit "Done" button when drawing any polyshapes (<https://github.com/openvinotoolkit/cvat/pull/3417>)
- Histogram equalization with OpenCV javascript (<https://github.com/openvinotoolkit/cvat/pull/3447>)
- Client-side polyshapes approximation when using semi-automatic interactors & scissors (<https://github.com/openvinotoolkit/cvat/pull/3450>)
- Support of Google Cloud Storage for cloud storage (<https://github.com/openvinotoolkit/cvat/pull/3561>)

### Changed

- Updated manifest format, added meta with related images (<https://github.com/openvinotoolkit/cvat/pull/3122>)
- Update of COCO format documentation (<https://github.com/openvinotoolkit/cvat/pull/3197>)
- Updated Webpack Dev Server config to add proxy (<https://github.com/openvinotoolkit/cvat/pull/3368>)
- Update to Django 3.1.12 (<https://github.com/openvinotoolkit/cvat/pull/3378>)
- Updated visibility for removable points in AI tools (<https://github.com/openvinotoolkit/cvat/pull/3417>)
- Updated UI handling for IOG serverless function (<https://github.com/openvinotoolkit/cvat/pull/3417>)
- Changed Nginx proxy to Traefik in `docker-compose.yml` (<https://github.com/openvinotoolkit/cvat/pull/3409>)
- Simplify the process of deploying CVAT with HTTPS (<https://github.com/openvinotoolkit/cvat/pull/3409>)

### Fixed

- Project page requests took a long time and did many DB queries (<https://github.com/openvinotoolkit/cvat/pull/3223>)
- Fixed Python 3.6 support (<https://github.com/openvinotoolkit/cvat/pull/3258>)
- Incorrect attribute import in tracks (<https://github.com/openvinotoolkit/cvat/pull/3229>)
- Issue "is not a constructor" when create object, save, undo, save, redo save (<https://github.com/openvinotoolkit/cvat/pull/3292>)
- Fix CLI create an infinite loop if git repository responds with failure (<https://github.com/openvinotoolkit/cvat/pull/3267>)
- Bug with sidebar & fullscreen (<https://github.com/openvinotoolkit/cvat/pull/3289>)
- 504 Gateway Time-out on `data/meta` requests (<https://github.com/openvinotoolkit/cvat/pull/3269>)
- TypeError: Cannot read property 'clientX' of undefined when draw cuboids with hotkeys (<https://github.com/openvinotoolkit/cvat/pull/3308>)
- Duplication of the cuboids when redraw them (<https://github.com/openvinotoolkit/cvat/pull/3308>)
- Some code issues in Deep Extreme Cut handler code (<https://github.com/openvinotoolkit/cvat/pull/3325>)
- UI fails when inactive user is assigned to a task/job (<https://github.com/openvinotoolkit/cvat/pull/3343>)
- Calculate precise progress of decoding a video file (<https://github.com/openvinotoolkit/cvat/pull/3381>)
- Falsely successful `cvat_ui` image build in case of OOM error that leads to the default nginx welcome page
  (<https://github.com/openvinotoolkit/cvat/pull/3379>)
- Fixed issue when save filtered object in AAM (<https://github.com/openvinotoolkit/cvat/pull/3401>)
- Context image disappears after undo/redo (<https://github.com/openvinotoolkit/cvat/pull/3416>)
- Using combined data sources (directory and image) when create a task (<https://github.com/openvinotoolkit/cvat/pull/3424>)
- Creating task with labels in project (<https://github.com/openvinotoolkit/cvat/pull/3454>)
- Move task and autoannotation modals were invisible from project page (<https://github.com/openvinotoolkit/cvat/pull/3475>)

## \[1.4.0] - 2021-05-18

### Added

- Documentation on mask annotation (<https://github.com/openvinotoolkit/cvat/pull/3044>)
- Hotkeys to switch a label of existing object or to change default label (for objects created with N) (<https://github.com/openvinotoolkit/cvat/pull/3070>)
- A script to convert some kinds of DICOM files to regular images (<https://github.com/openvinotoolkit/cvat/pull/3095>)
- Helm chart prototype (<https://github.com/openvinotoolkit/cvat/pull/3102>)
- Initial implementation of moving tasks between projects (<https://github.com/openvinotoolkit/cvat/pull/3164>)

### Changed

- Place of migration logger initialization (<https://github.com/openvinotoolkit/cvat/pull/3170>)

### Removed

- Kubernetes templates from (<https://github.com/openvinotoolkit/cvat/pull/1962>) due to helm charts (<https://github.com/openvinotoolkit/cvat/pull/3171>)

### Fixed

- Export of instance masks with holes (<https://github.com/openvinotoolkit/cvat/pull/3044>)
- Changing a label on canvas does not work when 'Show object details' enabled (<https://github.com/openvinotoolkit/cvat/pull/3084>)
- Make sure frame unzip web worker correctly terminates after unzipping all images in a requested chunk (<https://github.com/openvinotoolkit/cvat/pull/3096>)
- Reset password link was unavailable before login (<https://github.com/openvinotoolkit/cvat/pull/3140>)
- Manifest: migration (<https://github.com/openvinotoolkit/cvat/pull/3146>)
- Fixed cropping polygon in some corner cases (<https://github.com/openvinotoolkit/cvat/pull/3184>)

## \[1.3.0] - 3/31/2021

### Added

- CLI: Add support for saving annotations in a git repository when creating a task.
- CVAT-3D: support lidar data on the server side (<https://github.com/openvinotoolkit/cvat/pull/2534>)
- GPU support for Mask-RCNN and improvement in its deployment time (<https://github.com/openvinotoolkit/cvat/pull/2714>)
- CVAT-3D: Load all frames corresponding to the job instance
  (<https://github.com/openvinotoolkit/cvat/pull/2645>)
- Intelligent scissors with OpenCV javascript (<https://github.com/openvinotoolkit/cvat/pull/2689>)
- CVAT-3D: Visualize 3D point cloud spaces in 3D View, Top View Side View and Front View (<https://github.com/openvinotoolkit/cvat/pull/2768>)
- [Inside Outside Guidance](https://github.com/shiyinzhang/Inside-Outside-Guidance) serverless
  function for interactive segmentation
- Pre-built [cvat_server](https://hub.docker.com/r/openvino/cvat_server) and
  [cvat_ui](https://hub.docker.com/r/openvino/cvat_ui) images were published on DockerHub (<https://github.com/openvinotoolkit/cvat/pull/2766>)
- Project task subsets (<https://github.com/openvinotoolkit/cvat/pull/2774>)
- Kubernetes templates and guide for their deployment (<https://github.com/openvinotoolkit/cvat/pull/1962>)
- [WiderFace](http://shuoyang1213.me/WIDERFACE/) format support (<https://github.com/openvinotoolkit/cvat/pull/2864>)
- [VGGFace2](https://github.com/ox-vgg/vgg_face2) format support (<https://github.com/openvinotoolkit/cvat/pull/2865>)
- [Backup/Restore guide](cvat/apps/documentation/backup_guide.md) (<https://github.com/openvinotoolkit/cvat/pull/2964>)
- Label deletion from tasks and projects (<https://github.com/openvinotoolkit/cvat/pull/2881>)
- CVAT-3D: Implemented initial cuboid placement in 3D View and select cuboid in Top, Side and Front views
  (<https://github.com/openvinotoolkit/cvat/pull/2891>)
- [Market-1501](https://www.aitribune.com/dataset/2018051063) format support (<https://github.com/openvinotoolkit/cvat/pull/2869>)
- Ability of upload manifest for dataset with images (<https://github.com/openvinotoolkit/cvat/pull/2763>)
- Annotations filters UI using react-awesome-query-builder (<https://github.com/openvinotoolkit/cvat/issues/1418>)
- Storing settings in local storage to keep them between browser sessions (<https://github.com/openvinotoolkit/cvat/pull/3017>)
- [ICDAR](https://rrc.cvc.uab.es/?ch=2) format support (<https://github.com/openvinotoolkit/cvat/pull/2866>)
- Added switcher to maintain polygon crop behavior (<https://github.com/openvinotoolkit/cvat/pull/3021>
- Filters and sorting options for job list, added tooltip for tasks filters (<https://github.com/openvinotoolkit/cvat/pull/3030>)

### Changed

- CLI - task list now returns a list of current tasks. (<https://github.com/openvinotoolkit/cvat/pull/2863>)
- Updated HTTPS install README section (cleanup and described more robust deploy)
- Logstash is improved for using with configurable elasticsearch outputs (<https://github.com/openvinotoolkit/cvat/pull/2531>)
- Bumped nuclio version to 1.5.16 (<https://github.com/openvinotoolkit/cvat/pull/2578>)
- All methods for interactive segmentation accept negative points as well
- Persistent queue added to logstash (<https://github.com/openvinotoolkit/cvat/pull/2744>)
- Improved maintenance of popups visibility (<https://github.com/openvinotoolkit/cvat/pull/2809>)
- Image visualizations settings on canvas for faster access (<https://github.com/openvinotoolkit/cvat/pull/2872>)
- Better scale management of left panel when screen is too small (<https://github.com/openvinotoolkit/cvat/pull/2880>)
- Improved error messages for annotation import (<https://github.com/openvinotoolkit/cvat/pull/2935>)
- Using manifest support instead video meta information and dummy chunks (<https://github.com/openvinotoolkit/cvat/pull/2763>)

### Fixed

- More robust execution of nuclio GPU functions by limiting the GPU memory consumption per worker (<https://github.com/openvinotoolkit/cvat/pull/2714>)
- Kibana startup initialization (<https://github.com/openvinotoolkit/cvat/pull/2659>)
- The cursor jumps to the end of the line when renaming a task (<https://github.com/openvinotoolkit/cvat/pull/2669>)
- SSLCertVerificationError when remote source is used (<https://github.com/openvinotoolkit/cvat/pull/2683>)
- Fixed filters select overflow (<https://github.com/openvinotoolkit/cvat/pull/2614>)
- Fixed tasks in project auto annotation (<https://github.com/openvinotoolkit/cvat/pull/2725>)
- Cuboids are missed in annotations statistics (<https://github.com/openvinotoolkit/cvat/pull/2704>)
- The list of files attached to the task is not displayed (<https://github.com/openvinotoolkit/cvat/pull/2706>)
- A couple of css-related issues (top bar disappear, wrong arrow position on collapse elements) (<https://github.com/openvinotoolkit/cvat/pull/2736>)
- Issue with point region doesn't work in Firefox (<https://github.com/openvinotoolkit/cvat/pull/2727>)
- Fixed cuboid perspective change (<https://github.com/openvinotoolkit/cvat/pull/2733>)
- Annotation page popups (ai tools, drawing) reset state after detecting, tracking, drawing (<https://github.com/openvinotoolkit/cvat/pull/2780>)
- Polygon editing using trailing point (<https://github.com/openvinotoolkit/cvat/pull/2808>)
- Updated the path to python for DL models inside automatic annotation documentation (<https://github.com/openvinotoolkit/cvat/pull/2847>)
- Fixed of receiving function variable (<https://github.com/openvinotoolkit/cvat/pull/2860>)
- Shortcuts with CAPSLOCK enabled and with non-US languages activated (<https://github.com/openvinotoolkit/cvat/pull/2872>)
- Prevented creating several issues for the same object (<https://github.com/openvinotoolkit/cvat/pull/2868>)
- Fixed label editor name field validator (<https://github.com/openvinotoolkit/cvat/pull/2879>)
- An error about track shapes outside of the task frames during export (<https://github.com/openvinotoolkit/cvat/pull/2890>)
- Fixed project search field updating (<https://github.com/openvinotoolkit/cvat/pull/2901>)
- Fixed export error when invalid polygons are present in overlapping frames (<https://github.com/openvinotoolkit/cvat/pull/2852>)
- Fixed image quality option for tasks created from images (<https://github.com/openvinotoolkit/cvat/pull/2963>)
- Incorrect text on the warning when specifying an incorrect link to the issue tracker (<https://github.com/openvinotoolkit/cvat/pull/2971>)
- Updating label attributes when label contains number attributes (<https://github.com/openvinotoolkit/cvat/pull/2969>)
- Crop a polygon if its points are outside the bounds of the image (<https://github.com/openvinotoolkit/cvat/pull/3025>)

## \[1.2.0] - 2021-01-08

### Fixed

- Memory consumption for the task creation process (<https://github.com/openvinotoolkit/cvat/pull/2582>)
- Frame preloading (<https://github.com/openvinotoolkit/cvat/pull/2608>)
- Project cannot be removed from the project page (<https://github.com/openvinotoolkit/cvat/pull/2626>)

## \[1.2.0-beta] - 2020-12-15

### Added

- GPU support and improved documentation for auto annotation (<https://github.com/openvinotoolkit/cvat/pull/2546>)
- Manual review pipeline: issues/comments/workspace (<https://github.com/openvinotoolkit/cvat/pull/2357>)
- Basic projects implementation (<https://github.com/openvinotoolkit/cvat/pull/2255>)
- Documentation on how to mount cloud starage(AWS S3 bucket, Azure container, Google Drive) as FUSE (<https://github.com/openvinotoolkit/cvat/pull/2377>)
- Ability to work with share files without copying inside (<https://github.com/openvinotoolkit/cvat/pull/2377>)
- Tooltips in label selectors (<https://github.com/openvinotoolkit/cvat/pull/2509>)
- Page redirect after login using `next` query parameter (<https://github.com/openvinotoolkit/cvat/pull/2527>)
- [ImageNet](http://www.image-net.org) format support (<https://github.com/openvinotoolkit/cvat/pull/2376>)
- [CamVid](http://mi.eng.cam.ac.uk/research/projects/VideoRec/CamVid/) format support (<https://github.com/openvinotoolkit/cvat/pull/2559>)

### Changed

- PATCH requests from cvat-core submit only changed fields (<https://github.com/openvinotoolkit/cvat/pull/2445>)
- deploy.sh in serverless folder is separated into deploy_cpu.sh and deploy_gpu.sh (<https://github.com/openvinotoolkit/cvat/pull/2546>)
- Bumped nuclio version to 1.5.8
- Migrated to Antd 4.9 (<https://github.com/openvinotoolkit/cvat/pull/2536>)

### Fixed

- Fixed FastRCNN inference bug for images with 4 channels i.e. png (<https://github.com/openvinotoolkit/cvat/pull/2546>)
- Django templates for email and user guide (<https://github.com/openvinotoolkit/cvat/pull/2412>)
- Saving relative paths in dummy chunks instead of absolute (<https://github.com/openvinotoolkit/cvat/pull/2424>)
- Objects with a specific label cannot be displayed if at least one tag with the label exist (<https://github.com/openvinotoolkit/cvat/pull/2435>)
- Wrong attribute can be removed in labels editor (<https://github.com/openvinotoolkit/cvat/pull/2436>)
- UI fails with the error "Cannot read property 'label' of undefined" (<https://github.com/openvinotoolkit/cvat/pull/2442>)
- Exception: "Value must be a user instance" (<https://github.com/openvinotoolkit/cvat/pull/2441>)
- Reset zoom option doesn't work in tag annotation mode (<https://github.com/openvinotoolkit/cvat/pull/2443>)
- Canvas is busy error (<https://github.com/openvinotoolkit/cvat/pull/2437>)
- Projects view layout fix (<https://github.com/openvinotoolkit/cvat/pull/2503>)
- Fixed the tasks view (infinite loading) when it is impossible to get a preview of the task (<https://github.com/openvinotoolkit/cvat/pull/2504>)
- Empty frames navigation (<https://github.com/openvinotoolkit/cvat/pull/2505>)
- TypeError: Cannot read property 'toString' of undefined (<https://github.com/openvinotoolkit/cvat/pull/2517>)
- Extra shapes are drawn after Esc, or G pressed while drawing a region in grouping (<https://github.com/openvinotoolkit/cvat/pull/2507>)
- Reset state (reviews, issues) after logout or changing a job (<https://github.com/openvinotoolkit/cvat/pull/2525>)
- TypeError: Cannot read property 'id' of undefined when updating a task (<https://github.com/openvinotoolkit/cvat/pull/2544>)

## \[1.2.0-alpha] - 2020-11-09

### Added

- Ability to login into CVAT-UI with token from api/v1/auth/login (<https://github.com/openvinotoolkit/cvat/pull/2234>)
- Added layout grids toggling ('ctrl + alt + Enter')
- Added password reset functionality (<https://github.com/opencv/cvat/pull/2058>)
- Ability to work with data on the fly (<https://github.com/opencv/cvat/pull/2007>)
- Annotation in process outline color wheel (<https://github.com/opencv/cvat/pull/2084>)
- On the fly annotation using DL detectors (<https://github.com/opencv/cvat/pull/2102>)
- Displaying automatic annotation progress on a task view (<https://github.com/opencv/cvat/pull/2148>)
- Automatic tracking of bounding boxes using serverless functions (<https://github.com/opencv/cvat/pull/2136>)
- \[Datumaro] CLI command for dataset equality comparison (<https://github.com/opencv/cvat/pull/1989>)
- \[Datumaro] Merging of datasets with different labels (<https://github.com/opencv/cvat/pull/2098>)
- Add FBRS interactive segmentation serverless function (<https://github.com/openvinotoolkit/cvat/pull/2094>)
- Ability to change default behaviour of previous/next buttons of a player.
  It supports regular navigation, searching a frame according to annotations
  filters and searching the nearest frame without any annotations (<https://github.com/openvinotoolkit/cvat/pull/2221>)
- MacOS users notes in CONTRIBUTING.md
- Ability to prepare meta information manually (<https://github.com/openvinotoolkit/cvat/pull/2217>)
- Ability to upload prepared meta information along with a video when creating a task (<https://github.com/openvinotoolkit/cvat/pull/2217>)
- Optional chaining plugin for cvat-canvas and cvat-ui (<https://github.com/openvinotoolkit/cvat/pull/2249>)
- MOTS png mask format support (<https://github.com/openvinotoolkit/cvat/pull/2198>)
- Ability to correct upload video with a rotation record in the metadata (<https://github.com/openvinotoolkit/cvat/pull/2218>)
- User search field for assignee fields (<https://github.com/openvinotoolkit/cvat/pull/2370>)
- Support of mxf videos (<https://github.com/openvinotoolkit/cvat/pull/2514>)

### Changed

- UI models (like DEXTR) were redesigned to be more interactive (<https://github.com/opencv/cvat/pull/2054>)
- Used Ubuntu:20.04 as a base image for CVAT Dockerfile (<https://github.com/opencv/cvat/pull/2101>)
- Right colors of label tags in label mapping when a user runs automatic detection (<https://github.com/openvinotoolkit/cvat/pull/2162>)
- Nuclio became an optional component of CVAT (<https://github.com/openvinotoolkit/cvat/pull/2192>)
- A key to remove a point from a polyshape (Ctrl => Alt) (<https://github.com/openvinotoolkit/cvat/pull/2204>)
- Updated `docker-compose` file version from `2.3` to `3.3`(<https://github.com/openvinotoolkit/cvat/pull/2235>)
- Added auto inference of url schema from host in CLI, if provided (<https://github.com/openvinotoolkit/cvat/pull/2240>)
- Track frames in skips between annotation is presented in MOT and MOTS formats are marked `outside` (<https://github.com/openvinotoolkit/cvat/pull/2198>)
- UI packages installation with `npm ci` instead of `npm install` (<https://github.com/openvinotoolkit/cvat/pull/2350>)

### Removed

- Removed Z-Order flag from task creation process

### Fixed

- Fixed multiple errors which arises when polygon is of length 5 or less (<https://github.com/opencv/cvat/pull/2100>)
- Fixed task creation from PDF (<https://github.com/opencv/cvat/pull/2141>)
- Fixed CVAT format import for frame stepped tasks (<https://github.com/openvinotoolkit/cvat/pull/2151>)
- Fixed the reading problem with large PDFs (<https://github.com/openvinotoolkit/cvat/pull/2154>)
- Fixed unnecessary pyhash dependency (<https://github.com/openvinotoolkit/cvat/pull/2170>)
- Fixed Data is not getting cleared, even after deleting the Task from Django Admin App(<https://github.com/openvinotoolkit/cvat/issues/1925>)
- Fixed blinking message: "Some tasks have not been showed because they do not have any data" (<https://github.com/openvinotoolkit/cvat/pull/2200>)
- Fixed case when a task with 0 jobs is shown as "Completed" in UI (<https://github.com/openvinotoolkit/cvat/pull/2200>)
- Fixed use case when UI throws exception: Cannot read property 'objectType' of undefined #2053 (<https://github.com/openvinotoolkit/cvat/pull/2203>)
- Fixed use case when logs could be saved twice or more times #2202 (<https://github.com/openvinotoolkit/cvat/pull/2203>)
- Fixed issues from #2112 (<https://github.com/openvinotoolkit/cvat/pull/2217>)
- Git application name (renamed to dataset_repo) (<https://github.com/openvinotoolkit/cvat/pull/2243>)
- A problem in exporting of tracks, where tracks could be truncated (<https://github.com/openvinotoolkit/cvat/issues/2129>)
- Fixed CVAT startup process if the user has `umask 077` in .bashrc file (<https://github.com/openvinotoolkit/cvat/pull/2293>)
- Exception: Cannot read property "each" of undefined after drawing a single point (<https://github.com/openvinotoolkit/cvat/pull/2307>)
- Cannot read property 'label' of undefined (Fixed?) (<https://github.com/openvinotoolkit/cvat/pull/2311>)
- Excluded track frames marked `outside` in `CVAT for Images` export (<https://github.com/openvinotoolkit/cvat/pull/2345>)
- 'List of tasks' Kibana visualization (<https://github.com/openvinotoolkit/cvat/pull/2361>)
- An error on exporting not `jpg` or `png` images in TF Detection API format (<https://github.com/openvinotoolkit/datumaro/issues/35>)

## \[1.1.0] - 2020-08-31

### Added

- Siammask tracker as DL serverless function (<https://github.com/opencv/cvat/pull/1988>)
- \[Datumaro] Added model info and source info commands (<https://github.com/opencv/cvat/pull/1973>)
- \[Datumaro] Dataset statistics (<https://github.com/opencv/cvat/pull/1668>)
- Ability to change label color in tasks and predefined labels (<https://github.com/opencv/cvat/pull/2014>)
- \[Datumaro] Multi-dataset merge (<https://github.com/opencv/cvat/pull/1695>)
- Ability to configure email verification for new users (<https://github.com/opencv/cvat/pull/1929>)
- Link to django admin page from UI (<https://github.com/opencv/cvat/pull/2068>)
- Notification message when users use wrong browser (<https://github.com/opencv/cvat/pull/2070>)

### Changed

- Shape coordinates are rounded to 2 digits in dumped annotations (<https://github.com/opencv/cvat/pull/1970>)
- COCO format does not produce polygon points for bbox annotations (<https://github.com/opencv/cvat/pull/1953>)

### Fixed

- Issue loading openvino models for semi-automatic and automatic annotation (<https://github.com/opencv/cvat/pull/1996>)
- Basic functions of CVAT works without activated nuclio dashboard
- Fixed a case in which exported masks could have wrong color order (<https://github.com/opencv/cvat/issues/2032>)
- Fixed error with creating task with labels with the same name (<https://github.com/opencv/cvat/pull/2031>)
- Django RQ dashboard view (<https://github.com/opencv/cvat/pull/2069>)
- Object's details menu settings (<https://github.com/opencv/cvat/pull/2084>)

## \[1.1.0-beta] - 2020-08-03

### Added

- DL models as serverless functions (<https://github.com/opencv/cvat/pull/1767>)
- Source type support for tags, shapes and tracks (<https://github.com/opencv/cvat/pull/1192>)
- Source type support for CVAT Dumper/Loader (<https://github.com/opencv/cvat/pull/1192>)
- Intelligent polygon editing (<https://github.com/opencv/cvat/pull/1921>)
- Support creating multiple jobs for each task through python cli (<https://github.com/opencv/cvat/pull/1950>)
- python cli over https (<https://github.com/opencv/cvat/pull/1942>)
- Error message when plugins weren't able to initialize instead of infinite loading (<https://github.com/opencv/cvat/pull/1966>)
- Ability to change user password (<https://github.com/opencv/cvat/pull/1954>)

### Changed

- Smaller object details (<https://github.com/opencv/cvat/pull/1877>)
- `COCO` format does not convert bboxes to polygons on export (<https://github.com/opencv/cvat/pull/1953>)
- It is impossible to submit a DL model in OpenVINO format using UI.
  Now you can deploy new models on the server using serverless functions
  (<https://github.com/opencv/cvat/pull/1767>)
- Files and folders under share path are now alphabetically sorted

### Removed

- Removed OpenVINO and CUDA components because they are not necessary anymore (<https://github.com/opencv/cvat/pull/1767>)
- Removed the old UI code (<https://github.com/opencv/cvat/pull/1964>)

### Fixed

- Some objects aren't shown on canvas sometimes. For example after propagation on of objects is invisible (<https://github.com/opencv/cvat/pull/1834>)
- CVAT doesn't offer to restore state after an error (<https://github.com/opencv/cvat/pull/1874>)
- Cannot read property 'shapeType' of undefined because of zOrder related issues (<https://github.com/opencv/cvat/pull/1874>)
- Cannot read property 'pinned' of undefined because of zOrder related issues (<https://github.com/opencv/cvat/pull/1874>)
- Do not iterate over hidden objects in aam (which are invisible because of zOrder) (<https://github.com/opencv/cvat/pull/1874>)
- Cursor position is reset after changing a text field (<https://github.com/opencv/cvat/pull/1874>)
- Hidden points and cuboids can be selected to be grouped (<https://github.com/opencv/cvat/pull/1874>)
- `outside` annotations should not be in exported images (<https://github.com/opencv/cvat/issues/1620>)
- `CVAT for video format` import error with interpolation (<https://github.com/opencv/cvat/issues/1893>)
- `Image compression` definition mismatch (<https://github.com/opencv/cvat/issues/1900>)
- Points are duplicated during polygon interpolation sometimes (<https://github.com/opencv/cvat/pull/1892>)
- When redraw a shape with activated autobordering, previous points are visible (<https://github.com/opencv/cvat/pull/1892>)
- No mapping between side object element and context menu in some attributes (<https://github.com/opencv/cvat/pull/1923>)
- Interpolated shapes exported as `keyframe = True` (<https://github.com/opencv/cvat/pull/1937>)
- Stylelint filetype scans (<https://github.com/opencv/cvat/pull/1952>)
- Fixed toolip closing issue (<https://github.com/opencv/cvat/pull/1955>)
- Clearing frame cache when close a task (<https://github.com/opencv/cvat/pull/1966>)
- Increase rate of throttling policy for unauthenticated users (<https://github.com/opencv/cvat/pull/1969>)

## \[1.1.0-alpha] - 2020-06-30

### Added

- Throttling policy for unauthenticated users (<https://github.com/opencv/cvat/pull/1531>)
- Added default label color table for mask export (<https://github.com/opencv/cvat/pull/1549>)
- Added environment variables for Redis and Postgres hosts for Kubernetes deployment support (<https://github.com/opencv/cvat/pull/1641>)
- Added visual identification for unavailable formats (<https://github.com/opencv/cvat/pull/1567>)
- Shortcut to change color of an activated shape in new UI (Enter) (<https://github.com/opencv/cvat/pull/1683>)
- Shortcut to switch split mode (<https://github.com/opencv/cvat/pull/1683>)
- Built-in search for labels when create an object or change a label (<https://github.com/opencv/cvat/pull/1683>)
- Better validation of labels and attributes in raw viewer (<https://github.com/opencv/cvat/pull/1727>)
- ClamAV antivirus integration (<https://github.com/opencv/cvat/pull/1712>)
- Added canvas background color selector (<https://github.com/opencv/cvat/pull/1705>)
- SCSS files linting with Stylelint tool (<https://github.com/opencv/cvat/pull/1766>)
- Supported import and export or single boxes in MOT format (<https://github.com/opencv/cvat/pull/1764>)
- \[Datumaro] Added `stats` command, which shows some dataset statistics
  like image mean and std (<https://github.com/opencv/cvat/pull/1734>)
- Add option to upload annotations upon task creation on CLI
- Polygon and polylines interpolation (<https://github.com/opencv/cvat/pull/1571>)
- Ability to redraw shape from scratch (Shift + N) for an activated shape (<https://github.com/opencv/cvat/pull/1571>)
- Highlights for the first point of a polygon/polyline and direction (<https://github.com/opencv/cvat/pull/1571>)
- Ability to change orientation for poylgons/polylines in context menu (<https://github.com/opencv/cvat/pull/1571>)
- Ability to set the first point for polygons in points context menu (<https://github.com/opencv/cvat/pull/1571>)
- Added new tag annotation workspace (<https://github.com/opencv/cvat/pull/1570>)
- Appearance block in attribute annotation mode (<https://github.com/opencv/cvat/pull/1820>)
- Keyframe navigations and some switchers in attribute annotation mode (<https://github.com/opencv/cvat/pull/1820>)
- \[Datumaro] Added `convert` command to convert datasets directly (<https://github.com/opencv/cvat/pull/1837>)
- \[Datumaro] Added an option to specify image extension when exporting datasets (<https://github.com/opencv/cvat/pull/1799>)
- \[Datumaro] Added image copying when exporting datasets, if possible (<https://github.com/opencv/cvat/pull/1799>)

### Changed

- Removed information about e-mail from the basic user information (<https://github.com/opencv/cvat/pull/1627>)
- Update https install manual. Makes it easier and more robust.
  Includes automatic renewing of lets encrypt certificates.
- Settings page move to the modal. (<https://github.com/opencv/cvat/pull/1705>)
- Implemented import and export of annotations with relative image paths (<https://github.com/opencv/cvat/pull/1463>)
- Using only single click to start editing or remove a point (<https://github.com/opencv/cvat/pull/1571>)
- Added support for attributes in VOC XML format (<https://github.com/opencv/cvat/pull/1792>)
- Added annotation attributes in COCO format (<https://github.com/opencv/cvat/pull/1782>)
- Colorized object items in the side panel (<https://github.com/opencv/cvat/pull/1753>)
- \[Datumaro] Annotation-less files are not generated anymore in COCO format, unless tasks explicitly requested (<https://github.com/opencv/cvat/pull/1799>)

### Fixed

- Problem with exported frame stepped image task (<https://github.com/opencv/cvat/issues/1613>)
- Fixed dataset filter item representation for imageless dataset items (<https://github.com/opencv/cvat/pull/1593>)
- Fixed interpreter crash when trying to import `tensorflow` with no AVX instructions available (<https://github.com/opencv/cvat/pull/1567>)
- Kibana wrong working time calculation with new annotation UI use (<https://github.com/opencv/cvat/pull/1654>)
- Wrong rexex for account name validation (<https://github.com/opencv/cvat/pull/1667>)
- Wrong description on register view for the username field (<https://github.com/opencv/cvat/pull/1667>)
- Wrong resolution for resizing a shape (<https://github.com/opencv/cvat/pull/1667>)
- React warning because of not unique keys in labels viewer (<https://github.com/opencv/cvat/pull/1727>)
- Fixed issue tracker (<https://github.com/opencv/cvat/pull/1705>)
- Fixed canvas fit after sidebar open/close event (<https://github.com/opencv/cvat/pull/1705>)
- A couple of exceptions in AAM related with early object activation (<https://github.com/opencv/cvat/pull/1755>)
- Propagation from the latest frame (<https://github.com/opencv/cvat/pull/1800>)
- Number attribute value validation (didn't work well with floats) (<https://github.com/opencv/cvat/pull/1800>)
- Logout doesn't work (<https://github.com/opencv/cvat/pull/1812>)
- Annotations aren't updated after reopening a task (<https://github.com/opencv/cvat/pull/1753>)
- Labels aren't updated after reopening a task (<https://github.com/opencv/cvat/pull/1753>)
- Canvas isn't fitted after collapsing side panel in attribute annotation mode (<https://github.com/opencv/cvat/pull/1753>)
- Error when interpolating polygons (<https://github.com/opencv/cvat/pull/1878>)

### Security

- SQL injection in Django `CVE-2020-9402` (<https://github.com/opencv/cvat/pull/1657>)

## \[1.0.0] - 2020-05-29

### Added

- cvat-ui: cookie policy drawer for login page (<https://github.com/opencv/cvat/pull/1511>)
- `datumaro_project` export format (<https://github.com/opencv/cvat/pull/1352>)
- Ability to configure user agreements for the user registration form (<https://github.com/opencv/cvat/pull/1464>)
- Cuboid interpolation and cuboid drawing from rectangles (<https://github.com/opencv/cvat/pull/1560>)
- Ability to configure custom pageViewHit, which can be useful for web analytics integration (<https://github.com/opencv/cvat/pull/1566>)
- Ability to configure access to the analytics page based on roles (<https://github.com/opencv/cvat/pull/1592>)

### Changed

- Downloaded file name in annotations export became more informative (<https://github.com/opencv/cvat/pull/1352>)
- Added auto trimming for trailing whitespaces style enforcement (<https://github.com/opencv/cvat/pull/1352>)
- REST API: updated `GET /task/<id>/annotations`: parameters are `format`, `filename`
  (now optional), `action` (optional) (<https://github.com/opencv/cvat/pull/1352>)
- REST API: removed `dataset/formats`, changed format of `annotation/formats` (<https://github.com/opencv/cvat/pull/1352>)
- Exported annotations are stored for N hours instead of indefinitely (<https://github.com/opencv/cvat/pull/1352>)
- Formats: CVAT format now accepts ZIP and XML (<https://github.com/opencv/cvat/pull/1352>)
- Formats: COCO format now accepts ZIP and JSON (<https://github.com/opencv/cvat/pull/1352>)
- Formats: most of formats renamed, no extension in title (<https://github.com/opencv/cvat/pull/1352>)
- Formats: definitions are changed, are not stored in DB anymore (<https://github.com/opencv/cvat/pull/1352>)
- cvat-core: session.annotations.put() now returns ids of added objects (<https://github.com/opencv/cvat/pull/1493>)
- Images without annotations now also included in dataset/annotations export (<https://github.com/opencv/cvat/issues/525>)

### Removed

- `annotation` application is replaced with `dataset_manager` (<https://github.com/opencv/cvat/pull/1352>)
- `_DATUMARO_INIT_LOGLEVEL` env. variable is removed in favor of regular `--loglevel` cli parameter (<https://github.com/opencv/cvat/pull/1583>)

### Fixed

- Categories for empty projects with no sources are taken from own dataset (<https://github.com/opencv/cvat/pull/1352>)
- Added directory removal on error during `extract` command (<https://github.com/opencv/cvat/pull/1352>)
- Added debug error message on incorrect XPath (<https://github.com/opencv/cvat/pull/1352>)
- Exporting frame stepped task
  (<https://github.com/opencv/cvat/issues/1294>, <https://github.com/opencv/cvat/issues/1334>)
- Fixed broken command line interface for `cvat` export format in Datumaro (<https://github.com/opencv/cvat/issues/1494>)
- Updated Rest API document, Swagger document serving instruction issue (<https://github.com/opencv/cvat/issues/1495>)
- Fixed cuboid occluded view (<https://github.com/opencv/cvat/pull/1500>)
- Non-informative lock icon (<https://github.com/opencv/cvat/pull/1434>)
- Sidebar in AAM has no hide/show button (<https://github.com/opencv/cvat/pull/1420>)
- Task/Job buttons has no "Open in new tab" option (<https://github.com/opencv/cvat/pull/1419>)
- Delete point context menu option has no shortcut hint (<https://github.com/opencv/cvat/pull/1416>)
- Fixed issue with unnecessary tag activation in cvat-canvas (<https://github.com/opencv/cvat/issues/1540>)
- Fixed an issue with large number of instances in instance mask (<https://github.com/opencv/cvat/issues/1539>)
- Fixed full COCO dataset import error with conflicting labels in keypoints and detection (<https://github.com/opencv/cvat/pull/1548>)
- Fixed COCO keypoints skeleton parsing and saving (<https://github.com/opencv/cvat/issues/1539>)
- `tf.placeholder() is not compatible with eager execution` exception for auto_segmentation (<https://github.com/opencv/cvat/pull/1562>)
- Canvas cannot be moved with move functionality on left mouse key (<https://github.com/opencv/cvat/pull/1573>)
- Deep extreme cut request is sent when draw any shape with Make AI polygon option enabled (<https://github.com/opencv/cvat/pull/1573>)
- Fixed an error when exporting a task with cuboids to any format except CVAT (<https://github.com/opencv/cvat/pull/1577>)
- Synchronization with remote git repo (<https://github.com/opencv/cvat/pull/1582>)
- A problem with mask to polygons conversion when polygons are too small (<https://github.com/opencv/cvat/pull/1581>)
- Unable to upload video with uneven size (<https://github.com/opencv/cvat/pull/1594>)
- Fixed an issue with `z_order` having no effect on segmentations (<https://github.com/opencv/cvat/pull/1589>)

### Security

- Permission group whitelist check for analytics view (<https://github.com/opencv/cvat/pull/1608>)

## \[1.0.0-beta.2] - 2020-04-30

### Added

- Re-Identification algorithm to merging bounding boxes automatically to the new UI (<https://github.com/opencv/cvat/pull/1406>)
- Methods `import` and `export` to import/export raw annotations for Job and Task in `cvat-core` (<https://github.com/opencv/cvat/pull/1406>)
- Versioning of client packages (`cvat-core`, `cvat-canvas`, `cvat-ui`). Initial versions are set to 1.0.0 (<https://github.com/opencv/cvat/pull/1448>)
- Cuboids feature was migrated from old UI to new one. (<https://github.com/opencv/cvat/pull/1451>)

### Removed

- Annotation conversion utils, currently supported natively via Datumaro framework
  (<https://github.com/opencv/cvat/pull/1477>)

### Fixed

- Auto annotation, TF annotation and Auto segmentation apps (<https://github.com/opencv/cvat/pull/1409>)
- Import works with truncated images now: "OSError:broken data stream" on corrupt images
  (<https://github.com/opencv/cvat/pull/1430>)
- Hide functionality (H) doesn't work (<https://github.com/opencv/cvat/pull/1445>)
- The highlighted attribute doesn't correspond to the chosen attribute in AAM (<https://github.com/opencv/cvat/pull/1445>)
- Inconvinient image shaking while drawing a polygon (hold Alt key during drawing/editing/grouping to drag an image) (<https://github.com/opencv/cvat/pull/1445>)
- Filter property "shape" doesn't work and extra operator in description (<https://github.com/opencv/cvat/pull/1445>)
- Block of text information doesn't disappear after deactivating for locked shapes (<https://github.com/opencv/cvat/pull/1445>)
- Annotation uploading fails in annotation view (<https://github.com/opencv/cvat/pull/1445>)
- UI freezes after canceling pasting with escape (<https://github.com/opencv/cvat/pull/1445>)
- Duplicating keypoints in COCO export (<https://github.com/opencv/cvat/pull/1435>)
- CVAT new UI: add arrows on a mouse cursor (<https://github.com/opencv/cvat/pull/1391>)
- Delete point bug (in new UI) (<https://github.com/opencv/cvat/pull/1440>)
- Fix apache startup after PC restart (<https://github.com/opencv/cvat/pull/1467>)
- Open task button doesn't work (<https://github.com/opencv/cvat/pull/1474>)

## \[1.0.0-beta.1] - 2020-04-15

### Added

- Special behaviour for attribute value `__undefined__` (invisibility, no shortcuts to be set in AAM)
- Dialog window with some helpful information about using filters
- Ability to display a bitmap in the new UI
- Button to reset colors settings (brightness, saturation, contrast) in the new UI
- Option to display shape text always
- Dedicated message with clarifications when share is unmounted (<https://github.com/opencv/cvat/pull/1373>)
- Ability to create one tracked point (<https://github.com/opencv/cvat/pull/1383>)
- Ability to draw/edit polygons and polylines with automatic bordering feature
  (<https://github.com/opencv/cvat/pull/1394>)
- Tutorial: instructions for CVAT over HTTPS
- Deep extreme cut (semi-automatic segmentation) to the new UI (<https://github.com/opencv/cvat/pull/1398>)

### Changed

- Increase preview size of a task till 256, 256 on the server
- Public ssh-keys are displayed in a dedicated window instead of console when create a task with a repository
- React UI is the primary UI

### Fixed

- Cleaned up memory in Auto Annotation to enable long running tasks on videos
- New shape is added when press `esc` when drawing instead of cancellation
- Dextr segmentation doesn't work.
- `FileNotFoundError` during dump after moving format files
- CVAT doesn't append outside shapes when merge polyshapes in old UI
- Layout sometimes shows double scroll bars on create task, dashboard and settings pages
- UI fails after trying to change frame during resizing, dragging, editing
- Hidden points (or outsided) are visible after changing a frame
- Merge is allowed for points, but clicks on points conflict with frame dragging logic
- Removed objects are visible for search
- Add missed task_id and job_id fields into exception logs for the new UI (<https://github.com/opencv/cvat/pull/1372>)
- UI fails when annotations saving occurs during drag/resize/edit (<https://github.com/opencv/cvat/pull/1383>)
- Multiple savings when hold Ctrl+S (a lot of the same copies of events were sent with the same working time)
  (<https://github.com/opencv/cvat/pull/1383>)
- UI doesn't have any reaction when git repos synchronization failed (<https://github.com/opencv/cvat/pull/1383>)
- Bug when annotations cannot be saved after (delete - save - undo - save) (<https://github.com/opencv/cvat/pull/1383>)
- VOC format exports Upper case labels correctly in lower case (<https://github.com/opencv/cvat/pull/1379>)
- Fixed polygon exporting bug in COCO dataset (<https://github.com/opencv/cvat/issues/1387>)
- Task creation from remote files (<https://github.com/opencv/cvat/pull/1392>)
- Job cannot be opened in some cases when the previous job was failed during opening
  (<https://github.com/opencv/cvat/issues/1403>)
- Deactivated shape is still highlighted on the canvas (<https://github.com/opencv/cvat/issues/1403>)
- AttributeError: 'tuple' object has no attribute 'read' in ReID algorithm (<https://github.com/opencv/cvat/issues/1403>)
- Wrong semi-automatic segmentation near edges of an image (<https://github.com/opencv/cvat/issues/1403>)
- Git repos paths (<https://github.com/opencv/cvat/pull/1400>)
- Uploading annotations for tasks with multiple jobs (<https://github.com/opencv/cvat/pull/1396>)

## \[1.0.0-alpha] - 2020-03-31

### Added

- Data streaming using chunks (<https://github.com/opencv/cvat/pull/1007>)
- New UI: showing file names in UI (<https://github.com/opencv/cvat/pull/1311>)
- New UI: delete a point from context menu (<https://github.com/opencv/cvat/pull/1292>)

### Fixed

- Git app cannot clone a repository (<https://github.com/opencv/cvat/pull/1330>)
- New UI: preview position in task details (<https://github.com/opencv/cvat/pull/1312>)
- AWS deployment (<https://github.com/opencv/cvat/pull/1316>)

## \[0.6.1] - 2020-03-21

### Changed

- VOC task export now does not use official label map by default, but takes one
  from the source task to avoid primary-class and class part name
  clashing ([#1275](https://github.com/opencv/cvat/issues/1275))

### Fixed

- File names in LabelMe format export are no longer truncated ([#1259](https://github.com/opencv/cvat/issues/1259))
- `occluded` and `z_order` annotation attributes are now correctly passed to Datumaro ([#1271](https://github.com/opencv/cvat/pull/1271))
- Annotation-less tasks now can be exported as empty datasets in COCO ([#1277](https://github.com/opencv/cvat/issues/1277))
- Frame name matching for video annotations import -
  allowed `frame_XXXXXX[.ext]` format ([#1274](https://github.com/opencv/cvat/pull/1274))

### Security

- Bump acorn from 6.3.0 to 6.4.1 in /cvat-ui ([#1270](https://github.com/opencv/cvat/pull/1270))

## \[0.6.0] - 2020-03-15

### Added

- Server only support for projects. Extend REST API v1 (/api/v1/projects\*)
- Ability to get basic information about users without admin permissions ([#750](https://github.com/opencv/cvat/issues/750))
- Changed REST API: removed PUT and added DELETE methods for /api/v1/users/ID
- Mask-RCNN Auto Annotation Script in OpenVINO format
- Yolo Auto Annotation Script
- Auto segmentation using Mask_RCNN component (Keras+Tensorflow Mask R-CNN Segmentation)
- REST API to export an annotation task (images + annotations)
  [Datumaro](https://github.com/opencv/cvat/tree/develop/datumaro) -
  a framework to build, analyze, debug and visualize datasets
- Text Detection Auto Annotation Script in OpenVINO format for version 4
- Added in OpenVINO Semantic Segmentation for roads
- Ability to visualize labels when using Auto Annotation runner
- MOT CSV format support ([#830](https://github.com/opencv/cvat/pull/830))
- LabelMe format support ([#844](https://github.com/opencv/cvat/pull/844))
- Segmentation MASK format import (as polygons) ([#1163](https://github.com/opencv/cvat/pull/1163))
- Git repositories can be specified with IPv4 address ([#827](https://github.com/opencv/cvat/pull/827))

### Changed

- page_size parameter for all REST API methods
- React & Redux & Antd based dashboard
- Yolov3 interpretation script fix and changes to mapping.json
- YOLO format support ([#1151](https://github.com/opencv/cvat/pull/1151))
- Added support for OpenVINO 2020

### Fixed

- Exception in Git plugin [#826](https://github.com/opencv/cvat/issues/826)
- Label ids in TFrecord format now start from 1 [#866](https://github.com/opencv/cvat/issues/866)
- Mask problem in COCO JSON style [#718](https://github.com/opencv/cvat/issues/718)
- Datasets (or tasks) can be joined and split to subsets with Datumaro [#791](https://github.com/opencv/cvat/issues/791)
- Output labels for VOC format can be specified with Datumaro [#942](https://github.com/opencv/cvat/issues/942)
- Annotations can be filtered before dumping with Datumaro [#994](https://github.com/opencv/cvat/issues/994)

## \[0.5.2] - 2019-12-15

### Fixed

- Frozen version of scikit-image==0.15 in requirements.txt because next releases don't support Python 3.5

## \[0.5.1] - 2019-10-17

### Added

- Integration with Zenodo.org (DOI)

## \[0.5.0] - 2019-09-12

### Added

- A converter to YOLO format
- Installation guide
- Linear interpolation for a single point
- Video frame filter
- Running functional tests for REST API during a build
- Admins are no longer limited to a subset of python commands in the auto annotation application
- Remote data source (list of URLs to create an annotation task)
- Auto annotation using Faster R-CNN with Inception v2 (utils/open_model_zoo)
- Auto annotation using Pixel Link mobilenet v2 - text detection (utils/open_model_zoo)
- Ability to create a custom extractors for unsupported media types
- Added in PDF extractor
- Added in a command line model manager tester
- Ability to dump/load annotations in several formats from UI (CVAT, Pascal VOC, YOLO, MS COCO, png mask, TFRecord)
- Auth for REST API (api/v1/auth/): login, logout, register, ...
- Preview for the new CVAT UI (dashboard only) is available: <http://localhost:9080/>
- Added command line tool for performing common task operations (/utils/cli/)

### Changed

- Outside and keyframe buttons in the side panel for all interpolation shapes (they were only for boxes before)
- Improved error messages on the client side (#511)

### Removed

- "Flip images" has been removed. UI now contains rotation features.

### Fixed

- Incorrect width of shapes borders in some cases
- Annotation parser for tracks with a start frame less than the first segment frame
- Interpolation on the server near outside frames
- Dump for case when task name has a slash
- Auto annotation fail for multijob tasks
- Installation of CVAT with OpenVINO on the Windows platform
- Background color was always black in utils/mask/converter.py
- Exception in attribute annotation mode when a label are switched to a value without any attributes
- Handling of wrong labelamp json file in auto annotation (<https://github.com/opencv/cvat/issues/554>)
- No default attributes in dumped annotation (<https://github.com/opencv/cvat/issues/601>)
- Required field "Frame Filter" on admin page during a task modifying (#666)
- Dump annotation errors for a task with several segments (#610, #500)
- Invalid label parsing during a task creating (#628)
- Button "Open Task" in the annotation view
- Creating a video task with 0 overlap

### Security

- Upgraded Django, djangorestframework, and other packages

## \[0.4.2] - 2019-06-03

### Fixed

- Fixed interaction with the server share in the auto annotation plugin

## \[0.4.1] - 2019-05-14

### Fixed

- JavaScript syntax incompatibility with Google Chrome versions less than 72

## \[0.4.0] - 2019-05-04

### Added

- OpenVINO auto annotation: it is possible to upload a custom model and annotate images automatically.
- Ability to rotate images/video in the client part (Ctrl+R, Shift+Ctrl+R shortcuts) (#305)
- The ReID application for automatic bounding box merging has been added (#299)
- Keyboard shortcuts to switch next/previous default shape type (box, polygon etc) (Alt + <, Alt + >) (#316)
- Converter for VOC now supports interpolation tracks
- REST API (/api/v1/\*, /api/docs)
- Semi-automatic semantic segmentation with the [Deep Extreme Cut](http://www.vision.ee.ethz.ch/~cvlsegmentation/dextr/) work

### Changed

- Propagation setup has been moved from settings to bottom player panel
- Additional events like "Debug Info" or "Fit Image" have been added for analitics
- Optional using LFS for git annotation storages (#314)

### Deprecated

- "Flip images" flag in the create task dialog will be removed.
  Rotation functionality in client part have been added instead.

### Fixed

- Django 2.1.5 (security fix, [CVE-2019-3498](https://nvd.nist.gov/vuln/detail/CVE-2019-3498))
- Several scenarious which cause code 400 after undo/redo/save have been fixed (#315)

## \[0.3.0] - 2018-12-29

### Added

- Ability to copy Object URL and Frame URL via object context menu and player context menu respectively.
- Ability to change opacity for selected shape with help "Selected Fill Opacity" slider.
- Ability to remove polyshapes points by double click.
- Ability to draw/change polyshapes (except for points) by slip method. Just press ENTER and moving a cursor.
- Ability to switch lock/hide properties via label UI element (in right menu) for all objects with same label.
- Shortcuts for outside/keyframe properties
- Support of Intel OpenVINO for accelerated model inference
- Tensorflow annotation now works without CUDA. It can use CPU only. OpenVINO and CUDA are supported optionally.
- Incremental saving of annotations.
- Tutorial for using polygons (screencast)
- Silk profiler to improve development process
- Admin panel can be used to edit labels and attributes for annotation tasks
- Analytics component to manage a data annotation team, monitor exceptions, collect client and server logs
- Changeable job and task statuses (annotation, validation, completed).
  A job status can be changed manually, a task status is computed automatically based on job statuses (#153)
- Backlink to a task from its job annotation view (#156)
- Buttons lock/hide for labels. They work for all objects with the same label on a current frame (#116)

### Changed

- Polyshape editing method has been improved. You can redraw part of shape instead of points cloning.
- Unified shortcut (Esc) for close any mode instead of different shortcuts (Alt+N, Alt+G, Alt+M etc.).
- Dump file contains information about data source (e.g. video name, archive name, ...)
- Update requests library due to [CVE-2018-18074](https://nvd.nist.gov/vuln/detail/CVE-2018-18074)
- Per task/job permissions to create/access/change/delete tasks and annotations
- Documentation was improved
- Timeout for creating tasks was increased (from 1h to 4h) (#136)
- Drawing has become more convenience. Now it is possible to draw outside an image.
  Shapes will be automatically truncated after drawing process (#202)

### Fixed

- Performance bottleneck has been fixed during you create new objects (draw, copy, merge etc).
- Label UI elements aren't updated after changelabel.
- Attribute annotation mode can use invalid shape position after resize or move shapes.
- Labels order is preserved now (#242)
- Uploading large XML files (#123)
- Django vulnerability (#121)
- Grammatical cleanup of README.md (#107)
- Dashboard loading has been accelerated (#156)
- Text drawing outside of a frame in some cases (#202)

## \[0.2.0] - 2018-09-28

### Added

- New annotation shapes: polygons, polylines, points
- Undo/redo feature
- Grid to estimate size of objects
- Context menu for shapes
- A converter to PASCAL VOC format
- A converter to MS COCO format
- A converter to mask format
- License header for most of all files
- .gitattribute to avoid problems with bash scripts inside a container
- CHANGELOG.md itself
- Drawing size of a bounding box during resize
- Color by instance, group, label
- Group objects
- Object propagation on next frames
- Full screen view

### Changed

- Documentation, screencasts, the primary screenshot
- Content-type for save_job request is application/json

### Fixed

- Player navigation if the browser's window is scrolled
- Filter doesn't support dash (-)
- Several memory leaks
- Inconsistent extensions between filenames in an annotation file and real filenames

## \[0.1.2] - 2018-08-07

### Added

- 7z archive support when creating a task
- .vscode/launch.json file for developing with VS code

### Fixed

- #14: docker-compose down command as written in the readme does not remove volumes
- #15: all checkboxes in temporary attributes are checked when reopening job after saving the job
- #18: extend CONTRIBUTING.md
- #19: using the same attribute for label twice -> stuck

### Changed

- More strict verification for labels with attributes

## \[0.1.1] - 2018-07-6

### Added

- Links on a screenshot, documentation, screencasts into README.md
- CONTRIBUTORS.md

### Fixed

- GitHub documentation

## \[0.1.0] - 2018-06-29

### Added

- Initial version

## Template

```
## \[Unreleased]
### Added
- TDB

### Changed
- TDB

### Deprecated
- TDB

### Removed
- TDB

### Fixed
- TDB

### Security
- TDB
```<|MERGE_RESOLUTION|>--- conflicted
+++ resolved
@@ -7,12 +7,9 @@
 
 ## \[2.1.0] - Unreleased
 ### Added
-<<<<<<< HEAD
-- Added ability to delete frames from a job (<https://github.com/openvinotoolkit/cvat/pull/4194>)
-=======
 - Task annotations importing via chunk uploads (<https://github.com/openvinotoolkit/cvat/pull/4327>)
 - Advanced filtration and sorting for a list of tasks/projects/cloudstorages (<https://github.com/openvinotoolkit/cvat/pull/4403>)
->>>>>>> 7ef553fd
+- Added ability to delete frames from a job (<https://github.com/openvinotoolkit/cvat/pull/4194>)
 
 ### Changed
 - TDB
