--- conflicted
+++ resolved
@@ -12,9 +12,6 @@
 
 ### Changed
 - Running SAM masks decoder on frontend (<https://github.com/opencv/cvat/pull/6019>)
-<<<<<<< HEAD
-- Updated Django to 4.2.x version (<https://github.com/opencv/cvat/pull/6122>)
-=======
 - The `person-reidentification-retail-0300` and
   `faster_rcnn_inception_v2_coco` Nuclio functions were replaced with
   `person-reidentification-retail-0277` and
@@ -22,7 +19,7 @@
   (<https://github.com/opencv/cvat/pull/6129>).
 - OpenVINO-based Nuclio functions now use the OpenVINO 2022.3 runtime
   (<https://github.com/opencv/cvat/pull/6129>).
->>>>>>> fe78da23
+- Updated Django to 4.2.x version (<https://github.com/opencv/cvat/pull/6122>)
 
 ### Deprecated
 - TDB
