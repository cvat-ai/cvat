--- conflicted
+++ resolved
@@ -10,12 +10,7 @@
 - TDB
 
 ### Changed
-<<<<<<< HEAD
-- Docker images no longer include Ubuntu package sources or FFmpeg/OpenH264 sources
-  (<https://github.com/opencv/cvat/pull/6040>)
-=======
 - TDB
->>>>>>> 75299268
 
 ### Deprecated
 - TDB
@@ -24,14 +19,10 @@
 - TDB
 
 ### Fixed
-<<<<<<< HEAD
-- TDB
-=======
 - Tracking of multiple objects (30 and more) with TransT tracker
   (<https://github.com/opencv/cvat/pull/6073>)
 - The issue azure.core.exceptions.ResourceExistsError: The specified blob already exists (<https://github.com/opencv/cvat/pull/6082>)
 - Image scaling when moving between images with different resolution (<https://github.com/opencv/cvat/pull/6081>)
->>>>>>> 75299268
 
 ### Security
 - TDB
