--- conflicted
+++ resolved
@@ -22,12 +22,9 @@
 ### Changed
 
 - PATCH requests from cvat-core submit only changed fields (<https://github.com/openvinotoolkit/cvat/pull/2445>)
-<<<<<<< HEAD
 - deploy.sh in serverless folder is seperated into deploy_cpu.sh and deploy_gpu.sh (<https://github.com/openvinotoolkit/cvat/pull/2546>)
-- nuclio version was boosted to 1.5.8
-=======
+- Bumped nuclio version to 1.5.8
 - Migrated to Antd 4.9 (<https://github.com/openvinotoolkit/cvat/pull/2536>)
->>>>>>> 916dd6df
 
 ### Deprecated
 
