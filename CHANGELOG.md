# Changelog
All notable changes to this project will be documented in this file.

The format is based on [Keep a Changelog](https://keepachangelog.com/en/1.0.0/),
and this project adheres to [Semantic Versioning](https://semver.org/spec/v2.0.0.html).

## [1.0.0-beta] - Unreleased
### Added
- Dialog window with some helpful information about using filters

### Changed
-

### Deprecated
-

### Removed
-

### Fixed
<<<<<<< HEAD
- Fixed `FileNotFoundError` during dump after moving format files
=======
- New shape is added when press ``esc`` when drawing instead of cancellation
>>>>>>> bc11af91

### Security
-

## [1.0.0-alpha] - 2020-03-31
### Added
- Data streaming using chunks (https://github.com/opencv/cvat/pull/1007)
- New UI: showing file names in UI (https://github.com/opencv/cvat/pull/1311)
- New UI: delete a point from context menu (https://github.com/opencv/cvat/pull/1292)

### Fixed
- Git app cannot clone a repository (https://github.com/opencv/cvat/pull/1330)
- New UI: preview position in task details (https://github.com/opencv/cvat/pull/1312)
- AWS deployment (https://github.com/opencv/cvat/pull/1316)

## [0.6.1] - 2020-03-21
### Changed
- VOC task export now does not use official label map by default, but takes one
  from the source task to avoid primary-class and class part name
  clashing ([#1275](https://github.com/opencv/cvat/issues/1275))

### Fixed
- File names in LabelMe format export are no longer truncated ([#1259](https://github.com/opencv/cvat/issues/1259))
- `occluded` and `z_order` annotation attributes are now correctly passed to Datumaro ([#1271](https://github.com/opencv/cvat/pull/1271))
- Annotation-less tasks now can be exported as empty datasets in COCO ([#1277](https://github.com/opencv/cvat/issues/1277))
- Frame name matching for video annotations import -
  allowed `frame_XXXXXX[.ext]` format ([#1274](https://github.com/opencv/cvat/pull/1274))

### Security
- Bump acorn from 6.3.0 to 6.4.1 in /cvat-ui ([#1270](https://github.com/opencv/cvat/pull/1270))

## [0.6.0] - 2020-03-15
### Added
- Server only support for projects. Extend REST API v1 (/api/v1/projects*)
- Ability to get basic information about users without admin permissions ([#750](https://github.com/opencv/cvat/issues/750))
- Changed REST API: removed PUT and added DELETE methods for /api/v1/users/ID
- Mask-RCNN Auto Annotation Script in OpenVINO format
- Yolo Auto Annotation Script
- Auto segmentation using Mask_RCNN component (Keras+Tensorflow Mask R-CNN Segmentation)
- REST API to export an annotation task (images + annotations)
- [Datumaro](https://github.com/opencv/cvat/tree/develop/datumaro) - a framework to build, analyze, debug and visualize datasets
- Text Detection Auto Annotation Script in OpenVINO format for version 4
- Added in OpenVINO Semantic Segmentation for roads
- Ability to visualize labels when using Auto Annotation runner
- MOT CSV format support ([#830](https://github.com/opencv/cvat/pull/830))
- LabelMe format support ([#844](https://github.com/opencv/cvat/pull/844))
- Segmentation MASK format import (as polygons) ([#1163](https://github.com/opencv/cvat/pull/1163))
- Git repositories can be specified with IPv4 address ([#827](https://github.com/opencv/cvat/pull/827))

### Changed
- page_size parameter for all REST API methods
- React & Redux & Antd based dashboard
- Yolov3 interpretation script fix and changes to mapping.json
- YOLO format support ([#1151](https://github.com/opencv/cvat/pull/1151))
- Added support for OpenVINO 2020

### Fixed
- Exception in Git plugin [#826](https://github.com/opencv/cvat/issues/826)
- Label ids in TFrecord format now start from 1 [#866](https://github.com/opencv/cvat/issues/866)
- Mask problem in COCO JSON style [#718](https://github.com/opencv/cvat/issues/718)
- Datasets (or tasks) can be joined and split to subsets with Datumaro [#791](https://github.com/opencv/cvat/issues/791)
- Output labels for VOC format can be specified with Datumaro [#942](https://github.com/opencv/cvat/issues/942)
- Annotations can be filtered before dumping with Datumaro [#994](https://github.com/opencv/cvat/issues/994)

## [0.5.2] - 2019-12-15
### Fixed
- Frozen version of scikit-image==0.15 in requirements.txt because next releases don't support Python 3.5

## [0.5.1] - 2019-10-17
### Added
- Integration with Zenodo.org (DOI)

## [0.5.0] - 2019-09-12
### Added
- A converter to YOLO format
- Installation guide
- Linear interpolation for a single point
- Video frame filter
- Running functional tests for REST API during a build
- Admins are no longer limited to a subset of python commands in the auto annotation application
- Remote data source (list of URLs to create an annotation task)
- Auto annotation using Faster R-CNN with Inception v2 (utils/open_model_zoo)
- Auto annotation using Pixel Link mobilenet v2 - text detection (utils/open_model_zoo)
- Ability to create a custom extractors for unsupported media types
- Added in PDF extractor
- Added in a command line model manager tester
- Ability to dump/load annotations in several formats from UI (CVAT, Pascal VOC, YOLO, MS COCO, png mask, TFRecord)
- Auth for REST API (api/v1/auth/): login, logout, register, ...
- Preview for the new CVAT UI (dashboard only) is available: http://localhost:9080/
- Added command line tool for performing common task operations (/utils/cli/)

### Changed
- Outside and keyframe buttons in the side panel for all interpolation shapes (they were only for boxes before)
- Improved error messages on the client side (#511)

### Removed
- "Flip images" has been removed. UI now contains rotation features.

### Fixed
- Incorrect width of shapes borders in some cases
- Annotation parser for tracks with a start frame less than the first segment frame
- Interpolation on the server near outside frames
- Dump for case when task name has a slash
- Auto annotation fail for multijob tasks
- Installation of CVAT with OpenVINO on the Windows platform
- Background color was always black in utils/mask/converter.py
- Exception in attribute annotation mode when a label are switched to a value without any attributes
- Handling of wrong labelamp json file in auto annotation (<https://github.com/opencv/cvat/issues/554>)
- No default attributes in dumped annotation (<https://github.com/opencv/cvat/issues/601>)
- Required field "Frame Filter" on admin page during a task modifying (#666)
- Dump annotation errors for a task with several segments (#610, #500)
- Invalid label parsing during a task creating (#628)
- Button "Open Task" in the annotation view
- Creating a video task with 0 overlap

### Security
- Upgraded Django, djangorestframework, and other packages

## [0.4.2] - 2019-06-03
### Fixed
- Fixed interaction with the server share in the auto annotation plugin

## [0.4.1] - 2019-05-14
### Fixed
- JavaScript syntax incompatibility with Google Chrome versions less than 72

## [0.4.0] - 2019-05-04
### Added
- OpenVINO auto annotation: it is possible to upload a custom model and annotate images automatically.
- Ability to rotate images/video in the client part (Ctrl+R, Shift+Ctrl+R shortcuts) (#305)
- The ReID application for automatic bounding box merging has been added (#299)
- Keyboard shortcuts to switch next/previous default shape type (box, polygon etc) [Alt + <, Alt + >] (#316)
- Converter for VOC now supports interpolation tracks
- REST API (/api/v1/*, /api/docs)
- Semi-automatic semantic segmentation with the [Deep Extreme Cut](http://www.vision.ee.ethz.ch/~cvlsegmentation/dextr/) work

### Changed
- Propagation setup has been moved from settings to bottom player panel
- Additional events like "Debug Info" or "Fit Image" have been added for analitics
- Optional using LFS for git annotation storages (#314)

### Deprecated
- "Flip images" flag in the create task dialog will be removed. Rotation functionality in client part have been added instead.

### Removed
-

### Fixed
- Django 2.1.5 (security fix, https://nvd.nist.gov/vuln/detail/CVE-2019-3498)
- Several scenarious which cause code 400 after undo/redo/save have been fixed (#315)

## [0.3.0] - 2018-12-29
### Added
- Ability to copy Object URL and Frame URL via object context menu and player context menu respectively.
- Ability to change opacity for selected shape with help "Selected Fill Opacity" slider.
- Ability to remove polyshapes points by double click.
- Ability to draw/change polyshapes (except for points) by slip method. Just press ENTER and moving a cursor.
- Ability to switch lock/hide properties via label UI element (in right menu) for all objects with same label.
- Shortcuts for outside/keyframe properties
- Support of Intel OpenVINO for accelerated model inference
- Tensorflow annotation now works without CUDA. It can use CPU only. OpenVINO and CUDA are supported optionally.
- Incremental saving of annotations.
- Tutorial for using polygons (screencast)
- Silk profiler to improve development process
- Admin panel can be used to edit labels and attributes for annotation tasks
- Analytics component to manage a data annotation team, monitor exceptions, collect client and server logs
- Changeable job and task statuses (annotation, validation, completed). A job status can be changed manually, a task status is computed automatically based on job statuses (#153)
- Backlink to a task from its job annotation view (#156)
- Buttons lock/hide for labels. They work for all objects with the same label on a current frame (#116)

### Changed
- Polyshape editing method has been improved. You can redraw part of shape instead of points cloning.
- Unified shortcut (Esc) for close any mode instead of different shortcuts (Alt+N, Alt+G, Alt+M etc.).
- Dump file contains information about data source (e.g. video name, archive name, ...)
- Update requests library due to https://nvd.nist.gov/vuln/detail/CVE-2018-18074
- Per task/job permissions to create/access/change/delete tasks and annotations
- Documentation was improved
- Timeout for creating tasks was increased (from 1h to 4h) (#136)
- Drawing has become more convenience. Now it is possible to draw outside an image. Shapes will be automatically truncated after drawing process (#202)

### Fixed
- Performance bottleneck has been fixed during you create new objects (draw, copy, merge etc).
- Label UI elements aren't updated after changelabel.
- Attribute annotation mode can use invalid shape position after resize or move shapes.
- Labels order is preserved now (#242)
- Uploading large XML files (#123)
- Django vulnerability (#121)
- Grammatical cleanup of README.md (#107)
- Dashboard loading has been accelerated (#156)
- Text drawing outside of a frame in some cases (#202)

## [0.2.0] - 2018-09-28
### Added
- New annotation shapes: polygons, polylines, points
- Undo/redo feature
- Grid to estimate size of objects
- Context menu for shapes
- A converter to PASCAL VOC format
- A converter to MS COCO format
- A converter to mask format
- License header for most of all files
- .gitattribute to avoid problems with bash scripts inside a container
- CHANGELOG.md itself
- Drawing size of a bounding box during resize
- Color by instance, group, label
- Group objects
- Object propagation on next frames
- Full screen view

### Changed
- Documentation, screencasts, the primary screenshot
- Content-type for save_job request is application/json

### Fixed
- Player navigation if the browser's window is scrolled
- Filter doesn't support dash (-)
- Several memory leaks
- Inconsistent extensions between filenames in an annotation file and real filenames

## [0.1.2] - 2018-08-07
### Added
- 7z archive support when creating a task
- .vscode/launch.json file for developing with VS code

### Fixed
- #14: docker-compose down command as written in the readme does not remove volumes
- #15: all checkboxes in temporary attributes are checked when reopening job after saving the job
- #18: extend CONTRIBUTING.md
- #19: using the same attribute for label twice -> stuck

### Changed
- More strict verification for labels with attributes

## [0.1.1] - 2018-07-6
### Added
- Links on a screenshot, documentation, screencasts into README.md
- CONTRIBUTORS.md

### Fixed
- GitHub documentation

## 0.1.0 - 2018-06-29
### Added
- Initial version

## Template
```
## [Unreleased]
### Added
-

### Changed
-

### Deprecated
-

### Removed
-

### Fixed
-

### Security
-
```<|MERGE_RESOLUTION|>--- conflicted
+++ resolved
@@ -18,11 +18,8 @@
 -
 
 ### Fixed
-<<<<<<< HEAD
+- New shape is added when press ``esc`` when drawing instead of cancellation
 - Fixed `FileNotFoundError` during dump after moving format files
-=======
-- New shape is added when press ``esc`` when drawing instead of cancellation
->>>>>>> bc11af91
 
 ### Security
 -
