# Changelog

All notable changes to this project will be documented in this file.

The format is based on [Keep a Changelog](https://keepachangelog.com/en/1.0.0/),
and this project adheres to [Semantic Versioning](https://semver.org/spec/v2.0.0.html).

## \[Unreleased\]
### Added

- More information about task progress on tasks page (<https://github.com/opencv/cvat/pull/5723>)
- Prefetching next chunk when user navigates by frames manually (<https://github.com/opencv/cvat/pull/6695>)

### Changed

- Organization now opened immediately after it is created (<https://github.com/opencv/cvat/pull/6705>)

### Deprecated

- TBD

### Removed

- TBD

### Fixed

<<<<<<< HEAD
- Exporting project when its tasks has not data (<https://github.com/opencv/cvat/pull/6658>)
=======
- Removing job assignee (<https://github.com/opencv/cvat/pull/6712>)
- Fixed switching from organization to sandbox while getting a resource (<https://github.com/opencv/cvat/pull/6689>)
>>>>>>> 59ae3e54

### Security

- TBD

## \[2.6.0\] - 2023-08-11

### Added

- \[SDK\] Introduced the `DeferredTqdmProgressReporter` class,
  which avoids the glitchy output seen with the `TqdmProgressReporter` under certain circumstances
  (<https://github.com/opencv/cvat/pull/6556>)
- \[SDK, CLI\] Added the `cvat_sdk.auto_annotation`
  module, providing functionality to automatically annotate tasks
  by executing a user-provided function on the local machine.
  A corresponding CLI command (`auto-annotate`) is also available.
  Some predefined functions using torchvision are also available.
  (<https://github.com/opencv/cvat/pull/6483>,
  <https://github.com/opencv/cvat/pull/6649>)
- Included an indication for cached frames in the interface
  (<https://github.com/opencv/cvat/pull/6586>)

### Changed

- Raised the default guide assets limitations to 30 assets,
  with a maximum size of 10MB each
  (<https://github.com/opencv/cvat/pull/6575>)
- \[SDK\] Custom `ProgressReporter` implementations should now override `start2` instead of `start`
  The old implementation is still supported.
  (<https://github.com/opencv/cvat/pull/6556>)
- Improved memory optimization and code in the decoding module (<https://github.com/opencv/cvat/pull/6585>)

### Removed

- Removed the YOLOv5 serverless function
  (<https://github.com/opencv/cvat/pull/6618>)

### Fixed

- Corrected an issue where the prebuilt FFmpeg bundled in PyAV
  was being used instead of the custom build.
- Fixed the filename for labels in the CamVid format (<https://github.com/opencv/cvat/pull/6600>)

## \[2.5.2\] - 2023-07-27

### Added

- We've added support for multi-line text attributes (<https://github.com/opencv/cvat/pull/6458>)
- You can now set a default attribute value for SELECT, RADIO types on UI
  (<https://github.com/opencv/cvat/pull/6474>)
- \[SDK\] `cvat_sdk.datasets`, is now available, providing a framework-agnostic alternative to `cvat_sdk.pytorch`
  (<https://github.com/opencv/cvat/pull/6428>)
- We've introduced analytics for Jobs, Tasks, and Project (<https://github.com/opencv/cvat/pull/6371>)

### Changed

- \[Helm\] In Helm, we've added a configurable default storage option to the chart (<https://github.com/opencv/cvat/pull/6137>)

### Removed

- \[Helm\] In Helm, we've eliminated the obligatory use of hardcoded traefik ingress (<https://github.com/opencv/cvat/pull/6137>)

### Fixed

- Fixed an issue with calculating the number of objects on the annotation view when frames are deleted
  (<https://github.com/opencv/cvat/pull/6493>)
- \[SDK\] In SDK, we've fixed the issue with creating attributes with blank default values
  (<https://github.com/opencv/cvat/pull/6454>)
- \[SDK\] We've corrected a problem in SDK where it was altering input data in models (<https://github.com/opencv/cvat/pull/6455>)
- Fixed exporting of hash for shapes and tags in a specific corner case (<https://github.com/opencv/cvat/pull/6517>)
- Resolved the issue where 3D jobs couldn't be opened in validation mode (<https://github.com/opencv/cvat/pull/6507>)
- Fixed SAM plugin (403 code for workers in organizations) (<https://github.com/opencv/cvat/pull/6514>)
- Fixed the issue where initial frame from query parameter was not opening specific frame in a job
  (<https://github.com/opencv/cvat/pull/6506>)
- Corrected the issue with the removal of the first keyframe (<https://github.com/opencv/cvat/pull/6494>)
- Fixed the display of project previews on small screens and updated stylelint & rules (<https://github.com/opencv/cvat/pull/6551>)
- Implemented server-side validation for attribute specifications
  (<https://github.com/opencv/cvat/pull/6447>)
- \[API\] Fixed API issue related to file downloading failures for filenames with special characters (<https://github.com/opencv/cvat/pull/6492>)
- \[Helm\] In Helm, we've resolved an issue with multiple caches
  in the same RWX volume, which was preventing db migration from starting (<https://github.com/opencv/cvat/pull/6137>)

## \[2.5.1\] - 2023-07-19

### Fixed

- Memory leak related to unclosed av container (<https://github.com/opencv/cvat/pull/6501>)

## \[2.5.0] - 2023-07-05

### Added

- Now CVAT supports project/task markdown description with additional assets
  (png, jpeg, gif, webp images and pdf files) (<https://github.com/opencv/cvat/pull/6191>)
- Ground Truth jobs and quality analytics for tasks (<https://github.com/opencv/cvat/pull/6039>)

### Fixed

- The problem with manifest file in tasks restored from backup (<https://github.com/opencv/cvat/issues/5971>)
- The problem with task mode in a task restored from backup (<https://github.com/opencv/cvat/issues/5668>)
- Visible 'To background' button in review mode (<https://github.com/opencv/cvat/pull/6363>)
- Added missed auto_add argument to Issue model (<https://github.com/opencv/cvat/pull/6364>)
- \[API\] Performance of several API endpoints (<https://github.com/opencv/cvat/pull/6340>)
- \[API\] Invalid schema for the owner field in several endpoints (<https://github.com/opencv/cvat/pull/6343>)
- Some internal errors occurring during lambda function invocations
  could be mistakenly reported as invalid requests
  (<https://github.com/opencv/cvat/pull/6394>)
- \[SDK\] Loading tasks that have been cached with the PyTorch adapter
  (<https://github.com/opencv/cvat/issues/6047>)
- The problem with importing annotations if dataset has extra dots in filenames
  (<https://github.com/opencv/cvat/pull/6350>)

### Security

- More comprehensive SSRF mitigations were implemented.
  Previously, on task creation it was prohibited to specify remote data URLs
  with hosts that resolved to IP addresses in the private ranges.
  Now, redirects to such URLs are also prohibited.
  In addition, this restriction is now also applied to webhook URLs.
  System administrators can allow or deny custom IP address ranges
  with the `SMOKESCREEN_OPTS` environment variable.
  (<https://github.com/opencv/cvat/pull/6362>).

## \[2.4.9] - 2023-06-22

### Fixed

- Error related to calling serverless functions on some image formats (<https://github.com/opencv/cvat/pull/6384>)

## \[2.4.8] - 2023-06-22

### Fixed

- Getting original chunks for items in specific cases (<https://github.com/opencv/cvat/pull/6355>)

## \[2.4.7] - 2023-06-16

### Added

- \[API\] API Now supports the creation and removal of Ground Truth jobs. (<https://github.com/opencv/cvat/pull/6204>)
- \[API\] We've introduced task quality estimation endpoints. (<https://github.com/opencv/cvat/pull/6204>)
- \[CLI\] An option to select the organization. (<https://github.com/opencv/cvat/pull/6317>)

### Fixed

- Issues with running serverless models for EXIF-rotated images. (<https://github.com/opencv/cvat/pull/6275/>)
- File uploading issues when using https configuration. (<https://github.com/opencv/cvat/pull/6308>)
- Dataset export error with `outside` property of tracks. (<https://github.com/opencv/cvat/issues/5971>)
- Broken logging in the TransT serverless function. (<https://github.com/opencv/cvat/pull/6290>)

## \[2.4.6] - 2023-06-09

### Added

- \[Server API\] An option to supply custom file ordering for task data uploads (<https://github.com/opencv/cvat/pull/5083>)
- New option `semi-auto` is available as annotations source (<https://github.com/opencv/cvat/pull/6263>)

### Changed

- Allowed to use dataset manifest for the `predefined` sorting method for task data (<https://github.com/opencv/cvat/pull/5083>)

### Changed

- Replaced Apache mod_wsgi with Uvicorn ASGI server for backend use(<https://github.com/opencv/cvat/pull/6195>)

### Fixed

- Incorrect location of temporary file during job annotation import.(<https://github.com/opencv/cvat/pull/5909>)
- Deletion of uploaded file along with annotations/backups when an RQ job
  has been initiated, but no subsequent status check requests have been made.(<https://github.com/opencv/cvat/pull/5909>)
- Deletion of uploaded files, including annotations and backups,
  after they have been uploaded to the server using the TUS protocol but before an RQ job has been initiated. (<https://github.com/opencv/cvat/pull/5909>)
- Simultaneous creation of tasks or projects with identical names from backups by multiple users.(<https://github.com/opencv/cvat/pull/5909>)
- \[API\] The `predefined` sorting method for task data uploads (<https://github.com/opencv/cvat/pull/5083>)
- Allowed slashes in export filenames. (<https://github.com/opencv/cvat/pull/6265>)

## \[2.4.5] - 2023-06-02

### Added

- Integrated support for sharepoint and cloud storage files, along with
  directories to be omitted during task creation (server) (<https://github.com/opencv/cvat/pull/6074>)
- Enabled task creation with directories from cloud storage or sharepoint (<https://github.com/opencv/cvat/pull/6074>)
- Enhanced task creation to support any data type supported by the server
  by default, from cloud storage without the necessity for the `use_cache` option (<https://github.com/opencv/cvat/pull/6074>)
- Added capability for task creation with data from cloud storage without the `use_cache` option (<https://github.com/opencv/cvat/pull/6074>)

### Changed

- User can now access resource links from any organization or sandbox, granted it's available to them (<https://github.com/opencv/cvat/pull/5892>)
- Cloud storage manifest files have been made optional (<https://github.com/opencv/cvat/pull/6074>)
- Updated Django to the 4.2.x version (<https://github.com/opencv/cvat/pull/6122>)
- Renamed certain Nuclio functions to adhere to a common naming convention. For instance,
  `onnx-yolov7` -> `onnx-wongkinyiu-yolov7`, `ultralytics-yolov5` -> `pth-ultralytics-yolov5`
  (<https://github.com/opencv/cvat/pull/6140>)

### Deprecated

- Deprecated the endpoint `/cloudstorages/{id}/content` (<https://github.com/opencv/cvat/pull/6074>)

### Fixed

- Fixed the issue of skeletons dumping on created tasks/projects (<https://github.com/opencv/cvat/pull/6157>)
- Resolved an issue related to saving annotations for skeleton tracks (<https://github.com/opencv/cvat/pull/6075>)

## \[2.4.4] - 2023-05-18

### Added

- Introduced a new configuration option for controlling the invocation of Nuclio functions.
  (<https://github.com/opencv/cvat/pull/6146>)

### Changed

- Relocated SAM masks decoder to frontend operation.
  (<https://github.com/opencv/cvat/pull/6019>)
- Switched `person-reidentification-retail-0300` and `faster_rcnn_inception_v2_coco` Nuclio functions with `person-reidentification-retail-0277` and `faster_rcnn_inception_resnet_v2_atrous_coco` respectively.
  (<https://github.com/opencv/cvat/pull/6129>)
- Upgraded OpenVINO-based Nuclio functions to utilize the OpenVINO 2022.3 runtime.
  (<https://github.com/opencv/cvat/pull/6129>)

### Fixed

- Resolved issues with tracking multiple objects (30 and more) using the TransT tracker.
  (<https://github.com/opencv/cvat/pull/6073>)
- Addressed azure.core.exceptions.ResourceExistsError: The specified blob already exists.
  (<https://github.com/opencv/cvat/pull/6082>)
- Corrected image scaling issues when transitioning between images of different resolutions.
  (<https://github.com/opencv/cvat/pull/6081>)
- Fixed inaccurate reporting of completed job counts.
  (<https://github.com/opencv/cvat/issues/6098>)
- Allowed OpenVINO-based Nuclio functions to be deployed to Kubernetes.
  (<https://github.com/opencv/cvat/pull/6129>)
- Improved skeleton size checks after drawing.
  (<https://github.com/opencv/cvat/pull/6156>)
- Fixed HRNet CPU serverless function.
  (<https://github.com/opencv/cvat/pull/6150>)
- Prevented sending of empty list of events.
  (<https://github.com/opencv/cvat/pull/6154>)

## \[2.4.3] - 2023-04-24

### Changed

- Docker images no longer include Ubuntu package sources or FFmpeg/OpenH264 sources
  (<https://github.com/opencv/cvat/pull/6040>)
- TUS chunk size changed from 100 MB to 2 MB
  (<https://github.com/opencv/cvat/pull/6058>)

## \[2.4.2] - 2023-04-14

### Added

- Support for Azure Blob Storage connection string authentication(<https://github.com/openvinotoolkit/cvat/pull/4649>)
- Segment Anything interactor for CPU/GPU (<https://github.com/opencv/cvat/pull/6008>)

### Changed

- The capability to transfer a task from one project to another project has been disabled (<https://github.com/opencv/cvat/pull/5901>)
- The bounding rectangle in the skeleton annotation is visible solely when the skeleton is active (<https://github.com/opencv/cvat/pull/5911>)
- Base backend image upgraded from ubuntu:20.04 to ubuntu:22.04 (<https://github.com/opencv/cvat/pull/6021>)

### Deprecated

- TDB

### Removed

- Cloud storage `unique_together` limitation (<https://github.com/opencv/cvat/pull/5855>)
- Support for redundant request media types in the API
  (<https://github.com/opencv/cvat/pull/5874>)
- Static URLs and direct SDK support for the tus chunk endpoints.
  Clients must use the `Location` header from the response to the `Upload-Length` request,
  as per the tus creation protocol
  (<https://github.com/opencv/cvat/pull/5961>)

### Fixed

- An invalid project/org handling in webhooks (<https://github.com/opencv/cvat/pull/5707>)
- Warning `key` is undefined on project page (<https://github.com/opencv/cvat/pull/5876>)
- An invalid mask detected when performing automatic annotation on a task (<https://github.com/opencv/cvat/pull/5883>)
- The 'Reset zoom' option now retains the user's preferences upon reloading CVAT (<https://github.com/opencv/cvat/pull/5908>)
- Cloud storage content listing when the manifest name contains special characters
  (<https://github.com/opencv/cvat/pull/5873>)
- Width and height in CVAT dataset format mask annotations (<https://github.com/opencv/cvat/pull/5905>)
- Empty list of export formats for a project without tasks (<https://github.com/opencv/cvat/pull/5899>)
- Downgraded NumPy used by HRNet because `np.int` is no longer available (<https://github.com/opencv/cvat/pull/5574>)
- Empty previews responsive to page resize (<https://github.com/opencv/cvat/pull/5925>)
- Nuclio function invocations when deployed via the Helm chart
  (<https://github.com/opencv/cvat/issues/5626>)
- Export of a job from a task with multiple jobs (<https://github.com/opencv/cvat/pull/5928>)
- Points missing when exporting tracked skeleton (<https://github.com/opencv/cvat/issues/5497>)
- Escaping in the `filter` parameter in generated URLs
  (<https://github.com/opencv/cvat/issues/5566>)
- Rotation property lost during saving a mutable attribute (<https://github.com/opencv/cvat/pull/5968>)
- Optimized /api/jobs request (<https://github.com/opencv/cvat/pull/5962>)
- Server micro version support check in SDK/CLI (<https://github.com/opencv/cvat/pull/5991>)
- \[SDK\] Compatibility with upcoming urllib 2.1.0
  (<https://github.com/opencv/cvat/pull/6002>)
- Fix TUS file uploading if multiple apache processes are used (<https://github.com/opencv/cvat/pull/6006>)
- The issue related to webhook events not being sent has been resolved (<https://github.com/opencv/cvat/pull/5916>)

### Security

- Updated Redis (in the Compose file) to 7.0.x, and redis-py to 4.5.4
  (<https://github.com/opencv/cvat/pull/6016>)

## \[2.4.1] - 2023-04-05

### Fixed

- Optimized annotation fetching up to 10 times (<https://github.com/opencv/cvat/pull/5974>)
- Incorrect calculation of working time in analytics (<https://github.com/opencv/cvat/pull/5973>)

## \[2.4.0] - 2023-03-16

### Added

- \[SDK\] An arg to wait for data processing in the task data uploading function
  (<https://github.com/opencv/cvat/pull/5502>)
- Filename pattern to simplify uploading cloud storage data for a task (<https://github.com/opencv/cvat/pull/5498>, <https://github.com/opencv/cvat/pull/5525>)
- \[SDK\] Configuration setting to change the dataset cache directory
  (<https://github.com/opencv/cvat/pull/5535>)
- \[SDK\] Class to represent a project as a PyTorch dataset
  (<https://github.com/opencv/cvat/pull/5523>)
- Grid view and multiple context images supported (<https://github.com/opencv/cvat/pull/5542>)
- Interpolation is now supported for 3D cuboids.
- Tracks can be exported/imported to/from Datumaro and Sly Pointcloud formats (<https://github.com/opencv/cvat/pull/5629>)
- Support for custom file to job splits in tasks (server API & SDK only)
  (<https://github.com/opencv/cvat/pull/5536>)
- \[SDK\] A PyTorch adapter setting to disable cache updates
  (<https://github.com/opencv/cvat/pull/5549>)
- YOLO v7 serverless feature added using ONNX backend (<https://github.com/opencv/cvat/pull/5552>)
- Cypress test for social account authentication (<https://github.com/opencv/cvat/pull/5444>)
- Dummy github and google authentication servers (<https://github.com/opencv/cvat/pull/5444>)
- \[Server API\] Simple filters for object collection endpoints
  (<https://github.com/opencv/cvat/pull/5575>)
- Analytics based on Clickhouse, Vector and Grafana instead of the ELK stack (<https://github.com/opencv/cvat/pull/5646>)
- \[SDK\] High-level API for working with organizations
  (<https://github.com/opencv/cvat/pull/5718>)
- Use correct service name in LDAP authentication documentation (<https://github.com/opencv/cvat/pull/5848>)

### Changed

- The Docker Compose files now use the Compose Specification version
  of the format. This version is supported by Docker Compose 1.27.0+
  (<https://github.com/opencv/cvat/pull/5524>).
- \[SDK\] The `resource_type` args now have the default value of `local` in task creation functions.
  The corresponding arguments are keyword-only now.
  (<https://github.com/opencv/cvat/pull/5502>)
- \[Server API\] Added missing pagination or pagination parameters in
  `/jobs/{id}/commits`, `/organizations`
  (<https://github.com/opencv/cvat/pull/5557>)
- Windows Installation Instructions adjusted to work around <https://github.com/nuclio/nuclio/issues/1821>
- The contour detection function for semantic segmentation (<https://github.com/opencv/cvat/pull/4665>)
- Delete newline character when generating a webhook signature (<https://github.com/opencv/cvat/pull/5622>)
- DL models UI (<https://github.com/opencv/cvat/pull/5635>)
- \[Server API\], \[SDK\] Arbitrary-sized collections in endpoints:
  `/api/projects/{id}.tasks`, `/api/tasks/{id}.segments`, `/api/jobs/{id}.issues`,
  `/api/issues/{id}.comments`, `/api/projects | tasks | jobs/{id}.labels`
  (<https://github.com/opencv/cvat/pull/5662>)
- Hide analytics link from non-admin users (<https://github.com/opencv/cvat/pull/5789>)
- Hide notifications on login/logout/register (<https://github.com/opencv/cvat/pull/5788>)
- CVAT and CVAT SDK now use a custom `User-Agent` header in HTTP requests
  (<https://github.com/opencv/cvat/issues/5598>)

### Deprecated

- TBD

### Removed

- \[Server API\] Endpoints with collections are removed in favor of their full variants
  `/project/{id}/tasks`, `/tasks/{id}/jobs`, `/jobs/{id}/issues`, `/issues/{id}/comments`.
  Corresponding fields are added or changed to provide a link to the child collection
  in `/projects/{id}`, `/tasks/{id}`, `/jobs/{id}`, `/issues/{id}`
  (<https://github.com/opencv/cvat/pull/5575>)
- Limit on the maximum number of manifest files that can be added for cloud storage (<https://github.com/opencv/cvat/pull/5660>)

### Fixed

- Helm: Empty password for Redis (<https://github.com/opencv/cvat/pull/5520>)
- Resolved HRNet serverless function runtime error on images with an alpha channel (<https://github.com/opencv/cvat/pull/5570>)
- Addressed ignored preview & chunk cache settings (<https://github.com/opencv/cvat/pull/5569>)
- Fixed exporting annotations to Azure container (<https://github.com/opencv/cvat/pull/5596>)
- Corrected the type of the credentials parameter of `make_client` in the Python SDK
- Reduced noisy information in ortho views for 3D canvas (<https://github.com/opencv/cvat/pull/5608>)
- Cleared disk space after project removal (<https://github.com/opencv/cvat/pull/5632>, <https://github.com/opencv/cvat/pull/5752>)
- Locked submit button when file is not selected during dataset import (<https://github.com/opencv/cvat/pull/5757>)
- \[Server API\]Various errors in the generated schema (<https://github.com/opencv/cvat/pull/5575>)
- Resolved browser freezing when requesting a job with NaN id (<https://github.com/opencv/cvat/pull/5763>)
- Fixed SiamMask and TransT serverless functions (<https://github.com/opencv/cvat/pull/5658>)
- Addressed creation of a project or task with the same labels (<https://github.com/opencv/cvat/pull/5700>)
- \[Server API\] Fixed ability to rename label to an existing name (<https://github.com/opencv/cvat/pull/5662>)
- Resolved issue of resetting attributes when moving a task to a project (<https://github.com/opencv/cvat/pull/5764>)
- Fixed error in dataset export when parsing skeleton sublabels containing spaces (<https://github.com/opencv/cvat/pull/5794>)
- Added missing `CVAT_BASE_URL` in docker-compose.yml (<https://github.com/opencv/cvat/pull/5792>)
- Create cloud storage button size and models pagination (<https://github.com/opencv/cvat/pull/5858>)

### Security

- Fixed vulnerability with social authentication (<https://github.com/opencv/cvat/pull/5521>)

## \[2.3.0] - 2022-12-22

### Added

- SDK section in documentation (<https://github.com/opencv/cvat/pull/4928>)
- Option to enable or disable host certificate checking in CLI (<https://github.com/opencv/cvat/pull/4928>)
- REST API tests with skeletons (<https://github.com/opencv/cvat/pull/4987>)
- Host schema auto-detection in SDK (<https://github.com/opencv/cvat/pull/4910>)
- Server compatibility checks in SDK (<https://github.com/opencv/cvat/pull/4935>)
- Objects sorting option in the sidebar, by z-order. Additional visualization when sorting is applied
  (<https://github.com/opencv/cvat/pull/5145>)
- Added YOLOv5 serverless function with NVIDIA GPU support (<https://github.com/opencv/cvat/pull/4960>)
- Mask tools now supported (brush, eraser, polygon-plus,
  polygon-minus, returning masks from online detectors & interactors)
  (<https://github.com/opencv/cvat/pull/4543>)
- Added Webhooks (<https://github.com/opencv/cvat/pull/4863>)
- Authentication with social accounts: Google & GitHub (<https://github.com/opencv/cvat/pull/5147>, <https://github.com/opencv/cvat/pull/5181>, <https://github.com/opencv/cvat/pull/5295>)
- REST API tests for exporting job datasets & annotations and validating their structure (<https://github.com/opencv/cvat/pull/5160>)
- Backward propagation on UI (<https://github.com/opencv/cvat/pull/5355>)
- Keyboard shortcut to delete a frame (Alt + Del) (<https://github.com/opencv/cvat/pull/5369>)
- PyTorch dataset adapter layer in the SDK
  (<https://github.com/opencv/cvat/pull/5417>)
- Method for debugging the server deployed with Docker (<https://github.com/opencv/cvat/issues/5327>)

### Changed

- `api/docs`, `api/swagger`, `api/schema`, `server/about` endpoints now allow unauthorized access (<https://github.com/opencv/cvat/pull/4928>, <https://github.com/opencv/cvat/pull/4935>)
- 3D canvas now can be dragged in IDLE mode (<https://github.com/opencv/cvat/pull/5385>)
- Datumaro version is upgraded to 0.3 (dev) (<https://github.com/opencv/cvat/pull/4984>)
- Allowed trailing slashes in the SDK host address (<https://github.com/opencv/cvat/pull/5057>)
- Adjusted initial camera position, enabled 'Reset zoom' option for 3D canvas (<https://github.com/opencv/cvat/pull/5395>)
- Enabled authentication via email (<https://github.com/opencv/cvat/pull/5037>)
- Unified error handling with the cloud storage (<https://github.com/opencv/cvat/pull/5389>)
- In the SDK, functions taking paths as strings now also accept path-like objects
  (<https://github.com/opencv/cvat/pull/5435>)

### Removed

- The `--https` option of CLI (<https://github.com/opencv/cvat/pull/4910>)

### Fixed

- Significantly optimized access to DB for api/jobs, api/tasks, and api/projects.
- Removed a possibly duplicated encodeURI() calls in `server-proxy.ts` to prevent doubly encoding
  non-ascii paths while adding files from "Connected file share" (issue #4428)
- Removed unnecessary volumes defined in docker-compose.serverless.yml
  (<https://github.com/openvinotoolkit/cvat/pull/4659>)
- Added support for Image files that use the PIL.Image.mode 'I;16'
- Project import/export with skeletons (<https://github.com/opencv/cvat/pull/4867>,
  <https://github.com/opencv/cvat/pull/5004>)
- Shape color is not changed on canvas after changing a label (<https://github.com/opencv/cvat/pull/5045>)
- Unstable e2e restore tests (<https://github.com/opencv/cvat/pull/5010>)
- IOG and f-BRS serverless function (<https://github.com/opencv/cvat/pull/5039>)
- Invisible label item in label constructor when label color background is white,
  or close to it (<https://github.com/opencv/cvat/pull/5041>)
- Fixed cvat-core ESlint problems (<https://github.com/opencv/cvat/pull/5027>)
- Fixed task creation with non-local files via the SDK/CLI
  (<https://github.com/opencv/cvat/issues/4962>)
- HRNET serverless function (<https://github.com/opencv/cvat/pull/4944>)
- Invalid export of segmentation masks when the `background` label gets nonzero id (<https://github.com/opencv/cvat/pull/5056>)
- A trailing slash in hostname doesn't allow SDK to send some requests
  (<https://github.com/opencv/cvat/pull/5057>)
- Double modal export/backup a task/project (<https://github.com/opencv/cvat/pull/5075>)
- Fixed bug of computing Job's unsolved/resolved issues numbers (<https://github.com/opencv/cvat/pull/5101>)
- Dataset export for job (<https://github.com/opencv/cvat/pull/5052>)
- Angle is not propagated when use `propagate` feature (<https://github.com/opencv/cvat/pull/5139>)
- Could not fetch task in a corner case (<https://github.com/opencv/cvat/pull/5163>)
- Restoring CVAT in case of React-renderning fail (<https://github.com/opencv/cvat/pull/5134>)
- Deleted frames become restored if a user deletes frames from another job of the same task
  (<https://github.com/opencv/cvat/pull/5138>)
- Wrong issue position when create a quick issue on a rotated shape (<https://github.com/opencv/cvat/pull/5162>)
- Extra rerenders of different pages with each click (<https://github.com/opencv/cvat/pull/5178>)
- Skeleton points exported out of order in the COCO Keypoints format
  (<https://github.com/opencv/cvat/issues/5048>)
- PASCAL VOC 1.1 can't import dataset (<https://github.com/opencv/cvat/pull/4647>)
- Changing an object causes current z layer to be set to the maximum (<https://github.com/opencv/cvat/pull/5145>)
- Job assignee can not resolve an issue (<https://github.com/opencv/cvat/pull/5167>)
- Create manifest with cvat/server docker container command (<https://github.com/opencv/cvat/pull/5172>)
- Cannot assign a resource to a user who has an organization (<https://github.com/opencv/cvat/pull/5218>)
- Logs and annotations are not saved when logout from a job page (<https://github.com/opencv/cvat/pull/5266>)
- Added "type" field for all the labels, allows to reduce number of controls on annotation view (<https://github.com/opencv/cvat/pull/5273>)
- Occluded not applied on canvas instantly for a skeleton elements (<https://github.com/opencv/cvat/pull/5259>)
- Oriented bounding boxes broken with COCO format ss(<https://github.com/opencv/cvat/pull/5219>)
- Can't dump annotations with objects type is track from several jobs (<https://github.com/opencv/cvat/pull/5250>)
- Fixed upload resumption in production environments
  (<https://github.com/opencv/cvat/issues/4839>)
- Fixed job exporting (<https://github.com/opencv/cvat/pull/5282>)
- Visibility and ignored information fail to be loaded (MOT dataset format) (<https://github.com/opencv/cvat/pull/5270>)
- Added force logout on CVAT app start if token is missing (<https://github.com/opencv/cvat/pull/5331>)
- Drawing issues on 3D canvas (<https://github.com/opencv/cvat/pull/5410>)
- Missed token with using social account authentication (<https://github.com/opencv/cvat/pull/5344>)
- Redundant writing of skeleton annotations (CVAT for images) (<https://github.com/opencv/cvat/pull/5387>)
- The same object on 3D scene or `null` selected each click (PERFORMANCE) (<https://github.com/opencv/cvat/pull/5411>)
- An exception when run export for an empty task (<https://github.com/opencv/cvat/pull/5396>)
- Fixed FBRS serverless function runtime error on images with alpha channel (<https://github.com/opencv/cvat/pull/5384>)
- Attaching manifest with custom name (<https://github.com/opencv/cvat/pull/5377>)
- Uploading non-zip annotation files (<https://github.com/opencv/cvat/pull/5386>)
- Loss of rotation in CVAT format (<https://github.com/opencv/cvat/pull/5407>)
- A permission problem with interactive model launches for workers in orgs (<https://github.com/opencv/cvat/issues/4996>)
- Fix chart not being upgradable (<https://github.com/opencv/cvat/pull/5371>)
- Broken helm chart - if using custom release name (<https://github.com/opencv/cvat/pull/5403>)
- Missing source tag in project annotations (<https://github.com/opencv/cvat/pull/5408>)
- Creating a task with a Git repository via the SDK
  (<https://github.com/opencv/cvat/issues/4365>)
- Queries via the low-level API using the `multipart/form-data` Content-Type with string fields
  (<https://github.com/opencv/cvat/pull/5479>)
- Skeletons cannot be added to a task or project (<https://github.com/opencv/cvat/pull/5813>)

### Security

- `Project.import_dataset` not waiting for completion correctly
  (<https://github.com/opencv/cvat/pull/5459>)

## \[2.2.0] - 2022-09-12

### Added

- Added ability to delete frames from a job based on (<https://github.com/openvinotoolkit/cvat/pull/4194>)
- Support of attributes returned by serverless functions based on (<https://github.com/openvinotoolkit/cvat/pull/4506>)
- Project/task backups uploading via chunk uploads
- Fixed UX bug when jobs pagination is reset after changing a job
- Progressbars in CLI for file uploading and downloading
- `utils/cli` changed to `cvat-cli` package
- Support custom file name for backup
- Possibility to display tags on frame
- Support source and target storages (server part)
- Tests for import/export annotation, dataset, backup from/to cloud storage
- Added Python SDK package (`cvat-sdk`) (<https://github.com/opencv/cvat/pull/4813>)
- Previews for jobs
- Documentation for LDAP authentication (<https://github.com/cvat-ai/cvat/pull/39>)
- OpenCV.js caching and autoload (<https://github.com/cvat-ai/cvat/pull/30>)
- Publishing dev version of CVAT docker images (<https://github.com/cvat-ai/cvat/pull/53>)
- Support of Human Pose Estimation, Facial Landmarks (and similar) use-cases, new shape type:
- Skeleton (<https://github.com/cvat-ai/cvat/pull/1>), (<https://github.com/opencv/cvat/pull/4829>)
- Added helm chart support for serverless functions and analytics (<https://github.com/cvat-ai/cvat/pull/110>)
- Added confirmation when remove a track (<https://github.com/opencv/cvat/pull/4846>)
- [COCO Keypoints](https://cocodataset.org/#keypoints-2020) format support (<https://github.com/opencv/cvat/pull/4821>,
  <https://github.com/opencv/cvat/pull/4908>)
- Support for Oracle OCI Buckets (<https://github.com/opencv/cvat/pull/4876>)
- `cvat-sdk` and `cvat-cli` packages on PyPI (<https://github.com/opencv/cvat/pull/4903>)
- UI part for source and target storages (<https://github.com/opencv/cvat/pull/4842>)
- Backup import/export modals (<https://github.com/opencv/cvat/pull/4842>)
- Annotations import modal (<https://github.com/opencv/cvat/pull/4842>)

### Changed

- Bumped nuclio version to 1.8.14
- Simplified running REST API tests. Extended CI-nightly workflow
- REST API tests are partially moved to Python SDK (`users`, `projects`, `tasks`, `issues`)
- cvat-ui: Improve UI/UX on label, create task and create project forms (<https://github.com/cvat-ai/cvat/pull/7>)
- Removed link to OpenVINO documentation (<https://github.com/cvat-ai/cvat/pull/35>)
- Clarified meaning of chunking for videos

### Fixed

- Task creation progressbar bug
- Removed Python dependency `open3d` which brought different issues to the building process
- Analytics not accessible when https is enabled
- Dataset import in an organization
- Updated minimist npm package to v1.2.6
- Request Status Code 500 "StopIteration" when exporting dataset
- Generated OpenAPI schema for several endpoints
- Annotation window might have top offset if try to move a locked object
- Image search in cloud storage (<https://github.com/cvat-ai/cvat/pull/8>)
- Reset password functionality (<https://github.com/cvat-ai/cvat/pull/52>)
- Creating task with cloud storage data (<https://github.com/cvat-ai/cvat/pull/116>)
- Show empty tasks (<https://github.com/cvat-ai/cvat/pull/100>)
- Fixed project filtration (<https://github.com/opencv/cvat/pull/4878>)
- Maximum callstack exceed when create task with 100000+ files from cloud storage (<https://github.com/opencv/cvat/pull/4836>)
- Fixed invocation of serverless functions (<https://github.com/opencv/cvat/pull/4907>)
- Removing label attributes (<https://github.com/opencv/cvat/pull/4927>)
- Notification with a required manifest file (<https://github.com/opencv/cvat/pull/4921>)

## \[2.1.0] - 2022-04-08

### Added

- Task annotations importing via chunk uploads (<https://github.com/openvinotoolkit/cvat/pull/4327>)
- Advanced filtration and sorting for a list of tasks/projects/cloudstorages (<https://github.com/openvinotoolkit/cvat/pull/4403>)
- Project dataset importing via chunk uploads (<https://github.com/openvinotoolkit/cvat/pull/4485>)
- Support paginated list for job commits (<https://github.com/openvinotoolkit/cvat/pull/4482>)

### Changed

- Added missing geos dependency into Dockerfile (<https://github.com/openvinotoolkit/cvat/pull/4451>)
- Improved helm chart readme (<https://github.com/openvinotoolkit/cvat/pull/4366>)
- Added helm chart support for CVAT 2.X and made ingress compatible with Kubernetes >=1.22 (<https://github.com/openvinotoolkit/cvat/pull/4448>)

### Fixed

- Permission error occurred when accessing the JobCommits (<https://github.com/openvinotoolkit/cvat/pull/4435>)
- job assignee can remove or update any issue created by the task owner (<https://github.com/openvinotoolkit/cvat/pull/4436>)
- Bug: Incorrect point deletion with keyboard shortcut (<https://github.com/openvinotoolkit/cvat/pull/4420>)
- some AI Tools were not sending responses properly (<https://github.com/openvinotoolkit/cvat/issues/4432>)
- Unable to upload annotations (<https://github.com/openvinotoolkit/cvat/pull/4513>)
- Fix build dependencies for Siammask (<https://github.com/openvinotoolkit/cvat/pull/4486>)
- Bug: Exif orientation information handled incorrectly (<https://github.com/openvinotoolkit/cvat/pull/4529>)
- Fixed build of retinanet function image (<https://github.com/cvat-ai/cvat/pull/54>)
- Dataset import for Datumaro, KITTI and VGGFace2 formats (<https://github.com/opencv/cvat/pull/4544>)
- Bug: Import dataset of Imagenet format fail (<https://github.com/opencv/cvat/issues/4850>)

## \[2.0.0] - 2022-03-04

### Added

- Handle attributes coming from nuclio detectors (<https://github.com/openvinotoolkit/cvat/pull/3917>)
- Add additional environment variables for Nuclio configuration (<https://github.com/openvinotoolkit/cvat/pull/3894>)
- Add KITTI segmentation and detection format (<https://github.com/openvinotoolkit/cvat/pull/3757>)
- Add LFW format (<https://github.com/openvinotoolkit/cvat/pull/3770>)
- Add Cityscapes format (<https://github.com/openvinotoolkit/cvat/pull/3758>)
- Add Open Images V6 format (<https://github.com/openvinotoolkit/cvat/pull/3679>)
- Rotated bounding boxes (<https://github.com/openvinotoolkit/cvat/pull/3832>)
- Player option: Smooth image when zoom-in, enabled by default (<https://github.com/openvinotoolkit/cvat/pull/3933>)
- Google Cloud Storage support in UI (<https://github.com/openvinotoolkit/cvat/pull/3919>)
- Add project tasks pagination (<https://github.com/openvinotoolkit/cvat/pull/3910>)
- Add remove issue button (<https://github.com/openvinotoolkit/cvat/pull/3952>)
- Data sorting option (<https://github.com/openvinotoolkit/cvat/pull/3937>)
- Options to change font size & position of text labels on the canvas (<https://github.com/openvinotoolkit/cvat/pull/3972>)
- Add "tag" return type for automatic annotation in Nuclio (<https://github.com/openvinotoolkit/cvat/pull/3896>)
- Helm chart: Make user-data-permission-fix optional (<https://github.com/openvinotoolkit/cvat/pull/3994>)
- Advanced identity access management system, using open policy agent (<https://github.com/openvinotoolkit/cvat/pull/3788>)
- Organizations to create "shared space" for different groups of users (<https://github.com/openvinotoolkit/cvat/pull/3788>)
- Dataset importing to a project (<https://github.com/openvinotoolkit/cvat/pull/3790>)
- User is able to customize information that text labels show (<https://github.com/openvinotoolkit/cvat/pull/4029>)
- Support for uploading manifest with any name (<https://github.com/openvinotoolkit/cvat/pull/4041>)
- Added information about OpenVINO toolkit to login page (<https://github.com/openvinotoolkit/cvat/pull/4077>)
- Support for working with ellipses (<https://github.com/openvinotoolkit/cvat/pull/4062>)
- Add several flags to task creation CLI (<https://github.com/openvinotoolkit/cvat/pull/4119>)
- Add YOLOv5 serverless function for automatic annotation (<https://github.com/openvinotoolkit/cvat/pull/4178>)
- Add possibility to change git repository and git export format from already created task (<https://github.com/openvinotoolkit/cvat/pull/3886>)
- Basic page with jobs list, basic filtration to this list (<https://github.com/openvinotoolkit/cvat/pull/4258>)
- Added OpenCV.js TrackerMIL as tracking tool (<https://github.com/openvinotoolkit/cvat/pull/4200>)
- Ability to continue working from the latest frame where an annotator was before (<https://github.com/openvinotoolkit/cvat/pull/4297>)
- `GET /api/jobs/<id>/commits` was implemented (<https://github.com/openvinotoolkit/cvat/pull/4368>)
- Advanced filtration and sorting for a list of jobs (<https://github.com/openvinotoolkit/cvat/pull/4319>)

### Changed

- Users don't have access to a task object anymore if they are assigned only on some jobs of the task (<https://github.com/openvinotoolkit/cvat/pull/3788>)
- Different resources (tasks, projects) are not visible anymore for all CVAT instance users by default (<https://github.com/openvinotoolkit/cvat/pull/3788>)
- API versioning scheme: using accept header versioning instead of namespace versioning (<https://github.com/openvinotoolkit/cvat/pull/4239>)
- Replaced 'django_sendfile' with 'django_sendfile2' (<https://github.com/openvinotoolkit/cvat/pull/4267>)
- Use drf-spectacular instead of drf-yasg for swagger documentation (<https://github.com/openvinotoolkit/cvat/pull/4210>)
- Update development-environment manual to work under MacOS, supported Mac with Apple Silicon (<https://github.com/openvinotoolkit/cvat/pull/4414>)

### Deprecated

- Job field "status" is not used in UI anymore, but it has not been removed from the database yet (<https://github.com/openvinotoolkit/cvat/pull/3788>)

### Removed

- Review rating, reviewer field from the job instance (use assignee field together with stage field instead) (<https://github.com/openvinotoolkit/cvat/pull/3788>)
- Training django app (<https://github.com/openvinotoolkit/cvat/pull/4330>)
- v1 api version support (<https://github.com/openvinotoolkit/cvat/pull/4332>)

### Fixed

- Fixed Interaction handler keyboard handlers (<https://github.com/openvinotoolkit/cvat/pull/3881>)
- Points of invisible shapes are visible in autobordering (<https://github.com/openvinotoolkit/cvat/pull/3931>)
- Order of the label attributes in the object item details(<https://github.com/openvinotoolkit/cvat/pull/3945>)
- Order of labels in tasks and projects (<https://github.com/openvinotoolkit/cvat/pull/3987>)
- Fixed task creating with large files via webpage (<https://github.com/openvinotoolkit/cvat/pull/3692>)
- Added information to export CVAT_HOST when performing local installation for accessing over network (<https://github.com/openvinotoolkit/cvat/pull/4014>)
- Fixed possible color collisions in the generated colormap (<https://github.com/openvinotoolkit/cvat/pull/4007>)
- Original pdf file is deleted when using share (<https://github.com/openvinotoolkit/cvat/pull/3967>)
- Order in an annotation file(<https://github.com/openvinotoolkit/cvat/pull/4087>)
- Fixed task data upload progressbar (<https://github.com/openvinotoolkit/cvat/pull/4134>)
- Email in org invitations is case sensitive (<https://github.com/openvinotoolkit/cvat/pull/4153>)
- Caching for tasks and jobs can lead to an exception if its assignee user is removed (<https://github.com/openvinotoolkit/cvat/pull/4165>)
- Added intelligent function when paste labels to another task (<https://github.com/openvinotoolkit/cvat/pull/4161>)
- Uncaught TypeError: this.el.node.getScreenCTM() is null in Firefox (<https://github.com/openvinotoolkit/cvat/pull/4175>)
- Bug: canvas is busy when start playing, start resizing a shape and do not release the mouse cursor (<https://github.com/openvinotoolkit/cvat/pull/4151>)
- Bug: could not receive frame N. TypeError: Cannot read properties of undefined (reding "filename") (<https://github.com/openvinotoolkit/cvat/pull/4187>)
- Cannot choose a dataset format for a linked repository if a task type is annotation (<https://github.com/openvinotoolkit/cvat/pull/4203>)
- Fixed tus upload error over https (<https://github.com/openvinotoolkit/cvat/pull/4154>)
- Issues disappear when rescale a browser (<https://github.com/openvinotoolkit/cvat/pull/4189>)
- Auth token key is not returned when registering without email verification (<https://github.com/openvinotoolkit/cvat/pull/4092>)
- Error in create project from backup for standard 3D annotation (<https://github.com/openvinotoolkit/cvat/pull/4160>)
- Annotations search does not work correctly in some corner cases (when use complex properties with width, height) (<https://github.com/openvinotoolkit/cvat/pull/4198>)
- Kibana requests are not proxied due to django-revproxy incompatibility with Django >3.2.x (<https://github.com/openvinotoolkit/cvat/issues/4085>)
- Content type for getting frame with tasks/{id}/data/ endpoint (<https://github.com/openvinotoolkit/cvat/pull/4333>)
- Bug: Permission error occurred when accessing the comments of a specific issue (<https://github.com/openvinotoolkit/cvat/issues/4416>)

### Security

- Updated ELK to 6.8.23 which uses log4j 2.17.1 (<https://github.com/openvinotoolkit/cvat/pull/4206>)
- Added validation for URLs which used as remote data source (<https://github.com/openvinotoolkit/cvat/pull/4387>)

## \[1.7.0] - 2021-11-15

### Added

- cvat-ui: support cloud storages (<https://github.com/openvinotoolkit/cvat/pull/3372>)
- interactor: add HRNet interactive segmentation serverless function (<https://github.com/openvinotoolkit/cvat/pull/3740>)
- Added GPU implementation for SiamMask, reworked tracking approach (<https://github.com/openvinotoolkit/cvat/pull/3571>)
- Progress bar for manifest creating (<https://github.com/openvinotoolkit/cvat/pull/3712>)
- IAM: Open Policy Agent integration (<https://github.com/openvinotoolkit/cvat/pull/3788>)
- Add a tutorial on attaching cloud storage AWS-S3 (<https://github.com/openvinotoolkit/cvat/pull/3745>)
  and Azure Blob Container (<https://github.com/openvinotoolkit/cvat/pull/3778>)
- The feature to remove annotations in a specified range of frames (<https://github.com/openvinotoolkit/cvat/pull/3617>)
- Project backup/restore (<https://github.com/openvinotoolkit/cvat/pull/3852>)

### Changed

- UI tracking has been reworked (<https://github.com/openvinotoolkit/cvat/pull/3571>)
- Updated Django till 3.2.7 (automatic AppConfig discovery)
- Manifest generation: Reduce creating time (<https://github.com/openvinotoolkit/cvat/pull/3712>)
- Migration from NPM 6 to NPM 7 (<https://github.com/openvinotoolkit/cvat/pull/3773>)
- Update Datumaro dependency to 0.2.0 (<https://github.com/openvinotoolkit/cvat/pull/3813>)

### Fixed

- Fixed JSON transform issues in network requests (<https://github.com/openvinotoolkit/cvat/pull/3706>)
- Display a more user-friendly exception message (<https://github.com/openvinotoolkit/cvat/pull/3721>)
- Exception `DataCloneError: The object could not be cloned` (<https://github.com/openvinotoolkit/cvat/pull/3733>)
- Fixed extension comparison in task frames CLI (<https://github.com/openvinotoolkit/cvat/pull/3674>)
- Incorrect work when copy job list with "Copy" button (<https://github.com/openvinotoolkit/cvat/pull/3749>)
- Iterating over manifest (<https://github.com/openvinotoolkit/cvat/pull/3792>)
- Manifest removing (<https://github.com/openvinotoolkit/cvat/pull/3791>)
- Fixed project updated date (<https://github.com/openvinotoolkit/cvat/pull/3814>)
- Fixed dextr deployment (<https://github.com/openvinotoolkit/cvat/pull/3820>)
- Migration of `dataset_repo` application (<https://github.com/openvinotoolkit/cvat/pull/3827>)
- Helm settings for external psql database were unused by backend (<https://github.com/openvinotoolkit/cvat/pull/3779>)
- Updated WSL setup for development (<https://github.com/openvinotoolkit/cvat/pull/3828>)
- Helm chart config (<https://github.com/openvinotoolkit/cvat/pull/3784>)

### Security

- Fix security issues on the documentation website unsafe use of target blank
  and potential clickjacking on legacy browsers (<https://github.com/openvinotoolkit/cvat/pull/3789>)

## \[1.6.0] - 2021-09-17

### Added

- Added ability to import data from share with cli without copying the data (<https://github.com/openvinotoolkit/cvat/issues/2862>)
- Notification if the browser does not support necessary API
- Added ability to export project as a dataset (<https://github.com/openvinotoolkit/cvat/pull/3365>)
  and project with 3D tasks (<https://github.com/openvinotoolkit/cvat/pull/3502>)
- Additional inline tips in interactors with demo gifs (<https://github.com/openvinotoolkit/cvat/pull/3473>)
- Added intelligent scissors blocking feature (<https://github.com/openvinotoolkit/cvat/pull/3510>)
- Support cloud storage status (<https://github.com/openvinotoolkit/cvat/pull/3386>)
- Support cloud storage preview (<https://github.com/openvinotoolkit/cvat/pull/3386>)
- cvat-core: support cloud storages (<https://github.com/openvinotoolkit/cvat/pull/3313>)

### Changed

- Non-blocking UI when using interactors (<https://github.com/openvinotoolkit/cvat/pull/3473>)
- "Selected opacity" slider now defines opacity level for shapes being drawnSelected opacity (<https://github.com/openvinotoolkit/cvat/pull/3473>)
- Cloud storage creating and updating (<https://github.com/openvinotoolkit/cvat/pull/3386>)
- Way of working with cloud storage content (<https://github.com/openvinotoolkit/cvat/pull/3386>)

### Removed

- Support TEMP_KEY_SECRET_KEY_TOKEN_SET for AWS S3 cloud storage (<https://github.com/openvinotoolkit/cvat/pull/3386>)

### Fixed

- Fixed multiple tasks moving (<https://github.com/openvinotoolkit/cvat/pull/3517>)
- Fixed task creating CLI parameter (<https://github.com/openvinotoolkit/cvat/pull/3519>)
- Fixed import for MOTS format (<https://github.com/openvinotoolkit/cvat/pull/3612>)

## \[1.5.0] - 2021-08-02

### Added

- Support of context images for 2D image tasks (<https://github.com/openvinotoolkit/cvat/pull/3122>)
- Support of cloud storage without copying data into CVAT: server part (<https://github.com/openvinotoolkit/cvat/pull/2620>)
- Filter `is_active` for user list (<https://github.com/openvinotoolkit/cvat/pull/3235>)
- Ability to export/import tasks (<https://github.com/openvinotoolkit/cvat/pull/3056>)
- Add a tutorial for semi-automatic/automatic annotation (<https://github.com/openvinotoolkit/cvat/pull/3124>)
- Explicit "Done" button when drawing any polyshapes (<https://github.com/openvinotoolkit/cvat/pull/3417>)
- Histogram equalization with OpenCV javascript (<https://github.com/openvinotoolkit/cvat/pull/3447>)
- Client-side polyshapes approximation when using semi-automatic interactors & scissors (<https://github.com/openvinotoolkit/cvat/pull/3450>)
- Support of Google Cloud Storage for cloud storage (<https://github.com/openvinotoolkit/cvat/pull/3561>)

### Changed

- Updated manifest format, added meta with related images (<https://github.com/openvinotoolkit/cvat/pull/3122>)
- Update of COCO format documentation (<https://github.com/openvinotoolkit/cvat/pull/3197>)
- Updated Webpack Dev Server config to add proxy (<https://github.com/openvinotoolkit/cvat/pull/3368>)
- Update to Django 3.1.12 (<https://github.com/openvinotoolkit/cvat/pull/3378>)
- Updated visibility for removable points in AI tools (<https://github.com/openvinotoolkit/cvat/pull/3417>)
- Updated UI handling for IOG serverless function (<https://github.com/openvinotoolkit/cvat/pull/3417>)
- Changed Nginx proxy to Traefik in `docker-compose.yml` (<https://github.com/openvinotoolkit/cvat/pull/3409>)
- Simplify the process of deploying CVAT with HTTPS (<https://github.com/openvinotoolkit/cvat/pull/3409>)

### Fixed

- Project page requests took a long time and did many DB queries (<https://github.com/openvinotoolkit/cvat/pull/3223>)
- Fixed Python 3.6 support (<https://github.com/openvinotoolkit/cvat/pull/3258>)
- Incorrect attribute import in tracks (<https://github.com/openvinotoolkit/cvat/pull/3229>)
- Issue "is not a constructor" when create object, save, undo, save, redo save (<https://github.com/openvinotoolkit/cvat/pull/3292>)
- Fix CLI create an infinite loop if git repository responds with failure (<https://github.com/openvinotoolkit/cvat/pull/3267>)
- Bug with sidebar & fullscreen (<https://github.com/openvinotoolkit/cvat/pull/3289>)
- 504 Gateway Time-out on `data/meta` requests (<https://github.com/openvinotoolkit/cvat/pull/3269>)
- TypeError: Cannot read property 'clientX' of undefined when draw cuboids with hotkeys (<https://github.com/openvinotoolkit/cvat/pull/3308>)
- Duplication of the cuboids when redraw them (<https://github.com/openvinotoolkit/cvat/pull/3308>)
- Some code issues in Deep Extreme Cut handler code (<https://github.com/openvinotoolkit/cvat/pull/3325>)
- UI fails when inactive user is assigned to a task/job (<https://github.com/openvinotoolkit/cvat/pull/3343>)
- Calculate precise progress of decoding a video file (<https://github.com/openvinotoolkit/cvat/pull/3381>)
- Falsely successful `cvat_ui` image build in case of OOM error that leads to the default nginx welcome page
  (<https://github.com/openvinotoolkit/cvat/pull/3379>)
- Fixed issue when save filtered object in AAM (<https://github.com/openvinotoolkit/cvat/pull/3401>)
- Context image disappears after undo/redo (<https://github.com/openvinotoolkit/cvat/pull/3416>)
- Using combined data sources (directory and image) when create a task (<https://github.com/openvinotoolkit/cvat/pull/3424>)
- Creating task with labels in project (<https://github.com/openvinotoolkit/cvat/pull/3454>)
- Move task and autoannotation modals were invisible from project page (<https://github.com/openvinotoolkit/cvat/pull/3475>)

## \[1.4.0] - 2021-05-18

### Added

- Documentation on mask annotation (<https://github.com/openvinotoolkit/cvat/pull/3044>)
- Hotkeys to switch a label of existing object or to change default label (for objects created with N) (<https://github.com/openvinotoolkit/cvat/pull/3070>)
- A script to convert some kinds of DICOM files to regular images (<https://github.com/openvinotoolkit/cvat/pull/3095>)
- Helm chart prototype (<https://github.com/openvinotoolkit/cvat/pull/3102>)
- Initial implementation of moving tasks between projects (<https://github.com/openvinotoolkit/cvat/pull/3164>)

### Changed

- Place of migration logger initialization (<https://github.com/openvinotoolkit/cvat/pull/3170>)

### Removed

- Kubernetes templates from (<https://github.com/openvinotoolkit/cvat/pull/1962>) due to helm charts (<https://github.com/openvinotoolkit/cvat/pull/3171>)

### Fixed

- Export of instance masks with holes (<https://github.com/openvinotoolkit/cvat/pull/3044>)
- Changing a label on canvas does not work when 'Show object details' enabled (<https://github.com/openvinotoolkit/cvat/pull/3084>)
- Make sure frame unzip web worker correctly terminates after unzipping all images in a requested chunk (<https://github.com/openvinotoolkit/cvat/pull/3096>)
- Reset password link was unavailable before login (<https://github.com/openvinotoolkit/cvat/pull/3140>)
- Manifest: migration (<https://github.com/openvinotoolkit/cvat/pull/3146>)
- Fixed cropping polygon in some corner cases (<https://github.com/openvinotoolkit/cvat/pull/3184>)

## \[1.3.0] - 3/31/2021

### Added

- CLI: Add support for saving annotations in a git repository when creating a task.
- CVAT-3D: support lidar data on the server side (<https://github.com/openvinotoolkit/cvat/pull/2534>)
- GPU support for Mask-RCNN and improvement in its deployment time (<https://github.com/openvinotoolkit/cvat/pull/2714>)
- CVAT-3D: Load all frames corresponding to the job instance
  (<https://github.com/openvinotoolkit/cvat/pull/2645>)
- Intelligent scissors with OpenCV javascript (<https://github.com/openvinotoolkit/cvat/pull/2689>)
- CVAT-3D: Visualize 3D point cloud spaces in 3D View, Top View Side View and Front View (<https://github.com/openvinotoolkit/cvat/pull/2768>)
- [Inside Outside Guidance](https://github.com/shiyinzhang/Inside-Outside-Guidance) serverless
  function for interactive segmentation
- Pre-built [cvat_server](https://hub.docker.com/r/openvino/cvat_server) and
  [cvat_ui](https://hub.docker.com/r/openvino/cvat_ui) images were published on DockerHub (<https://github.com/openvinotoolkit/cvat/pull/2766>)
- Project task subsets (<https://github.com/openvinotoolkit/cvat/pull/2774>)
- Kubernetes templates and guide for their deployment (<https://github.com/openvinotoolkit/cvat/pull/1962>)
- [WiderFace](http://shuoyang1213.me/WIDERFACE/) format support (<https://github.com/openvinotoolkit/cvat/pull/2864>)
- [VGGFace2](https://github.com/ox-vgg/vgg_face2) format support (<https://github.com/openvinotoolkit/cvat/pull/2865>)
- [Backup/Restore guide](cvat/apps/documentation/backup_guide.md) (<https://github.com/openvinotoolkit/cvat/pull/2964>)
- Label deletion from tasks and projects (<https://github.com/openvinotoolkit/cvat/pull/2881>)
- CVAT-3D: Implemented initial cuboid placement in 3D View and select cuboid in Top, Side and Front views
  (<https://github.com/openvinotoolkit/cvat/pull/2891>)
- [Market-1501](https://www.aitribune.com/dataset/2018051063) format support (<https://github.com/openvinotoolkit/cvat/pull/2869>)
- Ability of upload manifest for dataset with images (<https://github.com/openvinotoolkit/cvat/pull/2763>)
- Annotations filters UI using react-awesome-query-builder (<https://github.com/openvinotoolkit/cvat/issues/1418>)
- Storing settings in local storage to keep them between browser sessions (<https://github.com/openvinotoolkit/cvat/pull/3017>)
- [ICDAR](https://rrc.cvc.uab.es/?ch=2) format support (<https://github.com/openvinotoolkit/cvat/pull/2866>)
- Added switcher to maintain polygon crop behavior (<https://github.com/openvinotoolkit/cvat/pull/3021>
- Filters and sorting options for job list, added tooltip for tasks filters (<https://github.com/openvinotoolkit/cvat/pull/3030>)

### Changed

- CLI - task list now returns a list of current tasks. (<https://github.com/openvinotoolkit/cvat/pull/2863>)
- Updated HTTPS install README section (cleanup and described more robust deploy)
- Logstash is improved for using with configurable elasticsearch outputs (<https://github.com/openvinotoolkit/cvat/pull/2531>)
- Bumped nuclio version to 1.5.16 (<https://github.com/openvinotoolkit/cvat/pull/2578>)
- All methods for interactive segmentation accept negative points as well
- Persistent queue added to logstash (<https://github.com/openvinotoolkit/cvat/pull/2744>)
- Improved maintenance of popups visibility (<https://github.com/openvinotoolkit/cvat/pull/2809>)
- Image visualizations settings on canvas for faster access (<https://github.com/openvinotoolkit/cvat/pull/2872>)
- Better scale management of left panel when screen is too small (<https://github.com/openvinotoolkit/cvat/pull/2880>)
- Improved error messages for annotation import (<https://github.com/openvinotoolkit/cvat/pull/2935>)
- Using manifest support instead video meta information and dummy chunks (<https://github.com/openvinotoolkit/cvat/pull/2763>)

### Fixed

- More robust execution of nuclio GPU functions by limiting the GPU memory consumption per worker (<https://github.com/openvinotoolkit/cvat/pull/2714>)
- Kibana startup initialization (<https://github.com/openvinotoolkit/cvat/pull/2659>)
- The cursor jumps to the end of the line when renaming a task (<https://github.com/openvinotoolkit/cvat/pull/2669>)
- SSLCertVerificationError when remote source is used (<https://github.com/openvinotoolkit/cvat/pull/2683>)
- Fixed filters select overflow (<https://github.com/openvinotoolkit/cvat/pull/2614>)
- Fixed tasks in project auto annotation (<https://github.com/openvinotoolkit/cvat/pull/2725>)
- Cuboids are missed in annotations statistics (<https://github.com/openvinotoolkit/cvat/pull/2704>)
- The list of files attached to the task is not displayed (<https://github.com/openvinotoolkit/cvat/pull/2706>)
- A couple of css-related issues (top bar disappear, wrong arrow position on collapse elements) (<https://github.com/openvinotoolkit/cvat/pull/2736>)
- Issue with point region doesn't work in Firefox (<https://github.com/openvinotoolkit/cvat/pull/2727>)
- Fixed cuboid perspective change (<https://github.com/openvinotoolkit/cvat/pull/2733>)
- Annotation page popups (ai tools, drawing) reset state after detecting, tracking, drawing (<https://github.com/openvinotoolkit/cvat/pull/2780>)
- Polygon editing using trailing point (<https://github.com/openvinotoolkit/cvat/pull/2808>)
- Updated the path to python for DL models inside automatic annotation documentation (<https://github.com/openvinotoolkit/cvat/pull/2847>)
- Fixed of receiving function variable (<https://github.com/openvinotoolkit/cvat/pull/2860>)
- Shortcuts with CAPSLOCK enabled and with non-US languages activated (<https://github.com/openvinotoolkit/cvat/pull/2872>)
- Prevented creating several issues for the same object (<https://github.com/openvinotoolkit/cvat/pull/2868>)
- Fixed label editor name field validator (<https://github.com/openvinotoolkit/cvat/pull/2879>)
- An error about track shapes outside of the task frames during export (<https://github.com/openvinotoolkit/cvat/pull/2890>)
- Fixed project search field updating (<https://github.com/openvinotoolkit/cvat/pull/2901>)
- Fixed export error when invalid polygons are present in overlapping frames (<https://github.com/openvinotoolkit/cvat/pull/2852>)
- Fixed image quality option for tasks created from images (<https://github.com/openvinotoolkit/cvat/pull/2963>)
- Incorrect text on the warning when specifying an incorrect link to the issue tracker (<https://github.com/openvinotoolkit/cvat/pull/2971>)
- Updating label attributes when label contains number attributes (<https://github.com/openvinotoolkit/cvat/pull/2969>)
- Crop a polygon if its points are outside the bounds of the image (<https://github.com/openvinotoolkit/cvat/pull/3025>)

## \[1.2.0] - 2021-01-08

### Fixed

- Memory consumption for the task creation process (<https://github.com/openvinotoolkit/cvat/pull/2582>)
- Frame preloading (<https://github.com/openvinotoolkit/cvat/pull/2608>)
- Project cannot be removed from the project page (<https://github.com/openvinotoolkit/cvat/pull/2626>)

## \[1.2.0-beta] - 2020-12-15

### Added

- GPU support and improved documentation for auto annotation (<https://github.com/openvinotoolkit/cvat/pull/2546>)
- Manual review pipeline: issues/comments/workspace (<https://github.com/openvinotoolkit/cvat/pull/2357>)
- Basic projects implementation (<https://github.com/openvinotoolkit/cvat/pull/2255>)
- Documentation on how to mount cloud starage(AWS S3 bucket, Azure container, Google Drive) as FUSE (<https://github.com/openvinotoolkit/cvat/pull/2377>)
- Ability to work with share files without copying inside (<https://github.com/openvinotoolkit/cvat/pull/2377>)
- Tooltips in label selectors (<https://github.com/openvinotoolkit/cvat/pull/2509>)
- Page redirect after login using `next` query parameter (<https://github.com/openvinotoolkit/cvat/pull/2527>)
- [ImageNet](http://www.image-net.org) format support (<https://github.com/openvinotoolkit/cvat/pull/2376>)
- [CamVid](http://mi.eng.cam.ac.uk/research/projects/VideoRec/CamVid/) format support (<https://github.com/openvinotoolkit/cvat/pull/2559>)

### Changed

- PATCH requests from cvat-core submit only changed fields (<https://github.com/openvinotoolkit/cvat/pull/2445>)
- deploy.sh in serverless folder is separated into deploy_cpu.sh and deploy_gpu.sh (<https://github.com/openvinotoolkit/cvat/pull/2546>)
- Bumped nuclio version to 1.5.8
- Migrated to Antd 4.9 (<https://github.com/openvinotoolkit/cvat/pull/2536>)

### Fixed

- Fixed FastRCNN inference bug for images with 4 channels i.e. png (<https://github.com/openvinotoolkit/cvat/pull/2546>)
- Django templates for email and user guide (<https://github.com/openvinotoolkit/cvat/pull/2412>)
- Saving relative paths in dummy chunks instead of absolute (<https://github.com/openvinotoolkit/cvat/pull/2424>)
- Objects with a specific label cannot be displayed if at least one tag with the label exist (<https://github.com/openvinotoolkit/cvat/pull/2435>)
- Wrong attribute can be removed in labels editor (<https://github.com/openvinotoolkit/cvat/pull/2436>)
- UI fails with the error "Cannot read property 'label' of undefined" (<https://github.com/openvinotoolkit/cvat/pull/2442>)
- Exception: "Value must be a user instance" (<https://github.com/openvinotoolkit/cvat/pull/2441>)
- Reset zoom option doesn't work in tag annotation mode (<https://github.com/openvinotoolkit/cvat/pull/2443>)
- Canvas is busy error (<https://github.com/openvinotoolkit/cvat/pull/2437>)
- Projects view layout fix (<https://github.com/openvinotoolkit/cvat/pull/2503>)
- Fixed the tasks view (infinite loading) when it is impossible to get a preview of the task (<https://github.com/openvinotoolkit/cvat/pull/2504>)
- Empty frames navigation (<https://github.com/openvinotoolkit/cvat/pull/2505>)
- TypeError: Cannot read property 'toString' of undefined (<https://github.com/openvinotoolkit/cvat/pull/2517>)
- Extra shapes are drawn after Esc, or G pressed while drawing a region in grouping (<https://github.com/openvinotoolkit/cvat/pull/2507>)
- Reset state (reviews, issues) after logout or changing a job (<https://github.com/openvinotoolkit/cvat/pull/2525>)
- TypeError: Cannot read property 'id' of undefined when updating a task (<https://github.com/openvinotoolkit/cvat/pull/2544>)

## \[1.2.0-alpha] - 2020-11-09

### Added

- Ability to login into CVAT-UI with token from api/v1/auth/login (<https://github.com/openvinotoolkit/cvat/pull/2234>)
- Added layout grids toggling ('ctrl + alt + Enter')
- Added password reset functionality (<https://github.com/opencv/cvat/pull/2058>)
- Ability to work with data on the fly (<https://github.com/opencv/cvat/pull/2007>)
- Annotation in process outline color wheel (<https://github.com/opencv/cvat/pull/2084>)
- On the fly annotation using DL detectors (<https://github.com/opencv/cvat/pull/2102>)
- Displaying automatic annotation progress on a task view (<https://github.com/opencv/cvat/pull/2148>)
- Automatic tracking of bounding boxes using serverless functions (<https://github.com/opencv/cvat/pull/2136>)
- \[Datumaro] CLI command for dataset equality comparison (<https://github.com/opencv/cvat/pull/1989>)
- \[Datumaro] Merging of datasets with different labels (<https://github.com/opencv/cvat/pull/2098>)
- Add FBRS interactive segmentation serverless function (<https://github.com/openvinotoolkit/cvat/pull/2094>)
- Ability to change default behaviour of previous/next buttons of a player.
  It supports regular navigation, searching a frame according to annotations
  filters and searching the nearest frame without any annotations (<https://github.com/openvinotoolkit/cvat/pull/2221>)
- MacOS users notes in CONTRIBUTING.md
- Ability to prepare meta information manually (<https://github.com/openvinotoolkit/cvat/pull/2217>)
- Ability to upload prepared meta information along with a video when creating a task (<https://github.com/openvinotoolkit/cvat/pull/2217>)
- Optional chaining plugin for cvat-canvas and cvat-ui (<https://github.com/openvinotoolkit/cvat/pull/2249>)
- MOTS png mask format support (<https://github.com/openvinotoolkit/cvat/pull/2198>)
- Ability to correct upload video with a rotation record in the metadata (<https://github.com/openvinotoolkit/cvat/pull/2218>)
- User search field for assignee fields (<https://github.com/openvinotoolkit/cvat/pull/2370>)
- Support of mxf videos (<https://github.com/openvinotoolkit/cvat/pull/2514>)

### Changed

- UI models (like DEXTR) were redesigned to be more interactive (<https://github.com/opencv/cvat/pull/2054>)
- Used Ubuntu:20.04 as a base image for CVAT Dockerfile (<https://github.com/opencv/cvat/pull/2101>)
- Right colors of label tags in label mapping when a user runs automatic detection (<https://github.com/openvinotoolkit/cvat/pull/2162>)
- Nuclio became an optional component of CVAT (<https://github.com/openvinotoolkit/cvat/pull/2192>)
- A key to remove a point from a polyshape (Ctrl => Alt) (<https://github.com/openvinotoolkit/cvat/pull/2204>)
- Updated `docker-compose` file version from `2.3` to `3.3`(<https://github.com/openvinotoolkit/cvat/pull/2235>)
- Added auto inference of url schema from host in CLI, if provided (<https://github.com/openvinotoolkit/cvat/pull/2240>)
- Track frames in skips between annotation is presented in MOT and MOTS formats are marked `outside` (<https://github.com/openvinotoolkit/cvat/pull/2198>)
- UI packages installation with `npm ci` instead of `npm install` (<https://github.com/openvinotoolkit/cvat/pull/2350>)

### Removed

- Removed Z-Order flag from task creation process

### Fixed

- Fixed multiple errors which arises when polygon is of length 5 or less (<https://github.com/opencv/cvat/pull/2100>)
- Fixed task creation from PDF (<https://github.com/opencv/cvat/pull/2141>)
- Fixed CVAT format import for frame stepped tasks (<https://github.com/openvinotoolkit/cvat/pull/2151>)
- Fixed the reading problem with large PDFs (<https://github.com/openvinotoolkit/cvat/pull/2154>)
- Fixed unnecessary pyhash dependency (<https://github.com/openvinotoolkit/cvat/pull/2170>)
- Fixed Data is not getting cleared, even after deleting the Task from Django Admin App(<https://github.com/openvinotoolkit/cvat/issues/1925>)
- Fixed blinking message: "Some tasks have not been showed because they do not have any data" (<https://github.com/openvinotoolkit/cvat/pull/2200>)
- Fixed case when a task with 0 jobs is shown as "Completed" in UI (<https://github.com/openvinotoolkit/cvat/pull/2200>)
- Fixed use case when UI throws exception: Cannot read property 'objectType' of undefined #2053 (<https://github.com/openvinotoolkit/cvat/pull/2203>)
- Fixed use case when logs could be saved twice or more times #2202 (<https://github.com/openvinotoolkit/cvat/pull/2203>)
- Fixed issues from #2112 (<https://github.com/openvinotoolkit/cvat/pull/2217>)
- Git application name (renamed to dataset_repo) (<https://github.com/openvinotoolkit/cvat/pull/2243>)
- A problem in exporting of tracks, where tracks could be truncated (<https://github.com/openvinotoolkit/cvat/issues/2129>)
- Fixed CVAT startup process if the user has `umask 077` in .bashrc file (<https://github.com/openvinotoolkit/cvat/pull/2293>)
- Exception: Cannot read property "each" of undefined after drawing a single point (<https://github.com/openvinotoolkit/cvat/pull/2307>)
- Cannot read property 'label' of undefined (Fixed?) (<https://github.com/openvinotoolkit/cvat/pull/2311>)
- Excluded track frames marked `outside` in `CVAT for Images` export (<https://github.com/openvinotoolkit/cvat/pull/2345>)
- 'List of tasks' Kibana visualization (<https://github.com/openvinotoolkit/cvat/pull/2361>)
- An error on exporting not `jpg` or `png` images in TF Detection API format (<https://github.com/openvinotoolkit/datumaro/issues/35>)

## \[1.1.0] - 2020-08-31

### Added

- Siammask tracker as DL serverless function (<https://github.com/opencv/cvat/pull/1988>)
- \[Datumaro] Added model info and source info commands (<https://github.com/opencv/cvat/pull/1973>)
- \[Datumaro] Dataset statistics (<https://github.com/opencv/cvat/pull/1668>)
- Ability to change label color in tasks and predefined labels (<https://github.com/opencv/cvat/pull/2014>)
- \[Datumaro] Multi-dataset merge (<https://github.com/opencv/cvat/pull/1695>)
- Ability to configure email verification for new users (<https://github.com/opencv/cvat/pull/1929>)
- Link to django admin page from UI (<https://github.com/opencv/cvat/pull/2068>)
- Notification message when users use wrong browser (<https://github.com/opencv/cvat/pull/2070>)

### Changed

- Shape coordinates are rounded to 2 digits in dumped annotations (<https://github.com/opencv/cvat/pull/1970>)
- COCO format does not produce polygon points for bbox annotations (<https://github.com/opencv/cvat/pull/1953>)

### Fixed

- Issue loading openvino models for semi-automatic and automatic annotation (<https://github.com/opencv/cvat/pull/1996>)
- Basic functions of CVAT works without activated nuclio dashboard
- Fixed a case in which exported masks could have wrong color order (<https://github.com/opencv/cvat/issues/2032>)
- Fixed error with creating task with labels with the same name (<https://github.com/opencv/cvat/pull/2031>)
- Django RQ dashboard view (<https://github.com/opencv/cvat/pull/2069>)
- Object's details menu settings (<https://github.com/opencv/cvat/pull/2084>)

## \[1.1.0-beta] - 2020-08-03

### Added

- DL models as serverless functions (<https://github.com/opencv/cvat/pull/1767>)
- Source type support for tags, shapes and tracks (<https://github.com/opencv/cvat/pull/1192>)
- Source type support for CVAT Dumper/Loader (<https://github.com/opencv/cvat/pull/1192>)
- Intelligent polygon editing (<https://github.com/opencv/cvat/pull/1921>)
- Support creating multiple jobs for each task through python cli (<https://github.com/opencv/cvat/pull/1950>)
- python cli over https (<https://github.com/opencv/cvat/pull/1942>)
- Error message when plugins weren't able to initialize instead of infinite loading (<https://github.com/opencv/cvat/pull/1966>)
- Ability to change user password (<https://github.com/opencv/cvat/pull/1954>)

### Changed

- Smaller object details (<https://github.com/opencv/cvat/pull/1877>)
- `COCO` format does not convert bboxes to polygons on export (<https://github.com/opencv/cvat/pull/1953>)
- It is impossible to submit a DL model in OpenVINO format using UI.
  Now you can deploy new models on the server using serverless functions
  (<https://github.com/opencv/cvat/pull/1767>)
- Files and folders under share path are now alphabetically sorted

### Removed

- Removed OpenVINO and CUDA components because they are not necessary anymore (<https://github.com/opencv/cvat/pull/1767>)
- Removed the old UI code (<https://github.com/opencv/cvat/pull/1964>)

### Fixed

- Some objects aren't shown on canvas sometimes. For example after propagation on of objects is invisible (<https://github.com/opencv/cvat/pull/1834>)
- CVAT doesn't offer to restore state after an error (<https://github.com/opencv/cvat/pull/1874>)
- Cannot read property 'shapeType' of undefined because of zOrder related issues (<https://github.com/opencv/cvat/pull/1874>)
- Cannot read property 'pinned' of undefined because of zOrder related issues (<https://github.com/opencv/cvat/pull/1874>)
- Do not iterate over hidden objects in aam (which are invisible because of zOrder) (<https://github.com/opencv/cvat/pull/1874>)
- Cursor position is reset after changing a text field (<https://github.com/opencv/cvat/pull/1874>)
- Hidden points and cuboids can be selected to be grouped (<https://github.com/opencv/cvat/pull/1874>)
- `outside` annotations should not be in exported images (<https://github.com/opencv/cvat/issues/1620>)
- `CVAT for video format` import error with interpolation (<https://github.com/opencv/cvat/issues/1893>)
- `Image compression` definition mismatch (<https://github.com/opencv/cvat/issues/1900>)
- Points are duplicated during polygon interpolation sometimes (<https://github.com/opencv/cvat/pull/1892>)
- When redraw a shape with activated autobordering, previous points are visible (<https://github.com/opencv/cvat/pull/1892>)
- No mapping between side object element and context menu in some attributes (<https://github.com/opencv/cvat/pull/1923>)
- Interpolated shapes exported as `keyframe = True` (<https://github.com/opencv/cvat/pull/1937>)
- Stylelint filetype scans (<https://github.com/opencv/cvat/pull/1952>)
- Fixed toolip closing issue (<https://github.com/opencv/cvat/pull/1955>)
- Clearing frame cache when close a task (<https://github.com/opencv/cvat/pull/1966>)
- Increase rate of throttling policy for unauthenticated users (<https://github.com/opencv/cvat/pull/1969>)

## \[1.1.0-alpha] - 2020-06-30

### Added

- Throttling policy for unauthenticated users (<https://github.com/opencv/cvat/pull/1531>)
- Added default label color table for mask export (<https://github.com/opencv/cvat/pull/1549>)
- Added environment variables for Redis and Postgres hosts for Kubernetes deployment support (<https://github.com/opencv/cvat/pull/1641>)
- Added visual identification for unavailable formats (<https://github.com/opencv/cvat/pull/1567>)
- Shortcut to change color of an activated shape in new UI (Enter) (<https://github.com/opencv/cvat/pull/1683>)
- Shortcut to switch split mode (<https://github.com/opencv/cvat/pull/1683>)
- Built-in search for labels when create an object or change a label (<https://github.com/opencv/cvat/pull/1683>)
- Better validation of labels and attributes in raw viewer (<https://github.com/opencv/cvat/pull/1727>)
- ClamAV antivirus integration (<https://github.com/opencv/cvat/pull/1712>)
- Added canvas background color selector (<https://github.com/opencv/cvat/pull/1705>)
- SCSS files linting with Stylelint tool (<https://github.com/opencv/cvat/pull/1766>)
- Supported import and export or single boxes in MOT format (<https://github.com/opencv/cvat/pull/1764>)
- \[Datumaro] Added `stats` command, which shows some dataset statistics
  like image mean and std (<https://github.com/opencv/cvat/pull/1734>)
- Add option to upload annotations upon task creation on CLI
- Polygon and polylines interpolation (<https://github.com/opencv/cvat/pull/1571>)
- Ability to redraw shape from scratch (Shift + N) for an activated shape (<https://github.com/opencv/cvat/pull/1571>)
- Highlights for the first point of a polygon/polyline and direction (<https://github.com/opencv/cvat/pull/1571>)
- Ability to change orientation for poylgons/polylines in context menu (<https://github.com/opencv/cvat/pull/1571>)
- Ability to set the first point for polygons in points context menu (<https://github.com/opencv/cvat/pull/1571>)
- Added new tag annotation workspace (<https://github.com/opencv/cvat/pull/1570>)
- Appearance block in attribute annotation mode (<https://github.com/opencv/cvat/pull/1820>)
- Keyframe navigations and some switchers in attribute annotation mode (<https://github.com/opencv/cvat/pull/1820>)
- \[Datumaro] Added `convert` command to convert datasets directly (<https://github.com/opencv/cvat/pull/1837>)
- \[Datumaro] Added an option to specify image extension when exporting datasets (<https://github.com/opencv/cvat/pull/1799>)
- \[Datumaro] Added image copying when exporting datasets, if possible (<https://github.com/opencv/cvat/pull/1799>)

### Changed

- Removed information about e-mail from the basic user information (<https://github.com/opencv/cvat/pull/1627>)
- Update https install manual. Makes it easier and more robust.
  Includes automatic renewing of lets encrypt certificates.
- Settings page move to the modal. (<https://github.com/opencv/cvat/pull/1705>)
- Implemented import and export of annotations with relative image paths (<https://github.com/opencv/cvat/pull/1463>)
- Using only single click to start editing or remove a point (<https://github.com/opencv/cvat/pull/1571>)
- Added support for attributes in VOC XML format (<https://github.com/opencv/cvat/pull/1792>)
- Added annotation attributes in COCO format (<https://github.com/opencv/cvat/pull/1782>)
- Colorized object items in the side panel (<https://github.com/opencv/cvat/pull/1753>)
- \[Datumaro] Annotation-less files are not generated anymore in COCO format, unless tasks explicitly requested (<https://github.com/opencv/cvat/pull/1799>)

### Fixed

- Problem with exported frame stepped image task (<https://github.com/opencv/cvat/issues/1613>)
- Fixed dataset filter item representation for imageless dataset items (<https://github.com/opencv/cvat/pull/1593>)
- Fixed interpreter crash when trying to import `tensorflow` with no AVX instructions available (<https://github.com/opencv/cvat/pull/1567>)
- Kibana wrong working time calculation with new annotation UI use (<https://github.com/opencv/cvat/pull/1654>)
- Wrong rexex for account name validation (<https://github.com/opencv/cvat/pull/1667>)
- Wrong description on register view for the username field (<https://github.com/opencv/cvat/pull/1667>)
- Wrong resolution for resizing a shape (<https://github.com/opencv/cvat/pull/1667>)
- React warning because of not unique keys in labels viewer (<https://github.com/opencv/cvat/pull/1727>)
- Fixed issue tracker (<https://github.com/opencv/cvat/pull/1705>)
- Fixed canvas fit after sidebar open/close event (<https://github.com/opencv/cvat/pull/1705>)
- A couple of exceptions in AAM related with early object activation (<https://github.com/opencv/cvat/pull/1755>)
- Propagation from the latest frame (<https://github.com/opencv/cvat/pull/1800>)
- Number attribute value validation (didn't work well with floats) (<https://github.com/opencv/cvat/pull/1800>)
- Logout doesn't work (<https://github.com/opencv/cvat/pull/1812>)
- Annotations aren't updated after reopening a task (<https://github.com/opencv/cvat/pull/1753>)
- Labels aren't updated after reopening a task (<https://github.com/opencv/cvat/pull/1753>)
- Canvas isn't fitted after collapsing side panel in attribute annotation mode (<https://github.com/opencv/cvat/pull/1753>)
- Error when interpolating polygons (<https://github.com/opencv/cvat/pull/1878>)

### Security

- SQL injection in Django `CVE-2020-9402` (<https://github.com/opencv/cvat/pull/1657>)

## \[1.0.0] - 2020-05-29

### Added

- cvat-ui: cookie policy drawer for login page (<https://github.com/opencv/cvat/pull/1511>)
- `datumaro_project` export format (<https://github.com/opencv/cvat/pull/1352>)
- Ability to configure user agreements for the user registration form (<https://github.com/opencv/cvat/pull/1464>)
- Cuboid interpolation and cuboid drawing from rectangles (<https://github.com/opencv/cvat/pull/1560>)
- Ability to configure custom pageViewHit, which can be useful for web analytics integration (<https://github.com/opencv/cvat/pull/1566>)
- Ability to configure access to the analytics page based on roles (<https://github.com/opencv/cvat/pull/1592>)

### Changed

- Downloaded file name in annotations export became more informative (<https://github.com/opencv/cvat/pull/1352>)
- Added auto trimming for trailing whitespaces style enforcement (<https://github.com/opencv/cvat/pull/1352>)
- REST API: updated `GET /task/<id>/annotations`: parameters are `format`, `filename`
  (now optional), `action` (optional) (<https://github.com/opencv/cvat/pull/1352>)
- REST API: removed `dataset/formats`, changed format of `annotation/formats` (<https://github.com/opencv/cvat/pull/1352>)
- Exported annotations are stored for N hours instead of indefinitely (<https://github.com/opencv/cvat/pull/1352>)
- Formats: CVAT format now accepts ZIP and XML (<https://github.com/opencv/cvat/pull/1352>)
- Formats: COCO format now accepts ZIP and JSON (<https://github.com/opencv/cvat/pull/1352>)
- Formats: most of formats renamed, no extension in title (<https://github.com/opencv/cvat/pull/1352>)
- Formats: definitions are changed, are not stored in DB anymore (<https://github.com/opencv/cvat/pull/1352>)
- cvat-core: session.annotations.put() now returns ids of added objects (<https://github.com/opencv/cvat/pull/1493>)
- Images without annotations now also included in dataset/annotations export (<https://github.com/opencv/cvat/issues/525>)

### Removed

- `annotation` application is replaced with `dataset_manager` (<https://github.com/opencv/cvat/pull/1352>)
- `_DATUMARO_INIT_LOGLEVEL` env. variable is removed in favor of regular `--loglevel` cli parameter (<https://github.com/opencv/cvat/pull/1583>)

### Fixed

- Categories for empty projects with no sources are taken from own dataset (<https://github.com/opencv/cvat/pull/1352>)
- Added directory removal on error during `extract` command (<https://github.com/opencv/cvat/pull/1352>)
- Added debug error message on incorrect XPath (<https://github.com/opencv/cvat/pull/1352>)
- Exporting frame stepped task
  (<https://github.com/opencv/cvat/issues/1294>, <https://github.com/opencv/cvat/issues/1334>)
- Fixed broken command line interface for `cvat` export format in Datumaro (<https://github.com/opencv/cvat/issues/1494>)
- Updated Rest API document, Swagger document serving instruction issue (<https://github.com/opencv/cvat/issues/1495>)
- Fixed cuboid occluded view (<https://github.com/opencv/cvat/pull/1500>)
- Non-informative lock icon (<https://github.com/opencv/cvat/pull/1434>)
- Sidebar in AAM has no hide/show button (<https://github.com/opencv/cvat/pull/1420>)
- Task/Job buttons has no "Open in new tab" option (<https://github.com/opencv/cvat/pull/1419>)
- Delete point context menu option has no shortcut hint (<https://github.com/opencv/cvat/pull/1416>)
- Fixed issue with unnecessary tag activation in cvat-canvas (<https://github.com/opencv/cvat/issues/1540>)
- Fixed an issue with large number of instances in instance mask (<https://github.com/opencv/cvat/issues/1539>)
- Fixed full COCO dataset import error with conflicting labels in keypoints and detection (<https://github.com/opencv/cvat/pull/1548>)
- Fixed COCO keypoints skeleton parsing and saving (<https://github.com/opencv/cvat/issues/1539>)
- `tf.placeholder() is not compatible with eager execution` exception for auto_segmentation (<https://github.com/opencv/cvat/pull/1562>)
- Canvas cannot be moved with move functionality on left mouse key (<https://github.com/opencv/cvat/pull/1573>)
- Deep extreme cut request is sent when draw any shape with Make AI polygon option enabled (<https://github.com/opencv/cvat/pull/1573>)
- Fixed an error when exporting a task with cuboids to any format except CVAT (<https://github.com/opencv/cvat/pull/1577>)
- Synchronization with remote git repo (<https://github.com/opencv/cvat/pull/1582>)
- A problem with mask to polygons conversion when polygons are too small (<https://github.com/opencv/cvat/pull/1581>)
- Unable to upload video with uneven size (<https://github.com/opencv/cvat/pull/1594>)
- Fixed an issue with `z_order` having no effect on segmentations (<https://github.com/opencv/cvat/pull/1589>)

### Security

- Permission group whitelist check for analytics view (<https://github.com/opencv/cvat/pull/1608>)

## \[1.0.0-beta.2] - 2020-04-30

### Added

- Re-Identification algorithm to merging bounding boxes automatically to the new UI (<https://github.com/opencv/cvat/pull/1406>)
- Methods `import` and `export` to import/export raw annotations for Job and Task in `cvat-core` (<https://github.com/opencv/cvat/pull/1406>)
- Versioning of client packages (`cvat-core`, `cvat-canvas`, `cvat-ui`). Initial versions are set to 1.0.0 (<https://github.com/opencv/cvat/pull/1448>)
- Cuboids feature was migrated from old UI to new one. (<https://github.com/opencv/cvat/pull/1451>)

### Removed

- Annotation conversion utils, currently supported natively via Datumaro framework
  (<https://github.com/opencv/cvat/pull/1477>)

### Fixed

- Auto annotation, TF annotation and Auto segmentation apps (<https://github.com/opencv/cvat/pull/1409>)
- Import works with truncated images now: "OSError:broken data stream" on corrupt images
  (<https://github.com/opencv/cvat/pull/1430>)
- Hide functionality (H) doesn't work (<https://github.com/opencv/cvat/pull/1445>)
- The highlighted attribute doesn't correspond to the chosen attribute in AAM (<https://github.com/opencv/cvat/pull/1445>)
- Inconvinient image shaking while drawing a polygon (hold Alt key during drawing/editing/grouping to drag an image) (<https://github.com/opencv/cvat/pull/1445>)
- Filter property "shape" doesn't work and extra operator in description (<https://github.com/opencv/cvat/pull/1445>)
- Block of text information doesn't disappear after deactivating for locked shapes (<https://github.com/opencv/cvat/pull/1445>)
- Annotation uploading fails in annotation view (<https://github.com/opencv/cvat/pull/1445>)
- UI freezes after canceling pasting with escape (<https://github.com/opencv/cvat/pull/1445>)
- Duplicating keypoints in COCO export (<https://github.com/opencv/cvat/pull/1435>)
- CVAT new UI: add arrows on a mouse cursor (<https://github.com/opencv/cvat/pull/1391>)
- Delete point bug (in new UI) (<https://github.com/opencv/cvat/pull/1440>)
- Fix apache startup after PC restart (<https://github.com/opencv/cvat/pull/1467>)
- Open task button doesn't work (<https://github.com/opencv/cvat/pull/1474>)

## \[1.0.0-beta.1] - 2020-04-15

### Added

- Special behaviour for attribute value `__undefined__` (invisibility, no shortcuts to be set in AAM)
- Dialog window with some helpful information about using filters
- Ability to display a bitmap in the new UI
- Button to reset colors settings (brightness, saturation, contrast) in the new UI
- Option to display shape text always
- Dedicated message with clarifications when share is unmounted (<https://github.com/opencv/cvat/pull/1373>)
- Ability to create one tracked point (<https://github.com/opencv/cvat/pull/1383>)
- Ability to draw/edit polygons and polylines with automatic bordering feature
  (<https://github.com/opencv/cvat/pull/1394>)
- Tutorial: instructions for CVAT over HTTPS
- Deep extreme cut (semi-automatic segmentation) to the new UI (<https://github.com/opencv/cvat/pull/1398>)

### Changed

- Increase preview size of a task till 256, 256 on the server
- Public ssh-keys are displayed in a dedicated window instead of console when create a task with a repository
- React UI is the primary UI

### Fixed

- Cleaned up memory in Auto Annotation to enable long running tasks on videos
- New shape is added when press `esc` when drawing instead of cancellation
- Dextr segmentation doesn't work.
- `FileNotFoundError` during dump after moving format files
- CVAT doesn't append outside shapes when merge polyshapes in old UI
- Layout sometimes shows double scroll bars on create task, dashboard and settings pages
- UI fails after trying to change frame during resizing, dragging, editing
- Hidden points (or outsided) are visible after changing a frame
- Merge is allowed for points, but clicks on points conflict with frame dragging logic
- Removed objects are visible for search
- Add missed task_id and job_id fields into exception logs for the new UI (<https://github.com/opencv/cvat/pull/1372>)
- UI fails when annotations saving occurs during drag/resize/edit (<https://github.com/opencv/cvat/pull/1383>)
- Multiple savings when hold Ctrl+S (a lot of the same copies of events were sent with the same working time)
  (<https://github.com/opencv/cvat/pull/1383>)
- UI doesn't have any reaction when git repos synchronization failed (<https://github.com/opencv/cvat/pull/1383>)
- Bug when annotations cannot be saved after (delete - save - undo - save) (<https://github.com/opencv/cvat/pull/1383>)
- VOC format exports Upper case labels correctly in lower case (<https://github.com/opencv/cvat/pull/1379>)
- Fixed polygon exporting bug in COCO dataset (<https://github.com/opencv/cvat/issues/1387>)
- Task creation from remote files (<https://github.com/opencv/cvat/pull/1392>)
- Job cannot be opened in some cases when the previous job was failed during opening
  (<https://github.com/opencv/cvat/issues/1403>)
- Deactivated shape is still highlighted on the canvas (<https://github.com/opencv/cvat/issues/1403>)
- AttributeError: 'tuple' object has no attribute 'read' in ReID algorithm (<https://github.com/opencv/cvat/issues/1403>)
- Wrong semi-automatic segmentation near edges of an image (<https://github.com/opencv/cvat/issues/1403>)
- Git repos paths (<https://github.com/opencv/cvat/pull/1400>)
- Uploading annotations for tasks with multiple jobs (<https://github.com/opencv/cvat/pull/1396>)

## \[1.0.0-alpha] - 2020-03-31

### Added

- Data streaming using chunks (<https://github.com/opencv/cvat/pull/1007>)
- New UI: showing file names in UI (<https://github.com/opencv/cvat/pull/1311>)
- New UI: delete a point from context menu (<https://github.com/opencv/cvat/pull/1292>)

### Fixed

- Git app cannot clone a repository (<https://github.com/opencv/cvat/pull/1330>)
- New UI: preview position in task details (<https://github.com/opencv/cvat/pull/1312>)
- AWS deployment (<https://github.com/opencv/cvat/pull/1316>)

## \[0.6.1] - 2020-03-21

### Changed

- VOC task export now does not use official label map by default, but takes one
  from the source task to avoid primary-class and class part name
  clashing ([#1275](https://github.com/opencv/cvat/issues/1275))

### Fixed

- File names in LabelMe format export are no longer truncated ([#1259](https://github.com/opencv/cvat/issues/1259))
- `occluded` and `z_order` annotation attributes are now correctly passed to Datumaro ([#1271](https://github.com/opencv/cvat/pull/1271))
- Annotation-less tasks now can be exported as empty datasets in COCO ([#1277](https://github.com/opencv/cvat/issues/1277))
- Frame name matching for video annotations import -
  allowed `frame_XXXXXX[.ext]` format ([#1274](https://github.com/opencv/cvat/pull/1274))

### Security

- Bump acorn from 6.3.0 to 6.4.1 in /cvat-ui ([#1270](https://github.com/opencv/cvat/pull/1270))

## \[0.6.0] - 2020-03-15

### Added

- Server only support for projects. Extend REST API v1 (/api/v1/projects\*)
- Ability to get basic information about users without admin permissions ([#750](https://github.com/opencv/cvat/issues/750))
- Changed REST API: removed PUT and added DELETE methods for /api/v1/users/ID
- Mask-RCNN Auto Annotation Script in OpenVINO format
- Yolo Auto Annotation Script
- Auto segmentation using Mask_RCNN component (Keras+Tensorflow Mask R-CNN Segmentation)
- REST API to export an annotation task (images + annotations)
  [Datumaro](https://github.com/opencv/cvat/tree/develop/datumaro) -
  a framework to build, analyze, debug and visualize datasets
- Text Detection Auto Annotation Script in OpenVINO format for version 4
- Added in OpenVINO Semantic Segmentation for roads
- Ability to visualize labels when using Auto Annotation runner
- MOT CSV format support ([#830](https://github.com/opencv/cvat/pull/830))
- LabelMe format support ([#844](https://github.com/opencv/cvat/pull/844))
- Segmentation MASK format import (as polygons) ([#1163](https://github.com/opencv/cvat/pull/1163))
- Git repositories can be specified with IPv4 address ([#827](https://github.com/opencv/cvat/pull/827))

### Changed

- page_size parameter for all REST API methods
- React & Redux & Antd based dashboard
- Yolov3 interpretation script fix and changes to mapping.json
- YOLO format support ([#1151](https://github.com/opencv/cvat/pull/1151))
- Added support for OpenVINO 2020

### Fixed

- Exception in Git plugin [#826](https://github.com/opencv/cvat/issues/826)
- Label ids in TFrecord format now start from 1 [#866](https://github.com/opencv/cvat/issues/866)
- Mask problem in COCO JSON style [#718](https://github.com/opencv/cvat/issues/718)
- Datasets (or tasks) can be joined and split to subsets with Datumaro [#791](https://github.com/opencv/cvat/issues/791)
- Output labels for VOC format can be specified with Datumaro [#942](https://github.com/opencv/cvat/issues/942)
- Annotations can be filtered before dumping with Datumaro [#994](https://github.com/opencv/cvat/issues/994)

## \[0.5.2] - 2019-12-15

### Fixed

- Frozen version of scikit-image==0.15 in requirements.txt because next releases don't support Python 3.5

## \[0.5.1] - 2019-10-17

### Added

- Integration with Zenodo.org (DOI)

## \[0.5.0] - 2019-09-12

### Added

- A converter to YOLO format
- Installation guide
- Linear interpolation for a single point
- Video frame filter
- Running functional tests for REST API during a build
- Admins are no longer limited to a subset of python commands in the auto annotation application
- Remote data source (list of URLs to create an annotation task)
- Auto annotation using Faster R-CNN with Inception v2 (utils/open_model_zoo)
- Auto annotation using Pixel Link mobilenet v2 - text detection (utils/open_model_zoo)
- Ability to create a custom extractors for unsupported media types
- Added in PDF extractor
- Added in a command line model manager tester
- Ability to dump/load annotations in several formats from UI (CVAT, Pascal VOC, YOLO, MS COCO, png mask, TFRecord)
- Auth for REST API (api/v1/auth/): login, logout, register, ...
- Preview for the new CVAT UI (dashboard only) is available: <http://localhost:9080/>
- Added command line tool for performing common task operations (/utils/cli/)

### Changed

- Outside and keyframe buttons in the side panel for all interpolation shapes (they were only for boxes before)
- Improved error messages on the client side (#511)

### Removed

- "Flip images" has been removed. UI now contains rotation features.

### Fixed

- Incorrect width of shapes borders in some cases
- Annotation parser for tracks with a start frame less than the first segment frame
- Interpolation on the server near outside frames
- Dump for case when task name has a slash
- Auto annotation fail for multijob tasks
- Installation of CVAT with OpenVINO on the Windows platform
- Background color was always black in utils/mask/converter.py
- Exception in attribute annotation mode when a label are switched to a value without any attributes
- Handling of wrong labelamp json file in auto annotation (<https://github.com/opencv/cvat/issues/554>)
- No default attributes in dumped annotation (<https://github.com/opencv/cvat/issues/601>)
- Required field "Frame Filter" on admin page during a task modifying (#666)
- Dump annotation errors for a task with several segments (#610, #500)
- Invalid label parsing during a task creating (#628)
- Button "Open Task" in the annotation view
- Creating a video task with 0 overlap

### Security

- Upgraded Django, djangorestframework, and other packages

## \[0.4.2] - 2019-06-03

### Fixed

- Fixed interaction with the server share in the auto annotation plugin

## \[0.4.1] - 2019-05-14

### Fixed

- JavaScript syntax incompatibility with Google Chrome versions less than 72

## \[0.4.0] - 2019-05-04

### Added

- OpenVINO auto annotation: it is possible to upload a custom model and annotate images automatically.
- Ability to rotate images/video in the client part (Ctrl+R, Shift+Ctrl+R shortcuts) (#305)
- The ReID application for automatic bounding box merging has been added (#299)
- Keyboard shortcuts to switch next/previous default shape type (box, polygon etc) (Alt + <, Alt + >) (#316)
- Converter for VOC now supports interpolation tracks
- REST API (/api/v1/\*, /api/docs)
- Semi-automatic semantic segmentation with the [Deep Extreme Cut](http://www.vision.ee.ethz.ch/~cvlsegmentation/dextr/) work

### Changed

- Propagation setup has been moved from settings to bottom player panel
- Additional events like "Debug Info" or "Fit Image" have been added for analitics
- Optional using LFS for git annotation storages (#314)

### Deprecated

- "Flip images" flag in the create task dialog will be removed.
  Rotation functionality in client part have been added instead.

### Fixed

- Django 2.1.5 (security fix, [CVE-2019-3498](https://nvd.nist.gov/vuln/detail/CVE-2019-3498))
- Several scenarious which cause code 400 after undo/redo/save have been fixed (#315)

## \[0.3.0] - 2018-12-29

### Added

- Ability to copy Object URL and Frame URL via object context menu and player context menu respectively.
- Ability to change opacity for selected shape with help "Selected Fill Opacity" slider.
- Ability to remove polyshapes points by double click.
- Ability to draw/change polyshapes (except for points) by slip method. Just press ENTER and moving a cursor.
- Ability to switch lock/hide properties via label UI element (in right menu) for all objects with same label.
- Shortcuts for outside/keyframe properties
- Support of Intel OpenVINO for accelerated model inference
- Tensorflow annotation now works without CUDA. It can use CPU only. OpenVINO and CUDA are supported optionally.
- Incremental saving of annotations.
- Tutorial for using polygons (screencast)
- Silk profiler to improve development process
- Admin panel can be used to edit labels and attributes for annotation tasks
- Analytics component to manage a data annotation team, monitor exceptions, collect client and server logs
- Changeable job and task statuses (annotation, validation, completed).
  A job status can be changed manually, a task status is computed automatically based on job statuses (#153)
- Backlink to a task from its job annotation view (#156)
- Buttons lock/hide for labels. They work for all objects with the same label on a current frame (#116)

### Changed

- Polyshape editing method has been improved. You can redraw part of shape instead of points cloning.
- Unified shortcut (Esc) for close any mode instead of different shortcuts (Alt+N, Alt+G, Alt+M etc.).
- Dump file contains information about data source (e.g. video name, archive name, ...)
- Update requests library due to [CVE-2018-18074](https://nvd.nist.gov/vuln/detail/CVE-2018-18074)
- Per task/job permissions to create/access/change/delete tasks and annotations
- Documentation was improved
- Timeout for creating tasks was increased (from 1h to 4h) (#136)
- Drawing has become more convenience. Now it is possible to draw outside an image.
  Shapes will be automatically truncated after drawing process (#202)

### Fixed

- Performance bottleneck has been fixed during you create new objects (draw, copy, merge etc).
- Label UI elements aren't updated after changelabel.
- Attribute annotation mode can use invalid shape position after resize or move shapes.
- Labels order is preserved now (#242)
- Uploading large XML files (#123)
- Django vulnerability (#121)
- Grammatical cleanup of README.md (#107)
- Dashboard loading has been accelerated (#156)
- Text drawing outside of a frame in some cases (#202)

## \[0.2.0] - 2018-09-28

### Added

- New annotation shapes: polygons, polylines, points
- Undo/redo feature
- Grid to estimate size of objects
- Context menu for shapes
- A converter to PASCAL VOC format
- A converter to MS COCO format
- A converter to mask format
- License header for most of all files
- .gitattribute to avoid problems with bash scripts inside a container
- CHANGELOG.md itself
- Drawing size of a bounding box during resize
- Color by instance, group, label
- Group objects
- Object propagation on next frames
- Full screen view

### Changed

- Documentation, screencasts, the primary screenshot
- Content-type for save_job request is application/json

### Fixed

- Player navigation if the browser's window is scrolled
- Filter doesn't support dash (-)
- Several memory leaks
- Inconsistent extensions between filenames in an annotation file and real filenames

## \[0.1.2] - 2018-08-07

### Added

- 7z archive support when creating a task
- .vscode/launch.json file for developing with VS code

### Fixed

- #14: docker-compose down command as written in the readme does not remove volumes
- #15: all checkboxes in temporary attributes are checked when reopening job after saving the job
- #18: extend CONTRIBUTING.md
- #19: using the same attribute for label twice -> stuck

### Changed

- More strict verification for labels with attributes

## \[0.1.1] - 2018-07-6

### Added

- Links on a screenshot, documentation, screencasts into README.md
- CONTRIBUTORS.md

### Fixed

- GitHub documentation

## \[0.1.0] - 2018-06-29

### Added

- Initial version

## Template

```
## \[Unreleased]
### Added
- TDB

### Changed
- TDB

### Deprecated
- TDB

### Removed
- TDB

### Fixed
- TDB

### Security
- TDB
```<|MERGE_RESOLUTION|>--- conflicted
+++ resolved
@@ -25,12 +25,9 @@
 
 ### Fixed
 
-<<<<<<< HEAD
 - Exporting project when its tasks has not data (<https://github.com/opencv/cvat/pull/6658>)
-=======
 - Removing job assignee (<https://github.com/opencv/cvat/pull/6712>)
 - Fixed switching from organization to sandbox while getting a resource (<https://github.com/opencv/cvat/pull/6689>)
->>>>>>> 59ae3e54
 
 ### Security
 
