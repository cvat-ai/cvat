--- conflicted
+++ resolved
@@ -55,11 +55,8 @@
 - Fixed an error when exporting a task with cuboids to any format except CVAT (<https://github.com/opencv/cvat/pull/1577>)
 - Synchronization with remote git repo (<https://github.com/opencv/cvat/pull/1582>)
 - A problem with mask to polygons conversion when polygons are too small (<https://github.com/opencv/cvat/pull/1581>)
-<<<<<<< HEAD
+- Unable to upload video with uneven size (<https://github.com/opencv/cvat/pull/1594>)
 - Fixed an issue with `z_order` having no effect on segmentations (<https://github.com/opencv/cvat/pull/1589>)
-=======
-- Unable to upload video with uneven size (<https://github.com/opencv/cvat/pull/1594>)
->>>>>>> 485bc8d9
 
 ### Security
 -
