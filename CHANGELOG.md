# Changelog

All notable changes to this project will be documented in this file.

The format is based on [Keep a Changelog](https://keepachangelog.com/en/1.0.0/),
and this project adheres to [Semantic Versioning](https://semver.org/spec/v2.0.0.html).

<<<<<<< HEAD
## \[2.4.7] - 2023-06-16
### Added
- \[API\] API Now supports the creation and removal of Ground Truth jobs. (<https://github.com/opencv/cvat/pull/6204>)
- \[API\] We've introduced task quality estimation endpoints. (<https://github.com/opencv/cvat/pull/6204>)

### Fixed
- Issues with running serverless models for EXIF-rotated images. (<https://github.com/opencv/cvat/pull/6275/>)
- File uploading issues when using https configuration. (<https://github.com/opencv/cvat/pull/6308>)

=======
>>>>>>> fd2575c7
## \[2.4.6] - 2023-06-09
### Added
- \[Server API\] An option to supply custom file ordering for task data uploads (<https://github.com/opencv/cvat/pull/5083>)
- New option ``semi-auto`` is available as annotations source (<https://github.com/opencv/cvat/pull/6263>)
<<<<<<< HEAD
- \[CLI\] An option to select the organization
  (<https://github.com/opencv/cvat/pull/6317>)
=======
>>>>>>> fd2575c7

### Changed
- Allowed to use dataset manifest for the `predefined` sorting method for task data (<https://github.com/opencv/cvat/pull/5083>)

### Changed
- Replaced Apache mod_wsgi with Uvicorn ASGI server for backend use(<https://github.com/opencv/cvat/pull/6195>)

### Fixed
- Incorrect location of temporary file during job annotation import.(<https://github.com/opencv/cvat/pull/5909>)
- Deletion of uploaded file along with annotations/backups when an RQ job
  has been initiated, but no subsequent status check requests have been made.(<https://github.com/opencv/cvat/pull/5909>)
- Deletion of uploaded files, including annotations and backups,
  after they have been uploaded to the server using the TUS protocol  but before an RQ job has been initiated. (<https://github.com/opencv/cvat/pull/5909>)
- Simultaneous creation of tasks or projects with identical names from backups by multiple users.(<https://github.com/opencv/cvat/pull/5909>)
- \[API\] The `predefined` sorting method for task data uploads (<https://github.com/opencv/cvat/pull/5083>)
- Allowed slashes in export filenames. (<https://github.com/opencv/cvat/pull/6265>)
<<<<<<< HEAD
- Dataset export error with `outside` property of tracks (<https://github.com/opencv/cvat/issues/5971>)
- Broken logging in the TransT serverless function
  (<https://github.com/opencv/cvat/pull/6290>)
=======
>>>>>>> fd2575c7

## \[2.4.5] - 2023-06-02
### Added
- Integrated support for sharepoint and cloud storage files, along with
  directories to be omitted during task creation (server) (<https://github.com/opencv/cvat/pull/6074>)
- Enabled task creation with directories from cloud storage or sharepoint  (<https://github.com/opencv/cvat/pull/6074>)
- Enhanced task creation to support any data type supported by the server
   by default, from cloud storage without the necessity for the `use_cache` option (<https://github.com/opencv/cvat/pull/6074>)
- Added capability for task creation with data from cloud storage without the `use_cache` option  (<https://github.com/opencv/cvat/pull/6074>)

### Changed
- User can now access resource links from any organization or sandbox, granted it's available to them (<https://github.com/opencv/cvat/pull/5892>)
- Cloud storage manifest files have been made optional (<https://github.com/opencv/cvat/pull/6074>)
- Updated Django to the 4.2.x version (<https://github.com/opencv/cvat/pull/6122>)
- Renamed certain Nuclio functions to adhere to a common naming convention. For instance,
  `onnx-yolov7` -> `onnx-wongkinyiu-yolov7`, `ultralytics-yolov5` -> `pth-ultralytics-yolov5`
  (<https://github.com/opencv/cvat/pull/6140>)

### Deprecated
- Deprecated the endpoint `/cloudstorages/{id}/content` (<https://github.com/opencv/cvat/pull/6074>)

### Fixed
- Fixed the issue of skeletons dumping on created tasks/projects (<https://github.com/opencv/cvat/pull/6157>)
- Resolved an issue related to saving annotations for skeleton tracks (<https://github.com/opencv/cvat/pull/6075>)

## \[2.4.4] - 2023-05-18
### Added
- Introduced a new configuration option for controlling the invocation of Nuclio functions.
  (<https://github.com/opencv/cvat/pull/6146>)

### Changed
- Relocated SAM masks decoder to frontend operation.
  (<https://github.com/opencv/cvat/pull/6019>)
- Switched `person-reidentification-retail-0300` and `faster_rcnn_inception_v2_coco` Nuclio functions with `person-reidentification-retail-0277` and `faster_rcnn_inception_resnet_v2_atrous_coco` respectively.
  (<https://github.com/opencv/cvat/pull/6129>)
- Upgraded OpenVINO-based Nuclio functions to utilize the OpenVINO 2022.3 runtime.
  (<https://github.com/opencv/cvat/pull/6129>)

### Fixed
- Resolved issues with tracking multiple objects (30 and more) using the TransT tracker.
  (<https://github.com/opencv/cvat/pull/6073>)
- Addressed azure.core.exceptions.ResourceExistsError: The specified blob already exists.
  (<https://github.com/opencv/cvat/pull/6082>)
- Corrected image scaling issues when transitioning between images of different resolutions.
  (<https://github.com/opencv/cvat/pull/6081>)
- Fixed inaccurate reporting of completed job counts.
  (<https://github.com/opencv/cvat/issues/6098>)
- Allowed OpenVINO-based Nuclio functions to be deployed to Kubernetes.
  (<https://github.com/opencv/cvat/pull/6129>)
- Improved skeleton size checks after drawing.
  (<https://github.com/opencv/cvat/pull/6156>)
- Fixed HRNet CPU serverless function.
  (<https://github.com/opencv/cvat/pull/6150>)
- Prevented sending of empty list of events.
  (<https://github.com/opencv/cvat/pull/6154>)

## \[2.4.3] - 2023-04-24
### Changed
- Docker images no longer include Ubuntu package sources or FFmpeg/OpenH264 sources
  (<https://github.com/opencv/cvat/pull/6040>)
- TUS chunk size changed from 100 MB to 2 MB
  (<https://github.com/opencv/cvat/pull/6058>)

## \[2.4.2] - 2023-04-14
### Added
- Support for Azure Blob Storage connection string authentication(<https://github.com/openvinotoolkit/cvat/pull/4649>)
- Segment Anything interactor for CPU/GPU (<https://github.com/opencv/cvat/pull/6008>)

### Changed
- The capability to transfer a task from one project to another project has been disabled (<https://github.com/opencv/cvat/pull/5901>)
- The bounding rectangle in the skeleton annotation is visible solely when the skeleton is active (<https://github.com/opencv/cvat/pull/5911>)
- Base backend image upgraded from ubuntu:20.04 to ubuntu:22.04 (<https://github.com/opencv/cvat/pull/6021>)

### Deprecated
- TDB

### Removed
- Cloud storage `unique_together` limitation (<https://github.com/opencv/cvat/pull/5855>)
- Support for redundant request media types in the API
  (<https://github.com/opencv/cvat/pull/5874>)
- Static URLs and direct SDK support for the tus chunk endpoints.
  Clients must use the `Location` header from the response to the `Upload-Length` request,
  as per the tus creation protocol
  (<https://github.com/opencv/cvat/pull/5961>)

### Fixed
- An invalid project/org handling in webhooks (<https://github.com/opencv/cvat/pull/5707>)
- Warning `key` is undefined on project page (<https://github.com/opencv/cvat/pull/5876>)
- An invalid mask detected when performing automatic annotation on a task (<https://github.com/opencv/cvat/pull/5883>)
- The 'Reset zoom' option now retains the user's preferences upon reloading CVAT (<https://github.com/opencv/cvat/pull/5908>)
- Cloud storage content listing when the manifest name contains special characters
  (<https://github.com/opencv/cvat/pull/5873>)
- Width and height in CVAT dataset format mask annotations (<https://github.com/opencv/cvat/pull/5905>)
- Empty list of export formats for a project without tasks (<https://github.com/opencv/cvat/pull/5899>)
- Downgraded NumPy used by HRNet because `np.int` is no longer available (<https://github.com/opencv/cvat/pull/5574>)
- Empty previews responsive to page resize (<https://github.com/opencv/cvat/pull/5925>)
- Nuclio function invocations when deployed via the Helm chart
  (<https://github.com/opencv/cvat/issues/5626>)
- Export of a job from a task with multiple jobs (<https://github.com/opencv/cvat/pull/5928>)
- Points missing when exporting tracked skeleton (<https://github.com/opencv/cvat/issues/5497>)
- Escaping in the `filter` parameter in generated URLs
  (<https://github.com/opencv/cvat/issues/5566>)
- Rotation property lost during saving a mutable attribute (<https://github.com/opencv/cvat/pull/5968>)
- Optimized /api/jobs request (<https://github.com/opencv/cvat/pull/5962>)
- Server micro version support check in SDK/CLI (<https://github.com/opencv/cvat/pull/5991>)
- \[SDK\] Compatibility with upcoming urllib 2.1.0
  (<https://github.com/opencv/cvat/pull/6002>)
- Fix TUS file uploading if multiple apache processes are used (<https://github.com/opencv/cvat/pull/6006>)
- The issue related to webhook events not being sent has been resolved (<https://github.com/opencv/cvat/pull/5916>)

### Security
- Updated Redis (in the Compose file) to 7.0.x, and redis-py to 4.5.4
  (<https://github.com/opencv/cvat/pull/6016>)

## \[2.4.1] - 2023-04-05
### Fixed
- Optimized annotation fetching up to 10 times (<https://github.com/opencv/cvat/pull/5974>)
- Incorrect calculation of working time in analytics (<https://github.com/opencv/cvat/pull/5973>)

## \[2.4.0] - 2023-03-16
### Added
- \[SDK\] An arg to wait for data processing in the task data uploading function
  (<https://github.com/opencv/cvat/pull/5502>)
- Filename pattern to simplify uploading cloud storage data for a task (<https://github.com/opencv/cvat/pull/5498>, <https://github.com/opencv/cvat/pull/5525>)
- \[SDK\] Configuration setting to change the dataset cache directory
  (<https://github.com/opencv/cvat/pull/5535>)
- \[SDK\] Class to represent a project as a PyTorch dataset
  (<https://github.com/opencv/cvat/pull/5523>)
- Grid view and multiple context images supported (<https://github.com/opencv/cvat/pull/5542>)
- Interpolation is now supported for 3D cuboids.
Tracks can be exported/imported to/from Datumaro and Sly Pointcloud formats (<https://github.com/opencv/cvat/pull/5629>)
- Support for custom file to job splits in tasks (server API & SDK only)
  (<https://github.com/opencv/cvat/pull/5536>)
- \[SDK\] A PyTorch adapter setting to disable cache updates
  (<https://github.com/opencv/cvat/pull/5549>)
- YOLO v7 serverless feature added using ONNX backend (<https://github.com/opencv/cvat/pull/5552>)
- Cypress test for social account authentication (<https://github.com/opencv/cvat/pull/5444>)
- Dummy github and google authentication servers (<https://github.com/opencv/cvat/pull/5444>)
- \[Server API\] Simple filters for object collection endpoints
  (<https://github.com/opencv/cvat/pull/5575>)
- Analytics based on Clickhouse, Vector and Grafana instead of the ELK stack (<https://github.com/opencv/cvat/pull/5646>)
- \[SDK\] High-level API for working with organizations
  (<https://github.com/opencv/cvat/pull/5718>)
- Use correct service name in LDAP authentication documentation (<https://github.com/opencv/cvat/pull/5848>)

### Changed
- The Docker Compose files now use the Compose Specification version
  of the format. This version is supported by Docker Compose 1.27.0+
  (<https://github.com/opencv/cvat/pull/5524>).
- \[SDK\] The `resource_type` args now have the default value of `local` in task creation functions.
  The corresponding arguments are keyword-only now.
  (<https://github.com/opencv/cvat/pull/5502>)
- \[Server API\] Added missing pagination or pagination parameters in
  `/jobs/{id}/commits`, `/organizations`
  (<https://github.com/opencv/cvat/pull/5557>)
- Windows Installation Instructions adjusted to work around <https://github.com/nuclio/nuclio/issues/1821>
- The contour detection function for semantic segmentation (<https://github.com/opencv/cvat/pull/4665>)
- Delete newline character when generating a webhook signature (<https://github.com/opencv/cvat/pull/5622>)
- DL models UI (<https://github.com/opencv/cvat/pull/5635>)
- \[Server API\], \[SDK\] Arbitrary-sized collections in endpoints:
  `/api/projects/{id}.tasks`, `/api/tasks/{id}.segments`, `/api/jobs/{id}.issues`,
  `/api/issues/{id}.comments`, `/api/projects | tasks | jobs/{id}.labels`
  (<https://github.com/opencv/cvat/pull/5662>)
- Hide analytics link from non-admin users (<https://github.com/opencv/cvat/pull/5789>)
- Hide notifications on login/logout/register (<https://github.com/opencv/cvat/pull/5788>)
- CVAT and CVAT SDK now use a custom `User-Agent` header in HTTP requests
  (<https://github.com/opencv/cvat/issues/5598>)

### Deprecated
- TBD

### Removed
- \[Server API\] Endpoints with collections are removed in favor of their full variants
  `/project/{id}/tasks`, `/tasks/{id}/jobs`, `/jobs/{id}/issues`, `/issues/{id}/comments`.
  Corresponding fields are added or changed to provide a link to the child collection
  in `/projects/{id}`, `/tasks/{id}`, `/jobs/{id}`, `/issues/{id}`
  (<https://github.com/opencv/cvat/pull/5575>)
- Limit on the maximum number of manifest files that can be added for cloud storage (<https://github.com/opencv/cvat/pull/5660>)

### Fixed
- Helm: Empty password for Redis (<https://github.com/opencv/cvat/pull/5520>)
- Resolved HRNet serverless function runtime error on images with an alpha channel (<https://github.com/opencv/cvat/pull/5570>)
- Addressed ignored preview & chunk cache settings (<https://github.com/opencv/cvat/pull/5569>)
- Fixed exporting annotations to Azure container (<https://github.com/opencv/cvat/pull/5596>)
- Corrected the type of the credentials parameter of `make_client` in the Python SDK
- Reduced noisy information in ortho views for 3D canvas (<https://github.com/opencv/cvat/pull/5608>)
- Cleared disk space after project removal (<https://github.com/opencv/cvat/pull/5632>, <https://github.com/opencv/cvat/pull/5752>)
- Locked submit button when file is not selected during dataset import (<https://github.com/opencv/cvat/pull/5757>)
- \[Server API\]Various errors in the generated schema (<https://github.com/opencv/cvat/pull/5575>)
- Resolved browser freezing when requesting a job with NaN id (<https://github.com/opencv/cvat/pull/5763>)
- Fixed SiamMask and TransT serverless functions (<https://github.com/opencv/cvat/pull/5658>)
- Addressed creation of a project or task with the same labels (<https://github.com/opencv/cvat/pull/5700>)
- \[Server API\] Fixed ability to rename label to an existing name (<https://github.com/opencv/cvat/pull/5662>)
- Resolved issue of resetting attributes when moving a task to a project (<https://github.com/opencv/cvat/pull/5764>)
- Fixed error in dataset export when parsing skeleton sublabels containing spaces (<https://github.com/opencv/cvat/pull/5794>)
- Added missing `CVAT_BASE_URL` in docker-compose.yml (<https://github.com/opencv/cvat/pull/5792>)
- Create cloud storage button size and models pagination (<https://github.com/opencv/cvat/pull/5858>)

### Security
- Fixed vulnerability with social authentication (<https://github.com/opencv/cvat/pull/5521>)

## \[2.3.0] - 2022-12-22
### Added
- SDK section in documentation (<https://github.com/opencv/cvat/pull/4928>)
- Option to enable or disable host certificate checking in CLI (<https://github.com/opencv/cvat/pull/4928>)
- REST API tests with skeletons (<https://github.com/opencv/cvat/pull/4987>)
- Host schema auto-detection in SDK (<https://github.com/opencv/cvat/pull/4910>)
- Server compatibility checks in SDK (<https://github.com/opencv/cvat/pull/4935>)
- Objects sorting option in the sidebar, by z-order. Additional visualization when sorting is applied
(<https://github.com/opencv/cvat/pull/5145>)
- Added YOLOv5 serverless function with NVIDIA GPU support (<https://github.com/opencv/cvat/pull/4960>)
- Mask tools now supported (brush, eraser, polygon-plus,
polygon-minus, returning masks from online detectors & interactors)
(<https://github.com/opencv/cvat/pull/4543>)
- Added Webhooks (<https://github.com/opencv/cvat/pull/4863>)
- Authentication with social accounts: Google & GitHub (<https://github.com/opencv/cvat/pull/5147>, <https://github.com/opencv/cvat/pull/5181>, <https://github.com/opencv/cvat/pull/5295>)
- REST API tests for exporting job datasets & annotations and validating their structure (<https://github.com/opencv/cvat/pull/5160>)
- Backward propagation on UI (<https://github.com/opencv/cvat/pull/5355>)
- Keyboard shortcut to delete a frame (Alt + Del) (<https://github.com/opencv/cvat/pull/5369>)
- PyTorch dataset adapter layer in the SDK
(<https://github.com/opencv/cvat/pull/5417>)
- Method for debugging the server deployed with Docker (<https://github.com/opencv/cvat/issues/5327>)

### Changed
- `api/docs`, `api/swagger`, `api/schema`, `server/about` endpoints now allow unauthorized access (<https://github.com/opencv/cvat/pull/4928>, <https://github.com/opencv/cvat/pull/4935>)
- 3D canvas now can be dragged in IDLE mode (<https://github.com/opencv/cvat/pull/5385>)
- Datumaro version is upgraded to 0.3 (dev) (<https://github.com/opencv/cvat/pull/4984>)
- Allowed trailing slashes in the SDK host address (<https://github.com/opencv/cvat/pull/5057>)
- Adjusted initial camera position, enabled 'Reset zoom' option for 3D canvas (<https://github.com/opencv/cvat/pull/5395>)
- Enabled authentication via email (<https://github.com/opencv/cvat/pull/5037>)
- Unified error handling with the cloud storage (<https://github.com/opencv/cvat/pull/5389>)
- In the SDK, functions taking paths as strings now also accept path-like objects
  (<https://github.com/opencv/cvat/pull/5435>)

### Removed
- The `--https` option of CLI (<https://github.com/opencv/cvat/pull/4910>)

### Fixed
- Significantly optimized access to DB for api/jobs, api/tasks, and api/projects.
- Removed a possibly duplicated encodeURI() calls in `server-proxy.ts` to prevent doubly encoding
non-ascii paths while adding files from "Connected file share" (issue #4428)
- Removed unnecessary volumes defined in docker-compose.serverless.yml
(<https://github.com/openvinotoolkit/cvat/pull/4659>)
- Added support for Image files that use the PIL.Image.mode 'I;16'
- Project import/export with skeletons (<https://github.com/opencv/cvat/pull/4867>,
  <https://github.com/opencv/cvat/pull/5004>)
- Shape color is not changed on canvas after changing a label (<https://github.com/opencv/cvat/pull/5045>)
- Unstable e2e restore tests (<https://github.com/opencv/cvat/pull/5010>)
- IOG and f-BRS serverless function (<https://github.com/opencv/cvat/pull/5039>)
- Invisible label item in label constructor when label color background is white,
 or close to it (<https://github.com/opencv/cvat/pull/5041>)
- Fixed cvat-core ESlint problems (<https://github.com/opencv/cvat/pull/5027>)
- Fixed task creation with non-local files via the SDK/CLI
  (<https://github.com/opencv/cvat/issues/4962>)
- HRNET serverless function (<https://github.com/opencv/cvat/pull/4944>)
- Invalid export of segmentation masks when the `background` label gets nonzero id (<https://github.com/opencv/cvat/pull/5056>)
- A trailing slash in hostname doesn't allow SDK to send some requests
  (<https://github.com/opencv/cvat/pull/5057>)
- Double modal export/backup a task/project (<https://github.com/opencv/cvat/pull/5075>)
- Fixed bug of computing Job's unsolved/resolved issues numbers (<https://github.com/opencv/cvat/pull/5101>)
- Dataset export for job (<https://github.com/opencv/cvat/pull/5052>)
- Angle is not propagated when use ``propagate`` feature (<https://github.com/opencv/cvat/pull/5139>)
- Could not fetch task in a corner case (<https://github.com/opencv/cvat/pull/5163>)
- Restoring CVAT in case of React-renderning fail (<https://github.com/opencv/cvat/pull/5134>)
- Deleted frames become restored if a user deletes frames from another job of the same task
(<https://github.com/opencv/cvat/pull/5138>)
- Wrong issue position when create a quick issue on a rotated shape (<https://github.com/opencv/cvat/pull/5162>)
- Extra rerenders of different pages with each click (<https://github.com/opencv/cvat/pull/5178>)
- Skeleton points exported out of order in the COCO Keypoints format
  (<https://github.com/opencv/cvat/issues/5048>)
- PASCAL VOC 1.1 can't import dataset (<https://github.com/opencv/cvat/pull/4647>)
- Changing an object causes current z layer to be set to the maximum (<https://github.com/opencv/cvat/pull/5145>)
- Job assignee can not resolve an issue (<https://github.com/opencv/cvat/pull/5167>)
- Create manifest with cvat/server docker container command (<https://github.com/opencv/cvat/pull/5172>)
- Cannot assign a resource to a user who has an organization (<https://github.com/opencv/cvat/pull/5218>)
- Logs and annotations are not saved when logout from a job page (<https://github.com/opencv/cvat/pull/5266>)
- Added "type" field for all the labels, allows to reduce number of controls on annotation view (<https://github.com/opencv/cvat/pull/5273>)
- Occluded not applied on canvas instantly for a skeleton elements (<https://github.com/opencv/cvat/pull/5259>)
- Oriented bounding boxes broken with COCO format ss(<https://github.com/opencv/cvat/pull/5219>)
- Can't dump annotations with objects type is track from several jobs (<https://github.com/opencv/cvat/pull/5250>)
- Fixed upload resumption in production environments
  (<https://github.com/opencv/cvat/issues/4839>)
- Fixed job exporting (<https://github.com/opencv/cvat/pull/5282>)
- Visibility and ignored information fail to be loaded (MOT dataset format) (<https://github.com/opencv/cvat/pull/5270>)
- Added force logout on CVAT app start if token is missing (<https://github.com/opencv/cvat/pull/5331>)
- Drawing issues on 3D canvas (<https://github.com/opencv/cvat/pull/5410>)
- Missed token with using social account authentication (<https://github.com/opencv/cvat/pull/5344>)
- Redundant writing of skeleton annotations (CVAT for images) (<https://github.com/opencv/cvat/pull/5387>)
- The same object on 3D scene or `null` selected each click (PERFORMANCE) (<https://github.com/opencv/cvat/pull/5411>)
- An exception when run export for an empty task (<https://github.com/opencv/cvat/pull/5396>)
- Fixed FBRS serverless function runtime error on images with alpha channel (<https://github.com/opencv/cvat/pull/5384>)
- Attaching manifest with custom name (<https://github.com/opencv/cvat/pull/5377>)
- Uploading non-zip annotation files (<https://github.com/opencv/cvat/pull/5386>)
- Loss of rotation in CVAT format (<https://github.com/opencv/cvat/pull/5407>)
- A permission problem with interactive model launches for workers in orgs (<https://github.com/opencv/cvat/issues/4996>)
- Fix chart not being upgradable (<https://github.com/opencv/cvat/pull/5371>)
- Broken helm chart - if using custom release name (<https://github.com/opencv/cvat/pull/5403>)
- Missing source tag in project annotations (<https://github.com/opencv/cvat/pull/5408>)
- Creating a task with a Git repository via the SDK
  (<https://github.com/opencv/cvat/issues/4365>)
- Queries via the low-level API using the `multipart/form-data` Content-Type with string fields
  (<https://github.com/opencv/cvat/pull/5479>)
- Skeletons cannot be added to a task or project (<https://github.com/opencv/cvat/pull/5813>)

### Security
- `Project.import_dataset` not waiting for completion correctly
  (<https://github.com/opencv/cvat/pull/5459>)

## \[2.2.0] - 2022-09-12
### Added
- Added ability to delete frames from a job based on (<https://github.com/openvinotoolkit/cvat/pull/4194>)
- Support of attributes returned by serverless functions based on (<https://github.com/openvinotoolkit/cvat/pull/4506>)
- Project/task backups uploading via chunk uploads
- Fixed UX bug when jobs pagination is reset after changing a job
- Progressbars in CLI for file uploading and downloading
- `utils/cli` changed to `cvat-cli` package
- Support custom file name for backup
- Possibility to display tags on frame
- Support source and target storages (server part)
- Tests for import/export annotation, dataset, backup from/to cloud storage
- Added Python SDK package (`cvat-sdk`) (<https://github.com/opencv/cvat/pull/4813>)
- Previews for jobs
- Documentation for LDAP authentication (<https://github.com/cvat-ai/cvat/pull/39>)
- OpenCV.js caching and autoload (<https://github.com/cvat-ai/cvat/pull/30>)
- Publishing dev version of CVAT docker images (<https://github.com/cvat-ai/cvat/pull/53>)
- Support of Human Pose Estimation, Facial Landmarks (and similar) use-cases, new shape type:
Skeleton (<https://github.com/cvat-ai/cvat/pull/1>), (<https://github.com/opencv/cvat/pull/4829>)
- Added helm chart support for serverless functions and analytics (<https://github.com/cvat-ai/cvat/pull/110>)
- Added confirmation when remove a track (<https://github.com/opencv/cvat/pull/4846>)
- [COCO Keypoints](https://cocodataset.org/#keypoints-2020) format support (<https://github.com/opencv/cvat/pull/4821>,
  <https://github.com/opencv/cvat/pull/4908>)
- Support for Oracle OCI Buckets (<https://github.com/opencv/cvat/pull/4876>)
- `cvat-sdk` and `cvat-cli` packages on PyPI (<https://github.com/opencv/cvat/pull/4903>)
- UI part for source and target storages (<https://github.com/opencv/cvat/pull/4842>)
- Backup import/export modals (<https://github.com/opencv/cvat/pull/4842>)
- Annotations import modal (<https://github.com/opencv/cvat/pull/4842>)

### Changed
- Bumped nuclio version to 1.8.14
- Simplified running REST API tests. Extended CI-nightly workflow
- REST API tests are partially moved to Python SDK (`users`, `projects`, `tasks`, `issues`)
- cvat-ui: Improve UI/UX on label, create task and create project forms (<https://github.com/cvat-ai/cvat/pull/7>)
- Removed link to OpenVINO documentation (<https://github.com/cvat-ai/cvat/pull/35>)
- Clarified meaning of chunking for videos

### Fixed
- Task creation progressbar bug
- Removed Python dependency ``open3d`` which brought different issues to the building process
- Analytics not accessible when https is enabled
- Dataset import in an organization
- Updated minimist npm package to v1.2.6
- Request Status Code 500 "StopIteration" when exporting dataset
- Generated OpenAPI schema for several endpoints
- Annotation window might have top offset if try to move a locked object
- Image search in cloud storage (<https://github.com/cvat-ai/cvat/pull/8>)
- Reset password functionality (<https://github.com/cvat-ai/cvat/pull/52>)
- Creating task with cloud storage data (<https://github.com/cvat-ai/cvat/pull/116>)
- Show empty tasks (<https://github.com/cvat-ai/cvat/pull/100>)
- Fixed project filtration (<https://github.com/opencv/cvat/pull/4878>)
- Maximum callstack exceed when create task with 100000+ files from cloud storage (<https://github.com/opencv/cvat/pull/4836>)
- Fixed invocation of serverless functions (<https://github.com/opencv/cvat/pull/4907>)
- Removing label attributes (<https://github.com/opencv/cvat/pull/4927>)
- Notification with a required manifest file (<https://github.com/opencv/cvat/pull/4921>)

## \[2.1.0] - 2022-04-08
### Added
- Task annotations importing via chunk uploads (<https://github.com/openvinotoolkit/cvat/pull/4327>)
- Advanced filtration and sorting for a list of tasks/projects/cloudstorages (<https://github.com/openvinotoolkit/cvat/pull/4403>)
- Project dataset importing via chunk uploads (<https://github.com/openvinotoolkit/cvat/pull/4485>)
- Support paginated list for job commits (<https://github.com/openvinotoolkit/cvat/pull/4482>)

### Changed
- Added missing geos dependency into Dockerfile (<https://github.com/openvinotoolkit/cvat/pull/4451>)
- Improved helm chart readme (<https://github.com/openvinotoolkit/cvat/pull/4366>)
- Added helm chart support for CVAT 2.X and made ingress compatible with Kubernetes >=1.22 (<https://github.com/openvinotoolkit/cvat/pull/4448>)

### Fixed
- Permission error occurred when accessing the JobCommits (<https://github.com/openvinotoolkit/cvat/pull/4435>)
- job assignee can remove or update any issue created by the task owner (<https://github.com/openvinotoolkit/cvat/pull/4436>)
- Bug: Incorrect point deletion with keyboard shortcut (<https://github.com/openvinotoolkit/cvat/pull/4420>)
- some AI Tools were not sending responses properly (<https://github.com/openvinotoolkit/cvat/issues/4432>)
- Unable to upload annotations (<https://github.com/openvinotoolkit/cvat/pull/4513>)
- Fix build dependencies for Siammask (<https://github.com/openvinotoolkit/cvat/pull/4486>)
- Bug: Exif orientation information handled incorrectly (<https://github.com/openvinotoolkit/cvat/pull/4529>)
- Fixed build of retinanet function image (<https://github.com/cvat-ai/cvat/pull/54>)
- Dataset import for Datumaro, KITTI and VGGFace2 formats (<https://github.com/opencv/cvat/pull/4544>)
- Bug: Import dataset of Imagenet format fail (<https://github.com/opencv/cvat/issues/4850>)

## \[2.0.0] - 2022-03-04
### Added
- Handle attributes coming from nuclio detectors (<https://github.com/openvinotoolkit/cvat/pull/3917>)
- Add additional environment variables for Nuclio configuration (<https://github.com/openvinotoolkit/cvat/pull/3894>)
- Add KITTI segmentation and detection format (<https://github.com/openvinotoolkit/cvat/pull/3757>)
- Add LFW format (<https://github.com/openvinotoolkit/cvat/pull/3770>)
- Add Cityscapes format (<https://github.com/openvinotoolkit/cvat/pull/3758>)
- Add Open Images V6 format (<https://github.com/openvinotoolkit/cvat/pull/3679>)
- Rotated bounding boxes (<https://github.com/openvinotoolkit/cvat/pull/3832>)
- Player option: Smooth image when zoom-in, enabled by default (<https://github.com/openvinotoolkit/cvat/pull/3933>)
- Google Cloud Storage support in UI (<https://github.com/openvinotoolkit/cvat/pull/3919>)
- Add project tasks pagination (<https://github.com/openvinotoolkit/cvat/pull/3910>)
- Add remove issue button (<https://github.com/openvinotoolkit/cvat/pull/3952>)
- Data sorting option (<https://github.com/openvinotoolkit/cvat/pull/3937>)
- Options to change font size & position of text labels on the canvas (<https://github.com/openvinotoolkit/cvat/pull/3972>)
- Add "tag" return type for automatic annotation in Nuclio (<https://github.com/openvinotoolkit/cvat/pull/3896>)
- Helm chart: Make user-data-permission-fix optional (<https://github.com/openvinotoolkit/cvat/pull/3994>)
- Advanced identity access management system, using open policy agent (<https://github.com/openvinotoolkit/cvat/pull/3788>)
- Organizations to create "shared space" for different groups of users (<https://github.com/openvinotoolkit/cvat/pull/3788>)
- Dataset importing to a project (<https://github.com/openvinotoolkit/cvat/pull/3790>)
- User is able to customize information that text labels show (<https://github.com/openvinotoolkit/cvat/pull/4029>)
- Support for uploading manifest with any name (<https://github.com/openvinotoolkit/cvat/pull/4041>)
- Added information about OpenVINO toolkit to login page (<https://github.com/openvinotoolkit/cvat/pull/4077>)
- Support for working with ellipses (<https://github.com/openvinotoolkit/cvat/pull/4062>)
- Add several flags to task creation CLI (<https://github.com/openvinotoolkit/cvat/pull/4119>)
- Add YOLOv5 serverless function for automatic annotation (<https://github.com/openvinotoolkit/cvat/pull/4178>)
- Add possibility to change git repository and git export format from already created task (<https://github.com/openvinotoolkit/cvat/pull/3886>)
- Basic page with jobs list, basic filtration to this list (<https://github.com/openvinotoolkit/cvat/pull/4258>)
- Added OpenCV.js TrackerMIL as tracking tool (<https://github.com/openvinotoolkit/cvat/pull/4200>)
- Ability to continue working from the latest frame where an annotator was before (<https://github.com/openvinotoolkit/cvat/pull/4297>)
- `GET /api/jobs/<id>/commits` was implemented (<https://github.com/openvinotoolkit/cvat/pull/4368>)
- Advanced filtration and sorting for a list of jobs (<https://github.com/openvinotoolkit/cvat/pull/4319>)

### Changed
- Users don't have access to a task object anymore if they are assigned only on some jobs of the task (<https://github.com/openvinotoolkit/cvat/pull/3788>)
- Different resources (tasks, projects) are not visible anymore for all CVAT instance users by default (<https://github.com/openvinotoolkit/cvat/pull/3788>)
- API versioning scheme: using accept header versioning instead of namespace versioning (<https://github.com/openvinotoolkit/cvat/pull/4239>)
- Replaced 'django_sendfile' with 'django_sendfile2' (<https://github.com/openvinotoolkit/cvat/pull/4267>)
- Use drf-spectacular instead of drf-yasg for swagger documentation (<https://github.com/openvinotoolkit/cvat/pull/4210>)
- Update development-environment manual to work under MacOS, supported Mac with Apple Silicon (<https://github.com/openvinotoolkit/cvat/pull/4414>)

### Deprecated
- Job field "status" is not used in UI anymore, but it has not been removed from the database yet (<https://github.com/openvinotoolkit/cvat/pull/3788>)

### Removed
- Review rating, reviewer field from the job instance (use assignee field together with stage field instead) (<https://github.com/openvinotoolkit/cvat/pull/3788>)
- Training django app (<https://github.com/openvinotoolkit/cvat/pull/4330>)
- v1 api version support (<https://github.com/openvinotoolkit/cvat/pull/4332>)

### Fixed
- Fixed Interaction handler keyboard handlers (<https://github.com/openvinotoolkit/cvat/pull/3881>)
- Points of invisible shapes are visible in autobordering (<https://github.com/openvinotoolkit/cvat/pull/3931>)
- Order of the label attributes in the object item details(<https://github.com/openvinotoolkit/cvat/pull/3945>)
- Order of labels in tasks and projects (<https://github.com/openvinotoolkit/cvat/pull/3987>)
- Fixed task creating with large files via webpage (<https://github.com/openvinotoolkit/cvat/pull/3692>)
- Added information to export CVAT_HOST when performing local installation for accessing over network (<https://github.com/openvinotoolkit/cvat/pull/4014>)
- Fixed possible color collisions in the generated colormap (<https://github.com/openvinotoolkit/cvat/pull/4007>)
- Original pdf file is deleted when using share (<https://github.com/openvinotoolkit/cvat/pull/3967>)
- Order in an annotation file(<https://github.com/openvinotoolkit/cvat/pull/4087>)
- Fixed task data upload progressbar (<https://github.com/openvinotoolkit/cvat/pull/4134>)
- Email in org invitations is case sensitive (<https://github.com/openvinotoolkit/cvat/pull/4153>)
- Caching for tasks and jobs can lead to an exception if its assignee user is removed (<https://github.com/openvinotoolkit/cvat/pull/4165>)
- Added intelligent function when paste labels to another task (<https://github.com/openvinotoolkit/cvat/pull/4161>)
- Uncaught TypeError: this.el.node.getScreenCTM() is null in Firefox (<https://github.com/openvinotoolkit/cvat/pull/4175>)
- Bug: canvas is busy when start playing, start resizing a shape and do not release the mouse cursor (<https://github.com/openvinotoolkit/cvat/pull/4151>)
- Bug: could not receive frame N. TypeError: Cannot read properties of undefined (reding "filename") (<https://github.com/openvinotoolkit/cvat/pull/4187>)
- Cannot choose a dataset format for a linked repository if a task type is annotation (<https://github.com/openvinotoolkit/cvat/pull/4203>)
- Fixed tus upload error over https (<https://github.com/openvinotoolkit/cvat/pull/4154>)
- Issues disappear when rescale a browser (<https://github.com/openvinotoolkit/cvat/pull/4189>)
- Auth token key is not returned when registering without email verification (<https://github.com/openvinotoolkit/cvat/pull/4092>)
- Error in create project from backup for standard 3D annotation (<https://github.com/openvinotoolkit/cvat/pull/4160>)
- Annotations search does not work correctly in some corner cases (when use complex properties with width, height) (<https://github.com/openvinotoolkit/cvat/pull/4198>)
- Kibana requests are not proxied due to django-revproxy incompatibility with Django >3.2.x (<https://github.com/openvinotoolkit/cvat/issues/4085>)
- Content type for getting frame with tasks/{id}/data/ endpoint (<https://github.com/openvinotoolkit/cvat/pull/4333>)
- Bug: Permission error occurred when accessing the comments of a specific issue (<https://github.com/openvinotoolkit/cvat/issues/4416>)


### Security
- Updated ELK to 6.8.23 which uses log4j 2.17.1 (<https://github.com/openvinotoolkit/cvat/pull/4206>)
- Added validation for URLs which used as remote data source (<https://github.com/openvinotoolkit/cvat/pull/4387>)

## \[1.7.0] - 2021-11-15

### Added

- cvat-ui: support cloud storages (<https://github.com/openvinotoolkit/cvat/pull/3372>)
- interactor: add HRNet interactive segmentation serverless function (<https://github.com/openvinotoolkit/cvat/pull/3740>)
- Added GPU implementation for SiamMask, reworked tracking approach (<https://github.com/openvinotoolkit/cvat/pull/3571>)
- Progress bar for manifest creating (<https://github.com/openvinotoolkit/cvat/pull/3712>)
- IAM: Open Policy Agent integration (<https://github.com/openvinotoolkit/cvat/pull/3788>)
- Add a tutorial on attaching cloud storage AWS-S3 (<https://github.com/openvinotoolkit/cvat/pull/3745>)
  and Azure Blob Container (<https://github.com/openvinotoolkit/cvat/pull/3778>)
- The feature to remove annotations in a specified range of frames (<https://github.com/openvinotoolkit/cvat/pull/3617>)
- Project backup/restore (<https://github.com/openvinotoolkit/cvat/pull/3852>)

### Changed

- UI tracking has been reworked (<https://github.com/openvinotoolkit/cvat/pull/3571>)
- Updated Django till 3.2.7 (automatic AppConfig discovery)
- Manifest generation: Reduce creating time (<https://github.com/openvinotoolkit/cvat/pull/3712>)
- Migration from NPM 6 to NPM 7 (<https://github.com/openvinotoolkit/cvat/pull/3773>)
- Update Datumaro dependency to 0.2.0 (<https://github.com/openvinotoolkit/cvat/pull/3813>)

### Fixed

- Fixed JSON transform issues in network requests (<https://github.com/openvinotoolkit/cvat/pull/3706>)
- Display a more user-friendly exception message (<https://github.com/openvinotoolkit/cvat/pull/3721>)
- Exception `DataCloneError: The object could not be cloned` (<https://github.com/openvinotoolkit/cvat/pull/3733>)
- Fixed extension comparison in task frames CLI (<https://github.com/openvinotoolkit/cvat/pull/3674>)
- Incorrect work when copy job list with "Copy" button (<https://github.com/openvinotoolkit/cvat/pull/3749>)
- Iterating over manifest (<https://github.com/openvinotoolkit/cvat/pull/3792>)
- Manifest removing (<https://github.com/openvinotoolkit/cvat/pull/3791>)
- Fixed project updated date (<https://github.com/openvinotoolkit/cvat/pull/3814>)
- Fixed dextr deployment (<https://github.com/openvinotoolkit/cvat/pull/3820>)
- Migration of `dataset_repo` application (<https://github.com/openvinotoolkit/cvat/pull/3827>)
- Helm settings for external psql database were unused by backend (<https://github.com/openvinotoolkit/cvat/pull/3779>)
- Updated WSL setup for development (<https://github.com/openvinotoolkit/cvat/pull/3828>)
- Helm chart config (<https://github.com/openvinotoolkit/cvat/pull/3784>)

### Security

- Fix security issues on the documentation website unsafe use of target blank
  and potential clickjacking on legacy browsers (<https://github.com/openvinotoolkit/cvat/pull/3789>)

## \[1.6.0] - 2021-09-17

### Added

- Added ability to import data from share with cli without copying the data (<https://github.com/openvinotoolkit/cvat/issues/2862>)
- Notification if the browser does not support necessary API
- Added ability to export project as a dataset (<https://github.com/openvinotoolkit/cvat/pull/3365>)
  and project with 3D tasks (<https://github.com/openvinotoolkit/cvat/pull/3502>)
- Additional inline tips in interactors with demo gifs (<https://github.com/openvinotoolkit/cvat/pull/3473>)
- Added intelligent scissors blocking feature (<https://github.com/openvinotoolkit/cvat/pull/3510>)
- Support cloud storage status (<https://github.com/openvinotoolkit/cvat/pull/3386>)
- Support cloud storage preview (<https://github.com/openvinotoolkit/cvat/pull/3386>)
- cvat-core: support cloud storages (<https://github.com/openvinotoolkit/cvat/pull/3313>)

### Changed

- Non-blocking UI when using interactors (<https://github.com/openvinotoolkit/cvat/pull/3473>)
- "Selected opacity" slider now defines opacity level for shapes being drawnSelected opacity (<https://github.com/openvinotoolkit/cvat/pull/3473>)
- Cloud storage creating and updating (<https://github.com/openvinotoolkit/cvat/pull/3386>)
- Way of working with cloud storage content (<https://github.com/openvinotoolkit/cvat/pull/3386>)

### Removed

- Support TEMP_KEY_SECRET_KEY_TOKEN_SET for AWS S3 cloud storage (<https://github.com/openvinotoolkit/cvat/pull/3386>)

### Fixed

- Fixed multiple tasks moving (<https://github.com/openvinotoolkit/cvat/pull/3517>)
- Fixed task creating CLI parameter (<https://github.com/openvinotoolkit/cvat/pull/3519>)
- Fixed import for MOTS format (<https://github.com/openvinotoolkit/cvat/pull/3612>)

## \[1.5.0] - 2021-08-02

### Added

- Support of context images for 2D image tasks (<https://github.com/openvinotoolkit/cvat/pull/3122>)
- Support of cloud storage without copying data into CVAT: server part (<https://github.com/openvinotoolkit/cvat/pull/2620>)
- Filter `is_active` for user list (<https://github.com/openvinotoolkit/cvat/pull/3235>)
- Ability to export/import tasks (<https://github.com/openvinotoolkit/cvat/pull/3056>)
- Add a tutorial for semi-automatic/automatic annotation (<https://github.com/openvinotoolkit/cvat/pull/3124>)
- Explicit "Done" button when drawing any polyshapes (<https://github.com/openvinotoolkit/cvat/pull/3417>)
- Histogram equalization with OpenCV javascript (<https://github.com/openvinotoolkit/cvat/pull/3447>)
- Client-side polyshapes approximation when using semi-automatic interactors & scissors (<https://github.com/openvinotoolkit/cvat/pull/3450>)
- Support of Google Cloud Storage for cloud storage (<https://github.com/openvinotoolkit/cvat/pull/3561>)

### Changed

- Updated manifest format, added meta with related images (<https://github.com/openvinotoolkit/cvat/pull/3122>)
- Update of COCO format documentation (<https://github.com/openvinotoolkit/cvat/pull/3197>)
- Updated Webpack Dev Server config to add proxy (<https://github.com/openvinotoolkit/cvat/pull/3368>)
- Update to Django 3.1.12 (<https://github.com/openvinotoolkit/cvat/pull/3378>)
- Updated visibility for removable points in AI tools (<https://github.com/openvinotoolkit/cvat/pull/3417>)
- Updated UI handling for IOG serverless function (<https://github.com/openvinotoolkit/cvat/pull/3417>)
- Changed Nginx proxy to Traefik in `docker-compose.yml` (<https://github.com/openvinotoolkit/cvat/pull/3409>)
- Simplify the process of deploying CVAT with HTTPS (<https://github.com/openvinotoolkit/cvat/pull/3409>)

### Fixed

- Project page requests took a long time and did many DB queries (<https://github.com/openvinotoolkit/cvat/pull/3223>)
- Fixed Python 3.6 support (<https://github.com/openvinotoolkit/cvat/pull/3258>)
- Incorrect attribute import in tracks (<https://github.com/openvinotoolkit/cvat/pull/3229>)
- Issue "is not a constructor" when create object, save, undo, save, redo save (<https://github.com/openvinotoolkit/cvat/pull/3292>)
- Fix CLI create an infinite loop if git repository responds with failure (<https://github.com/openvinotoolkit/cvat/pull/3267>)
- Bug with sidebar & fullscreen (<https://github.com/openvinotoolkit/cvat/pull/3289>)
- 504 Gateway Time-out on `data/meta` requests (<https://github.com/openvinotoolkit/cvat/pull/3269>)
- TypeError: Cannot read property 'clientX' of undefined when draw cuboids with hotkeys (<https://github.com/openvinotoolkit/cvat/pull/3308>)
- Duplication of the cuboids when redraw them (<https://github.com/openvinotoolkit/cvat/pull/3308>)
- Some code issues in Deep Extreme Cut handler code (<https://github.com/openvinotoolkit/cvat/pull/3325>)
- UI fails when inactive user is assigned to a task/job (<https://github.com/openvinotoolkit/cvat/pull/3343>)
- Calculate precise progress of decoding a video file (<https://github.com/openvinotoolkit/cvat/pull/3381>)
- Falsely successful `cvat_ui` image build in case of OOM error that leads to the default nginx welcome page
  (<https://github.com/openvinotoolkit/cvat/pull/3379>)
- Fixed issue when save filtered object in AAM (<https://github.com/openvinotoolkit/cvat/pull/3401>)
- Context image disappears after undo/redo (<https://github.com/openvinotoolkit/cvat/pull/3416>)
- Using combined data sources (directory and image) when create a task (<https://github.com/openvinotoolkit/cvat/pull/3424>)
- Creating task with labels in project (<https://github.com/openvinotoolkit/cvat/pull/3454>)
- Move task and autoannotation modals were invisible from project page (<https://github.com/openvinotoolkit/cvat/pull/3475>)

## \[1.4.0] - 2021-05-18

### Added

- Documentation on mask annotation (<https://github.com/openvinotoolkit/cvat/pull/3044>)
- Hotkeys to switch a label of existing object or to change default label (for objects created with N) (<https://github.com/openvinotoolkit/cvat/pull/3070>)
- A script to convert some kinds of DICOM files to regular images (<https://github.com/openvinotoolkit/cvat/pull/3095>)
- Helm chart prototype (<https://github.com/openvinotoolkit/cvat/pull/3102>)
- Initial implementation of moving tasks between projects (<https://github.com/openvinotoolkit/cvat/pull/3164>)

### Changed

- Place of migration logger initialization (<https://github.com/openvinotoolkit/cvat/pull/3170>)

### Removed

- Kubernetes templates from (<https://github.com/openvinotoolkit/cvat/pull/1962>) due to helm charts (<https://github.com/openvinotoolkit/cvat/pull/3171>)

### Fixed

- Export of instance masks with holes (<https://github.com/openvinotoolkit/cvat/pull/3044>)
- Changing a label on canvas does not work when 'Show object details' enabled (<https://github.com/openvinotoolkit/cvat/pull/3084>)
- Make sure frame unzip web worker correctly terminates after unzipping all images in a requested chunk (<https://github.com/openvinotoolkit/cvat/pull/3096>)
- Reset password link was unavailable before login (<https://github.com/openvinotoolkit/cvat/pull/3140>)
- Manifest: migration (<https://github.com/openvinotoolkit/cvat/pull/3146>)
- Fixed cropping polygon in some corner cases (<https://github.com/openvinotoolkit/cvat/pull/3184>)

## \[1.3.0] - 3/31/2021

### Added

- CLI: Add support for saving annotations in a git repository when creating a task.
- CVAT-3D: support lidar data on the server side (<https://github.com/openvinotoolkit/cvat/pull/2534>)
- GPU support for Mask-RCNN and improvement in its deployment time (<https://github.com/openvinotoolkit/cvat/pull/2714>)
- CVAT-3D: Load all frames corresponding to the job instance
  (<https://github.com/openvinotoolkit/cvat/pull/2645>)
- Intelligent scissors with OpenCV javascript (<https://github.com/openvinotoolkit/cvat/pull/2689>)
- CVAT-3D: Visualize 3D point cloud spaces in 3D View, Top View Side View and Front View (<https://github.com/openvinotoolkit/cvat/pull/2768>)
- [Inside Outside Guidance](https://github.com/shiyinzhang/Inside-Outside-Guidance) serverless
  function for interactive segmentation
- Pre-built [cvat_server](https://hub.docker.com/r/openvino/cvat_server) and
  [cvat_ui](https://hub.docker.com/r/openvino/cvat_ui) images were published on DockerHub (<https://github.com/openvinotoolkit/cvat/pull/2766>)
- Project task subsets (<https://github.com/openvinotoolkit/cvat/pull/2774>)
- Kubernetes templates and guide for their deployment (<https://github.com/openvinotoolkit/cvat/pull/1962>)
- [WiderFace](http://shuoyang1213.me/WIDERFACE/) format support (<https://github.com/openvinotoolkit/cvat/pull/2864>)
- [VGGFace2](https://github.com/ox-vgg/vgg_face2) format support (<https://github.com/openvinotoolkit/cvat/pull/2865>)
- [Backup/Restore guide](cvat/apps/documentation/backup_guide.md) (<https://github.com/openvinotoolkit/cvat/pull/2964>)
- Label deletion from tasks and projects (<https://github.com/openvinotoolkit/cvat/pull/2881>)
- CVAT-3D: Implemented initial cuboid placement in 3D View and select cuboid in Top, Side and Front views
  (<https://github.com/openvinotoolkit/cvat/pull/2891>)
- [Market-1501](https://www.aitribune.com/dataset/2018051063) format support (<https://github.com/openvinotoolkit/cvat/pull/2869>)
- Ability of upload manifest for dataset with images (<https://github.com/openvinotoolkit/cvat/pull/2763>)
- Annotations filters UI using react-awesome-query-builder (<https://github.com/openvinotoolkit/cvat/issues/1418>)
- Storing settings in local storage to keep them between browser sessions (<https://github.com/openvinotoolkit/cvat/pull/3017>)
- [ICDAR](https://rrc.cvc.uab.es/?ch=2) format support (<https://github.com/openvinotoolkit/cvat/pull/2866>)
- Added switcher to maintain polygon crop behavior (<https://github.com/openvinotoolkit/cvat/pull/3021>
- Filters and sorting options for job list, added tooltip for tasks filters (<https://github.com/openvinotoolkit/cvat/pull/3030>)

### Changed

- CLI - task list now returns a list of current tasks. (<https://github.com/openvinotoolkit/cvat/pull/2863>)
- Updated HTTPS install README section (cleanup and described more robust deploy)
- Logstash is improved for using with configurable elasticsearch outputs (<https://github.com/openvinotoolkit/cvat/pull/2531>)
- Bumped nuclio version to 1.5.16 (<https://github.com/openvinotoolkit/cvat/pull/2578>)
- All methods for interactive segmentation accept negative points as well
- Persistent queue added to logstash (<https://github.com/openvinotoolkit/cvat/pull/2744>)
- Improved maintenance of popups visibility (<https://github.com/openvinotoolkit/cvat/pull/2809>)
- Image visualizations settings on canvas for faster access (<https://github.com/openvinotoolkit/cvat/pull/2872>)
- Better scale management of left panel when screen is too small (<https://github.com/openvinotoolkit/cvat/pull/2880>)
- Improved error messages for annotation import (<https://github.com/openvinotoolkit/cvat/pull/2935>)
- Using manifest support instead video meta information and dummy chunks (<https://github.com/openvinotoolkit/cvat/pull/2763>)

### Fixed

- More robust execution of nuclio GPU functions by limiting the GPU memory consumption per worker (<https://github.com/openvinotoolkit/cvat/pull/2714>)
- Kibana startup initialization (<https://github.com/openvinotoolkit/cvat/pull/2659>)
- The cursor jumps to the end of the line when renaming a task (<https://github.com/openvinotoolkit/cvat/pull/2669>)
- SSLCertVerificationError when remote source is used (<https://github.com/openvinotoolkit/cvat/pull/2683>)
- Fixed filters select overflow (<https://github.com/openvinotoolkit/cvat/pull/2614>)
- Fixed tasks in project auto annotation (<https://github.com/openvinotoolkit/cvat/pull/2725>)
- Cuboids are missed in annotations statistics (<https://github.com/openvinotoolkit/cvat/pull/2704>)
- The list of files attached to the task is not displayed (<https://github.com/openvinotoolkit/cvat/pull/2706>)
- A couple of css-related issues (top bar disappear, wrong arrow position on collapse elements) (<https://github.com/openvinotoolkit/cvat/pull/2736>)
- Issue with point region doesn't work in Firefox (<https://github.com/openvinotoolkit/cvat/pull/2727>)
- Fixed cuboid perspective change (<https://github.com/openvinotoolkit/cvat/pull/2733>)
- Annotation page popups (ai tools, drawing) reset state after detecting, tracking, drawing (<https://github.com/openvinotoolkit/cvat/pull/2780>)
- Polygon editing using trailing point (<https://github.com/openvinotoolkit/cvat/pull/2808>)
- Updated the path to python for DL models inside automatic annotation documentation (<https://github.com/openvinotoolkit/cvat/pull/2847>)
- Fixed of receiving function variable (<https://github.com/openvinotoolkit/cvat/pull/2860>)
- Shortcuts with CAPSLOCK enabled and with non-US languages activated (<https://github.com/openvinotoolkit/cvat/pull/2872>)
- Prevented creating several issues for the same object (<https://github.com/openvinotoolkit/cvat/pull/2868>)
- Fixed label editor name field validator (<https://github.com/openvinotoolkit/cvat/pull/2879>)
- An error about track shapes outside of the task frames during export (<https://github.com/openvinotoolkit/cvat/pull/2890>)
- Fixed project search field updating (<https://github.com/openvinotoolkit/cvat/pull/2901>)
- Fixed export error when invalid polygons are present in overlapping frames (<https://github.com/openvinotoolkit/cvat/pull/2852>)
- Fixed image quality option for tasks created from images (<https://github.com/openvinotoolkit/cvat/pull/2963>)
- Incorrect text on the warning when specifying an incorrect link to the issue tracker (<https://github.com/openvinotoolkit/cvat/pull/2971>)
- Updating label attributes when label contains number attributes (<https://github.com/openvinotoolkit/cvat/pull/2969>)
- Crop a polygon if its points are outside the bounds of the image (<https://github.com/openvinotoolkit/cvat/pull/3025>)

## \[1.2.0] - 2021-01-08

### Fixed

- Memory consumption for the task creation process (<https://github.com/openvinotoolkit/cvat/pull/2582>)
- Frame preloading (<https://github.com/openvinotoolkit/cvat/pull/2608>)
- Project cannot be removed from the project page (<https://github.com/openvinotoolkit/cvat/pull/2626>)

## \[1.2.0-beta] - 2020-12-15

### Added

- GPU support and improved documentation for auto annotation (<https://github.com/openvinotoolkit/cvat/pull/2546>)
- Manual review pipeline: issues/comments/workspace (<https://github.com/openvinotoolkit/cvat/pull/2357>)
- Basic projects implementation (<https://github.com/openvinotoolkit/cvat/pull/2255>)
- Documentation on how to mount cloud starage(AWS S3 bucket, Azure container, Google Drive) as FUSE (<https://github.com/openvinotoolkit/cvat/pull/2377>)
- Ability to work with share files without copying inside (<https://github.com/openvinotoolkit/cvat/pull/2377>)
- Tooltips in label selectors (<https://github.com/openvinotoolkit/cvat/pull/2509>)
- Page redirect after login using `next` query parameter (<https://github.com/openvinotoolkit/cvat/pull/2527>)
- [ImageNet](http://www.image-net.org) format support (<https://github.com/openvinotoolkit/cvat/pull/2376>)
- [CamVid](http://mi.eng.cam.ac.uk/research/projects/VideoRec/CamVid/) format support (<https://github.com/openvinotoolkit/cvat/pull/2559>)

### Changed

- PATCH requests from cvat-core submit only changed fields (<https://github.com/openvinotoolkit/cvat/pull/2445>)
- deploy.sh in serverless folder is separated into deploy_cpu.sh and deploy_gpu.sh (<https://github.com/openvinotoolkit/cvat/pull/2546>)
- Bumped nuclio version to 1.5.8
- Migrated to Antd 4.9 (<https://github.com/openvinotoolkit/cvat/pull/2536>)

### Fixed

- Fixed FastRCNN inference bug for images with 4 channels i.e. png (<https://github.com/openvinotoolkit/cvat/pull/2546>)
- Django templates for email and user guide (<https://github.com/openvinotoolkit/cvat/pull/2412>)
- Saving relative paths in dummy chunks instead of absolute (<https://github.com/openvinotoolkit/cvat/pull/2424>)
- Objects with a specific label cannot be displayed if at least one tag with the label exist (<https://github.com/openvinotoolkit/cvat/pull/2435>)
- Wrong attribute can be removed in labels editor (<https://github.com/openvinotoolkit/cvat/pull/2436>)
- UI fails with the error "Cannot read property 'label' of undefined" (<https://github.com/openvinotoolkit/cvat/pull/2442>)
- Exception: "Value must be a user instance" (<https://github.com/openvinotoolkit/cvat/pull/2441>)
- Reset zoom option doesn't work in tag annotation mode (<https://github.com/openvinotoolkit/cvat/pull/2443>)
- Canvas is busy error (<https://github.com/openvinotoolkit/cvat/pull/2437>)
- Projects view layout fix (<https://github.com/openvinotoolkit/cvat/pull/2503>)
- Fixed the tasks view (infinite loading) when it is impossible to get a preview of the task (<https://github.com/openvinotoolkit/cvat/pull/2504>)
- Empty frames navigation (<https://github.com/openvinotoolkit/cvat/pull/2505>)
- TypeError: Cannot read property 'toString' of undefined (<https://github.com/openvinotoolkit/cvat/pull/2517>)
- Extra shapes are drawn after Esc, or G pressed while drawing a region in grouping (<https://github.com/openvinotoolkit/cvat/pull/2507>)
- Reset state (reviews, issues) after logout or changing a job (<https://github.com/openvinotoolkit/cvat/pull/2525>)
- TypeError: Cannot read property 'id' of undefined when updating a task (<https://github.com/openvinotoolkit/cvat/pull/2544>)

## \[1.2.0-alpha] - 2020-11-09

### Added

- Ability to login into CVAT-UI with token from api/v1/auth/login (<https://github.com/openvinotoolkit/cvat/pull/2234>)
- Added layout grids toggling ('ctrl + alt + Enter')
- Added password reset functionality (<https://github.com/opencv/cvat/pull/2058>)
- Ability to work with data on the fly (<https://github.com/opencv/cvat/pull/2007>)
- Annotation in process outline color wheel (<https://github.com/opencv/cvat/pull/2084>)
- On the fly annotation using DL detectors (<https://github.com/opencv/cvat/pull/2102>)
- Displaying automatic annotation progress on a task view (<https://github.com/opencv/cvat/pull/2148>)
- Automatic tracking of bounding boxes using serverless functions (<https://github.com/opencv/cvat/pull/2136>)
- \[Datumaro] CLI command for dataset equality comparison (<https://github.com/opencv/cvat/pull/1989>)
- \[Datumaro] Merging of datasets with different labels (<https://github.com/opencv/cvat/pull/2098>)
- Add FBRS interactive segmentation serverless function (<https://github.com/openvinotoolkit/cvat/pull/2094>)
- Ability to change default behaviour of previous/next buttons of a player.
  It supports regular navigation, searching a frame according to annotations
  filters and searching the nearest frame without any annotations (<https://github.com/openvinotoolkit/cvat/pull/2221>)
- MacOS users notes in CONTRIBUTING.md
- Ability to prepare meta information manually (<https://github.com/openvinotoolkit/cvat/pull/2217>)
- Ability to upload prepared meta information along with a video when creating a task (<https://github.com/openvinotoolkit/cvat/pull/2217>)
- Optional chaining plugin for cvat-canvas and cvat-ui (<https://github.com/openvinotoolkit/cvat/pull/2249>)
- MOTS png mask format support (<https://github.com/openvinotoolkit/cvat/pull/2198>)
- Ability to correct upload video with a rotation record in the metadata (<https://github.com/openvinotoolkit/cvat/pull/2218>)
- User search field for assignee fields (<https://github.com/openvinotoolkit/cvat/pull/2370>)
- Support of mxf videos (<https://github.com/openvinotoolkit/cvat/pull/2514>)

### Changed

- UI models (like DEXTR) were redesigned to be more interactive (<https://github.com/opencv/cvat/pull/2054>)
- Used Ubuntu:20.04 as a base image for CVAT Dockerfile (<https://github.com/opencv/cvat/pull/2101>)
- Right colors of label tags in label mapping when a user runs automatic detection (<https://github.com/openvinotoolkit/cvat/pull/2162>)
- Nuclio became an optional component of CVAT (<https://github.com/openvinotoolkit/cvat/pull/2192>)
- A key to remove a point from a polyshape (Ctrl => Alt) (<https://github.com/openvinotoolkit/cvat/pull/2204>)
- Updated `docker-compose` file version from `2.3` to `3.3`(<https://github.com/openvinotoolkit/cvat/pull/2235>)
- Added auto inference of url schema from host in CLI, if provided (<https://github.com/openvinotoolkit/cvat/pull/2240>)
- Track frames in skips between annotation is presented in MOT and MOTS formats are marked `outside` (<https://github.com/openvinotoolkit/cvat/pull/2198>)
- UI packages installation with `npm ci` instead of `npm install` (<https://github.com/openvinotoolkit/cvat/pull/2350>)

### Removed

- Removed Z-Order flag from task creation process

### Fixed

- Fixed multiple errors which arises when polygon is of length 5 or less (<https://github.com/opencv/cvat/pull/2100>)
- Fixed task creation from PDF (<https://github.com/opencv/cvat/pull/2141>)
- Fixed CVAT format import for frame stepped tasks (<https://github.com/openvinotoolkit/cvat/pull/2151>)
- Fixed the reading problem with large PDFs (<https://github.com/openvinotoolkit/cvat/pull/2154>)
- Fixed unnecessary pyhash dependency (<https://github.com/openvinotoolkit/cvat/pull/2170>)
- Fixed Data is not getting cleared, even after deleting the Task from Django Admin App(<https://github.com/openvinotoolkit/cvat/issues/1925>)
- Fixed blinking message: "Some tasks have not been showed because they do not have any data" (<https://github.com/openvinotoolkit/cvat/pull/2200>)
- Fixed case when a task with 0 jobs is shown as "Completed" in UI (<https://github.com/openvinotoolkit/cvat/pull/2200>)
- Fixed use case when UI throws exception: Cannot read property 'objectType' of undefined #2053 (<https://github.com/openvinotoolkit/cvat/pull/2203>)
- Fixed use case when logs could be saved twice or more times #2202 (<https://github.com/openvinotoolkit/cvat/pull/2203>)
- Fixed issues from #2112 (<https://github.com/openvinotoolkit/cvat/pull/2217>)
- Git application name (renamed to dataset_repo) (<https://github.com/openvinotoolkit/cvat/pull/2243>)
- A problem in exporting of tracks, where tracks could be truncated (<https://github.com/openvinotoolkit/cvat/issues/2129>)
- Fixed CVAT startup process if the user has `umask 077` in .bashrc file (<https://github.com/openvinotoolkit/cvat/pull/2293>)
- Exception: Cannot read property "each" of undefined after drawing a single point (<https://github.com/openvinotoolkit/cvat/pull/2307>)
- Cannot read property 'label' of undefined (Fixed?) (<https://github.com/openvinotoolkit/cvat/pull/2311>)
- Excluded track frames marked `outside` in `CVAT for Images` export (<https://github.com/openvinotoolkit/cvat/pull/2345>)
- 'List of tasks' Kibana visualization (<https://github.com/openvinotoolkit/cvat/pull/2361>)
- An error on exporting not `jpg` or `png` images in TF Detection API format (<https://github.com/openvinotoolkit/datumaro/issues/35>)

## \[1.1.0] - 2020-08-31

### Added

- Siammask tracker as DL serverless function (<https://github.com/opencv/cvat/pull/1988>)
- \[Datumaro] Added model info and source info commands (<https://github.com/opencv/cvat/pull/1973>)
- \[Datumaro] Dataset statistics (<https://github.com/opencv/cvat/pull/1668>)
- Ability to change label color in tasks and predefined labels (<https://github.com/opencv/cvat/pull/2014>)
- \[Datumaro] Multi-dataset merge (<https://github.com/opencv/cvat/pull/1695>)
- Ability to configure email verification for new users (<https://github.com/opencv/cvat/pull/1929>)
- Link to django admin page from UI (<https://github.com/opencv/cvat/pull/2068>)
- Notification message when users use wrong browser (<https://github.com/opencv/cvat/pull/2070>)

### Changed

- Shape coordinates are rounded to 2 digits in dumped annotations (<https://github.com/opencv/cvat/pull/1970>)
- COCO format does not produce polygon points for bbox annotations (<https://github.com/opencv/cvat/pull/1953>)

### Fixed

- Issue loading openvino models for semi-automatic and automatic annotation (<https://github.com/opencv/cvat/pull/1996>)
- Basic functions of CVAT works without activated nuclio dashboard
- Fixed a case in which exported masks could have wrong color order (<https://github.com/opencv/cvat/issues/2032>)
- Fixed error with creating task with labels with the same name (<https://github.com/opencv/cvat/pull/2031>)
- Django RQ dashboard view (<https://github.com/opencv/cvat/pull/2069>)
- Object's details menu settings (<https://github.com/opencv/cvat/pull/2084>)

## \[1.1.0-beta] - 2020-08-03

### Added

- DL models as serverless functions (<https://github.com/opencv/cvat/pull/1767>)
- Source type support for tags, shapes and tracks (<https://github.com/opencv/cvat/pull/1192>)
- Source type support for CVAT Dumper/Loader (<https://github.com/opencv/cvat/pull/1192>)
- Intelligent polygon editing (<https://github.com/opencv/cvat/pull/1921>)
- Support creating multiple jobs for each task through python cli (<https://github.com/opencv/cvat/pull/1950>)
- python cli over https (<https://github.com/opencv/cvat/pull/1942>)
- Error message when plugins weren't able to initialize instead of infinite loading (<https://github.com/opencv/cvat/pull/1966>)
- Ability to change user password (<https://github.com/opencv/cvat/pull/1954>)

### Changed

- Smaller object details (<https://github.com/opencv/cvat/pull/1877>)
- `COCO` format does not convert bboxes to polygons on export (<https://github.com/opencv/cvat/pull/1953>)
- It is impossible to submit a DL model in OpenVINO format using UI.
  Now you can deploy new models on the server using serverless functions
  (<https://github.com/opencv/cvat/pull/1767>)
- Files and folders under share path are now alphabetically sorted

### Removed

- Removed OpenVINO and CUDA components because they are not necessary anymore (<https://github.com/opencv/cvat/pull/1767>)
- Removed the old UI code (<https://github.com/opencv/cvat/pull/1964>)

### Fixed

- Some objects aren't shown on canvas sometimes. For example after propagation on of objects is invisible (<https://github.com/opencv/cvat/pull/1834>)
- CVAT doesn't offer to restore state after an error (<https://github.com/opencv/cvat/pull/1874>)
- Cannot read property 'shapeType' of undefined because of zOrder related issues (<https://github.com/opencv/cvat/pull/1874>)
- Cannot read property 'pinned' of undefined because of zOrder related issues (<https://github.com/opencv/cvat/pull/1874>)
- Do not iterate over hidden objects in aam (which are invisible because of zOrder) (<https://github.com/opencv/cvat/pull/1874>)
- Cursor position is reset after changing a text field (<https://github.com/opencv/cvat/pull/1874>)
- Hidden points and cuboids can be selected to be grouped (<https://github.com/opencv/cvat/pull/1874>)
- `outside` annotations should not be in exported images (<https://github.com/opencv/cvat/issues/1620>)
- `CVAT for video format` import error with interpolation (<https://github.com/opencv/cvat/issues/1893>)
- `Image compression` definition mismatch (<https://github.com/opencv/cvat/issues/1900>)
- Points are duplicated during polygon interpolation sometimes (<https://github.com/opencv/cvat/pull/1892>)
- When redraw a shape with activated autobordering, previous points are visible (<https://github.com/opencv/cvat/pull/1892>)
- No mapping between side object element and context menu in some attributes (<https://github.com/opencv/cvat/pull/1923>)
- Interpolated shapes exported as `keyframe = True` (<https://github.com/opencv/cvat/pull/1937>)
- Stylelint filetype scans (<https://github.com/opencv/cvat/pull/1952>)
- Fixed toolip closing issue (<https://github.com/opencv/cvat/pull/1955>)
- Clearing frame cache when close a task (<https://github.com/opencv/cvat/pull/1966>)
- Increase rate of throttling policy for unauthenticated users (<https://github.com/opencv/cvat/pull/1969>)

## \[1.1.0-alpha] - 2020-06-30

### Added

- Throttling policy for unauthenticated users (<https://github.com/opencv/cvat/pull/1531>)
- Added default label color table for mask export (<https://github.com/opencv/cvat/pull/1549>)
- Added environment variables for Redis and Postgres hosts for Kubernetes deployment support (<https://github.com/opencv/cvat/pull/1641>)
- Added visual identification for unavailable formats (<https://github.com/opencv/cvat/pull/1567>)
- Shortcut to change color of an activated shape in new UI (Enter) (<https://github.com/opencv/cvat/pull/1683>)
- Shortcut to switch split mode (<https://github.com/opencv/cvat/pull/1683>)
- Built-in search for labels when create an object or change a label (<https://github.com/opencv/cvat/pull/1683>)
- Better validation of labels and attributes in raw viewer (<https://github.com/opencv/cvat/pull/1727>)
- ClamAV antivirus integration (<https://github.com/opencv/cvat/pull/1712>)
- Added canvas background color selector (<https://github.com/opencv/cvat/pull/1705>)
- SCSS files linting with Stylelint tool (<https://github.com/opencv/cvat/pull/1766>)
- Supported import and export or single boxes in MOT format (<https://github.com/opencv/cvat/pull/1764>)
- \[Datumaro] Added `stats` command, which shows some dataset statistics
  like image mean and std (<https://github.com/opencv/cvat/pull/1734>)
- Add option to upload annotations upon task creation on CLI
- Polygon and polylines interpolation (<https://github.com/opencv/cvat/pull/1571>)
- Ability to redraw shape from scratch (Shift + N) for an activated shape (<https://github.com/opencv/cvat/pull/1571>)
- Highlights for the first point of a polygon/polyline and direction (<https://github.com/opencv/cvat/pull/1571>)
- Ability to change orientation for poylgons/polylines in context menu (<https://github.com/opencv/cvat/pull/1571>)
- Ability to set the first point for polygons in points context menu (<https://github.com/opencv/cvat/pull/1571>)
- Added new tag annotation workspace (<https://github.com/opencv/cvat/pull/1570>)
- Appearance block in attribute annotation mode (<https://github.com/opencv/cvat/pull/1820>)
- Keyframe navigations and some switchers in attribute annotation mode (<https://github.com/opencv/cvat/pull/1820>)
- \[Datumaro] Added `convert` command to convert datasets directly (<https://github.com/opencv/cvat/pull/1837>)
- \[Datumaro] Added an option to specify image extension when exporting datasets (<https://github.com/opencv/cvat/pull/1799>)
- \[Datumaro] Added image copying when exporting datasets, if possible (<https://github.com/opencv/cvat/pull/1799>)

### Changed

- Removed information about e-mail from the basic user information (<https://github.com/opencv/cvat/pull/1627>)
- Update https install manual. Makes it easier and more robust.
  Includes automatic renewing of lets encrypt certificates.
- Settings page move to the modal. (<https://github.com/opencv/cvat/pull/1705>)
- Implemented import and export of annotations with relative image paths (<https://github.com/opencv/cvat/pull/1463>)
- Using only single click to start editing or remove a point (<https://github.com/opencv/cvat/pull/1571>)
- Added support for attributes in VOC XML format (<https://github.com/opencv/cvat/pull/1792>)
- Added annotation attributes in COCO format (<https://github.com/opencv/cvat/pull/1782>)
- Colorized object items in the side panel (<https://github.com/opencv/cvat/pull/1753>)
- \[Datumaro] Annotation-less files are not generated anymore in COCO format, unless tasks explicitly requested (<https://github.com/opencv/cvat/pull/1799>)

### Fixed

- Problem with exported frame stepped image task (<https://github.com/opencv/cvat/issues/1613>)
- Fixed dataset filter item representation for imageless dataset items (<https://github.com/opencv/cvat/pull/1593>)
- Fixed interpreter crash when trying to import `tensorflow` with no AVX instructions available (<https://github.com/opencv/cvat/pull/1567>)
- Kibana wrong working time calculation with new annotation UI use (<https://github.com/opencv/cvat/pull/1654>)
- Wrong rexex for account name validation (<https://github.com/opencv/cvat/pull/1667>)
- Wrong description on register view for the username field (<https://github.com/opencv/cvat/pull/1667>)
- Wrong resolution for resizing a shape (<https://github.com/opencv/cvat/pull/1667>)
- React warning because of not unique keys in labels viewer (<https://github.com/opencv/cvat/pull/1727>)
- Fixed issue tracker (<https://github.com/opencv/cvat/pull/1705>)
- Fixed canvas fit after sidebar open/close event (<https://github.com/opencv/cvat/pull/1705>)
- A couple of exceptions in AAM related with early object activation (<https://github.com/opencv/cvat/pull/1755>)
- Propagation from the latest frame (<https://github.com/opencv/cvat/pull/1800>)
- Number attribute value validation (didn't work well with floats) (<https://github.com/opencv/cvat/pull/1800>)
- Logout doesn't work (<https://github.com/opencv/cvat/pull/1812>)
- Annotations aren't updated after reopening a task (<https://github.com/opencv/cvat/pull/1753>)
- Labels aren't updated after reopening a task (<https://github.com/opencv/cvat/pull/1753>)
- Canvas isn't fitted after collapsing side panel in attribute annotation mode (<https://github.com/opencv/cvat/pull/1753>)
- Error when interpolating polygons (<https://github.com/opencv/cvat/pull/1878>)

### Security

- SQL injection in Django `CVE-2020-9402` (<https://github.com/opencv/cvat/pull/1657>)

## \[1.0.0] - 2020-05-29

### Added

- cvat-ui: cookie policy drawer for login page (<https://github.com/opencv/cvat/pull/1511>)
- `datumaro_project` export format (<https://github.com/opencv/cvat/pull/1352>)
- Ability to configure user agreements for the user registration form (<https://github.com/opencv/cvat/pull/1464>)
- Cuboid interpolation and cuboid drawing from rectangles (<https://github.com/opencv/cvat/pull/1560>)
- Ability to configure custom pageViewHit, which can be useful for web analytics integration (<https://github.com/opencv/cvat/pull/1566>)
- Ability to configure access to the analytics page based on roles (<https://github.com/opencv/cvat/pull/1592>)

### Changed

- Downloaded file name in annotations export became more informative (<https://github.com/opencv/cvat/pull/1352>)
- Added auto trimming for trailing whitespaces style enforcement (<https://github.com/opencv/cvat/pull/1352>)
- REST API: updated `GET /task/<id>/annotations`: parameters are `format`, `filename`
  (now optional), `action` (optional) (<https://github.com/opencv/cvat/pull/1352>)
- REST API: removed `dataset/formats`, changed format of `annotation/formats` (<https://github.com/opencv/cvat/pull/1352>)
- Exported annotations are stored for N hours instead of indefinitely (<https://github.com/opencv/cvat/pull/1352>)
- Formats: CVAT format now accepts ZIP and XML (<https://github.com/opencv/cvat/pull/1352>)
- Formats: COCO format now accepts ZIP and JSON (<https://github.com/opencv/cvat/pull/1352>)
- Formats: most of formats renamed, no extension in title (<https://github.com/opencv/cvat/pull/1352>)
- Formats: definitions are changed, are not stored in DB anymore (<https://github.com/opencv/cvat/pull/1352>)
- cvat-core: session.annotations.put() now returns ids of added objects (<https://github.com/opencv/cvat/pull/1493>)
- Images without annotations now also included in dataset/annotations export (<https://github.com/opencv/cvat/issues/525>)

### Removed

- `annotation` application is replaced with `dataset_manager` (<https://github.com/opencv/cvat/pull/1352>)
- `_DATUMARO_INIT_LOGLEVEL` env. variable is removed in favor of regular `--loglevel` cli parameter (<https://github.com/opencv/cvat/pull/1583>)

### Fixed

- Categories for empty projects with no sources are taken from own dataset (<https://github.com/opencv/cvat/pull/1352>)
- Added directory removal on error during `extract` command (<https://github.com/opencv/cvat/pull/1352>)
- Added debug error message on incorrect XPath (<https://github.com/opencv/cvat/pull/1352>)
- Exporting frame stepped task
  (<https://github.com/opencv/cvat/issues/1294>, <https://github.com/opencv/cvat/issues/1334>)
- Fixed broken command line interface for `cvat` export format in Datumaro (<https://github.com/opencv/cvat/issues/1494>)
- Updated Rest API document, Swagger document serving instruction issue (<https://github.com/opencv/cvat/issues/1495>)
- Fixed cuboid occluded view (<https://github.com/opencv/cvat/pull/1500>)
- Non-informative lock icon (<https://github.com/opencv/cvat/pull/1434>)
- Sidebar in AAM has no hide/show button (<https://github.com/opencv/cvat/pull/1420>)
- Task/Job buttons has no "Open in new tab" option (<https://github.com/opencv/cvat/pull/1419>)
- Delete point context menu option has no shortcut hint (<https://github.com/opencv/cvat/pull/1416>)
- Fixed issue with unnecessary tag activation in cvat-canvas (<https://github.com/opencv/cvat/issues/1540>)
- Fixed an issue with large number of instances in instance mask (<https://github.com/opencv/cvat/issues/1539>)
- Fixed full COCO dataset import error with conflicting labels in keypoints and detection (<https://github.com/opencv/cvat/pull/1548>)
- Fixed COCO keypoints skeleton parsing and saving (<https://github.com/opencv/cvat/issues/1539>)
- `tf.placeholder() is not compatible with eager execution` exception for auto_segmentation (<https://github.com/opencv/cvat/pull/1562>)
- Canvas cannot be moved with move functionality on left mouse key (<https://github.com/opencv/cvat/pull/1573>)
- Deep extreme cut request is sent when draw any shape with Make AI polygon option enabled (<https://github.com/opencv/cvat/pull/1573>)
- Fixed an error when exporting a task with cuboids to any format except CVAT (<https://github.com/opencv/cvat/pull/1577>)
- Synchronization with remote git repo (<https://github.com/opencv/cvat/pull/1582>)
- A problem with mask to polygons conversion when polygons are too small (<https://github.com/opencv/cvat/pull/1581>)
- Unable to upload video with uneven size (<https://github.com/opencv/cvat/pull/1594>)
- Fixed an issue with `z_order` having no effect on segmentations (<https://github.com/opencv/cvat/pull/1589>)

### Security

- Permission group whitelist check for analytics view (<https://github.com/opencv/cvat/pull/1608>)

## \[1.0.0-beta.2] - 2020-04-30

### Added

- Re-Identification algorithm to merging bounding boxes automatically to the new UI (<https://github.com/opencv/cvat/pull/1406>)
- Methods `import` and `export` to import/export raw annotations for Job and Task in `cvat-core` (<https://github.com/opencv/cvat/pull/1406>)
- Versioning of client packages (`cvat-core`, `cvat-canvas`, `cvat-ui`). Initial versions are set to 1.0.0 (<https://github.com/opencv/cvat/pull/1448>)
- Cuboids feature was migrated from old UI to new one. (<https://github.com/opencv/cvat/pull/1451>)

### Removed

- Annotation conversion utils, currently supported natively via Datumaro framework
  (<https://github.com/opencv/cvat/pull/1477>)

### Fixed

- Auto annotation, TF annotation and Auto segmentation apps (<https://github.com/opencv/cvat/pull/1409>)
- Import works with truncated images now: "OSError:broken data stream" on corrupt images
  (<https://github.com/opencv/cvat/pull/1430>)
- Hide functionality (H) doesn't work (<https://github.com/opencv/cvat/pull/1445>)
- The highlighted attribute doesn't correspond to the chosen attribute in AAM (<https://github.com/opencv/cvat/pull/1445>)
- Inconvinient image shaking while drawing a polygon (hold Alt key during drawing/editing/grouping to drag an image) (<https://github.com/opencv/cvat/pull/1445>)
- Filter property "shape" doesn't work and extra operator in description (<https://github.com/opencv/cvat/pull/1445>)
- Block of text information doesn't disappear after deactivating for locked shapes (<https://github.com/opencv/cvat/pull/1445>)
- Annotation uploading fails in annotation view (<https://github.com/opencv/cvat/pull/1445>)
- UI freezes after canceling pasting with escape (<https://github.com/opencv/cvat/pull/1445>)
- Duplicating keypoints in COCO export (<https://github.com/opencv/cvat/pull/1435>)
- CVAT new UI: add arrows on a mouse cursor (<https://github.com/opencv/cvat/pull/1391>)
- Delete point bug (in new UI) (<https://github.com/opencv/cvat/pull/1440>)
- Fix apache startup after PC restart (<https://github.com/opencv/cvat/pull/1467>)
- Open task button doesn't work (<https://github.com/opencv/cvat/pull/1474>)

## \[1.0.0-beta.1] - 2020-04-15

### Added

- Special behaviour for attribute value `__undefined__` (invisibility, no shortcuts to be set in AAM)
- Dialog window with some helpful information about using filters
- Ability to display a bitmap in the new UI
- Button to reset colors settings (brightness, saturation, contrast) in the new UI
- Option to display shape text always
- Dedicated message with clarifications when share is unmounted (<https://github.com/opencv/cvat/pull/1373>)
- Ability to create one tracked point (<https://github.com/opencv/cvat/pull/1383>)
- Ability to draw/edit polygons and polylines with automatic bordering feature
  (<https://github.com/opencv/cvat/pull/1394>)
- Tutorial: instructions for CVAT over HTTPS
- Deep extreme cut (semi-automatic segmentation) to the new UI (<https://github.com/opencv/cvat/pull/1398>)

### Changed

- Increase preview size of a task till 256, 256 on the server
- Public ssh-keys are displayed in a dedicated window instead of console when create a task with a repository
- React UI is the primary UI

### Fixed

- Cleaned up memory in Auto Annotation to enable long running tasks on videos
- New shape is added when press `esc` when drawing instead of cancellation
- Dextr segmentation doesn't work.
- `FileNotFoundError` during dump after moving format files
- CVAT doesn't append outside shapes when merge polyshapes in old UI
- Layout sometimes shows double scroll bars on create task, dashboard and settings pages
- UI fails after trying to change frame during resizing, dragging, editing
- Hidden points (or outsided) are visible after changing a frame
- Merge is allowed for points, but clicks on points conflict with frame dragging logic
- Removed objects are visible for search
- Add missed task_id and job_id fields into exception logs for the new UI (<https://github.com/opencv/cvat/pull/1372>)
- UI fails when annotations saving occurs during drag/resize/edit (<https://github.com/opencv/cvat/pull/1383>)
- Multiple savings when hold Ctrl+S (a lot of the same copies of events were sent with the same working time)
  (<https://github.com/opencv/cvat/pull/1383>)
- UI doesn't have any reaction when git repos synchronization failed (<https://github.com/opencv/cvat/pull/1383>)
- Bug when annotations cannot be saved after (delete - save - undo - save) (<https://github.com/opencv/cvat/pull/1383>)
- VOC format exports Upper case labels correctly in lower case (<https://github.com/opencv/cvat/pull/1379>)
- Fixed polygon exporting bug in COCO dataset (<https://github.com/opencv/cvat/issues/1387>)
- Task creation from remote files (<https://github.com/opencv/cvat/pull/1392>)
- Job cannot be opened in some cases when the previous job was failed during opening
  (<https://github.com/opencv/cvat/issues/1403>)
- Deactivated shape is still highlighted on the canvas (<https://github.com/opencv/cvat/issues/1403>)
- AttributeError: 'tuple' object has no attribute 'read' in ReID algorithm (<https://github.com/opencv/cvat/issues/1403>)
- Wrong semi-automatic segmentation near edges of an image (<https://github.com/opencv/cvat/issues/1403>)
- Git repos paths (<https://github.com/opencv/cvat/pull/1400>)
- Uploading annotations for tasks with multiple jobs (<https://github.com/opencv/cvat/pull/1396>)

## \[1.0.0-alpha] - 2020-03-31

### Added

- Data streaming using chunks (<https://github.com/opencv/cvat/pull/1007>)
- New UI: showing file names in UI (<https://github.com/opencv/cvat/pull/1311>)
- New UI: delete a point from context menu (<https://github.com/opencv/cvat/pull/1292>)

### Fixed

- Git app cannot clone a repository (<https://github.com/opencv/cvat/pull/1330>)
- New UI: preview position in task details (<https://github.com/opencv/cvat/pull/1312>)
- AWS deployment (<https://github.com/opencv/cvat/pull/1316>)

## \[0.6.1] - 2020-03-21

### Changed

- VOC task export now does not use official label map by default, but takes one
  from the source task to avoid primary-class and class part name
  clashing ([#1275](https://github.com/opencv/cvat/issues/1275))

### Fixed

- File names in LabelMe format export are no longer truncated ([#1259](https://github.com/opencv/cvat/issues/1259))
- `occluded` and `z_order` annotation attributes are now correctly passed to Datumaro ([#1271](https://github.com/opencv/cvat/pull/1271))
- Annotation-less tasks now can be exported as empty datasets in COCO ([#1277](https://github.com/opencv/cvat/issues/1277))
- Frame name matching for video annotations import -
  allowed `frame_XXXXXX[.ext]` format ([#1274](https://github.com/opencv/cvat/pull/1274))

### Security

- Bump acorn from 6.3.0 to 6.4.1 in /cvat-ui ([#1270](https://github.com/opencv/cvat/pull/1270))

## \[0.6.0] - 2020-03-15

### Added

- Server only support for projects. Extend REST API v1 (/api/v1/projects\*)
- Ability to get basic information about users without admin permissions ([#750](https://github.com/opencv/cvat/issues/750))
- Changed REST API: removed PUT and added DELETE methods for /api/v1/users/ID
- Mask-RCNN Auto Annotation Script in OpenVINO format
- Yolo Auto Annotation Script
- Auto segmentation using Mask_RCNN component (Keras+Tensorflow Mask R-CNN Segmentation)
- REST API to export an annotation task (images + annotations)
  [Datumaro](https://github.com/opencv/cvat/tree/develop/datumaro) -
  a framework to build, analyze, debug and visualize datasets
- Text Detection Auto Annotation Script in OpenVINO format for version 4
- Added in OpenVINO Semantic Segmentation for roads
- Ability to visualize labels when using Auto Annotation runner
- MOT CSV format support ([#830](https://github.com/opencv/cvat/pull/830))
- LabelMe format support ([#844](https://github.com/opencv/cvat/pull/844))
- Segmentation MASK format import (as polygons) ([#1163](https://github.com/opencv/cvat/pull/1163))
- Git repositories can be specified with IPv4 address ([#827](https://github.com/opencv/cvat/pull/827))

### Changed

- page_size parameter for all REST API methods
- React & Redux & Antd based dashboard
- Yolov3 interpretation script fix and changes to mapping.json
- YOLO format support ([#1151](https://github.com/opencv/cvat/pull/1151))
- Added support for OpenVINO 2020

### Fixed

- Exception in Git plugin [#826](https://github.com/opencv/cvat/issues/826)
- Label ids in TFrecord format now start from 1 [#866](https://github.com/opencv/cvat/issues/866)
- Mask problem in COCO JSON style [#718](https://github.com/opencv/cvat/issues/718)
- Datasets (or tasks) can be joined and split to subsets with Datumaro [#791](https://github.com/opencv/cvat/issues/791)
- Output labels for VOC format can be specified with Datumaro [#942](https://github.com/opencv/cvat/issues/942)
- Annotations can be filtered before dumping with Datumaro [#994](https://github.com/opencv/cvat/issues/994)

## \[0.5.2] - 2019-12-15

### Fixed

- Frozen version of scikit-image==0.15 in requirements.txt because next releases don't support Python 3.5

## \[0.5.1] - 2019-10-17

### Added

- Integration with Zenodo.org (DOI)

## \[0.5.0] - 2019-09-12

### Added

- A converter to YOLO format
- Installation guide
- Linear interpolation for a single point
- Video frame filter
- Running functional tests for REST API during a build
- Admins are no longer limited to a subset of python commands in the auto annotation application
- Remote data source (list of URLs to create an annotation task)
- Auto annotation using Faster R-CNN with Inception v2 (utils/open_model_zoo)
- Auto annotation using Pixel Link mobilenet v2 - text detection (utils/open_model_zoo)
- Ability to create a custom extractors for unsupported media types
- Added in PDF extractor
- Added in a command line model manager tester
- Ability to dump/load annotations in several formats from UI (CVAT, Pascal VOC, YOLO, MS COCO, png mask, TFRecord)
- Auth for REST API (api/v1/auth/): login, logout, register, ...
- Preview for the new CVAT UI (dashboard only) is available: <http://localhost:9080/>
- Added command line tool for performing common task operations (/utils/cli/)

### Changed

- Outside and keyframe buttons in the side panel for all interpolation shapes (they were only for boxes before)
- Improved error messages on the client side (#511)

### Removed

- "Flip images" has been removed. UI now contains rotation features.

### Fixed

- Incorrect width of shapes borders in some cases
- Annotation parser for tracks with a start frame less than the first segment frame
- Interpolation on the server near outside frames
- Dump for case when task name has a slash
- Auto annotation fail for multijob tasks
- Installation of CVAT with OpenVINO on the Windows platform
- Background color was always black in utils/mask/converter.py
- Exception in attribute annotation mode when a label are switched to a value without any attributes
- Handling of wrong labelamp json file in auto annotation (<https://github.com/opencv/cvat/issues/554>)
- No default attributes in dumped annotation (<https://github.com/opencv/cvat/issues/601>)
- Required field "Frame Filter" on admin page during a task modifying (#666)
- Dump annotation errors for a task with several segments (#610, #500)
- Invalid label parsing during a task creating (#628)
- Button "Open Task" in the annotation view
- Creating a video task with 0 overlap

### Security

- Upgraded Django, djangorestframework, and other packages

## \[0.4.2] - 2019-06-03

### Fixed

- Fixed interaction with the server share in the auto annotation plugin

## \[0.4.1] - 2019-05-14

### Fixed

- JavaScript syntax incompatibility with Google Chrome versions less than 72

## \[0.4.0] - 2019-05-04

### Added

- OpenVINO auto annotation: it is possible to upload a custom model and annotate images automatically.
- Ability to rotate images/video in the client part (Ctrl+R, Shift+Ctrl+R shortcuts) (#305)
- The ReID application for automatic bounding box merging has been added (#299)
- Keyboard shortcuts to switch next/previous default shape type (box, polygon etc) (Alt + <, Alt + >) (#316)
- Converter for VOC now supports interpolation tracks
- REST API (/api/v1/\*, /api/docs)
- Semi-automatic semantic segmentation with the [Deep Extreme Cut](http://www.vision.ee.ethz.ch/~cvlsegmentation/dextr/) work

### Changed

- Propagation setup has been moved from settings to bottom player panel
- Additional events like "Debug Info" or "Fit Image" have been added for analitics
- Optional using LFS for git annotation storages (#314)

### Deprecated

- "Flip images" flag in the create task dialog will be removed.
  Rotation functionality in client part have been added instead.

### Fixed

- Django 2.1.5 (security fix, [CVE-2019-3498](https://nvd.nist.gov/vuln/detail/CVE-2019-3498))
- Several scenarious which cause code 400 after undo/redo/save have been fixed (#315)

## \[0.3.0] - 2018-12-29

### Added

- Ability to copy Object URL and Frame URL via object context menu and player context menu respectively.
- Ability to change opacity for selected shape with help "Selected Fill Opacity" slider.
- Ability to remove polyshapes points by double click.
- Ability to draw/change polyshapes (except for points) by slip method. Just press ENTER and moving a cursor.
- Ability to switch lock/hide properties via label UI element (in right menu) for all objects with same label.
- Shortcuts for outside/keyframe properties
- Support of Intel OpenVINO for accelerated model inference
- Tensorflow annotation now works without CUDA. It can use CPU only. OpenVINO and CUDA are supported optionally.
- Incremental saving of annotations.
- Tutorial for using polygons (screencast)
- Silk profiler to improve development process
- Admin panel can be used to edit labels and attributes for annotation tasks
- Analytics component to manage a data annotation team, monitor exceptions, collect client and server logs
- Changeable job and task statuses (annotation, validation, completed).
  A job status can be changed manually, a task status is computed automatically based on job statuses (#153)
- Backlink to a task from its job annotation view (#156)
- Buttons lock/hide for labels. They work for all objects with the same label on a current frame (#116)

### Changed

- Polyshape editing method has been improved. You can redraw part of shape instead of points cloning.
- Unified shortcut (Esc) for close any mode instead of different shortcuts (Alt+N, Alt+G, Alt+M etc.).
- Dump file contains information about data source (e.g. video name, archive name, ...)
- Update requests library due to [CVE-2018-18074](https://nvd.nist.gov/vuln/detail/CVE-2018-18074)
- Per task/job permissions to create/access/change/delete tasks and annotations
- Documentation was improved
- Timeout for creating tasks was increased (from 1h to 4h) (#136)
- Drawing has become more convenience. Now it is possible to draw outside an image.
  Shapes will be automatically truncated after drawing process (#202)

### Fixed

- Performance bottleneck has been fixed during you create new objects (draw, copy, merge etc).
- Label UI elements aren't updated after changelabel.
- Attribute annotation mode can use invalid shape position after resize or move shapes.
- Labels order is preserved now (#242)
- Uploading large XML files (#123)
- Django vulnerability (#121)
- Grammatical cleanup of README.md (#107)
- Dashboard loading has been accelerated (#156)
- Text drawing outside of a frame in some cases (#202)

## \[0.2.0] - 2018-09-28

### Added

- New annotation shapes: polygons, polylines, points
- Undo/redo feature
- Grid to estimate size of objects
- Context menu for shapes
- A converter to PASCAL VOC format
- A converter to MS COCO format
- A converter to mask format
- License header for most of all files
- .gitattribute to avoid problems with bash scripts inside a container
- CHANGELOG.md itself
- Drawing size of a bounding box during resize
- Color by instance, group, label
- Group objects
- Object propagation on next frames
- Full screen view

### Changed

- Documentation, screencasts, the primary screenshot
- Content-type for save_job request is application/json

### Fixed

- Player navigation if the browser's window is scrolled
- Filter doesn't support dash (-)
- Several memory leaks
- Inconsistent extensions between filenames in an annotation file and real filenames

## \[0.1.2] - 2018-08-07

### Added

- 7z archive support when creating a task
- .vscode/launch.json file for developing with VS code

### Fixed

- #14: docker-compose down command as written in the readme does not remove volumes
- #15: all checkboxes in temporary attributes are checked when reopening job after saving the job
- #18: extend CONTRIBUTING.md
- #19: using the same attribute for label twice -> stuck

### Changed

- More strict verification for labels with attributes

## \[0.1.1] - 2018-07-6

### Added

- Links on a screenshot, documentation, screencasts into README.md
- CONTRIBUTORS.md

### Fixed

- GitHub documentation

## \[0.1.0] - 2018-06-29

### Added

- Initial version

## Template

```
## \[Unreleased]
### Added
- TDB

### Changed
- TDB

### Deprecated
- TDB

### Removed
- TDB

### Fixed
- TDB

### Security
- TDB
```<|MERGE_RESOLUTION|>--- conflicted
+++ resolved
@@ -5,27 +5,22 @@
 The format is based on [Keep a Changelog](https://keepachangelog.com/en/1.0.0/),
 and this project adheres to [Semantic Versioning](https://semver.org/spec/v2.0.0.html).
 
-<<<<<<< HEAD
 ## \[2.4.7] - 2023-06-16
 ### Added
 - \[API\] API Now supports the creation and removal of Ground Truth jobs. (<https://github.com/opencv/cvat/pull/6204>)
 - \[API\] We've introduced task quality estimation endpoints. (<https://github.com/opencv/cvat/pull/6204>)
+- \[CLI\] An option to select the organization. (<https://github.com/opencv/cvat/pull/6317>)
 
 ### Fixed
 - Issues with running serverless models for EXIF-rotated images. (<https://github.com/opencv/cvat/pull/6275/>)
 - File uploading issues when using https configuration. (<https://github.com/opencv/cvat/pull/6308>)
-
-=======
->>>>>>> fd2575c7
+- Dataset export error with `outside` property of tracks. (<https://github.com/opencv/cvat/issues/5971>)
+- Broken logging in the TransT serverless function. (<https://github.com/opencv/cvat/pull/6290>)
+
 ## \[2.4.6] - 2023-06-09
 ### Added
 - \[Server API\] An option to supply custom file ordering for task data uploads (<https://github.com/opencv/cvat/pull/5083>)
 - New option ``semi-auto`` is available as annotations source (<https://github.com/opencv/cvat/pull/6263>)
-<<<<<<< HEAD
-- \[CLI\] An option to select the organization
-  (<https://github.com/opencv/cvat/pull/6317>)
-=======
->>>>>>> fd2575c7
 
 ### Changed
 - Allowed to use dataset manifest for the `predefined` sorting method for task data (<https://github.com/opencv/cvat/pull/5083>)
@@ -42,12 +37,6 @@
 - Simultaneous creation of tasks or projects with identical names from backups by multiple users.(<https://github.com/opencv/cvat/pull/5909>)
 - \[API\] The `predefined` sorting method for task data uploads (<https://github.com/opencv/cvat/pull/5083>)
 - Allowed slashes in export filenames. (<https://github.com/opencv/cvat/pull/6265>)
-<<<<<<< HEAD
-- Dataset export error with `outside` property of tracks (<https://github.com/opencv/cvat/issues/5971>)
-- Broken logging in the TransT serverless function
-  (<https://github.com/opencv/cvat/pull/6290>)
-=======
->>>>>>> fd2575c7
 
 ## \[2.4.5] - 2023-06-02
 ### Added
