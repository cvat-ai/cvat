# Changelog

All notable changes to this project will be documented in this file.

The format is based on [Keep a Changelog](https://keepachangelog.com/en/1.0.0/),
and this project adheres to [Semantic Versioning](https://semver.org/spec/v2.0.0.html).

## \[2.5.0] - Unreleased
### Added
- Add support for Azure Blob Storage connection string authentication(<https://github.com/openvinotoolkit/cvat/pull/4649>)

### Changed
- Moving a task from a project to another project is disabled (<https://github.com/opencv/cvat/pull/5901>)

### Deprecated
- TDB

### Removed
- TDB

### Fixed
- An invalid project/org handling in webhooks (<https://github.com/opencv/cvat/pull/5707>)
- Warning `key` is undefined on project page (<https://github.com/opencv/cvat/pull/5876>)
- Invalid mask when running automatic annotation on a task (<https://github.com/opencv/cvat/pull/5883>)
- Option 'Reset zoom' now restored as user specified when reload CVAT (<https://github.com/opencv/cvat/pull/5908>)
- Cloud storage content listing when the manifest name contains special characters
  (<https://github.com/opencv/cvat/pull/5873>)
- Width and height in CVAT dataset format mask annotations (<https://github.com/opencv/cvat/pull/5905>)
- Empty list of export formats for a project without tasks (<https://github.com/opencv/cvat/pull/5899>)

### Security
- TDB

## \[2.4.0] - 2023-03-16
### Added
- \[SDK\] An arg to wait for data processing in the task data uploading function
  (<https://github.com/opencv/cvat/pull/5502>)
- Filename pattern to simplify uploading cloud storage data for a task (<https://github.com/opencv/cvat/pull/5498>, <https://github.com/opencv/cvat/pull/5525>)
- \[SDK\] Configuration setting to change the dataset cache directory
  (<https://github.com/opencv/cvat/pull/5535>)
- \[SDK\] Class to represent a project as a PyTorch dataset
  (<https://github.com/opencv/cvat/pull/5523>)
- Grid view and multiple context images supported (<https://github.com/opencv/cvat/pull/5542>)
- Interpolation is now supported for 3D cuboids.
Tracks can be exported/imported to/from Datumaro and Sly Pointcloud formats (<https://github.com/opencv/cvat/pull/5629>)
- Support for custom file to job splits in tasks (server API & SDK only)
  (<https://github.com/opencv/cvat/pull/5536>)
- \[SDK\] A PyTorch adapter setting to disable cache updates
  (<https://github.com/opencv/cvat/pull/5549>)
- YOLO v7 serverless feature added using ONNX backend (<https://github.com/opencv/cvat/pull/5552>)
- Cypress test for social account authentication (<https://github.com/opencv/cvat/pull/5444>)
- Dummy github and google authentication servers (<https://github.com/opencv/cvat/pull/5444>)
- \[Server API\] Simple filters for object collection endpoints
  (<https://github.com/opencv/cvat/pull/5575>)
- Analytics based on Clickhouse, Vector and Grafana instead of the ELK stack (<https://github.com/opencv/cvat/pull/5646>)
- \[SDK\] High-level API for working with organizations
  (<https://github.com/opencv/cvat/pull/5718>)
- Use correct service name in LDAP authentication documentation (<https://github.com/opencv/cvat/pull/5848>)

### Changed
- The Docker Compose files now use the Compose Specification version
  of the format. This version is supported by Docker Compose 1.27.0+
  (<https://github.com/opencv/cvat/pull/5524>).
- \[SDK\] The `resource_type` args now have the default value of `local` in task creation functions.
  The corresponding arguments are keyword-only now.
  (<https://github.com/opencv/cvat/pull/5502>)
- \[Server API\] Added missing pagination or pagination parameters in
  `/jobs/{id}/commits`, `/organizations`
  (<https://github.com/opencv/cvat/pull/5557>)
- Windows Installation Instructions adjusted to work around <https://github.com/nuclio/nuclio/issues/1821>
- The contour detection function for semantic segmentation (<https://github.com/opencv/cvat/pull/4665>)
- Delete newline character when generating a webhook signature (<https://github.com/opencv/cvat/pull/5622>)
- DL models UI (<https://github.com/opencv/cvat/pull/5635>)
- \[Server API\], \[SDK\] Arbitrary-sized collections in endpoints:
  `/api/projects/{id}.tasks`, `/api/tasks/{id}.segments`, `/api/jobs/{id}.issues`,
  `/api/issues/{id}.comments`, `/api/projects | tasks | jobs/{id}.labels`
  (<https://github.com/opencv/cvat/pull/5662>)
- Hide analytics link from non-admin users (<https://github.com/opencv/cvat/pull/5789>)
- Hide notifications on login/logout/register (<https://github.com/opencv/cvat/pull/5788>)
- CVAT and CVAT SDK now use a custom `User-Agent` header in HTTP requests
  (<https://github.com/opencv/cvat/issues/5598>)

### Deprecated
- TBD

### Removed
- \[Server API\] Endpoints with collections are removed in favor of their full variants
  `/project/{id}/tasks`, `/tasks/{id}/jobs`, `/jobs/{id}/issues`, `/issues/{id}/comments`.
  Corresponding fields are added or changed to provide a link to the child collection
  in `/projects/{id}`, `/tasks/{id}`, `/jobs/{id}`, `/issues/{id}`
  (<https://github.com/opencv/cvat/pull/5575>)
- Limit on the maximum number of manifest files that can be added for cloud storage (<https://github.com/opencv/cvat/pull/5660>)

### Fixed
- Helm: Empty password for Redis (<https://github.com/opencv/cvat/pull/5520>)
<<<<<<< HEAD
- Fixed HRNet serverless function runtime error on images with alpha channel (<https://github.com/opencv/cvat/pull/5570>)
- Preview & chunk cache settings are ignored (<https://github.com/opencv/cvat/pull/5569>)
- Export annotations to Azure container (<https://github.com/opencv/cvat/pull/5596>)
- Fix the type of the credentials parameter of make_client from the Python SDK
- Reduced number of noisy information on ortho views for 3D canvas (<https://github.com/opencv/cvat/pull/5608>)
- Clean up disk space after a project is removed (<https://github.com/opencv/cvat/pull/5632>)
- Downgrade NumPy used by HRNet because `np.int` is no longer available (<https://github.com/opencv/cvat/pull/5574>)
=======
- Resolved HRNet serverless function runtime error on images with an alpha channel (<https://github.com/opencv/cvat/pull/5570>)
- Addressed ignored preview & chunk cache settings (<https://github.com/opencv/cvat/pull/5569>)
- Fixed exporting annotations to Azure container (<https://github.com/opencv/cvat/pull/5596>)
- Corrected the type of the credentials parameter of `make_client` in the Python SDK
- Reduced noisy information in ortho views for 3D canvas (<https://github.com/opencv/cvat/pull/5608>)
- Cleared disk space after project removal (<https://github.com/opencv/cvat/pull/5632>, <https://github.com/opencv/cvat/pull/5752>)
- Locked submit button when file is not selected during dataset import (<https://github.com/opencv/cvat/pull/5757>)
- \[Server API\]Various errors in the generated schema (<https://github.com/opencv/cvat/pull/5575>)
- Resolved browser freezing when requesting a job with NaN id (<https://github.com/opencv/cvat/pull/5763>)
- Fixed SiamMask and TransT serverless functions (<https://github.com/opencv/cvat/pull/5658>)
- Addressed creation of a project or task with the same labels (<https://github.com/opencv/cvat/pull/5700>)
- \[Server API\] Fixed ability to rename label to an existing name (<https://github.com/opencv/cvat/pull/5662>)
- Resolved issue of resetting attributes when moving a task to a project (<https://github.com/opencv/cvat/pull/5764>)
- Fixed error in dataset export when parsing skeleton sublabels containing spaces (<https://github.com/opencv/cvat/pull/5794>)
- Added missing `CVAT_BASE_URL` in docker-compose.yml (<https://github.com/opencv/cvat/pull/5792>)
- Create cloud storage button size and models pagination (<https://github.com/opencv/cvat/pull/5858>)
>>>>>>> 97461eab

### Security
- Fixed vulnerability with social authentication (<https://github.com/opencv/cvat/pull/5521>)

## \[2.3.0] - 2022-12-22
### Added
- SDK section in documentation (<https://github.com/opencv/cvat/pull/4928>)
- Option to enable or disable host certificate checking in CLI (<https://github.com/opencv/cvat/pull/4928>)
- REST API tests with skeletons (<https://github.com/opencv/cvat/pull/4987>)
- Host schema auto-detection in SDK (<https://github.com/opencv/cvat/pull/4910>)
- Server compatibility checks in SDK (<https://github.com/opencv/cvat/pull/4935>)
- Objects sorting option in the sidebar, by z-order. Additional visualization when sorting is applied
(<https://github.com/opencv/cvat/pull/5145>)
- Added YOLOv5 serverless function with NVIDIA GPU support (<https://github.com/opencv/cvat/pull/4960>)
- Mask tools now supported (brush, eraser, polygon-plus,
polygon-minus, returning masks from online detectors & interactors)
(<https://github.com/opencv/cvat/pull/4543>)
- Added Webhooks (<https://github.com/opencv/cvat/pull/4863>)
- Authentication with social accounts: Google & GitHub (<https://github.com/opencv/cvat/pull/5147>, <https://github.com/opencv/cvat/pull/5181>, <https://github.com/opencv/cvat/pull/5295>)
- REST API tests for exporting job datasets & annotations and validating their structure (<https://github.com/opencv/cvat/pull/5160>)
- Backward propagation on UI (<https://github.com/opencv/cvat/pull/5355>)
- Keyboard shortcut to delete a frame (Alt + Del) (<https://github.com/opencv/cvat/pull/5369>)
- PyTorch dataset adapter layer in the SDK
(<https://github.com/opencv/cvat/pull/5417>)
- Method for debugging the server deployed with Docker (<https://github.com/opencv/cvat/issues/5327>)

### Changed
- `api/docs`, `api/swagger`, `api/schema`, `server/about` endpoints now allow unauthorized access (<https://github.com/opencv/cvat/pull/4928>, <https://github.com/opencv/cvat/pull/4935>)
- 3D canvas now can be dragged in IDLE mode (<https://github.com/opencv/cvat/pull/5385>)
- Datumaro version is upgraded to 0.3 (dev) (<https://github.com/opencv/cvat/pull/4984>)
- Allowed trailing slashes in the SDK host address (<https://github.com/opencv/cvat/pull/5057>)
- Adjusted initial camera position, enabled 'Reset zoom' option for 3D canvas (<https://github.com/opencv/cvat/pull/5395>)
- Enabled authentication via email (<https://github.com/opencv/cvat/pull/5037>)
- Unified error handling with the cloud storage (<https://github.com/opencv/cvat/pull/5389>)
- In the SDK, functions taking paths as strings now also accept path-like objects
  (<https://github.com/opencv/cvat/pull/5435>)

### Removed
- The `--https` option of CLI (<https://github.com/opencv/cvat/pull/4910>)

### Fixed
- Significantly optimized access to DB for api/jobs, api/tasks, and api/projects.
- Removed a possibly duplicated encodeURI() calls in `server-proxy.ts` to prevent doubly encoding
non-ascii paths while adding files from "Connected file share" (issue #4428)
- Removed unnecessary volumes defined in docker-compose.serverless.yml
(<https://github.com/openvinotoolkit/cvat/pull/4659>)
- Added support for Image files that use the PIL.Image.mode 'I;16'
- Project import/export with skeletons (<https://github.com/opencv/cvat/pull/4867>,
  <https://github.com/opencv/cvat/pull/5004>)
- Shape color is not changed on canvas after changing a label (<https://github.com/opencv/cvat/pull/5045>)
- Unstable e2e restore tests (<https://github.com/opencv/cvat/pull/5010>)
- IOG and f-BRS serverless function (<https://github.com/opencv/cvat/pull/5039>)
- Invisible label item in label constructor when label color background is white,
 or close to it (<https://github.com/opencv/cvat/pull/5041>)
- Fixed cvat-core ESlint problems (<https://github.com/opencv/cvat/pull/5027>)
- Fixed task creation with non-local files via the SDK/CLI
  (<https://github.com/opencv/cvat/issues/4962>)
- HRNET serverless function (<https://github.com/opencv/cvat/pull/4944>)
- Invalid export of segmentation masks when the `background` label gets nonzero id (<https://github.com/opencv/cvat/pull/5056>)
- A trailing slash in hostname doesn't allow SDK to send some requests
  (<https://github.com/opencv/cvat/pull/5057>)
- Double modal export/backup a task/project (<https://github.com/opencv/cvat/pull/5075>)
- Fixed bug of computing Job's unsolved/resolved issues numbers (<https://github.com/opencv/cvat/pull/5101>)
- Dataset export for job (<https://github.com/opencv/cvat/pull/5052>)
- Angle is not propagated when use ``propagate`` feature (<https://github.com/opencv/cvat/pull/5139>)
- Could not fetch task in a corner case (<https://github.com/opencv/cvat/pull/5163>)
- Restoring CVAT in case of React-renderning fail (<https://github.com/opencv/cvat/pull/5134>)
- Deleted frames become restored if a user deletes frames from another job of the same task
(<https://github.com/opencv/cvat/pull/5138>)
- Wrong issue position when create a quick issue on a rotated shape (<https://github.com/opencv/cvat/pull/5162>)
- Extra rerenders of different pages with each click (<https://github.com/opencv/cvat/pull/5178>)
- Skeleton points exported out of order in the COCO Keypoints format
  (<https://github.com/opencv/cvat/issues/5048>)
- PASCAL VOC 1.1 can't import dataset (<https://github.com/opencv/cvat/pull/4647>)
- Changing an object causes current z layer to be set to the maximum (<https://github.com/opencv/cvat/pull/5145>)
- Job assignee can not resolve an issue (<https://github.com/opencv/cvat/pull/5167>)
- Create manifest with cvat/server docker container command (<https://github.com/opencv/cvat/pull/5172>)
- Cannot assign a resource to a user who has an organization (<https://github.com/opencv/cvat/pull/5218>)
- Logs and annotations are not saved when logout from a job page (<https://github.com/opencv/cvat/pull/5266>)
- Added "type" field for all the labels, allows to reduce number of controls on annotation view (<https://github.com/opencv/cvat/pull/5273>)
- Occluded not applied on canvas instantly for a skeleton elements (<https://github.com/opencv/cvat/pull/5259>)
- Oriented bounding boxes broken with COCO format ss(<https://github.com/opencv/cvat/pull/5219>)
- Can't dump annotations with objects type is track from several jobs (<https://github.com/opencv/cvat/pull/5250>)
- Fixed upload resumption in production environments
  (<https://github.com/opencv/cvat/issues/4839>)
- Fixed job exporting (<https://github.com/opencv/cvat/pull/5282>)
- Visibility and ignored information fail to be loaded (MOT dataset format) (<https://github.com/opencv/cvat/pull/5270>)
- Added force logout on CVAT app start if token is missing (<https://github.com/opencv/cvat/pull/5331>)
- Drawing issues on 3D canvas (<https://github.com/opencv/cvat/pull/5410>)
- Missed token with using social account authentication (<https://github.com/opencv/cvat/pull/5344>)
- Redundant writing of skeleton annotations (CVAT for images) (<https://github.com/opencv/cvat/pull/5387>)
- The same object on 3D scene or `null` selected each click (PERFORMANCE) (<https://github.com/opencv/cvat/pull/5411>)
- An exception when run export for an empty task (<https://github.com/opencv/cvat/pull/5396>)
- Fixed FBRS serverless function runtime error on images with alpha channel (<https://github.com/opencv/cvat/pull/5384>)
- Attaching manifest with custom name (<https://github.com/opencv/cvat/pull/5377>)
- Uploading non-zip annotation files (<https://github.com/opencv/cvat/pull/5386>)
- Loss of rotation in CVAT format (<https://github.com/opencv/cvat/pull/5407>)
- A permission problem with interactive model launches for workers in orgs (<https://github.com/opencv/cvat/issues/4996>)
- Fix chart not being upgradable (<https://github.com/opencv/cvat/pull/5371>)
- Broken helm chart - if using custom release name (<https://github.com/opencv/cvat/pull/5403>)
- Missing source tag in project annotations (<https://github.com/opencv/cvat/pull/5408>)
- Creating a task with a Git repository via the SDK
  (<https://github.com/opencv/cvat/issues/4365>)
- Queries via the low-level API using the `multipart/form-data` Content-Type with string fields
  (<https://github.com/opencv/cvat/pull/5479>)
- Skeletons cannot be added to a task or project (<https://github.com/opencv/cvat/pull/5813>)

### Security
- `Project.import_dataset` not waiting for completion correctly
  (<https://github.com/opencv/cvat/pull/5459>)

## \[2.2.0] - 2022-09-12
### Added
- Added ability to delete frames from a job based on (<https://github.com/openvinotoolkit/cvat/pull/4194>)
- Support of attributes returned by serverless functions based on (<https://github.com/openvinotoolkit/cvat/pull/4506>)
- Project/task backups uploading via chunk uploads
- Fixed UX bug when jobs pagination is reset after changing a job
- Progressbars in CLI for file uploading and downloading
- `utils/cli` changed to `cvat-cli` package
- Support custom file name for backup
- Possibility to display tags on frame
- Support source and target storages (server part)
- Tests for import/export annotation, dataset, backup from/to cloud storage
- Added Python SDK package (`cvat-sdk`) (<https://github.com/opencv/cvat/pull/4813>)
- Previews for jobs
- Documentation for LDAP authentication (<https://github.com/cvat-ai/cvat/pull/39>)
- OpenCV.js caching and autoload (<https://github.com/cvat-ai/cvat/pull/30>)
- Publishing dev version of CVAT docker images (<https://github.com/cvat-ai/cvat/pull/53>)
- Support of Human Pose Estimation, Facial Landmarks (and similar) use-cases, new shape type:
Skeleton (<https://github.com/cvat-ai/cvat/pull/1>), (<https://github.com/opencv/cvat/pull/4829>)
- Added helm chart support for serverless functions and analytics (<https://github.com/cvat-ai/cvat/pull/110>)
- Added confirmation when remove a track (<https://github.com/opencv/cvat/pull/4846>)
- [COCO Keypoints](https://cocodataset.org/#keypoints-2020) format support (<https://github.com/opencv/cvat/pull/4821>,
  <https://github.com/opencv/cvat/pull/4908>)
- Support for Oracle OCI Buckets (<https://github.com/opencv/cvat/pull/4876>)
- `cvat-sdk` and `cvat-cli` packages on PyPI (<https://github.com/opencv/cvat/pull/4903>)
- UI part for source and target storages (<https://github.com/opencv/cvat/pull/4842>)
- Backup import/export modals (<https://github.com/opencv/cvat/pull/4842>)
- Annotations import modal (<https://github.com/opencv/cvat/pull/4842>)

### Changed
- Bumped nuclio version to 1.8.14
- Simplified running REST API tests. Extended CI-nightly workflow
- REST API tests are partially moved to Python SDK (`users`, `projects`, `tasks`, `issues`)
- cvat-ui: Improve UI/UX on label, create task and create project forms (<https://github.com/cvat-ai/cvat/pull/7>)
- Removed link to OpenVINO documentation (<https://github.com/cvat-ai/cvat/pull/35>)
- Clarified meaning of chunking for videos

### Fixed
- Task creation progressbar bug
- Removed Python dependency ``open3d`` which brought different issues to the building process
- Analytics not accessible when https is enabled
- Dataset import in an organization
- Updated minimist npm package to v1.2.6
- Request Status Code 500 "StopIteration" when exporting dataset
- Generated OpenAPI schema for several endpoints
- Annotation window might have top offset if try to move a locked object
- Image search in cloud storage (<https://github.com/cvat-ai/cvat/pull/8>)
- Reset password functionality (<https://github.com/cvat-ai/cvat/pull/52>)
- Creating task with cloud storage data (<https://github.com/cvat-ai/cvat/pull/116>)
- Show empty tasks (<https://github.com/cvat-ai/cvat/pull/100>)
- Fixed project filtration (<https://github.com/opencv/cvat/pull/4878>)
- Maximum callstack exceed when create task with 100000+ files from cloud storage (<https://github.com/opencv/cvat/pull/4836>)
- Fixed invocation of serverless functions (<https://github.com/opencv/cvat/pull/4907>)
- Removing label attributes (<https://github.com/opencv/cvat/pull/4927>)
- Notification with a required manifest file (<https://github.com/opencv/cvat/pull/4921>)

## \[2.1.0] - 2022-04-08
### Added
- Task annotations importing via chunk uploads (<https://github.com/openvinotoolkit/cvat/pull/4327>)
- Advanced filtration and sorting for a list of tasks/projects/cloudstorages (<https://github.com/openvinotoolkit/cvat/pull/4403>)
- Project dataset importing via chunk uploads (<https://github.com/openvinotoolkit/cvat/pull/4485>)
- Support paginated list for job commits (<https://github.com/openvinotoolkit/cvat/pull/4482>)

### Changed
- Added missing geos dependency into Dockerfile (<https://github.com/openvinotoolkit/cvat/pull/4451>)
- Improved helm chart readme (<https://github.com/openvinotoolkit/cvat/pull/4366>)
- Added helm chart support for CVAT 2.X and made ingress compatible with Kubernetes >=1.22 (<https://github.com/openvinotoolkit/cvat/pull/4448>)

### Fixed
- Permission error occurred when accessing the JobCommits (<https://github.com/openvinotoolkit/cvat/pull/4435>)
- job assignee can remove or update any issue created by the task owner (<https://github.com/openvinotoolkit/cvat/pull/4436>)
- Bug: Incorrect point deletion with keyboard shortcut (<https://github.com/openvinotoolkit/cvat/pull/4420>)
- some AI Tools were not sending responses properly (<https://github.com/openvinotoolkit/cvat/issues/4432>)
- Unable to upload annotations (<https://github.com/openvinotoolkit/cvat/pull/4513>)
- Fix build dependencies for Siammask (<https://github.com/openvinotoolkit/cvat/pull/4486>)
- Bug: Exif orientation information handled incorrectly (<https://github.com/openvinotoolkit/cvat/pull/4529>)
- Fixed build of retinanet function image (<https://github.com/cvat-ai/cvat/pull/54>)
- Dataset import for Datumaro, KITTI and VGGFace2 formats (<https://github.com/opencv/cvat/pull/4544>)
- Bug: Import dataset of Imagenet format fail (<https://github.com/opencv/cvat/issues/4850>)

## \[2.0.0] - 2022-03-04
### Added
- Handle attributes coming from nuclio detectors (<https://github.com/openvinotoolkit/cvat/pull/3917>)
- Add additional environment variables for Nuclio configuration (<https://github.com/openvinotoolkit/cvat/pull/3894>)
- Add KITTI segmentation and detection format (<https://github.com/openvinotoolkit/cvat/pull/3757>)
- Add LFW format (<https://github.com/openvinotoolkit/cvat/pull/3770>)
- Add Cityscapes format (<https://github.com/openvinotoolkit/cvat/pull/3758>)
- Add Open Images V6 format (<https://github.com/openvinotoolkit/cvat/pull/3679>)
- Rotated bounding boxes (<https://github.com/openvinotoolkit/cvat/pull/3832>)
- Player option: Smooth image when zoom-in, enabled by default (<https://github.com/openvinotoolkit/cvat/pull/3933>)
- Google Cloud Storage support in UI (<https://github.com/openvinotoolkit/cvat/pull/3919>)
- Add project tasks pagination (<https://github.com/openvinotoolkit/cvat/pull/3910>)
- Add remove issue button (<https://github.com/openvinotoolkit/cvat/pull/3952>)
- Data sorting option (<https://github.com/openvinotoolkit/cvat/pull/3937>)
- Options to change font size & position of text labels on the canvas (<https://github.com/openvinotoolkit/cvat/pull/3972>)
- Add "tag" return type for automatic annotation in Nuclio (<https://github.com/openvinotoolkit/cvat/pull/3896>)
- Helm chart: Make user-data-permission-fix optional (<https://github.com/openvinotoolkit/cvat/pull/3994>)
- Advanced identity access management system, using open policy agent (<https://github.com/openvinotoolkit/cvat/pull/3788>)
- Organizations to create "shared space" for different groups of users (<https://github.com/openvinotoolkit/cvat/pull/3788>)
- Dataset importing to a project (<https://github.com/openvinotoolkit/cvat/pull/3790>)
- User is able to customize information that text labels show (<https://github.com/openvinotoolkit/cvat/pull/4029>)
- Support for uploading manifest with any name (<https://github.com/openvinotoolkit/cvat/pull/4041>)
- Added information about OpenVINO toolkit to login page (<https://github.com/openvinotoolkit/cvat/pull/4077>)
- Support for working with ellipses (<https://github.com/openvinotoolkit/cvat/pull/4062>)
- Add several flags to task creation CLI (<https://github.com/openvinotoolkit/cvat/pull/4119>)
- Add YOLOv5 serverless function for automatic annotation (<https://github.com/openvinotoolkit/cvat/pull/4178>)
- Add possibility to change git repository and git export format from already created task (<https://github.com/openvinotoolkit/cvat/pull/3886>)
- Basic page with jobs list, basic filtration to this list (<https://github.com/openvinotoolkit/cvat/pull/4258>)
- Added OpenCV.js TrackerMIL as tracking tool (<https://github.com/openvinotoolkit/cvat/pull/4200>)
- Ability to continue working from the latest frame where an annotator was before (<https://github.com/openvinotoolkit/cvat/pull/4297>)
- `GET /api/jobs/<id>/commits` was implemented (<https://github.com/openvinotoolkit/cvat/pull/4368>)
- Advanced filtration and sorting for a list of jobs (<https://github.com/openvinotoolkit/cvat/pull/4319>)

### Changed
- Users don't have access to a task object anymore if they are assigned only on some jobs of the task (<https://github.com/openvinotoolkit/cvat/pull/3788>)
- Different resources (tasks, projects) are not visible anymore for all CVAT instance users by default (<https://github.com/openvinotoolkit/cvat/pull/3788>)
- API versioning scheme: using accept header versioning instead of namespace versioning (<https://github.com/openvinotoolkit/cvat/pull/4239>)
- Replaced 'django_sendfile' with 'django_sendfile2' (<https://github.com/openvinotoolkit/cvat/pull/4267>)
- Use drf-spectacular instead of drf-yasg for swagger documentation (<https://github.com/openvinotoolkit/cvat/pull/4210>)
- Update development-environment manual to work under MacOS, supported Mac with Apple Silicon (<https://github.com/openvinotoolkit/cvat/pull/4414>)

### Deprecated
- Job field "status" is not used in UI anymore, but it has not been removed from the database yet (<https://github.com/openvinotoolkit/cvat/pull/3788>)

### Removed
- Review rating, reviewer field from the job instance (use assignee field together with stage field instead) (<https://github.com/openvinotoolkit/cvat/pull/3788>)
- Training django app (<https://github.com/openvinotoolkit/cvat/pull/4330>)
- v1 api version support (<https://github.com/openvinotoolkit/cvat/pull/4332>)

### Fixed
- Fixed Interaction handler keyboard handlers (<https://github.com/openvinotoolkit/cvat/pull/3881>)
- Points of invisible shapes are visible in autobordering (<https://github.com/openvinotoolkit/cvat/pull/3931>)
- Order of the label attributes in the object item details(<https://github.com/openvinotoolkit/cvat/pull/3945>)
- Order of labels in tasks and projects (<https://github.com/openvinotoolkit/cvat/pull/3987>)
- Fixed task creating with large files via webpage (<https://github.com/openvinotoolkit/cvat/pull/3692>)
- Added information to export CVAT_HOST when performing local installation for accessing over network (<https://github.com/openvinotoolkit/cvat/pull/4014>)
- Fixed possible color collisions in the generated colormap (<https://github.com/openvinotoolkit/cvat/pull/4007>)
- Original pdf file is deleted when using share (<https://github.com/openvinotoolkit/cvat/pull/3967>)
- Order in an annotation file(<https://github.com/openvinotoolkit/cvat/pull/4087>)
- Fixed task data upload progressbar (<https://github.com/openvinotoolkit/cvat/pull/4134>)
- Email in org invitations is case sensitive (<https://github.com/openvinotoolkit/cvat/pull/4153>)
- Caching for tasks and jobs can lead to an exception if its assignee user is removed (<https://github.com/openvinotoolkit/cvat/pull/4165>)
- Added intelligent function when paste labels to another task (<https://github.com/openvinotoolkit/cvat/pull/4161>)
- Uncaught TypeError: this.el.node.getScreenCTM() is null in Firefox (<https://github.com/openvinotoolkit/cvat/pull/4175>)
- Bug: canvas is busy when start playing, start resizing a shape and do not release the mouse cursor (<https://github.com/openvinotoolkit/cvat/pull/4151>)
- Bug: could not receive frame N. TypeError: Cannot read properties of undefined (reding "filename") (<https://github.com/openvinotoolkit/cvat/pull/4187>)
- Cannot choose a dataset format for a linked repository if a task type is annotation (<https://github.com/openvinotoolkit/cvat/pull/4203>)
- Fixed tus upload error over https (<https://github.com/openvinotoolkit/cvat/pull/4154>)
- Issues disappear when rescale a browser (<https://github.com/openvinotoolkit/cvat/pull/4189>)
- Auth token key is not returned when registering without email verification (<https://github.com/openvinotoolkit/cvat/pull/4092>)
- Error in create project from backup for standard 3D annotation (<https://github.com/openvinotoolkit/cvat/pull/4160>)
- Annotations search does not work correctly in some corner cases (when use complex properties with width, height) (<https://github.com/openvinotoolkit/cvat/pull/4198>)
- Kibana requests are not proxied due to django-revproxy incompatibility with Django >3.2.x (<https://github.com/openvinotoolkit/cvat/issues/4085>)
- Content type for getting frame with tasks/{id}/data/ endpoint (<https://github.com/openvinotoolkit/cvat/pull/4333>)
- Bug: Permission error occurred when accessing the comments of a specific issue (<https://github.com/openvinotoolkit/cvat/issues/4416>)


### Security
- Updated ELK to 6.8.23 which uses log4j 2.17.1 (<https://github.com/openvinotoolkit/cvat/pull/4206>)
- Added validation for URLs which used as remote data source (<https://github.com/openvinotoolkit/cvat/pull/4387>)

## \[1.7.0] - 2021-11-15

### Added

- cvat-ui: support cloud storages (<https://github.com/openvinotoolkit/cvat/pull/3372>)
- interactor: add HRNet interactive segmentation serverless function (<https://github.com/openvinotoolkit/cvat/pull/3740>)
- Added GPU implementation for SiamMask, reworked tracking approach (<https://github.com/openvinotoolkit/cvat/pull/3571>)
- Progress bar for manifest creating (<https://github.com/openvinotoolkit/cvat/pull/3712>)
- IAM: Open Policy Agent integration (<https://github.com/openvinotoolkit/cvat/pull/3788>)
- Add a tutorial on attaching cloud storage AWS-S3 (<https://github.com/openvinotoolkit/cvat/pull/3745>)
  and Azure Blob Container (<https://github.com/openvinotoolkit/cvat/pull/3778>)
- The feature to remove annotations in a specified range of frames (<https://github.com/openvinotoolkit/cvat/pull/3617>)
- Project backup/restore (<https://github.com/openvinotoolkit/cvat/pull/3852>)

### Changed

- UI tracking has been reworked (<https://github.com/openvinotoolkit/cvat/pull/3571>)
- Updated Django till 3.2.7 (automatic AppConfig discovery)
- Manifest generation: Reduce creating time (<https://github.com/openvinotoolkit/cvat/pull/3712>)
- Migration from NPM 6 to NPM 7 (<https://github.com/openvinotoolkit/cvat/pull/3773>)
- Update Datumaro dependency to 0.2.0 (<https://github.com/openvinotoolkit/cvat/pull/3813>)

### Fixed

- Fixed JSON transform issues in network requests (<https://github.com/openvinotoolkit/cvat/pull/3706>)
- Display a more user-friendly exception message (<https://github.com/openvinotoolkit/cvat/pull/3721>)
- Exception `DataCloneError: The object could not be cloned` (<https://github.com/openvinotoolkit/cvat/pull/3733>)
- Fixed extension comparison in task frames CLI (<https://github.com/openvinotoolkit/cvat/pull/3674>)
- Incorrect work when copy job list with "Copy" button (<https://github.com/openvinotoolkit/cvat/pull/3749>)
- Iterating over manifest (<https://github.com/openvinotoolkit/cvat/pull/3792>)
- Manifest removing (<https://github.com/openvinotoolkit/cvat/pull/3791>)
- Fixed project updated date (<https://github.com/openvinotoolkit/cvat/pull/3814>)
- Fixed dextr deployment (<https://github.com/openvinotoolkit/cvat/pull/3820>)
- Migration of `dataset_repo` application (<https://github.com/openvinotoolkit/cvat/pull/3827>)
- Helm settings for external psql database were unused by backend (<https://github.com/openvinotoolkit/cvat/pull/3779>)
- Updated WSL setup for development (<https://github.com/openvinotoolkit/cvat/pull/3828>)
- Helm chart config (<https://github.com/openvinotoolkit/cvat/pull/3784>)

### Security

- Fix security issues on the documentation website unsafe use of target blank
  and potential clickjacking on legacy browsers (<https://github.com/openvinotoolkit/cvat/pull/3789>)

## \[1.6.0] - 2021-09-17

### Added

- Added ability to import data from share with cli without copying the data (<https://github.com/openvinotoolkit/cvat/issues/2862>)
- Notification if the browser does not support necessary API
- Added ability to export project as a dataset (<https://github.com/openvinotoolkit/cvat/pull/3365>)
  and project with 3D tasks (<https://github.com/openvinotoolkit/cvat/pull/3502>)
- Additional inline tips in interactors with demo gifs (<https://github.com/openvinotoolkit/cvat/pull/3473>)
- Added intelligent scissors blocking feature (<https://github.com/openvinotoolkit/cvat/pull/3510>)
- Support cloud storage status (<https://github.com/openvinotoolkit/cvat/pull/3386>)
- Support cloud storage preview (<https://github.com/openvinotoolkit/cvat/pull/3386>)
- cvat-core: support cloud storages (<https://github.com/openvinotoolkit/cvat/pull/3313>)

### Changed

- Non-blocking UI when using interactors (<https://github.com/openvinotoolkit/cvat/pull/3473>)
- "Selected opacity" slider now defines opacity level for shapes being drawnSelected opacity (<https://github.com/openvinotoolkit/cvat/pull/3473>)
- Cloud storage creating and updating (<https://github.com/openvinotoolkit/cvat/pull/3386>)
- Way of working with cloud storage content (<https://github.com/openvinotoolkit/cvat/pull/3386>)

### Removed

- Support TEMP_KEY_SECRET_KEY_TOKEN_SET for AWS S3 cloud storage (<https://github.com/openvinotoolkit/cvat/pull/3386>)

### Fixed

- Fixed multiple tasks moving (<https://github.com/openvinotoolkit/cvat/pull/3517>)
- Fixed task creating CLI parameter (<https://github.com/openvinotoolkit/cvat/pull/3519>)
- Fixed import for MOTS format (<https://github.com/openvinotoolkit/cvat/pull/3612>)

## \[1.5.0] - 2021-08-02

### Added

- Support of context images for 2D image tasks (<https://github.com/openvinotoolkit/cvat/pull/3122>)
- Support of cloud storage without copying data into CVAT: server part (<https://github.com/openvinotoolkit/cvat/pull/2620>)
- Filter `is_active` for user list (<https://github.com/openvinotoolkit/cvat/pull/3235>)
- Ability to export/import tasks (<https://github.com/openvinotoolkit/cvat/pull/3056>)
- Add a tutorial for semi-automatic/automatic annotation (<https://github.com/openvinotoolkit/cvat/pull/3124>)
- Explicit "Done" button when drawing any polyshapes (<https://github.com/openvinotoolkit/cvat/pull/3417>)
- Histogram equalization with OpenCV javascript (<https://github.com/openvinotoolkit/cvat/pull/3447>)
- Client-side polyshapes approximation when using semi-automatic interactors & scissors (<https://github.com/openvinotoolkit/cvat/pull/3450>)
- Support of Google Cloud Storage for cloud storage (<https://github.com/openvinotoolkit/cvat/pull/3561>)

### Changed

- Updated manifest format, added meta with related images (<https://github.com/openvinotoolkit/cvat/pull/3122>)
- Update of COCO format documentation (<https://github.com/openvinotoolkit/cvat/pull/3197>)
- Updated Webpack Dev Server config to add proxy (<https://github.com/openvinotoolkit/cvat/pull/3368>)
- Update to Django 3.1.12 (<https://github.com/openvinotoolkit/cvat/pull/3378>)
- Updated visibility for removable points in AI tools (<https://github.com/openvinotoolkit/cvat/pull/3417>)
- Updated UI handling for IOG serverless function (<https://github.com/openvinotoolkit/cvat/pull/3417>)
- Changed Nginx proxy to Traefik in `docker-compose.yml` (<https://github.com/openvinotoolkit/cvat/pull/3409>)
- Simplify the process of deploying CVAT with HTTPS (<https://github.com/openvinotoolkit/cvat/pull/3409>)

### Fixed

- Project page requests took a long time and did many DB queries (<https://github.com/openvinotoolkit/cvat/pull/3223>)
- Fixed Python 3.6 support (<https://github.com/openvinotoolkit/cvat/pull/3258>)
- Incorrect attribute import in tracks (<https://github.com/openvinotoolkit/cvat/pull/3229>)
- Issue "is not a constructor" when create object, save, undo, save, redo save (<https://github.com/openvinotoolkit/cvat/pull/3292>)
- Fix CLI create an infinite loop if git repository responds with failure (<https://github.com/openvinotoolkit/cvat/pull/3267>)
- Bug with sidebar & fullscreen (<https://github.com/openvinotoolkit/cvat/pull/3289>)
- 504 Gateway Time-out on `data/meta` requests (<https://github.com/openvinotoolkit/cvat/pull/3269>)
- TypeError: Cannot read property 'clientX' of undefined when draw cuboids with hotkeys (<https://github.com/openvinotoolkit/cvat/pull/3308>)
- Duplication of the cuboids when redraw them (<https://github.com/openvinotoolkit/cvat/pull/3308>)
- Some code issues in Deep Extreme Cut handler code (<https://github.com/openvinotoolkit/cvat/pull/3325>)
- UI fails when inactive user is assigned to a task/job (<https://github.com/openvinotoolkit/cvat/pull/3343>)
- Calculate precise progress of decoding a video file (<https://github.com/openvinotoolkit/cvat/pull/3381>)
- Falsely successful `cvat_ui` image build in case of OOM error that leads to the default nginx welcome page
  (<https://github.com/openvinotoolkit/cvat/pull/3379>)
- Fixed issue when save filtered object in AAM (<https://github.com/openvinotoolkit/cvat/pull/3401>)
- Context image disappears after undo/redo (<https://github.com/openvinotoolkit/cvat/pull/3416>)
- Using combined data sources (directory and image) when create a task (<https://github.com/openvinotoolkit/cvat/pull/3424>)
- Creating task with labels in project (<https://github.com/openvinotoolkit/cvat/pull/3454>)
- Move task and autoannotation modals were invisible from project page (<https://github.com/openvinotoolkit/cvat/pull/3475>)

## \[1.4.0] - 2021-05-18

### Added

- Documentation on mask annotation (<https://github.com/openvinotoolkit/cvat/pull/3044>)
- Hotkeys to switch a label of existing object or to change default label (for objects created with N) (<https://github.com/openvinotoolkit/cvat/pull/3070>)
- A script to convert some kinds of DICOM files to regular images (<https://github.com/openvinotoolkit/cvat/pull/3095>)
- Helm chart prototype (<https://github.com/openvinotoolkit/cvat/pull/3102>)
- Initial implementation of moving tasks between projects (<https://github.com/openvinotoolkit/cvat/pull/3164>)

### Changed

- Place of migration logger initialization (<https://github.com/openvinotoolkit/cvat/pull/3170>)

### Removed

- Kubernetes templates from (<https://github.com/openvinotoolkit/cvat/pull/1962>) due to helm charts (<https://github.com/openvinotoolkit/cvat/pull/3171>)

### Fixed

- Export of instance masks with holes (<https://github.com/openvinotoolkit/cvat/pull/3044>)
- Changing a label on canvas does not work when 'Show object details' enabled (<https://github.com/openvinotoolkit/cvat/pull/3084>)
- Make sure frame unzip web worker correctly terminates after unzipping all images in a requested chunk (<https://github.com/openvinotoolkit/cvat/pull/3096>)
- Reset password link was unavailable before login (<https://github.com/openvinotoolkit/cvat/pull/3140>)
- Manifest: migration (<https://github.com/openvinotoolkit/cvat/pull/3146>)
- Fixed cropping polygon in some corner cases (<https://github.com/openvinotoolkit/cvat/pull/3184>)

## \[1.3.0] - 3/31/2021

### Added

- CLI: Add support for saving annotations in a git repository when creating a task.
- CVAT-3D: support lidar data on the server side (<https://github.com/openvinotoolkit/cvat/pull/2534>)
- GPU support for Mask-RCNN and improvement in its deployment time (<https://github.com/openvinotoolkit/cvat/pull/2714>)
- CVAT-3D: Load all frames corresponding to the job instance
  (<https://github.com/openvinotoolkit/cvat/pull/2645>)
- Intelligent scissors with OpenCV javascript (<https://github.com/openvinotoolkit/cvat/pull/2689>)
- CVAT-3D: Visualize 3D point cloud spaces in 3D View, Top View Side View and Front View (<https://github.com/openvinotoolkit/cvat/pull/2768>)
- [Inside Outside Guidance](https://github.com/shiyinzhang/Inside-Outside-Guidance) serverless
  function for interactive segmentation
- Pre-built [cvat_server](https://hub.docker.com/r/openvino/cvat_server) and
  [cvat_ui](https://hub.docker.com/r/openvino/cvat_ui) images were published on DockerHub (<https://github.com/openvinotoolkit/cvat/pull/2766>)
- Project task subsets (<https://github.com/openvinotoolkit/cvat/pull/2774>)
- Kubernetes templates and guide for their deployment (<https://github.com/openvinotoolkit/cvat/pull/1962>)
- [WiderFace](http://shuoyang1213.me/WIDERFACE/) format support (<https://github.com/openvinotoolkit/cvat/pull/2864>)
- [VGGFace2](https://github.com/ox-vgg/vgg_face2) format support (<https://github.com/openvinotoolkit/cvat/pull/2865>)
- [Backup/Restore guide](cvat/apps/documentation/backup_guide.md) (<https://github.com/openvinotoolkit/cvat/pull/2964>)
- Label deletion from tasks and projects (<https://github.com/openvinotoolkit/cvat/pull/2881>)
- CVAT-3D: Implemented initial cuboid placement in 3D View and select cuboid in Top, Side and Front views
  (<https://github.com/openvinotoolkit/cvat/pull/2891>)
- [Market-1501](https://www.aitribune.com/dataset/2018051063) format support (<https://github.com/openvinotoolkit/cvat/pull/2869>)
- Ability of upload manifest for dataset with images (<https://github.com/openvinotoolkit/cvat/pull/2763>)
- Annotations filters UI using react-awesome-query-builder (<https://github.com/openvinotoolkit/cvat/issues/1418>)
- Storing settings in local storage to keep them between browser sessions (<https://github.com/openvinotoolkit/cvat/pull/3017>)
- [ICDAR](https://rrc.cvc.uab.es/?ch=2) format support (<https://github.com/openvinotoolkit/cvat/pull/2866>)
- Added switcher to maintain polygon crop behavior (<https://github.com/openvinotoolkit/cvat/pull/3021>
- Filters and sorting options for job list, added tooltip for tasks filters (<https://github.com/openvinotoolkit/cvat/pull/3030>)

### Changed

- CLI - task list now returns a list of current tasks. (<https://github.com/openvinotoolkit/cvat/pull/2863>)
- Updated HTTPS install README section (cleanup and described more robust deploy)
- Logstash is improved for using with configurable elasticsearch outputs (<https://github.com/openvinotoolkit/cvat/pull/2531>)
- Bumped nuclio version to 1.5.16 (<https://github.com/openvinotoolkit/cvat/pull/2578>)
- All methods for interactive segmentation accept negative points as well
- Persistent queue added to logstash (<https://github.com/openvinotoolkit/cvat/pull/2744>)
- Improved maintenance of popups visibility (<https://github.com/openvinotoolkit/cvat/pull/2809>)
- Image visualizations settings on canvas for faster access (<https://github.com/openvinotoolkit/cvat/pull/2872>)
- Better scale management of left panel when screen is too small (<https://github.com/openvinotoolkit/cvat/pull/2880>)
- Improved error messages for annotation import (<https://github.com/openvinotoolkit/cvat/pull/2935>)
- Using manifest support instead video meta information and dummy chunks (<https://github.com/openvinotoolkit/cvat/pull/2763>)

### Fixed

- More robust execution of nuclio GPU functions by limiting the GPU memory consumption per worker (<https://github.com/openvinotoolkit/cvat/pull/2714>)
- Kibana startup initialization (<https://github.com/openvinotoolkit/cvat/pull/2659>)
- The cursor jumps to the end of the line when renaming a task (<https://github.com/openvinotoolkit/cvat/pull/2669>)
- SSLCertVerificationError when remote source is used (<https://github.com/openvinotoolkit/cvat/pull/2683>)
- Fixed filters select overflow (<https://github.com/openvinotoolkit/cvat/pull/2614>)
- Fixed tasks in project auto annotation (<https://github.com/openvinotoolkit/cvat/pull/2725>)
- Cuboids are missed in annotations statistics (<https://github.com/openvinotoolkit/cvat/pull/2704>)
- The list of files attached to the task is not displayed (<https://github.com/openvinotoolkit/cvat/pull/2706>)
- A couple of css-related issues (top bar disappear, wrong arrow position on collapse elements) (<https://github.com/openvinotoolkit/cvat/pull/2736>)
- Issue with point region doesn't work in Firefox (<https://github.com/openvinotoolkit/cvat/pull/2727>)
- Fixed cuboid perspective change (<https://github.com/openvinotoolkit/cvat/pull/2733>)
- Annotation page popups (ai tools, drawing) reset state after detecting, tracking, drawing (<https://github.com/openvinotoolkit/cvat/pull/2780>)
- Polygon editing using trailing point (<https://github.com/openvinotoolkit/cvat/pull/2808>)
- Updated the path to python for DL models inside automatic annotation documentation (<https://github.com/openvinotoolkit/cvat/pull/2847>)
- Fixed of receiving function variable (<https://github.com/openvinotoolkit/cvat/pull/2860>)
- Shortcuts with CAPSLOCK enabled and with non-US languages activated (<https://github.com/openvinotoolkit/cvat/pull/2872>)
- Prevented creating several issues for the same object (<https://github.com/openvinotoolkit/cvat/pull/2868>)
- Fixed label editor name field validator (<https://github.com/openvinotoolkit/cvat/pull/2879>)
- An error about track shapes outside of the task frames during export (<https://github.com/openvinotoolkit/cvat/pull/2890>)
- Fixed project search field updating (<https://github.com/openvinotoolkit/cvat/pull/2901>)
- Fixed export error when invalid polygons are present in overlapping frames (<https://github.com/openvinotoolkit/cvat/pull/2852>)
- Fixed image quality option for tasks created from images (<https://github.com/openvinotoolkit/cvat/pull/2963>)
- Incorrect text on the warning when specifying an incorrect link to the issue tracker (<https://github.com/openvinotoolkit/cvat/pull/2971>)
- Updating label attributes when label contains number attributes (<https://github.com/openvinotoolkit/cvat/pull/2969>)
- Crop a polygon if its points are outside the bounds of the image (<https://github.com/openvinotoolkit/cvat/pull/3025>)

## \[1.2.0] - 2021-01-08

### Fixed

- Memory consumption for the task creation process (<https://github.com/openvinotoolkit/cvat/pull/2582>)
- Frame preloading (<https://github.com/openvinotoolkit/cvat/pull/2608>)
- Project cannot be removed from the project page (<https://github.com/openvinotoolkit/cvat/pull/2626>)

## \[1.2.0-beta] - 2020-12-15

### Added

- GPU support and improved documentation for auto annotation (<https://github.com/openvinotoolkit/cvat/pull/2546>)
- Manual review pipeline: issues/comments/workspace (<https://github.com/openvinotoolkit/cvat/pull/2357>)
- Basic projects implementation (<https://github.com/openvinotoolkit/cvat/pull/2255>)
- Documentation on how to mount cloud starage(AWS S3 bucket, Azure container, Google Drive) as FUSE (<https://github.com/openvinotoolkit/cvat/pull/2377>)
- Ability to work with share files without copying inside (<https://github.com/openvinotoolkit/cvat/pull/2377>)
- Tooltips in label selectors (<https://github.com/openvinotoolkit/cvat/pull/2509>)
- Page redirect after login using `next` query parameter (<https://github.com/openvinotoolkit/cvat/pull/2527>)
- [ImageNet](http://www.image-net.org) format support (<https://github.com/openvinotoolkit/cvat/pull/2376>)
- [CamVid](http://mi.eng.cam.ac.uk/research/projects/VideoRec/CamVid/) format support (<https://github.com/openvinotoolkit/cvat/pull/2559>)

### Changed

- PATCH requests from cvat-core submit only changed fields (<https://github.com/openvinotoolkit/cvat/pull/2445>)
- deploy.sh in serverless folder is separated into deploy_cpu.sh and deploy_gpu.sh (<https://github.com/openvinotoolkit/cvat/pull/2546>)
- Bumped nuclio version to 1.5.8
- Migrated to Antd 4.9 (<https://github.com/openvinotoolkit/cvat/pull/2536>)

### Fixed

- Fixed FastRCNN inference bug for images with 4 channels i.e. png (<https://github.com/openvinotoolkit/cvat/pull/2546>)
- Django templates for email and user guide (<https://github.com/openvinotoolkit/cvat/pull/2412>)
- Saving relative paths in dummy chunks instead of absolute (<https://github.com/openvinotoolkit/cvat/pull/2424>)
- Objects with a specific label cannot be displayed if at least one tag with the label exist (<https://github.com/openvinotoolkit/cvat/pull/2435>)
- Wrong attribute can be removed in labels editor (<https://github.com/openvinotoolkit/cvat/pull/2436>)
- UI fails with the error "Cannot read property 'label' of undefined" (<https://github.com/openvinotoolkit/cvat/pull/2442>)
- Exception: "Value must be a user instance" (<https://github.com/openvinotoolkit/cvat/pull/2441>)
- Reset zoom option doesn't work in tag annotation mode (<https://github.com/openvinotoolkit/cvat/pull/2443>)
- Canvas is busy error (<https://github.com/openvinotoolkit/cvat/pull/2437>)
- Projects view layout fix (<https://github.com/openvinotoolkit/cvat/pull/2503>)
- Fixed the tasks view (infinite loading) when it is impossible to get a preview of the task (<https://github.com/openvinotoolkit/cvat/pull/2504>)
- Empty frames navigation (<https://github.com/openvinotoolkit/cvat/pull/2505>)
- TypeError: Cannot read property 'toString' of undefined (<https://github.com/openvinotoolkit/cvat/pull/2517>)
- Extra shapes are drawn after Esc, or G pressed while drawing a region in grouping (<https://github.com/openvinotoolkit/cvat/pull/2507>)
- Reset state (reviews, issues) after logout or changing a job (<https://github.com/openvinotoolkit/cvat/pull/2525>)
- TypeError: Cannot read property 'id' of undefined when updating a task (<https://github.com/openvinotoolkit/cvat/pull/2544>)

## \[1.2.0-alpha] - 2020-11-09

### Added

- Ability to login into CVAT-UI with token from api/v1/auth/login (<https://github.com/openvinotoolkit/cvat/pull/2234>)
- Added layout grids toggling ('ctrl + alt + Enter')
- Added password reset functionality (<https://github.com/opencv/cvat/pull/2058>)
- Ability to work with data on the fly (<https://github.com/opencv/cvat/pull/2007>)
- Annotation in process outline color wheel (<https://github.com/opencv/cvat/pull/2084>)
- On the fly annotation using DL detectors (<https://github.com/opencv/cvat/pull/2102>)
- Displaying automatic annotation progress on a task view (<https://github.com/opencv/cvat/pull/2148>)
- Automatic tracking of bounding boxes using serverless functions (<https://github.com/opencv/cvat/pull/2136>)
- \[Datumaro] CLI command for dataset equality comparison (<https://github.com/opencv/cvat/pull/1989>)
- \[Datumaro] Merging of datasets with different labels (<https://github.com/opencv/cvat/pull/2098>)
- Add FBRS interactive segmentation serverless function (<https://github.com/openvinotoolkit/cvat/pull/2094>)
- Ability to change default behaviour of previous/next buttons of a player.
  It supports regular navigation, searching a frame according to annotations
  filters and searching the nearest frame without any annotations (<https://github.com/openvinotoolkit/cvat/pull/2221>)
- MacOS users notes in CONTRIBUTING.md
- Ability to prepare meta information manually (<https://github.com/openvinotoolkit/cvat/pull/2217>)
- Ability to upload prepared meta information along with a video when creating a task (<https://github.com/openvinotoolkit/cvat/pull/2217>)
- Optional chaining plugin for cvat-canvas and cvat-ui (<https://github.com/openvinotoolkit/cvat/pull/2249>)
- MOTS png mask format support (<https://github.com/openvinotoolkit/cvat/pull/2198>)
- Ability to correct upload video with a rotation record in the metadata (<https://github.com/openvinotoolkit/cvat/pull/2218>)
- User search field for assignee fields (<https://github.com/openvinotoolkit/cvat/pull/2370>)
- Support of mxf videos (<https://github.com/openvinotoolkit/cvat/pull/2514>)

### Changed

- UI models (like DEXTR) were redesigned to be more interactive (<https://github.com/opencv/cvat/pull/2054>)
- Used Ubuntu:20.04 as a base image for CVAT Dockerfile (<https://github.com/opencv/cvat/pull/2101>)
- Right colors of label tags in label mapping when a user runs automatic detection (<https://github.com/openvinotoolkit/cvat/pull/2162>)
- Nuclio became an optional component of CVAT (<https://github.com/openvinotoolkit/cvat/pull/2192>)
- A key to remove a point from a polyshape (Ctrl => Alt) (<https://github.com/openvinotoolkit/cvat/pull/2204>)
- Updated `docker-compose` file version from `2.3` to `3.3`(<https://github.com/openvinotoolkit/cvat/pull/2235>)
- Added auto inference of url schema from host in CLI, if provided (<https://github.com/openvinotoolkit/cvat/pull/2240>)
- Track frames in skips between annotation is presented in MOT and MOTS formats are marked `outside` (<https://github.com/openvinotoolkit/cvat/pull/2198>)
- UI packages installation with `npm ci` instead of `npm install` (<https://github.com/openvinotoolkit/cvat/pull/2350>)

### Removed

- Removed Z-Order flag from task creation process

### Fixed

- Fixed multiple errors which arises when polygon is of length 5 or less (<https://github.com/opencv/cvat/pull/2100>)
- Fixed task creation from PDF (<https://github.com/opencv/cvat/pull/2141>)
- Fixed CVAT format import for frame stepped tasks (<https://github.com/openvinotoolkit/cvat/pull/2151>)
- Fixed the reading problem with large PDFs (<https://github.com/openvinotoolkit/cvat/pull/2154>)
- Fixed unnecessary pyhash dependency (<https://github.com/openvinotoolkit/cvat/pull/2170>)
- Fixed Data is not getting cleared, even after deleting the Task from Django Admin App(<https://github.com/openvinotoolkit/cvat/issues/1925>)
- Fixed blinking message: "Some tasks have not been showed because they do not have any data" (<https://github.com/openvinotoolkit/cvat/pull/2200>)
- Fixed case when a task with 0 jobs is shown as "Completed" in UI (<https://github.com/openvinotoolkit/cvat/pull/2200>)
- Fixed use case when UI throws exception: Cannot read property 'objectType' of undefined #2053 (<https://github.com/openvinotoolkit/cvat/pull/2203>)
- Fixed use case when logs could be saved twice or more times #2202 (<https://github.com/openvinotoolkit/cvat/pull/2203>)
- Fixed issues from #2112 (<https://github.com/openvinotoolkit/cvat/pull/2217>)
- Git application name (renamed to dataset_repo) (<https://github.com/openvinotoolkit/cvat/pull/2243>)
- A problem in exporting of tracks, where tracks could be truncated (<https://github.com/openvinotoolkit/cvat/issues/2129>)
- Fixed CVAT startup process if the user has `umask 077` in .bashrc file (<https://github.com/openvinotoolkit/cvat/pull/2293>)
- Exception: Cannot read property "each" of undefined after drawing a single point (<https://github.com/openvinotoolkit/cvat/pull/2307>)
- Cannot read property 'label' of undefined (Fixed?) (<https://github.com/openvinotoolkit/cvat/pull/2311>)
- Excluded track frames marked `outside` in `CVAT for Images` export (<https://github.com/openvinotoolkit/cvat/pull/2345>)
- 'List of tasks' Kibana visualization (<https://github.com/openvinotoolkit/cvat/pull/2361>)
- An error on exporting not `jpg` or `png` images in TF Detection API format (<https://github.com/openvinotoolkit/datumaro/issues/35>)

## \[1.1.0] - 2020-08-31

### Added

- Siammask tracker as DL serverless function (<https://github.com/opencv/cvat/pull/1988>)
- \[Datumaro] Added model info and source info commands (<https://github.com/opencv/cvat/pull/1973>)
- \[Datumaro] Dataset statistics (<https://github.com/opencv/cvat/pull/1668>)
- Ability to change label color in tasks and predefined labels (<https://github.com/opencv/cvat/pull/2014>)
- \[Datumaro] Multi-dataset merge (<https://github.com/opencv/cvat/pull/1695>)
- Ability to configure email verification for new users (<https://github.com/opencv/cvat/pull/1929>)
- Link to django admin page from UI (<https://github.com/opencv/cvat/pull/2068>)
- Notification message when users use wrong browser (<https://github.com/opencv/cvat/pull/2070>)

### Changed

- Shape coordinates are rounded to 2 digits in dumped annotations (<https://github.com/opencv/cvat/pull/1970>)
- COCO format does not produce polygon points for bbox annotations (<https://github.com/opencv/cvat/pull/1953>)

### Fixed

- Issue loading openvino models for semi-automatic and automatic annotation (<https://github.com/opencv/cvat/pull/1996>)
- Basic functions of CVAT works without activated nuclio dashboard
- Fixed a case in which exported masks could have wrong color order (<https://github.com/opencv/cvat/issues/2032>)
- Fixed error with creating task with labels with the same name (<https://github.com/opencv/cvat/pull/2031>)
- Django RQ dashboard view (<https://github.com/opencv/cvat/pull/2069>)
- Object's details menu settings (<https://github.com/opencv/cvat/pull/2084>)

## \[1.1.0-beta] - 2020-08-03

### Added

- DL models as serverless functions (<https://github.com/opencv/cvat/pull/1767>)
- Source type support for tags, shapes and tracks (<https://github.com/opencv/cvat/pull/1192>)
- Source type support for CVAT Dumper/Loader (<https://github.com/opencv/cvat/pull/1192>)
- Intelligent polygon editing (<https://github.com/opencv/cvat/pull/1921>)
- Support creating multiple jobs for each task through python cli (<https://github.com/opencv/cvat/pull/1950>)
- python cli over https (<https://github.com/opencv/cvat/pull/1942>)
- Error message when plugins weren't able to initialize instead of infinite loading (<https://github.com/opencv/cvat/pull/1966>)
- Ability to change user password (<https://github.com/opencv/cvat/pull/1954>)

### Changed

- Smaller object details (<https://github.com/opencv/cvat/pull/1877>)
- `COCO` format does not convert bboxes to polygons on export (<https://github.com/opencv/cvat/pull/1953>)
- It is impossible to submit a DL model in OpenVINO format using UI.
  Now you can deploy new models on the server using serverless functions
  (<https://github.com/opencv/cvat/pull/1767>)
- Files and folders under share path are now alphabetically sorted

### Removed

- Removed OpenVINO and CUDA components because they are not necessary anymore (<https://github.com/opencv/cvat/pull/1767>)
- Removed the old UI code (<https://github.com/opencv/cvat/pull/1964>)

### Fixed

- Some objects aren't shown on canvas sometimes. For example after propagation on of objects is invisible (<https://github.com/opencv/cvat/pull/1834>)
- CVAT doesn't offer to restore state after an error (<https://github.com/opencv/cvat/pull/1874>)
- Cannot read property 'shapeType' of undefined because of zOrder related issues (<https://github.com/opencv/cvat/pull/1874>)
- Cannot read property 'pinned' of undefined because of zOrder related issues (<https://github.com/opencv/cvat/pull/1874>)
- Do not iterate over hidden objects in aam (which are invisible because of zOrder) (<https://github.com/opencv/cvat/pull/1874>)
- Cursor position is reset after changing a text field (<https://github.com/opencv/cvat/pull/1874>)
- Hidden points and cuboids can be selected to be grouped (<https://github.com/opencv/cvat/pull/1874>)
- `outside` annotations should not be in exported images (<https://github.com/opencv/cvat/issues/1620>)
- `CVAT for video format` import error with interpolation (<https://github.com/opencv/cvat/issues/1893>)
- `Image compression` definition mismatch (<https://github.com/opencv/cvat/issues/1900>)
- Points are duplicated during polygon interpolation sometimes (<https://github.com/opencv/cvat/pull/1892>)
- When redraw a shape with activated autobordering, previous points are visible (<https://github.com/opencv/cvat/pull/1892>)
- No mapping between side object element and context menu in some attributes (<https://github.com/opencv/cvat/pull/1923>)
- Interpolated shapes exported as `keyframe = True` (<https://github.com/opencv/cvat/pull/1937>)
- Stylelint filetype scans (<https://github.com/opencv/cvat/pull/1952>)
- Fixed toolip closing issue (<https://github.com/opencv/cvat/pull/1955>)
- Clearing frame cache when close a task (<https://github.com/opencv/cvat/pull/1966>)
- Increase rate of throttling policy for unauthenticated users (<https://github.com/opencv/cvat/pull/1969>)

## \[1.1.0-alpha] - 2020-06-30

### Added

- Throttling policy for unauthenticated users (<https://github.com/opencv/cvat/pull/1531>)
- Added default label color table for mask export (<https://github.com/opencv/cvat/pull/1549>)
- Added environment variables for Redis and Postgres hosts for Kubernetes deployment support (<https://github.com/opencv/cvat/pull/1641>)
- Added visual identification for unavailable formats (<https://github.com/opencv/cvat/pull/1567>)
- Shortcut to change color of an activated shape in new UI (Enter) (<https://github.com/opencv/cvat/pull/1683>)
- Shortcut to switch split mode (<https://github.com/opencv/cvat/pull/1683>)
- Built-in search for labels when create an object or change a label (<https://github.com/opencv/cvat/pull/1683>)
- Better validation of labels and attributes in raw viewer (<https://github.com/opencv/cvat/pull/1727>)
- ClamAV antivirus integration (<https://github.com/opencv/cvat/pull/1712>)
- Added canvas background color selector (<https://github.com/opencv/cvat/pull/1705>)
- SCSS files linting with Stylelint tool (<https://github.com/opencv/cvat/pull/1766>)
- Supported import and export or single boxes in MOT format (<https://github.com/opencv/cvat/pull/1764>)
- \[Datumaro] Added `stats` command, which shows some dataset statistics
  like image mean and std (<https://github.com/opencv/cvat/pull/1734>)
- Add option to upload annotations upon task creation on CLI
- Polygon and polylines interpolation (<https://github.com/opencv/cvat/pull/1571>)
- Ability to redraw shape from scratch (Shift + N) for an activated shape (<https://github.com/opencv/cvat/pull/1571>)
- Highlights for the first point of a polygon/polyline and direction (<https://github.com/opencv/cvat/pull/1571>)
- Ability to change orientation for poylgons/polylines in context menu (<https://github.com/opencv/cvat/pull/1571>)
- Ability to set the first point for polygons in points context menu (<https://github.com/opencv/cvat/pull/1571>)
- Added new tag annotation workspace (<https://github.com/opencv/cvat/pull/1570>)
- Appearance block in attribute annotation mode (<https://github.com/opencv/cvat/pull/1820>)
- Keyframe navigations and some switchers in attribute annotation mode (<https://github.com/opencv/cvat/pull/1820>)
- \[Datumaro] Added `convert` command to convert datasets directly (<https://github.com/opencv/cvat/pull/1837>)
- \[Datumaro] Added an option to specify image extension when exporting datasets (<https://github.com/opencv/cvat/pull/1799>)
- \[Datumaro] Added image copying when exporting datasets, if possible (<https://github.com/opencv/cvat/pull/1799>)

### Changed

- Removed information about e-mail from the basic user information (<https://github.com/opencv/cvat/pull/1627>)
- Update https install manual. Makes it easier and more robust.
  Includes automatic renewing of lets encrypt certificates.
- Settings page move to the modal. (<https://github.com/opencv/cvat/pull/1705>)
- Implemented import and export of annotations with relative image paths (<https://github.com/opencv/cvat/pull/1463>)
- Using only single click to start editing or remove a point (<https://github.com/opencv/cvat/pull/1571>)
- Added support for attributes in VOC XML format (<https://github.com/opencv/cvat/pull/1792>)
- Added annotation attributes in COCO format (<https://github.com/opencv/cvat/pull/1782>)
- Colorized object items in the side panel (<https://github.com/opencv/cvat/pull/1753>)
- \[Datumaro] Annotation-less files are not generated anymore in COCO format, unless tasks explicitly requested (<https://github.com/opencv/cvat/pull/1799>)

### Fixed

- Problem with exported frame stepped image task (<https://github.com/opencv/cvat/issues/1613>)
- Fixed dataset filter item representation for imageless dataset items (<https://github.com/opencv/cvat/pull/1593>)
- Fixed interpreter crash when trying to import `tensorflow` with no AVX instructions available (<https://github.com/opencv/cvat/pull/1567>)
- Kibana wrong working time calculation with new annotation UI use (<https://github.com/opencv/cvat/pull/1654>)
- Wrong rexex for account name validation (<https://github.com/opencv/cvat/pull/1667>)
- Wrong description on register view for the username field (<https://github.com/opencv/cvat/pull/1667>)
- Wrong resolution for resizing a shape (<https://github.com/opencv/cvat/pull/1667>)
- React warning because of not unique keys in labels viewer (<https://github.com/opencv/cvat/pull/1727>)
- Fixed issue tracker (<https://github.com/opencv/cvat/pull/1705>)
- Fixed canvas fit after sidebar open/close event (<https://github.com/opencv/cvat/pull/1705>)
- A couple of exceptions in AAM related with early object activation (<https://github.com/opencv/cvat/pull/1755>)
- Propagation from the latest frame (<https://github.com/opencv/cvat/pull/1800>)
- Number attribute value validation (didn't work well with floats) (<https://github.com/opencv/cvat/pull/1800>)
- Logout doesn't work (<https://github.com/opencv/cvat/pull/1812>)
- Annotations aren't updated after reopening a task (<https://github.com/opencv/cvat/pull/1753>)
- Labels aren't updated after reopening a task (<https://github.com/opencv/cvat/pull/1753>)
- Canvas isn't fitted after collapsing side panel in attribute annotation mode (<https://github.com/opencv/cvat/pull/1753>)
- Error when interpolating polygons (<https://github.com/opencv/cvat/pull/1878>)

### Security

- SQL injection in Django `CVE-2020-9402` (<https://github.com/opencv/cvat/pull/1657>)

## \[1.0.0] - 2020-05-29

### Added

- cvat-ui: cookie policy drawer for login page (<https://github.com/opencv/cvat/pull/1511>)
- `datumaro_project` export format (<https://github.com/opencv/cvat/pull/1352>)
- Ability to configure user agreements for the user registration form (<https://github.com/opencv/cvat/pull/1464>)
- Cuboid interpolation and cuboid drawing from rectangles (<https://github.com/opencv/cvat/pull/1560>)
- Ability to configure custom pageViewHit, which can be useful for web analytics integration (<https://github.com/opencv/cvat/pull/1566>)
- Ability to configure access to the analytics page based on roles (<https://github.com/opencv/cvat/pull/1592>)

### Changed

- Downloaded file name in annotations export became more informative (<https://github.com/opencv/cvat/pull/1352>)
- Added auto trimming for trailing whitespaces style enforcement (<https://github.com/opencv/cvat/pull/1352>)
- REST API: updated `GET /task/<id>/annotations`: parameters are `format`, `filename`
  (now optional), `action` (optional) (<https://github.com/opencv/cvat/pull/1352>)
- REST API: removed `dataset/formats`, changed format of `annotation/formats` (<https://github.com/opencv/cvat/pull/1352>)
- Exported annotations are stored for N hours instead of indefinitely (<https://github.com/opencv/cvat/pull/1352>)
- Formats: CVAT format now accepts ZIP and XML (<https://github.com/opencv/cvat/pull/1352>)
- Formats: COCO format now accepts ZIP and JSON (<https://github.com/opencv/cvat/pull/1352>)
- Formats: most of formats renamed, no extension in title (<https://github.com/opencv/cvat/pull/1352>)
- Formats: definitions are changed, are not stored in DB anymore (<https://github.com/opencv/cvat/pull/1352>)
- cvat-core: session.annotations.put() now returns ids of added objects (<https://github.com/opencv/cvat/pull/1493>)
- Images without annotations now also included in dataset/annotations export (<https://github.com/opencv/cvat/issues/525>)

### Removed

- `annotation` application is replaced with `dataset_manager` (<https://github.com/opencv/cvat/pull/1352>)
- `_DATUMARO_INIT_LOGLEVEL` env. variable is removed in favor of regular `--loglevel` cli parameter (<https://github.com/opencv/cvat/pull/1583>)

### Fixed

- Categories for empty projects with no sources are taken from own dataset (<https://github.com/opencv/cvat/pull/1352>)
- Added directory removal on error during `extract` command (<https://github.com/opencv/cvat/pull/1352>)
- Added debug error message on incorrect XPath (<https://github.com/opencv/cvat/pull/1352>)
- Exporting frame stepped task
  (<https://github.com/opencv/cvat/issues/1294>, <https://github.com/opencv/cvat/issues/1334>)
- Fixed broken command line interface for `cvat` export format in Datumaro (<https://github.com/opencv/cvat/issues/1494>)
- Updated Rest API document, Swagger document serving instruction issue (<https://github.com/opencv/cvat/issues/1495>)
- Fixed cuboid occluded view (<https://github.com/opencv/cvat/pull/1500>)
- Non-informative lock icon (<https://github.com/opencv/cvat/pull/1434>)
- Sidebar in AAM has no hide/show button (<https://github.com/opencv/cvat/pull/1420>)
- Task/Job buttons has no "Open in new tab" option (<https://github.com/opencv/cvat/pull/1419>)
- Delete point context menu option has no shortcut hint (<https://github.com/opencv/cvat/pull/1416>)
- Fixed issue with unnecessary tag activation in cvat-canvas (<https://github.com/opencv/cvat/issues/1540>)
- Fixed an issue with large number of instances in instance mask (<https://github.com/opencv/cvat/issues/1539>)
- Fixed full COCO dataset import error with conflicting labels in keypoints and detection (<https://github.com/opencv/cvat/pull/1548>)
- Fixed COCO keypoints skeleton parsing and saving (<https://github.com/opencv/cvat/issues/1539>)
- `tf.placeholder() is not compatible with eager execution` exception for auto_segmentation (<https://github.com/opencv/cvat/pull/1562>)
- Canvas cannot be moved with move functionality on left mouse key (<https://github.com/opencv/cvat/pull/1573>)
- Deep extreme cut request is sent when draw any shape with Make AI polygon option enabled (<https://github.com/opencv/cvat/pull/1573>)
- Fixed an error when exporting a task with cuboids to any format except CVAT (<https://github.com/opencv/cvat/pull/1577>)
- Synchronization with remote git repo (<https://github.com/opencv/cvat/pull/1582>)
- A problem with mask to polygons conversion when polygons are too small (<https://github.com/opencv/cvat/pull/1581>)
- Unable to upload video with uneven size (<https://github.com/opencv/cvat/pull/1594>)
- Fixed an issue with `z_order` having no effect on segmentations (<https://github.com/opencv/cvat/pull/1589>)

### Security

- Permission group whitelist check for analytics view (<https://github.com/opencv/cvat/pull/1608>)

## \[1.0.0-beta.2] - 2020-04-30

### Added

- Re-Identification algorithm to merging bounding boxes automatically to the new UI (<https://github.com/opencv/cvat/pull/1406>)
- Methods `import` and `export` to import/export raw annotations for Job and Task in `cvat-core` (<https://github.com/opencv/cvat/pull/1406>)
- Versioning of client packages (`cvat-core`, `cvat-canvas`, `cvat-ui`). Initial versions are set to 1.0.0 (<https://github.com/opencv/cvat/pull/1448>)
- Cuboids feature was migrated from old UI to new one. (<https://github.com/opencv/cvat/pull/1451>)

### Removed

- Annotation conversion utils, currently supported natively via Datumaro framework
  (<https://github.com/opencv/cvat/pull/1477>)

### Fixed

- Auto annotation, TF annotation and Auto segmentation apps (<https://github.com/opencv/cvat/pull/1409>)
- Import works with truncated images now: "OSError:broken data stream" on corrupt images
  (<https://github.com/opencv/cvat/pull/1430>)
- Hide functionality (H) doesn't work (<https://github.com/opencv/cvat/pull/1445>)
- The highlighted attribute doesn't correspond to the chosen attribute in AAM (<https://github.com/opencv/cvat/pull/1445>)
- Inconvinient image shaking while drawing a polygon (hold Alt key during drawing/editing/grouping to drag an image) (<https://github.com/opencv/cvat/pull/1445>)
- Filter property "shape" doesn't work and extra operator in description (<https://github.com/opencv/cvat/pull/1445>)
- Block of text information doesn't disappear after deactivating for locked shapes (<https://github.com/opencv/cvat/pull/1445>)
- Annotation uploading fails in annotation view (<https://github.com/opencv/cvat/pull/1445>)
- UI freezes after canceling pasting with escape (<https://github.com/opencv/cvat/pull/1445>)
- Duplicating keypoints in COCO export (<https://github.com/opencv/cvat/pull/1435>)
- CVAT new UI: add arrows on a mouse cursor (<https://github.com/opencv/cvat/pull/1391>)
- Delete point bug (in new UI) (<https://github.com/opencv/cvat/pull/1440>)
- Fix apache startup after PC restart (<https://github.com/opencv/cvat/pull/1467>)
- Open task button doesn't work (<https://github.com/opencv/cvat/pull/1474>)

## \[1.0.0-beta.1] - 2020-04-15

### Added

- Special behaviour for attribute value `__undefined__` (invisibility, no shortcuts to be set in AAM)
- Dialog window with some helpful information about using filters
- Ability to display a bitmap in the new UI
- Button to reset colors settings (brightness, saturation, contrast) in the new UI
- Option to display shape text always
- Dedicated message with clarifications when share is unmounted (<https://github.com/opencv/cvat/pull/1373>)
- Ability to create one tracked point (<https://github.com/opencv/cvat/pull/1383>)
- Ability to draw/edit polygons and polylines with automatic bordering feature
  (<https://github.com/opencv/cvat/pull/1394>)
- Tutorial: instructions for CVAT over HTTPS
- Deep extreme cut (semi-automatic segmentation) to the new UI (<https://github.com/opencv/cvat/pull/1398>)

### Changed

- Increase preview size of a task till 256, 256 on the server
- Public ssh-keys are displayed in a dedicated window instead of console when create a task with a repository
- React UI is the primary UI

### Fixed

- Cleaned up memory in Auto Annotation to enable long running tasks on videos
- New shape is added when press `esc` when drawing instead of cancellation
- Dextr segmentation doesn't work.
- `FileNotFoundError` during dump after moving format files
- CVAT doesn't append outside shapes when merge polyshapes in old UI
- Layout sometimes shows double scroll bars on create task, dashboard and settings pages
- UI fails after trying to change frame during resizing, dragging, editing
- Hidden points (or outsided) are visible after changing a frame
- Merge is allowed for points, but clicks on points conflict with frame dragging logic
- Removed objects are visible for search
- Add missed task_id and job_id fields into exception logs for the new UI (<https://github.com/opencv/cvat/pull/1372>)
- UI fails when annotations saving occurs during drag/resize/edit (<https://github.com/opencv/cvat/pull/1383>)
- Multiple savings when hold Ctrl+S (a lot of the same copies of events were sent with the same working time)
  (<https://github.com/opencv/cvat/pull/1383>)
- UI doesn't have any reaction when git repos synchronization failed (<https://github.com/opencv/cvat/pull/1383>)
- Bug when annotations cannot be saved after (delete - save - undo - save) (<https://github.com/opencv/cvat/pull/1383>)
- VOC format exports Upper case labels correctly in lower case (<https://github.com/opencv/cvat/pull/1379>)
- Fixed polygon exporting bug in COCO dataset (<https://github.com/opencv/cvat/issues/1387>)
- Task creation from remote files (<https://github.com/opencv/cvat/pull/1392>)
- Job cannot be opened in some cases when the previous job was failed during opening
  (<https://github.com/opencv/cvat/issues/1403>)
- Deactivated shape is still highlighted on the canvas (<https://github.com/opencv/cvat/issues/1403>)
- AttributeError: 'tuple' object has no attribute 'read' in ReID algorithm (<https://github.com/opencv/cvat/issues/1403>)
- Wrong semi-automatic segmentation near edges of an image (<https://github.com/opencv/cvat/issues/1403>)
- Git repos paths (<https://github.com/opencv/cvat/pull/1400>)
- Uploading annotations for tasks with multiple jobs (<https://github.com/opencv/cvat/pull/1396>)

## \[1.0.0-alpha] - 2020-03-31

### Added

- Data streaming using chunks (<https://github.com/opencv/cvat/pull/1007>)
- New UI: showing file names in UI (<https://github.com/opencv/cvat/pull/1311>)
- New UI: delete a point from context menu (<https://github.com/opencv/cvat/pull/1292>)

### Fixed

- Git app cannot clone a repository (<https://github.com/opencv/cvat/pull/1330>)
- New UI: preview position in task details (<https://github.com/opencv/cvat/pull/1312>)
- AWS deployment (<https://github.com/opencv/cvat/pull/1316>)

## \[0.6.1] - 2020-03-21

### Changed

- VOC task export now does not use official label map by default, but takes one
  from the source task to avoid primary-class and class part name
  clashing ([#1275](https://github.com/opencv/cvat/issues/1275))

### Fixed

- File names in LabelMe format export are no longer truncated ([#1259](https://github.com/opencv/cvat/issues/1259))
- `occluded` and `z_order` annotation attributes are now correctly passed to Datumaro ([#1271](https://github.com/opencv/cvat/pull/1271))
- Annotation-less tasks now can be exported as empty datasets in COCO ([#1277](https://github.com/opencv/cvat/issues/1277))
- Frame name matching for video annotations import -
  allowed `frame_XXXXXX[.ext]` format ([#1274](https://github.com/opencv/cvat/pull/1274))

### Security

- Bump acorn from 6.3.0 to 6.4.1 in /cvat-ui ([#1270](https://github.com/opencv/cvat/pull/1270))

## \[0.6.0] - 2020-03-15

### Added

- Server only support for projects. Extend REST API v1 (/api/v1/projects\*)
- Ability to get basic information about users without admin permissions ([#750](https://github.com/opencv/cvat/issues/750))
- Changed REST API: removed PUT and added DELETE methods for /api/v1/users/ID
- Mask-RCNN Auto Annotation Script in OpenVINO format
- Yolo Auto Annotation Script
- Auto segmentation using Mask_RCNN component (Keras+Tensorflow Mask R-CNN Segmentation)
- REST API to export an annotation task (images + annotations)
  [Datumaro](https://github.com/opencv/cvat/tree/develop/datumaro) -
  a framework to build, analyze, debug and visualize datasets
- Text Detection Auto Annotation Script in OpenVINO format for version 4
- Added in OpenVINO Semantic Segmentation for roads
- Ability to visualize labels when using Auto Annotation runner
- MOT CSV format support ([#830](https://github.com/opencv/cvat/pull/830))
- LabelMe format support ([#844](https://github.com/opencv/cvat/pull/844))
- Segmentation MASK format import (as polygons) ([#1163](https://github.com/opencv/cvat/pull/1163))
- Git repositories can be specified with IPv4 address ([#827](https://github.com/opencv/cvat/pull/827))

### Changed

- page_size parameter for all REST API methods
- React & Redux & Antd based dashboard
- Yolov3 interpretation script fix and changes to mapping.json
- YOLO format support ([#1151](https://github.com/opencv/cvat/pull/1151))
- Added support for OpenVINO 2020

### Fixed

- Exception in Git plugin [#826](https://github.com/opencv/cvat/issues/826)
- Label ids in TFrecord format now start from 1 [#866](https://github.com/opencv/cvat/issues/866)
- Mask problem in COCO JSON style [#718](https://github.com/opencv/cvat/issues/718)
- Datasets (or tasks) can be joined and split to subsets with Datumaro [#791](https://github.com/opencv/cvat/issues/791)
- Output labels for VOC format can be specified with Datumaro [#942](https://github.com/opencv/cvat/issues/942)
- Annotations can be filtered before dumping with Datumaro [#994](https://github.com/opencv/cvat/issues/994)

## \[0.5.2] - 2019-12-15

### Fixed

- Frozen version of scikit-image==0.15 in requirements.txt because next releases don't support Python 3.5

## \[0.5.1] - 2019-10-17

### Added

- Integration with Zenodo.org (DOI)

## \[0.5.0] - 2019-09-12

### Added

- A converter to YOLO format
- Installation guide
- Linear interpolation for a single point
- Video frame filter
- Running functional tests for REST API during a build
- Admins are no longer limited to a subset of python commands in the auto annotation application
- Remote data source (list of URLs to create an annotation task)
- Auto annotation using Faster R-CNN with Inception v2 (utils/open_model_zoo)
- Auto annotation using Pixel Link mobilenet v2 - text detection (utils/open_model_zoo)
- Ability to create a custom extractors for unsupported media types
- Added in PDF extractor
- Added in a command line model manager tester
- Ability to dump/load annotations in several formats from UI (CVAT, Pascal VOC, YOLO, MS COCO, png mask, TFRecord)
- Auth for REST API (api/v1/auth/): login, logout, register, ...
- Preview for the new CVAT UI (dashboard only) is available: <http://localhost:9080/>
- Added command line tool for performing common task operations (/utils/cli/)

### Changed

- Outside and keyframe buttons in the side panel for all interpolation shapes (they were only for boxes before)
- Improved error messages on the client side (#511)

### Removed

- "Flip images" has been removed. UI now contains rotation features.

### Fixed

- Incorrect width of shapes borders in some cases
- Annotation parser for tracks with a start frame less than the first segment frame
- Interpolation on the server near outside frames
- Dump for case when task name has a slash
- Auto annotation fail for multijob tasks
- Installation of CVAT with OpenVINO on the Windows platform
- Background color was always black in utils/mask/converter.py
- Exception in attribute annotation mode when a label are switched to a value without any attributes
- Handling of wrong labelamp json file in auto annotation (<https://github.com/opencv/cvat/issues/554>)
- No default attributes in dumped annotation (<https://github.com/opencv/cvat/issues/601>)
- Required field "Frame Filter" on admin page during a task modifying (#666)
- Dump annotation errors for a task with several segments (#610, #500)
- Invalid label parsing during a task creating (#628)
- Button "Open Task" in the annotation view
- Creating a video task with 0 overlap

### Security

- Upgraded Django, djangorestframework, and other packages

## \[0.4.2] - 2019-06-03

### Fixed

- Fixed interaction with the server share in the auto annotation plugin

## \[0.4.1] - 2019-05-14

### Fixed

- JavaScript syntax incompatibility with Google Chrome versions less than 72

## \[0.4.0] - 2019-05-04

### Added

- OpenVINO auto annotation: it is possible to upload a custom model and annotate images automatically.
- Ability to rotate images/video in the client part (Ctrl+R, Shift+Ctrl+R shortcuts) (#305)
- The ReID application for automatic bounding box merging has been added (#299)
- Keyboard shortcuts to switch next/previous default shape type (box, polygon etc) (Alt + <, Alt + >) (#316)
- Converter for VOC now supports interpolation tracks
- REST API (/api/v1/\*, /api/docs)
- Semi-automatic semantic segmentation with the [Deep Extreme Cut](http://www.vision.ee.ethz.ch/~cvlsegmentation/dextr/) work

### Changed

- Propagation setup has been moved from settings to bottom player panel
- Additional events like "Debug Info" or "Fit Image" have been added for analitics
- Optional using LFS for git annotation storages (#314)

### Deprecated

- "Flip images" flag in the create task dialog will be removed.
  Rotation functionality in client part have been added instead.

### Fixed

- Django 2.1.5 (security fix, [CVE-2019-3498](https://nvd.nist.gov/vuln/detail/CVE-2019-3498))
- Several scenarious which cause code 400 after undo/redo/save have been fixed (#315)

## \[0.3.0] - 2018-12-29

### Added

- Ability to copy Object URL and Frame URL via object context menu and player context menu respectively.
- Ability to change opacity for selected shape with help "Selected Fill Opacity" slider.
- Ability to remove polyshapes points by double click.
- Ability to draw/change polyshapes (except for points) by slip method. Just press ENTER and moving a cursor.
- Ability to switch lock/hide properties via label UI element (in right menu) for all objects with same label.
- Shortcuts for outside/keyframe properties
- Support of Intel OpenVINO for accelerated model inference
- Tensorflow annotation now works without CUDA. It can use CPU only. OpenVINO and CUDA are supported optionally.
- Incremental saving of annotations.
- Tutorial for using polygons (screencast)
- Silk profiler to improve development process
- Admin panel can be used to edit labels and attributes for annotation tasks
- Analytics component to manage a data annotation team, monitor exceptions, collect client and server logs
- Changeable job and task statuses (annotation, validation, completed).
  A job status can be changed manually, a task status is computed automatically based on job statuses (#153)
- Backlink to a task from its job annotation view (#156)
- Buttons lock/hide for labels. They work for all objects with the same label on a current frame (#116)

### Changed

- Polyshape editing method has been improved. You can redraw part of shape instead of points cloning.
- Unified shortcut (Esc) for close any mode instead of different shortcuts (Alt+N, Alt+G, Alt+M etc.).
- Dump file contains information about data source (e.g. video name, archive name, ...)
- Update requests library due to [CVE-2018-18074](https://nvd.nist.gov/vuln/detail/CVE-2018-18074)
- Per task/job permissions to create/access/change/delete tasks and annotations
- Documentation was improved
- Timeout for creating tasks was increased (from 1h to 4h) (#136)
- Drawing has become more convenience. Now it is possible to draw outside an image.
  Shapes will be automatically truncated after drawing process (#202)

### Fixed

- Performance bottleneck has been fixed during you create new objects (draw, copy, merge etc).
- Label UI elements aren't updated after changelabel.
- Attribute annotation mode can use invalid shape position after resize or move shapes.
- Labels order is preserved now (#242)
- Uploading large XML files (#123)
- Django vulnerability (#121)
- Grammatical cleanup of README.md (#107)
- Dashboard loading has been accelerated (#156)
- Text drawing outside of a frame in some cases (#202)

## \[0.2.0] - 2018-09-28

### Added

- New annotation shapes: polygons, polylines, points
- Undo/redo feature
- Grid to estimate size of objects
- Context menu for shapes
- A converter to PASCAL VOC format
- A converter to MS COCO format
- A converter to mask format
- License header for most of all files
- .gitattribute to avoid problems with bash scripts inside a container
- CHANGELOG.md itself
- Drawing size of a bounding box during resize
- Color by instance, group, label
- Group objects
- Object propagation on next frames
- Full screen view

### Changed

- Documentation, screencasts, the primary screenshot
- Content-type for save_job request is application/json

### Fixed

- Player navigation if the browser's window is scrolled
- Filter doesn't support dash (-)
- Several memory leaks
- Inconsistent extensions between filenames in an annotation file and real filenames

## \[0.1.2] - 2018-08-07

### Added

- 7z archive support when creating a task
- .vscode/launch.json file for developing with VS code

### Fixed

- #14: docker-compose down command as written in the readme does not remove volumes
- #15: all checkboxes in temporary attributes are checked when reopening job after saving the job
- #18: extend CONTRIBUTING.md
- #19: using the same attribute for label twice -> stuck

### Changed

- More strict verification for labels with attributes

## \[0.1.1] - 2018-07-6

### Added

- Links on a screenshot, documentation, screencasts into README.md
- CONTRIBUTORS.md

### Fixed

- GitHub documentation

## \[0.1.0] - 2018-06-29

### Added

- Initial version

## Template

```
## \[Unreleased]
### Added
- TDB

### Changed
- TDB

### Deprecated
- TDB

### Removed
- TDB

### Fixed
- TDB

### Security
- TDB
```<|MERGE_RESOLUTION|>--- conflicted
+++ resolved
@@ -27,6 +27,7 @@
   (<https://github.com/opencv/cvat/pull/5873>)
 - Width and height in CVAT dataset format mask annotations (<https://github.com/opencv/cvat/pull/5905>)
 - Empty list of export formats for a project without tasks (<https://github.com/opencv/cvat/pull/5899>)
+- Downgrade NumPy used by HRNet because `np.int` is no longer available (<https://github.com/opencv/cvat/pull/5574>)
 
 ### Security
 - TDB
@@ -93,15 +94,6 @@
 
 ### Fixed
 - Helm: Empty password for Redis (<https://github.com/opencv/cvat/pull/5520>)
-<<<<<<< HEAD
-- Fixed HRNet serverless function runtime error on images with alpha channel (<https://github.com/opencv/cvat/pull/5570>)
-- Preview & chunk cache settings are ignored (<https://github.com/opencv/cvat/pull/5569>)
-- Export annotations to Azure container (<https://github.com/opencv/cvat/pull/5596>)
-- Fix the type of the credentials parameter of make_client from the Python SDK
-- Reduced number of noisy information on ortho views for 3D canvas (<https://github.com/opencv/cvat/pull/5608>)
-- Clean up disk space after a project is removed (<https://github.com/opencv/cvat/pull/5632>)
-- Downgrade NumPy used by HRNet because `np.int` is no longer available (<https://github.com/opencv/cvat/pull/5574>)
-=======
 - Resolved HRNet serverless function runtime error on images with an alpha channel (<https://github.com/opencv/cvat/pull/5570>)
 - Addressed ignored preview & chunk cache settings (<https://github.com/opencv/cvat/pull/5569>)
 - Fixed exporting annotations to Azure container (<https://github.com/opencv/cvat/pull/5596>)
@@ -118,7 +110,6 @@
 - Fixed error in dataset export when parsing skeleton sublabels containing spaces (<https://github.com/opencv/cvat/pull/5794>)
 - Added missing `CVAT_BASE_URL` in docker-compose.yml (<https://github.com/opencv/cvat/pull/5792>)
 - Create cloud storage button size and models pagination (<https://github.com/opencv/cvat/pull/5858>)
->>>>>>> 97461eab
 
 ### Security
 - Fixed vulnerability with social authentication (<https://github.com/opencv/cvat/pull/5521>)
