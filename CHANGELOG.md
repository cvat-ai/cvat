--- conflicted
+++ resolved
@@ -21,11 +21,8 @@
 
 ### Fixed
 - New shape is added when press ``esc`` when drawing instead of cancellation
-<<<<<<< HEAD
 - Fixed dextr segmentation.
-=======
 - Fixed `FileNotFoundError` during dump after moving format files
->>>>>>> be2ec3ad
 
 ### Security
 -
