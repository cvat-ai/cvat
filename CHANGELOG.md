--- conflicted
+++ resolved
@@ -35,12 +35,9 @@
 - Basic page with jobs list, basic filtration to this list (<https://github.com/openvinotoolkit/cvat/pull/4258>)
 - Added OpenCV.js TrackerMIL as tracking tool (<https://github.com/openvinotoolkit/cvat/pull/4200>)
 - Ability to continue working from the latest frame where an annotator was before (<https://github.com/openvinotoolkit/cvat/pull/4297>)
-<<<<<<< HEAD
-- Task annotations importing via chunk uploads (<https://github.com/openvinotoolkit/cvat/pull/4327>)
-=======
 - `GET /api/jobs/<id>/commits` was implemented (<https://github.com/openvinotoolkit/cvat/pull/4368>)
 - Advanced filtration and sorting for a list of jobs (<https://github.com/openvinotoolkit/cvat/pull/4319>)
->>>>>>> 6fad1764
+- Task annotations importing via chunk uploads (<https://github.com/openvinotoolkit/cvat/pull/4327>)
 
 ### Changed
 - Users don't have access to a task object anymore if they are assigneed only on some jobs of the task (<https://github.com/openvinotoolkit/cvat/pull/3788>)
