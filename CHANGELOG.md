--- conflicted
+++ resolved
@@ -31,13 +31,10 @@
 - 3D job can not be opened in validation mode (<https://github.com/opencv/cvat/pull/6507>)
 - Fixed SAM plugin (403 code for workers in organizations) (<https://github.com/opencv/cvat/pull/6514>)
 - Memory leak related to unclosed av container (<https://github.com/opencv/cvat/pull/6501>)
-<<<<<<< HEAD
+- Using initial frame from query parameter to open specific frame in a job
+ (<https://github.com/opencv/cvat/pull/6506>)
 - Server-side validation for attribute specifications
   (<https://github.com/opencv/cvat/pull/6447>)
-=======
-- Using initial frame from query parameter to open specific frame in a job
- (<https://github.com/opencv/cvat/pull/6506>)
->>>>>>> 1ef561a3
 
 ### Security
 - TDB
