--- conflicted
+++ resolved
@@ -16,8 +16,6 @@
 
 <!-- scriv-insert-here -->
 
-<<<<<<< HEAD
-=======
 <a id='changelog-2.16.3'></a>
 ## \[2.16.3\] - 2024-08-13
 
@@ -88,7 +86,6 @@
 and numeric suffixes could conflict, causing error on export.
   (<https://github.com/cvat-ai/cvat/pull/8262>)
 
->>>>>>> b45d7959
 <a id='changelog-2.16.1'></a>
 ## \[2.16.1\] - 2024-07-18
 
