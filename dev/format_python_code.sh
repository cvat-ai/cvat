#! /bin/env bash

set -e

PYTHON="${PYTHON:-python3}"
BLACK="${PYTHON} -m black"
ISORT="${PYTHON} -m isort"

if ! ${BLACK} --version >/dev/null 2>&1; then
    echo "black is not found, please check it is installed"
    exit 1
fi
if ! ${ISORT} --version >/dev/null 2>&1; then
    echo "isort is not found, please check it is installed"
    exit 1
fi

# The commands must be run on each module directory separately,
# otherwise tools confuse the "current" module
for paths in \
    "cvat-sdk" \
    "cvat-cli" \
    "tests/python/" \
    "cvat/apps/quality_control" \
    "cvat/apps/analytics_report" \
    "cvat/apps/engine/lazy_list.py" \
<<<<<<< HEAD
    "cvat/apps/engine/frame_provider.py" \
    "cvat/apps/engine/cache.py" \
    "cvat/apps/engine/default_settings.py" \
=======
    "cvat/apps/engine/background.py" \
>>>>>>> 3fdb0326
    ; do
    ${BLACK} -- ${paths}
    ${ISORT} -- ${paths}
done<|MERGE_RESOLUTION|>--- conflicted
+++ resolved
@@ -24,13 +24,10 @@
     "cvat/apps/quality_control" \
     "cvat/apps/analytics_report" \
     "cvat/apps/engine/lazy_list.py" \
-<<<<<<< HEAD
+    "cvat/apps/engine/background.py" \
     "cvat/apps/engine/frame_provider.py" \
     "cvat/apps/engine/cache.py" \
     "cvat/apps/engine/default_settings.py" \
-=======
-    "cvat/apps/engine/background.py" \
->>>>>>> 3fdb0326
     ; do
     ${BLACK} -- ${paths}
     ${ISORT} -- ${paths}
