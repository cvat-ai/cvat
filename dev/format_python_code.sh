--- conflicted
+++ resolved
@@ -35,13 +35,9 @@
     "cvat/apps/dataset_manager/tests/test_annotation.py" \
     "cvat/apps/dataset_manager/tests/utils.py" \
     "cvat/apps/events/signals.py" \
-<<<<<<< HEAD
-    "cvat/apps/engine/management/commands/migrateredis.py" \
-    "cvat/apps/redis_handler/**/*.py" \
-=======
     "cvat/apps/engine/management/commands/syncperiodicjobs.py" \
     "cvat/apps/dataset_manager/management/commands/cleanuplegacyexportcache.py" \
->>>>>>> f2150900
+    "cvat/apps/redis_handler/**/*.py" \
     ; do
     ${BLACK} -- ${paths}
     ${ISORT} -- ${paths}
