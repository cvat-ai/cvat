#! /bin/env bash

set -e

PYTHON="${PYTHON:-python3}"
BLACK="${PYTHON} -m black"
ISORT="${PYTHON} -m isort"

if ! ${BLACK} --version >/dev/null 2>&1; then
    echo "black is not found, please check it is installed"
    exit 1
fi
if ! ${ISORT} --version >/dev/null 2>&1; then
    echo "isort is not found, please check it is installed"
    exit 1
fi

# The commands must be run on each module directory separately,
# otherwise tools confuse the "current" module
for paths in \
    "cvat-sdk" \
    "cvat-cli" \
    "tests/python/" \
    "cvat/apps/quality_control" \
    "cvat/apps/analytics_report" \
    "cvat/apps/engine/lazy_list.py" \
    "cvat/apps/engine/background.py" \
    "cvat/apps/engine/frame_provider.py" \
    "cvat/apps/engine/cache.py" \
    "cvat/apps/engine/default_settings.py" \
<<<<<<< HEAD
    "cvat/apps/dataset_manager/tests/utils.py" \
=======
    "cvat/apps/engine/field_validation.py" \
    "cvat/apps/engine/model_utils.py" \
>>>>>>> 3cde3099
    ; do
    ${BLACK} -- ${paths}
    ${ISORT} -- ${paths}
done<|MERGE_RESOLUTION|>--- conflicted
+++ resolved
@@ -28,12 +28,9 @@
     "cvat/apps/engine/frame_provider.py" \
     "cvat/apps/engine/cache.py" \
     "cvat/apps/engine/default_settings.py" \
-<<<<<<< HEAD
-    "cvat/apps/dataset_manager/tests/utils.py" \
-=======
     "cvat/apps/engine/field_validation.py" \
     "cvat/apps/engine/model_utils.py" \
->>>>>>> 3cde3099
+    "cvat/apps/dataset_manager/tests/utils.py" \
     ; do
     ${BLACK} -- ${paths}
     ${ISORT} -- ${paths}
