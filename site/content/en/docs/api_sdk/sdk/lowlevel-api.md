---
title: 'Low-level API'
linkTitle: 'Low-level API'
weight: 3
description: ''
---

## Overview

The low-level API is useful if you need to work directly with REST API, but want
to have data validation and syntax assistance from your code editor. The code
on this layer is autogenerated.

Code of this component is located in `cvat_sdk.api_client`.

## Example

Let's see how a task with local files can be created. We will use the basic auth
to make things simpler.

```python
from time import sleep
from cvat_sdk.api_client import Configuration, ApiClient, models, apis, exceptions

configuration = Configuration(
    host="http://localhost",
    username='YOUR_USERNAME',
    password='YOUR_PASSWORD',
)

# Enter a context with an instance of the API client
with ApiClient(configuration) as api_client:
    # Parameters can be passed as a plain dict with JSON-serialized data
    # or as model objects (from cvat_sdk.api_client.models), including
    # mixed variants.
    #
    # In case of dicts, keys must be the same as members of models.I<ModelName>
    # interfaces and values must be convertible to the corresponding member
    # value types (e.g. a date or string enum value can be parsed from a string).
    #
    # In case of model objects, data must be of the corresponding
    # models.<ModelName> types.
    #
    # Let's use a dict here. It should look like models.ITaskWriteRequest
    task_spec = {
        'name': 'example task',
        "labels": [{
            "name": "car",
            "color": "#ff00ff",
            "attributes": [
                {
                    "name": "a",
                    "mutable": True,
                    "input_type": "number",
                    "default_value": "5",
                    "values": ["4", "5", "6"]
                }
            ]
        }],
    }

    try:
        # Apis can be accessed as ApiClient class members
        # We use different models for input and output data. For input data,
        # models are typically called like "*Request". Output data models have
        # no suffix.
        (task, response) = api_client.tasks_api.create(task_spec)
    except exceptions.ApiException as e:
        # We can catch the basic exception type, or a derived type
        print("Exception when trying to create a task: %s\n" % e)

    # Here we will use models instead of a dict
    task_data = models.DataRequest(
        image_quality=75,
        client_files=[
            open('image1.jpg', 'rb'),
            open('image2.jpg', 'rb'),
        ],
    )

    # If we pass binary file objects, we need to specify content type.
    (result, response) = api_client.tasks_api.create_data(task.id,
        data_request=task_data,
        _content_type="multipart/form-data",

        # we can choose to check the response status manually
        # and disable the response data parsing
        _check_status=False, _parse_response=False
    )
    assert response.status == 202, response.msg

    # Wait till task data is processed
    for _ in range(100):
        request_details, response = api_client.requests_api.retrieve(result.rq_id)
        status, message = request_details.status, request_details.message

        if status.value in {'finished', 'failed'}:
            break
        sleep(0.1)
    assert status.value == 'finished', status.message

    # Update the task object and check the task size
    (task, _) = api_client.tasks_api.retrieve(task.id)
    assert task.size == 4
```

## ApiClient and configuration

The starting point in the low-level API is the `cvat_sdk.api_client.ApiClient` class.
It encapsulates session and connection logic, manages headers and cookies,
and provides access to various APIs.

To create an instance of `ApiClient`, you need to set up a `cvat_sdk.api_client.Configuration`
object and pass it to the `ApiClient` class constructor. Additional connection-specific
options, such as extra headers and cookies can be specified in the class constructor.
`ApiClient` implements the context manager protocol. Typically, you create `ApiClient` this way:

```python
from cvat_sdk.api_client import ApiClient, Configuration

configuration = Configuration(host="http://localhost")
with ApiClient(configuration) as api_client:
    ...
```

After creating an `ApiClient` instance, you can send requests to various server endpoints
via `*_api` member properties and directly, using the `rest_client` member.
[Read more](#api-wrappers) about API wrappers below.

Typically, the first thing you do with `ApiClient` is log in.
[Read more](#authentication) about authentication options below.

## Authentication

CVAT supports 3 authentication options:
- Personal Access Token (PAT) authentication, with an access token value
- Basic authentication, with a username and a password
- Session authentication, with a session ID and a CSRF token
- Legacy token authentication, with an API key (deprecated)

Personal Access Token (PAT) authentication requires a token that can be configured
in the user settings section in the UI. It is the recommended authentication option
<<<<<<< HEAD
for most clients. {{< ilink "/docs/api_sdk/access_tokens" "Read more." >}}
=======
for most API clients.

Basic authentication requires a username and password pair. For better security it's
recommended to use other authentication options instead.
>>>>>>> c46116bb

Session authentication requires a session ID and a CSRF token, which can be obtained after
logging in via the `/api/auth/login` endpoint using the basic authentication credentials.

Legacy token authentication (deprecated) requires an API key, which can be obtained
after logging in via the `/api/auth/login` endpoint using the basic authentication credentials.

Authentication credentials for an `ApiClient` instance can be specified in a `Configuration` object:

{{< tabpane text=true >}}

{{%tab header="Personal Access Token (PAT) authentication" %}}

```python
configuration = Configuration(
    access_token="<token value>",
    ...
)
with ApiClient(configuration) as api_client:
    ...
```

{{% /tab %}}

{{%tab header="Basic authentication" %}}

```python
configuration = Configuration(
    username="YOUR_USERNAME",
    password="YOUR_PASSWORD",
    ...
)
with ApiClient(configuration) as api_client:
    ...
```

{{% /tab %}}

{{%tab header="Session authentication" %}}

```python
configuration = Configuration(
    api_key={
        "sessionAuth": "<sessionid cookie value>",
        "csrfAuth": "<csrftoken cookie value>",
    },
    ...
)
with ApiClient(configuration) as api_client:
    ...
```

{{% /tab %}}

{{%tab header="Legacy token authentication (deprecated)" %}}

{{% alert title="Warning" color="warning" %}}
This authentication option is deprecated and will be removed in future.
{{% /alert %}}

```python
configuration = Configuration(
    api_key={
        "tokenAuth": "Token <api key value>",
    },
    ...
)
with ApiClient(configuration) as api_client:
    ...
```

{{% /tab %}}

{{< /tabpane >}}

Session authentication and token authentication tokens can be received by logging in
using the `ApiClient.auth_api.create_login()` function. Then, the authentication keys
can be set in the `ApiClient` instance.

{{< tabpane text=true >}}

{{%tab header="Session authentication" %}}

```python
from cvat_sdk.api_client import models

(auth, _) = api_client.auth_api.create_login(
    models.LoginSerializerExRequest(username="username", password="password")
)

# Set up required headers
assert "sessionid" in api_client.cookies # managed by ApiClient automatically
api_client.set_default_header("X-CSRFToken", api_client.cookies["csrftoken"].value)
api_client.set_default_header("Origin", api_client.build_origin_header())
```
{{% /tab %}}

{{%tab header="Legacy token authentication (deprecated)" %}}

{{% alert title="Warning" color="warning" %}}
This authentication option is deprecated and will be removed in future.
{{% /alert %}}

```python
from cvat_sdk.api_client import models

(auth, _) = api_client.auth_api.create_login(
    models.LoginSerializerExRequest(username="username", password="password")
)

api_client.set_default_header("Authorization", "Token " + auth.key)
```
{{% /tab %}}

{{< /tabpane >}}

## API wrappers

API endpoints are grouped by tags into separate classes in the `cvat_sdk.api_client.apis` package.

APIs can be accessed as `ApiClient` object members:

```python
api_client.auth_api.<operation>(...)
api_client.tasks_api.<operation>(...)
```

And APIs can be instantiated directly like this:

```python
from cvat_sdk.api_client import ApiClient, apis

api_client = ApiClient(...)

auth_api = apis.AuthApi(api_client)
auth_api.<operation>(...)

tasks_api = apis.TasksApi(api_client)
tasks_api.<operation>(...)
```

For each operation, the API wrapper class has a corresponding `<operation>_endpoint` member.
This member represents the endpoint as a first-class object, which provides metainformation
about the endpoint, such as the relative URL of the endpoint, parameter names,
types and their placement in the request. It also allows to pass the operation to other
functions and invoke it from there.

For a typical server entity like `Task`, `Project`, `Job` etc., the `*Api` classes provide methods
that reflect Create-Read-Update-Delete (CRUD) operations: `create`, `retrieve`, `list`, `update`,
`partial_update`, `delete`. The set of available operations depends on the entity type.

You can find the list of the available APIs and their documentation [here](../reference/apis/).

## Models

Requests and responses can include data. It can be represented as plain Python
data structures and model classes (or models). In CVAT API, model for requests and responses
are separated: the request models have the `Request` suffix in the name, while the response
models have no suffix. Models can be found in the `cvat_sdk.api_client.models` package.

Models can be instantiated like this:

```python
from cvat_sdk.api_client import models

user_model = models.User(...)
```

Model parameters can be passed as models, or as plain Python data structures. This rule applies
recursively, starting from the method parameters. In particular, this means you can pass
a dict into a method or into a model constructor, and corresponding fields will
be parsed from this data automatically:

```python
task_spec = models.TaskWriteRequest(
    name='example task',
    labels=[
        models.PatchedLabelRequest(
            name="car",
            color="#ff00ff",
            attributes=[
                model.AttributeRequest(
                    name="a",
                    mutable=True,
                    input_type="number",
                    default_value="5",
                    values=["4", "5", "6"]
                )
            ]
        )
    ],
)
api_client.tasks_api.create(task_spec)
```

Is equivalent to:

```python
api_client.tasks_api.create({
    'name': 'example task',
    "labels": [{
        "name": "car",
        "color": "#ff00ff",
        "attributes": [
            {
                "name": "a",
                "mutable": True,
                "input_type": "number",
                "default_value": "5",
                "values": ["4", "5", "6"]
            }
        ]
    }],
})
```

You can mix these variants.

Most models provide corresponding interface classes called like `I<model name>`. They can be
used to implement your own classes or describe APIs. They just provide type annotations
and descriptions for model fields.

You can export model values to plain Python dicts using the `to_dict()` method and
the `cvat_sdk.api_client.model_utils.to_json()` function.

You can find the list of the available models and their documentation [here](../reference/models/).

## Sending requests

To send a request to a server endpoint, you need to obtain an instance of the corresponding `*Api`
class. You can find summary about available API classes and supported endpoints
[here](../reference/apis). The `*Api` instance object allows to send requests to the relevant
server endpoints.

By default, all operations return 2 objects: the parsed response data and the response itself.

The first returned value is a model parsed from the response data. If a method does
not have any return value, `None` is always returned as the first value. You can control
automatic parsing using the `_parse_response` method kwarg. When disabled, `None` is returned.

The second value is the raw response, which can be useful to get response parameters, such as
status code, headers, or raw response data. By default, the status code of the response is
checked to be positive. In the case of request failure, an exception is raised by default.
This behavior can be controlled by the `_check_status` method kwarg. If the status is not
checked, you will need to manually check the response status code and perform actions needed.

A typical endpoint call looks like this:

```python
from cvat_sdk.api_client import ApiClient, apis

with ApiClient(...) as api_client:
    ...
    (data, response) = api_client.tasks_api.list()
    # process the response ...
```

Operation parameters can be passed as positional or keyword arguments. API methods provide
extra common arguments which control invocation logic:

- `_parse_response` (`bool`) - Allows to enable and disable response data parsing. When enabled,
  the response data is parsed into a model or a basic type and returned as the first value.
  When disabled, the response is not parsed, and `None` is returned. Can be useful,
  for instance, if you need to parse data manually, or if you expect an error in the response.
  Default is `True`.
- `_check_status` (`bool`) - Allows to enable or disable response status checks. When enabled, the
  response status code is checked to be positive as defined in the [HTTP standards](https://en.wikipedia.org/wiki/List_of_HTTP_status_codes).
  In the case of negative status, an exception is raised. Default is `True`.
- `_validate_inputs` (`bool`): specifies if type checking should be done on the data
  sent to the server. Default is `True`.
- `_validate_outputs` (`bool`): specifies if type checking should be done on the data
  received from the server. Default is `True`.
- `_request_timeout` (`None | int | float | Tuple[int | float, int | float]`) -
  Allows to control timeouts. If one number is provided, it will be the total request timeout. It can also
  be a tuple with (connection, read) timeouts. Default is `None`, which means no timeout.
- `_content_type` (`None | str`) - Allows to specify the `Content-Type` header value
  for the request. Endpoints can support different content types and behave differently
  depending on the value. For file uploads `_content_type="multipart/form-data"` must be specified.
  Read more about file uploads [here](#sending-data). Default is `application/json`.

{{% alert title="Note" color="primary" %}}
The API is autogenerated. In some cases the server API schema may be incomplete
or underspecified. Please report to us all the problems found. A typical problem is that a
response data can't be parsed automatically due to the incorrect schema. In this case, the
simplest workaround is to disable response parsing using the `_parse_response=False`
method argument.
{{% /alert %}}

You can find many examples of API client usage in REST API tests [here](https://github.com/cvat-ai/cvat/tree/develop/tests/python).

### Organizations

To create resource in the context of an organization, use one of these method arguments:

- `org` - The unique organization slug
- `org_id`- The organization id

```python
...
(task, response) = api_client.tasks_api.create(task_spec, org_id=org_id)
```

### Paginated responses

There are several endpoints that allow to request multiple server entities. Typically, these
endpoints are called `list_...`. When there are lots of data, the responses can be paginated to
reduce server load. If an endpoint returns paginated data, a single page is returned per request.
In some cases all entries need to be retrieved. CVAT doesn't provide specific API or parameters
for this, so the solution is to write a loop to collect and join data from multiple requests.
SDK provides an utility function for this at `cvat_sdk.core.helpers.get_paginated_collection()`.

Example:

```python
from cvat_sdk.core.helpers import get_paginated_collection

...
project_tasks = get_paginated_collection(
    api_client.projects_api.list_tasks_endpoint,
    id=project_id,
)
```

### Binary data in requests and responses

At the moment, sending and receiving binary data - such as files - can be difficult via the
low-level SDK API. Please use the following recommendations.

#### Sending data

By default, requests use the `application/json` content type, which is a text type.
However, it's inefficient to send binary data in this encoding, and the data passed
won't be converted automatically. If you need to send files or other binary data,
please specify `_content_type="multipart/form-data"` in the request parameters:

Example:

```python
(result, response) = api_client.tasks_api.create_data(
    id=42,
    data_request=models.DataRequest(
        client_files=[
            open("image.jpg", 'rb')
        ],
        image_quality=70,
    ),
    _content_type="multipart/form-data", # required
)
```

Please also note that if there are complex fields in the data (such as nested lists or dicts),
they, in turn, cannot be encoded as `multipart/form-data`, so the recommended solution is to
split fields into files and others, and send them in different requests with different content
types:

Example:

```python
data = {
    'client_files': [...], # a list of binary files
    'image_quality': ..., # a simple type - int
    'job_file_mapping': [...], # a complex type - list
}

# Initialize uploading
api_client.tasks_api.create_data(
    id=42,
    data_request=models.DataRequest(image_quality=data["image_quality"]),
    upload_start=True,
)

# Upload binary data
api_client.tasks_api.create_data(
    id=42,
    data_request=models.DataRequest(
        client_files=data.pop("client_files"),
        image_quality=data["image_quality"],
    ),
    upload_multiple=True,
    _content_type="multipart/form-data",
)

# Finalize the uploading and send the remaining fields
api_client.tasks_api.create_data(
    id=42,
    data_request=models.DataRequest(**data),
    upload_finish=True,
)
```

#### Receiving data

Receiving binary files can also be difficult with the low-level API. To avoid unexpected
behavior, it is recommended to specify `_parse_response=False` in the request parameters.
In this case, SDK will not try to parse models from responses, and the response data
can be fetched directly from the response:

```python
import json
from http import HTTPStatus
from time import sleep
from urllib.parse import parse_qsl, urlparse

from cvat_sdk.api_client import ApiClient, Configuration, models

interval = 1

with ApiClient(
    configuration=Configuration(host="<cvat_host>", username="<username>", password="<password>")
) as api_client:
    # Initiate the process to export a task as a dataset
    (_, response) = api_client.tasks_api.create_dataset_export(
        id=task_id,
        format="COCO 1.0",
        save_images=True,
        _parse_response=False,
    )

    assert response.status == HTTPStatus.ACCEPTED

    # Obtain the background request ID from the server response
    rq_id = json.loads(response.data).get("rq_id")
    assert rq_id, "The rq_id parameter was not found in the server response"

    # Check the status of the background process
    while True:
        (background_request, response) = api_client.requests_api.retrieve(rq_id)
        assert response.status == HTTPStatus.OK
        process_status = background_request.status.value
        if process_status in (
            models.RequestStatus.allowed_values[("value",)]["FINISHED"],
            models.RequestStatus.allowed_values[("value",)]["FAILED"],
        ):
            break
        sleep(interval)

    if process_status != models.RequestStatus.allowed_values[("value",)]["FINISHED"]:
        exception_msg = f"Export failed with status: {process_status}"
        if background_request.message:
            exception_msg += f". Details: {background_request.message}"
        assert False, exception_msg

    # Download a prepared file
    result_url = background_request.result_url
    assert result_url, "No 'result_url' in the server response"

    parsed_result_url = urlparse(result_url)
    query_params = parse_qsl(parsed_result_url.query)
    _, response = api_client.call_api(
        parsed_result_url.path,
        method="GET",
        query_params=query_params,
        auth_settings=api_client.configuration.auth_settings(),
        _parse_response=False,
    )

    # Save the resulting file
    with open("output_file.zip", "wb") as output_file:
        while (chunk := response.read(8192)):
            output_file.write(chunk)
```

### Different versions of API endpoints
#### The cloudstorages/id/content REST API endpoint

{{% alert title="Warning" color="warning" %}}
The `retrieve_content` method of `cloudstorages_api` will be deprecated in 2.5.0 version.
We recommend using `retrieve_content_v2` method that matches to revised API when using SDK.
For backward compatibility, we continue to support the prior interface version until version 2.6.0 is released.
{{% /alert %}}

Here you can find the example how to get the bucket content using new method `retrieve_content_v2`.

```python
from pprint import pprint

from cvat_sdk.api_client import ApiClient, Configuration

next_token = None
files, prefixes = [], []
prefix = ""

with ApiClient(
    configuration=Configuration(host=BASE_URL, username=user, password=password)
) as api_client:
    while True:
        data, response = api_client.cloudstorages_api.retrieve_content_v2(
            cloud_storage_id,
            **({"prefix": prefix} if prefix else {}),
            **({"next_token": next_token} if next_token else {}),
        )
        # the data will have the following structure:
        # {'content': [
        #     {'mime_type': <image|video|archive|pdf|DIR>, 'name': <name>, 'type': <REG|DIR>},
        # ],
        # 'next': <next_token_string|None>}
        files.extend(
            [
                prefix + f["name"]
                for f in data["content"]
                if str(f["type"]) == "REG"
            ]
        )
        prefixes.extend(
            [
                prefix + f["name"]
                for f in data["content"]
                if str(f["type"]) == "DIR"
            ]
        )
        next_token = data["next"]
        if next_token:
            continue
        if not len(prefixes):
            break
        prefix = f"{prefixes.pop()}/"
    pprint(files) # ['sub/image_1.jpg', 'image_2.jpg']

```

### Sending custom requests

Sometimes you might need sending a custom request while using the `ApiClient`.
Typically, it's desirable to make this request using the same configuration
and authentication parameters as regular requests sent via the `ApiClient` instance.
One particularly useful example for this is dataset export. When exporting a dataset,
you receive a download URL from the server after the file is prepared
(see example in [receiving data](#receiving-data)). This URL requires authentication,
but it can't be made via the regular `ApiClient` endpoint methods.

There are several options to make such a custom request via an `ApiClient` instance:
- use `api_client.call_api()`
- use `api_client.request()`

Alternatively, it's also possible to make a request using a custom backend for requests, while
keeping the existing authentication of the `ApiClient`.

{{< tabpane text=true >}}

{{% tab header="Using api_client.call_api()" %}}

This option provides higher-level interface and allows better integration with other
`ApiClient`-related interfaces, such as `Endpoint`.

```python
from urllib.parse import parse_qsl, urlparse

with ApiClient(...) as api_client:
    parsed_url = urlparse("<custom URL>")
    query_params = parse_qsl(parsed_url.query)
    _, response = api_client.call_api(
        parsed_url.path,
        method="GET",
        query_params=query_params,
        _parse_response=False,
    )

    # process response.data ...
```

{{% /tab %}}

{{% tab header="Using api_client.request()" %}}

This option provides a low-level interface and allows more customization. It can be useful
if you need to reuse the existing connection configuration of the `ApiClient`
instance, such as connection pool, timeouts, etc. In order to keep the existing
authentication parameters of the `ApiClient` instance, you
can use the functions `api_client.get_common_headers()` and `api_client.update_params_for_auth()`.

```python
with ApiClient(...) as api_client:
    headers = api_client.get_common_headers()
    api_client.update_params_for_auth(headers=headers, queries=[], method="GET")

    response = api_client.request(
        "GET",
        "<custom URL>",
        headers=headers,
        _parse_response=False,
    )

    # process response.data ...
```

{{% /tab %}}

{{% tab header="Using a custom backend" %}}

It is possible make a custom request using your own backend - for example, using the `requests`
library. In order to keep the existing authentication parameters of the `ApiClient` instance, you
can use the functions `api_client.get_common_headers()` and `api_client.update_params_for_auth()`.

```python
import requests

with ApiClient(...) as api_client:
    headers = api_client.get_common_headers()
    query_params = []
    api_client.update_params_for_auth(headers=headers, queries=query_params, method="GET")

    response = requests.get("<custom URL>", params=query_params, headers=headers)

    # process the response ...
```

{{% /tab %}}

{{< /tabpane >}}<|MERGE_RESOLUTION|>--- conflicted
+++ resolved
@@ -140,14 +140,10 @@
 
 Personal Access Token (PAT) authentication requires a token that can be configured
 in the user settings section in the UI. It is the recommended authentication option
-<<<<<<< HEAD
-for most clients. {{< ilink "/docs/api_sdk/access_tokens" "Read more." >}}
-=======
-for most API clients.
+for most API clients. {{< ilink "/docs/api_sdk/access_tokens" "Read more." >}}
 
 Basic authentication requires a username and password pair. For better security it's
 recommended to use other authentication options instead.
->>>>>>> c46116bb
 
 Session authentication requires a session ID and a CSRF token, which can be obtained after
 logging in via the `/api/auth/login` endpoint using the basic authentication credentials.
