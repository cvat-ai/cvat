--- conflicted
+++ resolved
@@ -1,11 +1,7 @@
 ---
 title: 'Documentation'
 linkTitle: 'Documentation'
-<<<<<<< HEAD
-description: 'Welcome to the documentation of Computer Vision Annotation Tools!'
-=======
 description: 'Welcome to the documentation of Computer Vision Annotation Tool.'
->>>>>>> e76b0ea5
 no_list: true
 menu:
   main:
@@ -57,11 +53,7 @@
 
 {{% /blocks/feature %}}
 
-<<<<<<< HEAD
-{{% blocks/feature icon="fa-terminal" title="[Developing](/docs/developing/)" %}}
-=======
 {{% blocks/feature icon="fa-terminal" title="[Contributing](/docs/contributing/)" %}}
->>>>>>> e76b0ea5
 
 This section contains documents for developers.
 
