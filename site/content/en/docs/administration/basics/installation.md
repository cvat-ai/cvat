--- conflicted
+++ resolved
@@ -488,7 +488,38 @@
 
 Then, the CVAT instance will be available at your domain on ports 443 (HTTPS) and 80 (HTTP, redirects to 443).
 
-<<<<<<< HEAD
+### How to pull/build/update CVAT images
+
+- **For a CVAT version lower or equal to 2.1.0**, you need to pull images using docker because
+  the compose configuration always points to the latest image tag, e.g.
+  ```shell
+  docker pull cvat/server:v1.7.0
+  docker tag cvat/server:v1.7.0 openvino/cvat_server:latest
+
+  docker pull cvat/ui:v1.7.0
+  docker tag cvat/ui:v1.7.0 openvino/cvat_ui:latest
+  ```
+  **For CVAT version more than v2.1.0** it's possible to pull specific version of
+  prebuilt images from DockerHub using `CVAT_VERSION` environment variable to specify
+  the version (e.g. `dev`):
+  ```shell
+  CVAT_VERSION=dev docker-compose pull
+  ```
+
+- To build images yourself include `docker-compose.dev.yml` compose config file to `docker-compose` command.
+  This can be useful if you want to build a CVAT with some source code changes.
+  ```shell
+  docker-compose -f docker-compose.yml -f docker-compose.dev.yml build
+  ```
+- To update local images to `latest` or `dev` tags run:
+  ```shell
+  CVAT_VERSION=dev docker-compose pull
+  ```
+  or
+  ```shell
+  CVAT_VERSION=latest docker-compose pull
+  ```
+
 ### Single Sign-On (SSO) support
 
 By using the `docker-compose.header-auth.yml`, you can configure your CVAT instance with SSO support.
@@ -514,39 +545,6 @@
 - Schedule a [30-minutes meeting](https://calendly.com/datawiza/30min) with Datawiza team
 - Join Datawiza [Discord server](https://discord.com/invite/Sn3nbc83Up) for quick support
 - Send an email to: [support@datawiza.com](mailto:support@datawiza.com)
-=======
-### How to pull/build/update CVAT images
-
-- **For a CVAT version lower or equal to 2.1.0**, you need to pull images using docker because
-  the compose configuration always points to the latest image tag, e.g.
-  ```shell
-  docker pull cvat/server:v1.7.0
-  docker tag cvat/server:v1.7.0 openvino/cvat_server:latest
-
-  docker pull cvat/ui:v1.7.0
-  docker tag cvat/ui:v1.7.0 openvino/cvat_ui:latest
-  ```
-  **For CVAT version more than v2.1.0** it's possible to pull specific version of
-  prebuilt images from DockerHub using `CVAT_VERSION` environment variable to specify
-  the version (e.g. `dev`):
-  ```shell
-  CVAT_VERSION=dev docker-compose pull
-  ```
-
-- To build images yourself include `docker-compose.dev.yml` compose config file to `docker-compose` command.
-  This can be useful if you want to build a CVAT with some source code changes.
-  ```shell
-  docker-compose -f docker-compose.yml -f docker-compose.dev.yml build
-  ```
-- To update local images to `latest` or `dev` tags run:
-  ```shell
-  CVAT_VERSION=dev docker-compose pull
-  ```
-  or
-  ```shell
-  CVAT_VERSION=latest docker-compose pull
-  ```
->>>>>>> 3db9c2d9
 
 ## Troubleshooting
 
