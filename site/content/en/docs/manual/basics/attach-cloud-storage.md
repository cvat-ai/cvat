--- conflicted
+++ resolved
@@ -321,16 +321,9 @@
 
      > You do not need to change anything in other tabs until you need some specific setup.
 
-<<<<<<< HEAD
-        - [`Connection string`](https://docs.microsoft.com/en-us/azure/storage/common/storage-configure-connection-string) -
-          - `Connection String` - connection string.
-
-    </br>
-=======
 10. Click **Review** and wait for the data to load.
 11. Click **Create**. Deployment will start.
 12. After deployment is over, click **Go to resource**.
->>>>>>> 98d51f1d
 
 ![](/images/azure_blob_container_tutorial6.jpg)
 
@@ -361,11 +354,11 @@
 
 ![](/images/azure_blob_container_tutorial9.jpg)
 
-### SAS token
-
-Use the SAS token to grant secure access to the container.
-
-To configure the SAS token:
+### SAS token and connection string
+
+Use the SAS token or connection string to grant secure access to the container.
+
+To configure the credentials:
 
 1. Go to **Home** > **Resourse groups** > You resourse name > Your storage account.
 2. On the left menu, click **Shared access signature**.
@@ -376,7 +369,7 @@
    - **Start and expiry date**: Set up start and expiry dates.
    - **Allowed protocols**: Select **HTTPS and HTTP**
    - Leave all other fields with default parameters.
-4. Click **Generate SAS token** and copy **SAS token**.
+4. Click **Generate SAS and connection string** and copy **SAS token** or **Connection string**.
 
 ![](/images/azure_blob_container_tutorial3.jpg)
 
