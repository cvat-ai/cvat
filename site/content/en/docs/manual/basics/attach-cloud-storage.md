--- conflicted
+++ resolved
@@ -278,8 +278,6 @@
 
     </br>
 
-<<<<<<< HEAD
-=======
   - [**Google Cloud**](https://cloud.google.com/docs):
 
     - [`Bucket name`](https://cloud.google.com/storage/docs/creating-buckets) - cloud storage bucket name,
@@ -306,7 +304,6 @@
 
     </br>
 
->>>>>>> e39a17b0
 - `Manifest` - the path to the manifest file on your cloud storage.
   You can add multiple manifest files using the `Add manifest` button.
   You can find on how to prepare dataset manifest [`here`](/docs/manual/advanced/dataset_manifest/).
