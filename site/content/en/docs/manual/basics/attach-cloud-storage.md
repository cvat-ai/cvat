---
title: 'Attach cloud storage'
linkTitle: 'Attach cloud storage'
weight: 23
description: 'Instructions on how to attach cloud storage using UI'
---

In CVAT you can use [AWS-S3](using-aws-s3), [Azure Blob Container](#using-azure-blob-container)
and [Google cloud](#using-google-cloud-storage) storages to store image datasets for your tasks.

See:

- [AWS S3](#aws-s3)
  - [Create a bucket](#create-a-bucket)
  - [Upload data](#upload-data)
  - [Access permissions](#access-permissions)
    - [Authorized access](#authorized-access)
    - [Anonymous access](#anonymous-access)
  - [Attach AWS S3 storage](#attach-aws-s3-storage)
  - [AWS manifest file](#aws-manifest-file)
- [Google Cloud](#google-cloud)
  - [Create a bucket](#create-a-bucket-1)
  - [Upload data](#upload-data-1)
  - [Access permissions](#access-permissions-1)
    - [Authorized access](#authorized-access-1)
    - [Anonymous access](#anonymous-access-1)
  - [Attach Google Cloud storage](#attach-google-cloud-storage)
- [Microsoft Azure](#microsoft-azure)
  - [Create a bucket](#create-a-bucket-2)
  - [Create a container](#create-a-container)
  - [Upload data](#upload-data-2)
  - [SAS token](#sas-token)
  - [Personal use](#personal-use)
  - [Attach Azure storage](#attach-azure-storage)
- [Prepare the dataset](#prepare-the-dataset)


## AWS S3

### Create a bucket

To create bucket, do the following:

1. Create an [AWS account](https://portal.aws.amazon.com/billing/signup#/start).
2. Go to [console AWS-S3](https://s3.console.aws.amazon.com/s3/home), and click **Create bucket**.

   ![](/images/aws-s3_tutorial_1.jpg)

3. Specify the name and region of the bucket. You can also
   copy the settings of another bucket by clicking on the **Choose bucket** button.
4. Enable **Block all public access**. For access, you will use **access key ID** and **secret access key**.
5. Click **Create bucket**.

A new bucket will appear on the list of buckets.

### Upload data


You need to upload data for annotation and the `manifest.json` file.

1. Prepare data.
   For more information,
   see [prepare the dataset](#prepare-the-dataset).
2. Open the bucket and click **Upload**.

   ![](/images/aws-s3_tutorial_5.jpg)

3. Drag the manifest file and image folder on the page and click **Upload**:

![](/images/aws-s3_tutorial_1.gif)

### Access permissions

#### Authorized access

To add access permissions, do the following:

1. Go to [IAM](https://console.aws.amazon.com/iamv2/home#/users) and click **Add users**.
2. Set **User name** and enable **Access key - programmatic access**.

   ![](/images/aws-s3_tutorial_2.jpg)

3. Click **Next: Permissions**.
4. Click **Create group**, enter the group name.
5. Use search to find and select:

   - For read-only access: **AmazonS3ReadOnlyAccess**.
   - For full access: **AmazonS3FullAccess**.

   ![](/images/aws-s3_tutorial_3.jpg)

6. (Optional) Add tags for the user and go to the next page.
7. Save **Access key ID** and **Secret access key**.

![](/images/aws-s3_tutorial_4.jpg)

For more information,
see [Creating an IAM user in your AWS account](https://docs.aws.amazon.com/IAM/latest/UserGuide/id_users_create.html)

#### Anonymous access

On how to grant public access to the
bucket, see
[Configuring block public access settings for your S3 buckets](https://docs.aws.amazon.com/AmazonS3/latest/userguide/configuring-block-public-access-bucket.html)

### Attach AWS S3 storage

To attach storage, do the following:

1. Log into CVAT and in the separate tab
   open your bucket page.
2. In the CVAT, on the top menu select **Cloud storages** > on the opened page click **+**.

Fill in the following fields:

<!--lint disable maximum-line-length-->

| CVAT                   | AWS S3                                                                                                                                                                                                                                              |
| ---------------------- | --------------------------------------------------------------------------------------------------------------------------------------------------------------------------------------------------------------------------------------------------- |
| **Display name**       | Create a display name.                                                                                                                                                                                                                              |
| **Description**        | (Optional) Add description of storage.                                                                                                                                                                                                              |
| **Provider**           | From drop-down list select **AWS S3**.                                                                                                                                                                                                              |
| **Bucket name**        | Name of the [Bucket](https://docs.aws.amazon.com/AmazonS3/latest/userguide/UsingBucket).                                                                                                                                                            |
| **Authorization type** | Depends on the bucket setup: <br><li>**Key id and secret access key pair**: available on [IAM](https://console.aws.amazon.com/iamv2/home?#/users). <br><li>**Anonymous access**: for anonymous access. Public access to the bucket must be enabled. |
| **Region**             | (Optional) Choose a region from the list or add a new one. For more information, see [**Available locations**](https://docs.aws.amazon.com/AWSEC2/latest/UserGuide/using-regions-availability-zones.html#concepts-available-regions).               |
| **Manifests**          | Click **+ Add manifest** and enter the name of the manifest file with an extension. For example: `manifest.json`.                                                                                                                                   |

<!--lint enable maximum-line-length-->

After filling in all the fields, click **Submit**.

### AWS manifest file

To prepare the manifest file, do the following:

1. Go to [**AWS cli**](https://aws.amazon.com/cli/) and run
   [script for prepare manifest file](https://github.com/cvat-ai/cvat/tree/develop/utils/dataset_manifest).
2. Perform the installation, following the [**aws-shell manual**](https://github.com/awslabs/aws-shell),
   <br>You can configure credentials by running `aws configure`.
   <br>You will need to enter `Access Key ID` and `Secret Access Key` as well as the region.

```bash
aws configure
Access Key ID: <your Access Key ID>
Secret Access Key: <your Secret Access Key>
```

3. Copy the content of the bucket to a folder on your computer:

```bash
aws s3 cp <s3://bucket-name> <yourfolder> --recursive
```

4. After copying the files, you can create a manifest file as described in [preapair manifest file section](/docs/manual/advanced/dataset_manifest/):

```bash
python <cvat repository>/utils/dataset_manifest/create.py --output-dir <yourfolder> <yourfolder>
```

5. When the manifest file is ready, upload it to aws s3 bucket:

- For read and write permissions when you created the user, run:

```bash
aws s3 cp <yourfolder>/manifest.jsonl <s3://bucket-name>
```

- For read-only permissions, use the download through the browser, click upload,
  drag the manifest file to the page and click upload.

![](/images/aws-s3_tutorial_5.jpg)


## Google Cloud

### Create a bucket

To create bucket, do the following:

1. Create [Google account](https://support.google.com/accounts/answer/27441?hl=en) and log into it.
2. On the [Google Cloud](https://cloud.google.com/) page, click **Start Free**, then enter the required
   data and accept the terms of service.
   > **Note:** Google requires to add payment, you will need a bank card to accomplish step 2.
3. [Create a Bucket](https://cloud.google.com/storage/docs/creating-buckets) with the following parameters:
   - **Name your bucket**: Unique name.
   - **Choose where to store your data**: Set up a location nearest to you.
   - **Choose a storage class for your data**: `Set a default class` > `Standart`.
   - **Choose how to control access to objects**: `Enforce public access prevention on this bucket` >
     `Uniform` (default).
   - **How to protect data**: `None`

You will be forwarded to the bucket.

### Upload data

You need to upload data for annotation and the `manifest.jsonl` file.

1. Prepare data.
   For more information,
   see [prepare the dataset](#prepare-the-dataset).
2. Open the bucket and from the top menu
   select **Upload files** or **Upload folder**
   (depends on how your files are organized).

### Access permissions

To access Google Cloud Storage get a **Project ID**
from [cloud resource manager page](https://console.cloud.google.com/cloud-resource-manager)

![](/images/google_cloud_storage_tutorial5.jpg)

And follow instructions below based on the preferable type of access.

#### Authorized access

For authorized access you need to create a service account and key file.

To create a service account:

1. In Google Cloud platform, go to **IAM & Admin** > **Service Accounts** and click **+Create Service Account**.
2. Enter your account name and click **Create And Continue**.
3. Select a role, for example **Basic** > **Viewer**, and click **Continue**.
4. (Optional) Give access rights to the service account.
5. Click **Done**.

![](/images/google_cloud_storage_tutorial2.jpg)

To create a key:

1. Go to **IAM & Admin** > **Service Accounts** > click on account name > **Keys**.
2. Click **Add key** and select **Create new key** > **JSON**
3. Click **Create**. The key file will be downloaded automatically.

![](/images/google_cloud_storage_tutorial3.jpg)

For more information about keys, see
[Learn more about creating keys](https://cloud.google.com/docs/authentication/getting-started).

#### Anonymous access

To configure anonymous access:

1. Open the bucket and go to the **Permissions** tab.
2. Сlick **+ Grant access** to add new principals.
3. In the **New principals** field specify `allUsers`,
   select roles: `Cloud Storage Legacy` > `Storage Legacy Bucket Reader`.
4. Click **Save**.

![](/images/google_cloud_storage_tutorial4.jpg)

Now you can attach new cloud storage into CVAT.

### Attach Google Cloud storage

To attach storage, do the following:

1. Log into CVAT and in the separate tab
   open your [bucket](https://console.cloud.google.com/storage/browser)
   page.
2. In the CVAT, on the top menu select **Cloud storages** > on the opened page click **+**.

Fill in the following fields:

<!--lint disable maximum-line-length-->

| CVAT                   | Google Cloud                                                                                                                                                                                                                                                                                                     |
| ---------------------- | ---------------------------------------------------------------------------------------------------------------------------------------------------------------------------------------------------------------------------------------------------------------------------------------------------------------- |
| **Display name**       | Preferred display name for your storage                                                                                                                                                                                                                                                                                            |
| **Description**        | (Optional) Add description of storage.                                                                                                                                                                                                                                                                            |
| **Provider**           | From drop-down list select **Google Cloud Storage**.                                                                                                                                                                                                                                                             |
| **Bucket name**        | Name of the bucket. You can find it on the [storage browser page](https://console.cloud.google.com/storage/browser).                                                                                                                                   |
| **Authorization type** | Depends on the bucket setup: <br><li>**Authorized access**: Click on the **Key file** field and upload key file from computer. <br><li> **Anonymous access**: for anonymous access. Public access to the bucket must be enabled.                                                                                 |
| **Prefix**             | (Optional) Used to filter data from the bucket.                                                                                                                                                                                                                                                                  |
| **Project ID**         | [Project ID](#authorized-access). <br>For more information, see [projects page](https://cloud.google.com/resource-manager/docs/creating-managing-projects) and [cloud resource manager page](https://console.cloud.google.com/cloud-resource-manager). <br>**Note:** Project name does not match the project ID. |
| **Location**           | (Optional) Choose a region from the list or add a new one. For more information, see [**Available locations**](https://cloud.google.com/storage/docs/locations#available-locations).                                                                                                                             |
| **Manifests**          | Click **+ Add manifest** and enter the name of the manifest file with an extension. For example: `manifest.jsonl`.                                                                                                                                                                                                |

<!--lint enable maximum-line-length-->

After filling in all the fields, click **Submit**.

## Microsoft Azure

### Create a bucket

To create bucket, do the following:

1. Create an [Microsoft Azure](https://azure.microsoft.com/en-us/free/) account and log into it.
2. Go to [Azure portal](https://portal.azure.com/#home), hover over the resource
   , and in the pop-up window click **Create**.

   ![](/images/azure_blob_container_tutorial1.jpg)

3. Enter a name for the group and click **Review + create**, check the entered data and click **Create**.
4. Go to the [resource groups page](https://portal.azure.com/#blade/HubsExtension/Browse),
   navigate to the group that you created and click **Create resources**.
5. On the marketplace page, use search to find **Storage account**.

   ![](/images/azure_blob_container_tutorial2.png)

6. Click on **Storage account** and on the next page click **Create**.
7. On the **Basics** tab, fill in the following fields:

   - **Storage account name**: to access container from CVAT.
   - Select a region closest to you.
   - Select **Performance** > **Standart**.
   - Select **Local-redundancy storage (LRS)**.
   - Click **next: Advanced>**.

   ![](/images/azure_blob_container_tutorial4.png)

8. On the **Advanced** page, fill in the following fields:
   - (Optional) Disable **Allow enabling public access on containers** to prohibit anonymous access to the container.
   - Click **Next > Networking**.

![](/images/azure_blob_container_tutorial5.png)

9. On the **Networking** tab, fill in the following fields:

   - If you want to change public access, enable **Public access from all networks**.
   - Click **Next>Data protection**.

     > You do not need to change anything in other tabs until you need some specific setup.

10. Click **Review** and wait for the data to load.
11. Click **Create**. Deployment will start.
12. After deployment is over, click **Go to resource**.

![](/images/azure_blob_container_tutorial6.jpg)

### Create a container

To create container, do the following:

1. Go to the containers section and on the top menu click **+Container**

![](/images/azure_blob_container_tutorial7.jpg)

3. Enter the name of the container.
4. (Optional) In the **Public access level** drop-down, select type of the access.
   <br>**Note:** this field will inactive if you disabled **Allow enabling public access on containers**.
5. Click **Create**.

### Upload data

You need to upload data for annotation and the `manifest.json` file.

1. Prepare data.
   For more information,
   see [prepare the dataset](#prepare-the-dataset).
2. Go to container and click **Upload**.
3. Click **Browse for files** and select images.
   > Note: If images are in folder, specify folder in the **Advanced settings** > **Upload to folder**.
4. Click **Upload**.

![](/images/azure_blob_container_tutorial9.jpg)

### SAS token

Use the SAS token to grant secure access to the container.

To configure the SAS token:

1. Go to **Home** > **Resourse groups** > You resourse name > Your storage account.
2. On the left menu, click **Shared access signature**.
3. Change the following fields:
   - **Allowed services**: Enable **Blob** . Disable all other fields.
   - **Allowed resource types**: Enable **Container** and **Object**. Disable all other fields.
   - **Allowed permissions**: Enable **Read** and **List**. Disable all other fields.
   - **Start and expiry date**: Set up start and expiry dates.
   - **Allowed protocols**: Select **HTTPS and HTTP**
   - Leave all other fields with default parameters.
4. Click **Generate SAS token** and copy **SAS token**.

![](/images/azure_blob_container_tutorial3.jpg)

### Personal use

For personal use, you can use the **Access Key**
from your storage account in the CVAT **SAS Token** field.

To get the **Access Key**:

1. In the Azure, go to the **Security + networking** > **Access Keys**
2. Click **Show** and copy the key.

![](/images/azure_blob_container_tutorial8.jpg)

### Attach Azure storage

To attach storage, do the following:

1. Log into CVAT and in the separate tab
   open your bucket page.
2. In the CVAT, on the top menu select **Cloud storages** > on the opened page click **+**.

Fill in the following fields:

<!--lint disable maximum-line-length-->

| CVAT                   | Azure                                                                                                                                                                                                                                                                                                                                                                                                                                                                                                                                                                                  |
| ---------------------- | -------------------------------------------------------------------------------------------------------------------------------------------------------------------------------------------------------------------------------------------------------------------------------------------------------------------------------------------------------------------------------------------------------------------------------------------------------------------------------------------------------------------------------------------------------------------------------------- |
| **Display name**       | Create a display name.                                                                                                                                                                                                                                                                                                                                                                                                                                                                                                                                                                 |
| **Description**        | (Optional) Add description of storage.                                                                                                                                                                                                                                                                                                                                                                                                                                                                                                                                                 |
| **Provider**           | From drop-down list select **Azure Blob Container**.                                                                                                                                                                                                                                                                                                                                                                                                                                                                                                                                   |
| **Container name`**    | Name of the cloud storage container.                                                                                                                                                                                                                                                                                                                                                                                                                                                                                                                                                   |
| **Authorization type** | Depends on the container setup. <br>**[Account name and SAS token](https://docs.microsoft.com/en-us/azure/cognitive-services/translator/document-translation/create-sas-tokens?tabs=blobs)**: <ul><li>**Account name** enter storage account name. <li>**SAS token** is located in the **Shared access signature** section of your [Storage account](#sas-token).</ul>. **[Anonymous access](https://docs.microsoft.com/en-us/azure/storage/blobs/anonymous-read-access-configure?tabs=portal)**: for anonymous access **Allow enabling public access on containers** must be enabled. |
| **Manifests**          | Click **+ Add manifest** and enter the name of the manifest file with an extention. For example: `manifest.json`.                                                                                                                                                                                                                                                                                                                                                                                                                                                                      |

<!--lint enable maximum-line-length-->

After filling in all the fields, click **Submit**.

<<<<<<< HEAD
=======
## AWS S3

### Create a bucket

To create bucket, do the following:

1. Create an [AWS account](https://portal.aws.amazon.com/billing/signup#/start).
2. Go to [console AWS-S3](https://s3.console.aws.amazon.com/s3/home), and click **Create bucket**.

   ![](/images/aws-s3_tutorial_1.jpg)

3. Specify the name and region of the bucket. You can also
   copy the settings of another bucket by clicking on the **Choose bucket** button.
4. Enable **Block all public access**. For access, you will use **access key ID** and **secret access key**.
5. Click **Create bucket**.

A new bucket will appear on the list of buckets.

### Upload data


You need to upload data for annotation and the `manifest.jsonl` file.

1. Prepare data.
   For more information,
   see [prepare the dataset](#prepare-the-dataset).
2. Open the bucket and click **Upload**.

   ![](/images/aws-s3_tutorial_5.jpg)

3. Drag the manifest file and image folder on the page and click **Upload**:

![](/images/aws-s3_tutorial_1.gif)

### Access permissions

#### Authorized access

To add access permissions, do the following:

1. Go to [IAM](https://console.aws.amazon.com/iamv2/home#/users) and click **Add users**.
2. Set **User name** and enable **Access key - programmatic access**.

   ![](/images/aws-s3_tutorial_2.jpg)

3. Click **Next: Permissions**.
4. Click **Create group**, enter the group name.
5. Use search to find and select:

   - For read-only access: **AmazonS3ReadOnlyAccess**.
   - For full access: **AmazonS3FullAccess**.

   ![](/images/aws-s3_tutorial_3.jpg)

6. (Optional) Add tags for the user and go to the next page.
7. Save **Access key ID** and **Secret access key**.

![](/images/aws-s3_tutorial_4.jpg)

For more information,
see [Creating an IAM user in your AWS account](https://docs.aws.amazon.com/IAM/latest/UserGuide/id_users_create.html)

#### Anonymous access

On how to grant public access to the
bucket, see
[Configuring block public access settings for your S3 buckets](https://docs.aws.amazon.com/AmazonS3/latest/userguide/configuring-block-public-access-bucket.html)

### Attach AWS S3 storage

To attach storage, do the following:

1. Log into CVAT and in the separate tab
   open your bucket page.
2. In the CVAT, on the top menu select **Cloud storages** > on the opened page click **+**.

Fill in the following fields:

<!--lint disable maximum-line-length-->

| CVAT                   | AWS S3                                                                                                                                                                                                                                              |
| ---------------------- | --------------------------------------------------------------------------------------------------------------------------------------------------------------------------------------------------------------------------------------------------- |
| **Display name**       | Create a display name.                                                                                                                                                                                                                              |
| **Description**        | (Optional) Add description of storage.                                                                                                                                                                                                              |
| **Provider**           | From drop-down list select **AWS S3**.                                                                                                                                                                                                              |
| **Bucket name**        | Name of the [Bucket](https://docs.aws.amazon.com/AmazonS3/latest/userguide/UsingBucket).                                                                                                                                                            |
| **Authorization type** | Depends on the bucket setup: <br><li>**Key id and secret access key pair**: available on [IAM](https://console.aws.amazon.com/iamv2/home?#/users). <br><li>**Anonymous access**: for anonymous access. Public access to the bucket must be enabled. |
| **Region**             | (Optional) Choose a region from the list or add a new one. For more information, see [**Available locations**](https://docs.aws.amazon.com/AWSEC2/latest/UserGuide/using-regions-availability-zones.html#concepts-available-regions).               |
| **Manifests**          | Click **+ Add manifest** and enter the name of the manifest file with an extension. For example: `manifest.json`.                                                                                                                                   |

<!--lint enable maximum-line-length-->

After filling in all the fields, click **Submit**.

### AWS manifest file

To prepare the manifest file, do the following:

1. Go to [**AWS cli**](https://aws.amazon.com/cli/) and run
   [script for prepare manifest file](https://github.com/cvat-ai/cvat/tree/develop/utils/dataset_manifest).
2. Perform the installation, following the [**aws-shell manual**](https://github.com/awslabs/aws-shell),
   <br>You can configure credentials by running `aws configure`.
   <br>You will need to enter `Access Key ID` and `Secret Access Key` as well as the region.

```bash
aws configure
Access Key ID: <your Access Key ID>
Secret Access Key: <your Secret Access Key>
```

3. Copy the content of the bucket to a folder on your computer:

```bash
aws s3 cp <s3://bucket-name> <yourfolder> --recursive
```

4. After copying the files, you can create a manifest file as described in [preapair manifest file section](/docs/manual/advanced/dataset_manifest/):

```bash
python <cvat repository>/utils/dataset_manifest/create.py --output-dir <yourfolder> <yourfolder>
```

5. When the manifest file is ready, upload it to aws s3 bucket:

- For read and write permissions when you created the user, run:

```bash
aws s3 cp <yourfolder>/manifest.jsonl <s3://bucket-name>
```

- For read-only permissions, use the download through the browser, click upload,
  drag the manifest file to the page and click upload.

![](/images/aws-s3_tutorial_5.jpg)
>>>>>>> 7ff39661

## Prepare the dataset

For example, the dataset is [The Oxford-IIIT Pet Dataset](https://www.robots.ox.ac.uk/~vgg/data/pets/):

1. Download the [archive with images](https://www.robots.ox.ac.uk/~vgg/data/pets/data/images.tar.gz).
2. Unpack the archive into the prepared folder.
3. Create a manifest. For more information, see [**Dataset manifest**](/docs/manual/advanced/dataset_manifest/):

```bash
python <cvat repository>/utils/dataset_manifest/create.py --output-dir <yourfolder> <yourfolder>
```<|MERGE_RESOLUTION|>--- conflicted
+++ resolved
@@ -32,6 +32,14 @@
   - [SAS token](#sas-token)
   - [Personal use](#personal-use)
   - [Attach Azure storage](#attach-azure-storage)
+- [AWS S3](#aws-s3-1)
+  - [Create a bucket](#create-a-bucket-3)
+  - [Upload data](#upload-data-3)
+  - [Access permissions](#access-permissions-2)
+    - [Authorized access](#authorized-access-2)
+    - [Anonymous access](#anonymous-access-2)
+  - [Attach AWS S3 storage](#attach-aws-s3-storage-1)
+  - [AWS manifest file](#aws-manifest-file-1)
 - [Prepare the dataset](#prepare-the-dataset)
 
 
@@ -411,8 +419,6 @@
 
 After filling in all the fields, click **Submit**.
 
-<<<<<<< HEAD
-=======
 ## AWS S3
 
 ### Create a bucket
@@ -434,7 +440,7 @@
 ### Upload data
 
 
-You need to upload data for annotation and the `manifest.jsonl` file.
+You need to upload data for annotation and the `manifest.json` file.
 
 1. Prepare data.
    For more information,
@@ -547,7 +553,6 @@
   drag the manifest file to the page and click upload.
 
 ![](/images/aws-s3_tutorial_5.jpg)
->>>>>>> 7ff39661
 
 ## Prepare the dataset
 
