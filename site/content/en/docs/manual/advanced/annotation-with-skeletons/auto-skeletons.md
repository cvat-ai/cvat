---
title: 'Automatic annotation with Skeletons'
linkTitle: 'Automatic annotation with Skeletons'
weight: 2
description: 'Automatic annotation with Skeletons'
---

In this guide, we delve into the efficient process of annotating complex
structures through the implementation of **Skeleton** automatic annotations.

See:

- [Creating auto annotation Skeleton task](#creating-auto-annotation-skeleton-task)
- [Automatic annotation with Skeletons](#automatic-annotation-with-skeletons)
  - [Editing skeletons on the canvas](#editing-skeletons-on-the-canvas)

## Creating auto annotation Skeleton task

To annotate the **Skeleton** task, do the following:

1. Open **Basic configurator**.
2. On the **Constructor** tab, click **From model**.
3. From the **Select a model to pick labels** select the model
   you want to use.
4. Click on the model's labels, you want to use.
   Selected labels will become gray.

   ![](/images/auto-annot-sk.jpg)

5. Click **Done**. Labels, that you selected,
   will appear in the labels window.
6. (Optional) If you want to adjust labels, within the
   label, click the **Update** attributes icon.
   <br>The [Skeleton configurator](/docs/manual/advanced/annotation-with-skeletons/manual-skeletons/#skeleton-task)
   will open, where you can [configure the skeleton](/docs/manual/advanced/annotation-with-skeletons/manual-skeletons/#configuring-skeleton-points).
7. Upload data.
8. Click:
   - **Submit & Open** to create and open the task.
   - **Submit & Continue** to submit the configuration and start creating a new task.

## Automatic annotation with Skeletons

To automatically annotate with **Skeleton**, do the following

<<<<<<< HEAD
1. Open the job and on the tools panel select **AI Tools** > **Detectors**
2. From the drop-down list select the model.
   You will see a list of points to match and
   the name of the label on the top of the list.
=======
1. Open job and on the tools panel select **AI Tools** > **Detectors**
2. From the drop-down list select model.
   You will see list of points to match and
   the name of the skeleton on the top of the list.
>>>>>>> e9a69066

   ![](/images/auto-annot-sk-detectors.jpg)

3. (Optional) Remove the point that you
   do not need, by clicking on the
   bin icon.
4. Click **Annotate**.

### Editing skeletons on the canvas

Individual skeleton points can be adjusted independently.

For more information, see [**Editing Skeleton points on canvas**](/docs/manual/advanced/annotation-with-skeletons/manual-skeletons/#editing-skeletons-on-the-canvas).<|MERGE_RESOLUTION|>--- conflicted
+++ resolved
@@ -42,17 +42,10 @@
 
 To automatically annotate with **Skeleton**, do the following
 
-<<<<<<< HEAD
-1. Open the job and on the tools panel select **AI Tools** > **Detectors**
-2. From the drop-down list select the model.
-   You will see a list of points to match and
-   the name of the label on the top of the list.
-=======
 1. Open job and on the tools panel select **AI Tools** > **Detectors**
 2. From the drop-down list select model.
    You will see list of points to match and
    the name of the skeleton on the top of the list.
->>>>>>> e9a69066
 
    ![](/images/auto-annot-sk-detectors.jpg)
 
