--- conflicted
+++ resolved
@@ -63,45 +63,7 @@
 annotate it, switch the job stage to `acceptance`, and set the job state to `completed`.
 Once the Ground Truth job is configured, CVAT will start using this job for quality estimation.
 
-<<<<<<< HEAD
 Read more about Ground Truth management [here](#ground-truth-job-management).
-=======
-![Ground truth job actions](/images/honeypot04.jpg)
-
-### Import annotations
-
-If you want to import annotations into the Ground truth job, do the following:
-
-1. Open the task and find the Ground truth job in the jobs list.
-2. Click on three dots to open the menu.
-3. From the menu, select **Import annotations**.
-4. Select import format, and select file.
-5. Click **OK**.
-
-> **Note** that if there are imported annotations for the frames that exist in the task,
-> but are not included in the **Ground truth** job, they will be ignored.
-> This way, you don't need to worry about "cleaning up" your Ground truth
-> annotations for the whole dataset before importing them.
-> Importing annotations for the frames that are not known in the task still raises errors.
-
-### Export annotations
-
-To export annotations from the Ground Truth job, do the following:
-
-1. Open the task and find a job in the jobs list.
-2. Click on three dots to open the menu.
-3. From the menu, select **Export annotations**.
-
-### Delete
-
-To delete the Ground Truth job, do the following:
-
-1. Open the task, and find the Ground Truth job in the jobs list.
-2. Click on three dots to open the menu.
-3. From the menu, select **Delete**.
-
-> Note: The Ground truth job in the "Honeypots" task validation mode cannot be deleted.
->>>>>>> bff10940
 
 ## Configuring quality estimation
 
@@ -317,7 +279,7 @@
 
 To delete the Ground Truth job, do the following:
 
-1. Open the task, and find the Ground Truth job in the jobs list.
+1. Open the task and find the Ground Truth job in the jobs list.
 2. Click on three dots to open the menu.
 3. From the menu, select **Delete**.
 
@@ -327,10 +289,10 @@
 
 If you want to import annotations into the Ground truth job, do the following:
 
-1. Open the task, and find the Ground truth job in the jobs list.
+1. Open the task and find the Ground truth job in the jobs list.
 2. Click on three dots to open the menu.
 3. From the menu, select **Import annotations**.
-4. Select import format, and select file.
+4. Select import format and select file.
 5. Click **OK**.
 
 > **Note** that if there are imported annotations for the frames that exist in the task,
@@ -343,7 +305,7 @@
 
 To export annotations from the Ground Truth job, do the following:
 
-1. Open the task, and find a job in the jobs list.
+1. Open the task and find a job in the jobs list.
 2. Click on three dots to open the menu.
 3. From the menu, select **Export annotations**.
 
