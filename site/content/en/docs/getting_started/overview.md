--- conflicted
+++ resolved
@@ -92,13 +92,7 @@
 
 Start here if you're unsure where to begin with CVAT.
 
-<<<<<<< HEAD
-<!--lint disable maximum-line-length-->
-
 ### CVAT Online
-=======
-### Online
->>>>>>> a2ef314a
 
 | Name                                                                                                    | Description                                                                                                                                                                                                                                                         |
 | ------------------------------------------------------------------------------------------------------- | ------------------------------------------------------------------------------------------------------------------------------------------------------------------------------------------------------------------------------------------------------------------- |
@@ -153,24 +147,9 @@
 
 To get in touch, use one of the following channels:
 
-<<<<<<< HEAD
-<!--lint disable maximum-line-length-->
-
 | Type of inquiry                                                                                    | Applicable to          | Description                                                                                          |
 | -------------------------------------------------------------------------------------------------- | ---------------------- | ---------------------------------------------------------------------------------------------------- |
 | [**Commercial Inquiries**](https://www.cvat.ai/sales)                             | CVAT Online, CVAT Enterprise, Labeling Services | Request a quote for CVAT Enterprise, CVAT Online Team subscription or order our labeling services. |
 | [**General Inquiries**](https://www.cvat.ai/general)                                               | All products and services | Reach out to discuss partnership, co-marketing or investment opportunities with CVAT team. |                                                     |
 | [**CVAT Online Customer Support**](https://youtrack.cvat.ai/form/447d9c98-ab4b-466e-bf9d-004f01b22f73)                                        | CVAT Online (Pro and Team plans) | Chat with us about product support, resolve billing questions, or provide feedback.                                        |
-| [**CVAT Community Customer Support**](https://github.com/cvat-ai/cvat/issues) | CVAT Community    | Report a bug or submit a feature request in out GitHub repository.                                                        |
-
-<!--lint enable maximum-line-length-->
-=======
-| Support Channel                                                                                    | Applicable To          | Description                                                                                          |
-| -------------------------------------------------------------------------------------------------- | ---------------------- | ---------------------------------------------------------------------------------------------------- |
-| [**Discord Channel**](https://discord.gg/S6sRHhuQ7K)                                               | Online and Self-hosted | A space for broader discussions, questions, and all things related to CVAT.                          |
-| [**LinkedIn**](https://www.linkedin.com/company/cvat-ai/)                                          | Online and Self-hosted | Follow for company updates, news, and employment opportunities.                                      |
-| [**YouTube Channel**](https://www.youtube.com/@cvat-ai)                                            | Online and Self-hosted | Find tutorials and screencasts about CVAT tools.                                                     |
-| [**GitHub Issues**](https://github.com/cvat-ai/cvat/issues)                                        | Online and Self-hosted | Report bugs or contribute to the ongoing development of CVAT.                                        |
-| [**Customer Support Channel**](https://youtrack.cvat.ai/form/447d9c98-ab4b-466e-bf9d-004f01b22f73) | Online (Paid Users)    | Exclusive support for CVAT Online paid users.                                                        |
-| **Commercial Support Inquiries**                                                                   | Online and Self-hosted | For direct commercial support inquiries, email [**contact@cvat.ai**](mailto:contact+github@cvat.ai). |
->>>>>>> a2ef314a
+| [**CVAT Community Customer Support**](https://github.com/cvat-ai/cvat/issues) | CVAT Community    | Report a bug or submit a feature request in out GitHub repository.                                                        |