--- conflicted
+++ resolved
@@ -10,13 +10,8 @@
 
   Ubuntu 18.04
 
-<<<<<<< HEAD
-  ```sh
+  ```bash
   sudo apt-get update && sudo apt-get --no-install-recommends install -y build-essential curl git redis-server python3-dev python3-pip python3-venv python3-tk libldap2-dev libsasl2-dev pkg-config libavformat-dev libavcodec-dev libavdevice-dev libavutil-dev libswscale-dev libswresample-dev libavfilter-dev
-=======
-  ```bash
-  sudo apt-get update && sudo apt-get --no-install-recommends install -y build-essential curl redis-server python3-dev python3-pip python3-venv python3-tk libldap2-dev libsasl2-dev pkg-config libavformat-dev libavcodec-dev libavdevice-dev libavutil-dev libswscale-dev libswresample-dev libavfilter-dev
->>>>>>> d651cd69
   ```
 
   ```bash
@@ -69,30 +64,14 @@
 
 - Create a super user for CVAT:
 
-<<<<<<< HEAD
-  ```sh
-  python manage.py createsuperuser
-=======
   ```bash
   python manage.py createsuperuser
-  ```
-  ```
-  Username (leave blank to use 'django'): ***
-  Email address: ***
-  Password: ***
-  Password (again): ***
->>>>>>> d651cd69
   ```
 
 - Install npm packages for UI (run the following command from CVAT root directory):
 
-<<<<<<< HEAD
-  ```sh
+  ```bash
   npm ci
-=======
-  ```bash
-  npm ci && npm run start:cvat-ui
->>>>>>> d651cd69
   ```
 
   > Note for Mac users
@@ -105,14 +84,10 @@
 
 - Install [Docker Engine](https://docs.docker.com/engine/install/ubuntu/) and [Docker-Compose](https://docs.docker.com/compose/install/)
 
-<<<<<<< HEAD
 - Pull OpenPolicyAgent Docker-image (run from CVAT root dir):
-  ```sh
+
+  ```bash
   sudo docker-compose -f docker-compose.yml -f docker-compose.dev.yml up cvat_opa
-=======
-  ```bash
-  source .env/bin/activate && code
->>>>>>> d651cd69
   ```
 
 ### Run CVAT
