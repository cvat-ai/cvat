--- conflicted
+++ resolved
@@ -191,10 +191,6 @@
     inherit: SVG.G,
     extend: {
         constructorMethod(points: string) {
-<<<<<<< HEAD
-=======
-            this._attr('points', points);
->>>>>>> c6bb483d
             this._viewModel = new CuboidModel(pointsToObjects(points));
             this.setupFaces();
             this.setupEdges();
@@ -256,31 +252,6 @@
             this.rbProj.hide();
         },
 
-<<<<<<< HEAD
-=======
-        showGrabPoints() {
-            const grabPoints = this.getGrabPoints();
-            grabPoints.forEach((point: SVG.Circle) => {
-                point.attr('stroke-width', this.attr('stroke-width'))
-                    .fill(this.attr('stroke'))
-                    .attr('fill-opacity', 1)
-                    .on('mouseover', () => {
-                        point.attr('stroke-width', this.attr('stroke-width') * 2);
-                    })
-                    .on('mouseout', () => {
-                        point.attr('stroke-width', this.attr('stroke-width'));
-                    }).show();
-            });
-        },
-
-        hideGrabPoints() {
-            const grabPoints = this.getGrabPoints();
-            grabPoints.forEach((point: SVG.Circle) => {
-                point.hide();
-            });
-        },
-
->>>>>>> c6bb483d
         getEdges() {
             const arr = [];
             arr.push(this.frontLeftEdge);
@@ -305,7 +276,7 @@
 
         selectize(value: any, options: any) {
             this.face.selectize(value, options);
-<<<<<<< HEAD
+
             this.dorsalRightEdge.selectize(value, options);
 
             return this;
@@ -421,14 +392,6 @@
             }
             
             return this;
-=======
-            this.dorsalRightEdge.selectize(value, options)
-            if (value === true) {
-                this.showGrabPoints();
-            } else {
-                this.hideGrabPoints();
-            }
->>>>>>> c6bb483d
         },
 
         _attr: SVG.Element.prototype.attr,
@@ -441,20 +404,6 @@
             } else if (a === 'stroke-width' && typeof v === "number") {
                 _attr(a, v, n);
                 this.updateThickness();
-            } else if (a === 'projections-visiable' && v === true) {
-                this.showProjections();
-            } else if (a === 'projections-visiable' && v === false) {
-                this.hideProjections();
-            } else if (a === 'points' && typeof v === 'string' && v.length) {
-                const points = pointsToObjects(a);
-                if (points.length !== 8 ) {
-                    throw new Error('cuboid points quantity must be exact 8');
-                }
-                pointsToObjects(a).forEach((point: Point, i: number) => {
-                    this._viewModel.points[i] = point;
-                });
-
-                this.updateViewAndVM();
             } else {
                 return _attr(a, v, n);
             }
@@ -619,30 +568,6 @@
             return _draggable(value, constraint);
         },
 
-        addResizeEvents() {
-            this.face.resize().on('resizestart', (e: CustomEvent) => {
-                console.log(e);
-            }).on('resizing', (e: CustomEvent) => {
-                console.log(e);
-            }).on('resizedone', (e: CustomEvent) => {
-                console.log(e);
-            })
-        },
-
-        removeResizeEvents() {
-
-        },
-
-        resize(options: any) {
-            const _resize = SVG.Element.prototype.resize.bind(this);
-            if (options !== false) {
-                this.addResizeEvents();
-            } else {
-                this.removeResizeEvents();
-            }
-            return _resize(options);
-        },
-
         // addEvents() {
         //     const edges = this.getEdges();
         //     const draggableFaces = [
