// Copyright (C) 2019-2022 Intel Corporation
//
// SPDX-License-Identifier: MIT

import consts from './consts';
import { MasterImpl } from './master';

export interface Size {
    width: number;
    height: number;
}

export interface Image {
    renderWidth: number;
    renderHeight: number;
    imageData: ImageData | CanvasImageSource;
}

export interface Position {
    x: number;
    y: number;
}

export interface Geometry {
    image: Size;
    canvas: Size;
    grid: Size;
    top: number;
    left: number;
    scale: number;
    offset: number;
    angle: number;
}

export interface FocusData {
    clientID: number;
    padding: number;
}

/**
 * What elements are active (i.e. selected) in the canvas
 */
export interface ActiveElements {
    /**
     * Ids of the 0-n shapes that are selected
     */
    clientIDs: number[];
    /**
     * optional attribute that is active for the active shapes.
     */
    attributeID: number | null;
}

export enum RectDrawingMethod {
    CLASSIC = 'By 2 points',
    EXTREME_POINTS = 'By 4 points',
}

export enum CuboidDrawingMethod {
    CLASSIC = 'From rectangle',
    CORNER_POINTS = 'By 4 points',
}

export interface Configuration {
    smoothImage?: boolean;
    autoborders?: boolean;
    displayAllText?: boolean;
    textFontSize?: number;
    textPosition?: 'auto' | 'center';
    textContent?: string;
    undefinedAttrValue?: string;
    showProjections?: boolean;
    forceDisableEditing?: boolean;
    intelligentPolygonCrop?: boolean;
    forceFrameUpdate?: boolean;
<<<<<<< HEAD
    CSSImageFilter?: string;
    colorBy?: string;
    selectedShapeOpacity?: number;
    shapeOpacity?: number;
    controlPointsSize?: number;
    outlinedBorders?: string | false;
=======
    opacity?: number;
    selectedOpacity?: number;
>>>>>>> 79018c5a
}

export interface DrawData {
    enabled: boolean;
    shapeType?: string;
    rectDrawingMethod?: RectDrawingMethod;
    cuboidDrawingMethod?: CuboidDrawingMethod;
    skeletonSVG?: string;
    numberOfPoints?: number;
    initialState?: any;
    crosshair?: boolean;
    redraw?: number;
}

export interface InteractionData {
    enabled: boolean;
    shapeType?: string;
    crosshair?: boolean;
    minPosVertices?: number;
    minNegVertices?: number;
    startWithBox?: boolean;
    enableThreshold?: boolean;
    enableSliding?: boolean;
    allowRemoveOnlyLast?: boolean;
    intermediateShape?: {
        shapeType: string;
        points: number[];
    };
    onChangeToolsBlockerState?: (event: string) => void;
}

export interface InteractionResult {
    points: number[];
    shapeType: string;
    button: number;
}

export interface EditData {
    enabled: boolean;
    state: any;
    pointID: number;
}

export interface GroupData {
    enabled: boolean;
}

export interface MergeData {
    enabled: boolean;
}

export interface SplitData {
    enabled: boolean;
}

export enum FrameZoom {
    MIN = 0.1,
    MAX = 10,
}

export enum UpdateReasons {
    IMAGE_CHANGED = 'image_changed',
    IMAGE_ZOOMED = 'image_zoomed',
    IMAGE_FITTED = 'image_fitted',
    IMAGE_MOVED = 'image_moved',
    GRID_UPDATED = 'grid_updated',

    ISSUE_REGIONS_UPDATED = 'issue_regions_updated',
    OBJECTS_UPDATED = 'objects_updated',
    SHAPE_ACTIVATED = 'shape_activated',
    SHAPE_FOCUSED = 'shape_focused',

    FITTED_CANVAS = 'fitted_canvas',

    INTERACT = 'interact',
    DRAW = 'draw',
    MERGE = 'merge',
    SPLIT = 'split',
    GROUP = 'group',
    SELECT = 'select',
    CANCEL = 'cancel',
    BITMAP = 'bitmap',
    SELECT_REGION = 'select_region',
    DRAG_CANVAS = 'drag_canvas',
    ZOOM_CANVAS = 'zoom_canvas',
    CONFIG_UPDATED = 'config_updated',
    DATA_FAILED = 'data_failed',
    DESTROY = 'destroy',
}

export enum Mode {
    IDLE = 'idle',
    DRAG = 'drag',
    RESIZE = 'resize',
    DRAW = 'draw',
    EDIT = 'edit',
    MERGE = 'merge',
    SPLIT = 'split',
    GROUP = 'group',
    INTERACT = 'interact',
    SELECT_REGION = 'select_region',
    DRAG_CANVAS = 'drag_canvas',
    ZOOM_CANVAS = 'zoom_canvas',
}

export interface CanvasModel {
    readonly imageBitmap: boolean;
    readonly imageIsDeleted: boolean;
    readonly image: Image | null;
    readonly issueRegions: Record<number, { hidden: boolean; points: number[] }>;
    readonly objects: any[];
    readonly zLayer: number | null;
    readonly gridSize: Size;
    readonly focusData: FocusData;
    readonly activeElements: ActiveElements;
    readonly drawData: DrawData;
    readonly interactionData: InteractionData;
    readonly mergeData: MergeData;
    readonly splitData: SplitData;
    readonly groupData: GroupData;
    readonly configuration: Configuration;
    readonly selected: any;
    geometry: Geometry;
    mode: Mode;
    exception: Error | null;

    zoom(x: number, y: number, direction: number): void;
    move(topOffset: number, leftOffset: number): void;

    setup(frameData: any, objectStates: any[], zLayer: number): void;
    setupIssueRegions(issueRegions: Record<number, { hidden: boolean; points: number[] }>): void;
    setActiveElements(clientIDs: number[], attributeID: number | null): void;
    rotate(rotationAngle: number): void;
    focus(clientID: number, padding: number): void;
    fit(): void;
    grid(stepX: number, stepY: number): void;

    draw(drawData: DrawData): void;
    group(groupData: GroupData): void;
    split(splitData: SplitData): void;
    merge(mergeData: MergeData): void;
    select(objectState: any): void;
    interact(interactionData: InteractionData): void;

    fitCanvas(width: number, height: number): void;
    bitmap(enabled: boolean): void;
    selectRegion(enabled: boolean): void;
    dragCanvas(enable: boolean): void;
    zoomCanvas(enable: boolean): void;

    isAbleToChangeFrame(): boolean;
    configure(configuration: Configuration): void;
    cancel(): void;
    destroy(): void;
}

export class CanvasModelImpl extends MasterImpl implements CanvasModel {
    private data: {
        activeElement: ActiveElements;
        angle: number;
        canvasSize: Size;
        configuration: Configuration;
        imageBitmap: boolean;
        image: Image | null;
        imageID: number | null;
        imageOffset: number;
        imageSize: Size;
        imageIsDeleted: boolean;
        focusData: FocusData;
        gridSize: Size;
        left: number;
        objects: any[];
        issueRegions: Record<number, { hidden: boolean; points: number[] }>;
        scale: number;
        top: number;
        zLayer: number | null;
        drawData: DrawData;
        interactionData: InteractionData;
        mergeData: MergeData;
        groupData: GroupData;
        splitData: SplitData;
        selected: any;
        mode: Mode;
        exception: Error | null;
    };

    public constructor() {
        super();

        this.data = {
            activeElement: {
                clientIDs: [],
                attributeID: null,
            },
            angle: 0,
            canvasSize: {
                height: 0,
                width: 0,
            },
            configuration: {
                smoothImage: true,
                autoborders: false,
                displayAllText: false,
                showProjections: false,
                forceDisableEditing: false,
                intelligentPolygonCrop: false,
                forceFrameUpdate: false,
                CSSImageFilter: '',
                colorBy: 'Label',
                selectedShapeOpacity: 0.5,
                shapeOpacity: 0.2,
                outlinedBorders: false,
                textFontSize: consts.DEFAULT_SHAPE_TEXT_SIZE,
                controlPointsSize: consts.BASE_POINT_SIZE,
                textPosition: consts.DEFAULT_SHAPE_TEXT_POSITION,
                textContent: consts.DEFAULT_SHAPE_TEXT_CONTENT,
                undefinedAttrValue: consts.DEFAULT_UNDEFINED_ATTR_VALUE,
            },
            imageBitmap: false,
            image: null,
            imageID: null,
            imageOffset: 0,
            imageSize: {
                height: 0,
                width: 0,
            },
            imageIsDeleted: false,
            focusData: {
                clientID: 0,
                padding: 0,
            },
            gridSize: {
                height: 100,
                width: 100,
            },
            left: 0,
            objects: [],
            issueRegions: {},
            scale: 1,
            top: 0,
            zLayer: null,
            drawData: {
                enabled: false,
                initialState: null,
            },
            interactionData: {
                enabled: false,
            },
            mergeData: {
                enabled: false,
            },
            groupData: {
                enabled: false,
            },
            splitData: {
                enabled: false,
            },
            selected: null,
            mode: Mode.IDLE,
            exception: null,
        };
    }

    public zoom(x: number, y: number, direction: number): void {
        const oldScale: number = this.data.scale;
        const newScale: number = direction > 0 ? (oldScale * 6) / 5 : (oldScale * 5) / 6;
        this.data.scale = Math.min(Math.max(newScale, FrameZoom.MIN), FrameZoom.MAX);

        const { angle } = this.data;

        const mutiplier = Math.sin((angle * Math.PI) / 180) + Math.cos((angle * Math.PI) / 180);
        if ((angle / 90) % 2) {
            // 90, 270, ..
            const topMultiplier = (x - this.data.imageSize.width / 2) * (oldScale / this.data.scale - 1);
            const leftMultiplier = (y - this.data.imageSize.height / 2) * (oldScale / this.data.scale - 1);
            this.data.top += mutiplier * topMultiplier * this.data.scale;
            this.data.left -= mutiplier * leftMultiplier * this.data.scale;
        } else {
            const leftMultiplier = (x - this.data.imageSize.width / 2) * (oldScale / this.data.scale - 1);
            const topMultiplier = (y - this.data.imageSize.height / 2) * (oldScale / this.data.scale - 1);
            this.data.left += mutiplier * leftMultiplier * this.data.scale;
            this.data.top += mutiplier * topMultiplier * this.data.scale;
        }

        this.notify(UpdateReasons.IMAGE_ZOOMED);
    }

    public move(topOffset: number, leftOffset: number): void {
        this.data.top += topOffset;
        this.data.left += leftOffset;
        this.notify(UpdateReasons.IMAGE_MOVED);
    }

    public fitCanvas(width: number, height: number): void {
        this.data.canvasSize.height = height;
        this.data.canvasSize.width = width;

        this.data.imageOffset = Math.floor(
            Math.max(this.data.canvasSize.height / FrameZoom.MIN, this.data.canvasSize.width / FrameZoom.MIN),
        );

        this.notify(UpdateReasons.FITTED_CANVAS);
        this.notify(UpdateReasons.OBJECTS_UPDATED);
        this.notify(UpdateReasons.ISSUE_REGIONS_UPDATED);
    }

    public bitmap(enabled: boolean): void {
        this.data.imageBitmap = enabled;
        this.notify(UpdateReasons.BITMAP);
    }

    public selectRegion(enable: boolean): void {
        if (enable && this.data.mode !== Mode.IDLE) {
            throw Error(`Canvas is busy. Action: ${this.data.mode}`);
        }

        if (!enable && this.data.mode !== Mode.SELECT_REGION) {
            throw Error(`Canvas is not in the region selecting mode. Action: ${this.data.mode}`);
        }

        this.data.mode = enable ? Mode.SELECT_REGION : Mode.IDLE;
        this.notify(UpdateReasons.SELECT_REGION);
    }

    public dragCanvas(enable: boolean): void {
        if (enable && this.data.mode !== Mode.IDLE) {
            throw Error(`Canvas is busy. Action: ${this.data.mode}`);
        }

        if (!enable && this.data.mode !== Mode.DRAG_CANVAS) {
            throw Error(`Canvas is not in the drag mode. Action: ${this.data.mode}`);
        }

        this.data.mode = enable ? Mode.DRAG_CANVAS : Mode.IDLE;
        this.notify(UpdateReasons.DRAG_CANVAS);
    }

    public zoomCanvas(enable: boolean): void {
        if (enable && this.data.mode !== Mode.IDLE) {
            throw Error(`Canvas is busy. Action: ${this.data.mode}`);
        }

        if (!enable && this.data.mode !== Mode.ZOOM_CANVAS) {
            throw Error(`Canvas is not in the zoom mode. Action: ${this.data.mode}`);
        }

        this.data.mode = enable ? Mode.ZOOM_CANVAS : Mode.IDLE;
        this.notify(UpdateReasons.ZOOM_CANVAS);
    }

    public setup(frameData: any, objectStates: any[], zLayer: number): void {
        if (this.data.imageID !== frameData.number) {
            if ([Mode.EDIT, Mode.DRAG, Mode.RESIZE].includes(this.data.mode)) {
                throw Error(`Canvas is busy. Action: ${this.data.mode}`);
            }
        }
        if (frameData.number === this.data.imageID &&
            frameData.deleted === this.data.imageIsDeleted &&
            !this.data.configuration.forceFrameUpdate
        ) {
            this.data.zLayer = zLayer;
            this.data.objects = objectStates;
            this.notify(UpdateReasons.OBJECTS_UPDATED);
            return;
        }

        this.data.imageID = frameData.number;
        frameData
            .data((): void => {
                this.data.image = null;
                this.notify(UpdateReasons.IMAGE_CHANGED);
            })
            .then((data: Image): void => {
                if (frameData.number !== this.data.imageID) {
                    // already another image
                    return;
                }

                this.data.imageSize = {
                    height: frameData.height as number,
                    width: frameData.width as number,
                };

                this.data.image = data;
                this.data.imageIsDeleted = frameData.deleted;
                if (this.data.imageIsDeleted) {
                    this.data.angle = 0;
                }
                this.notify(UpdateReasons.IMAGE_CHANGED);
                this.data.zLayer = zLayer;
                this.data.objects = objectStates;
                this.notify(UpdateReasons.OBJECTS_UPDATED);
            })
            .catch((exception: any): void => {
                this.data.exception = exception;
                // don't notify when the frame is no longer needed
                if (typeof exception !== 'number' || exception === this.data.imageID) {
                    this.notify(UpdateReasons.DATA_FAILED);
                }
                throw exception;
            });
    }

    public setupIssueRegions(issueRegions: Record<number, { hidden: boolean; points: number[] }>): void {
        this.data.issueRegions = issueRegions;
        this.notify(UpdateReasons.ISSUE_REGIONS_UPDATED);
    }

    /**
     * Activates a new element, adding it to the list of active elements.
     *
     * @param clientID
     * @param attributeID
     * @returns
     */
    public setActiveElements(clientIDs: number[], attributeID: number | null): void {
        if (this.areEqual(this.data.activeElement.clientIDs, clientIDs)) {
            return;
        }

        if (this.data.mode !== Mode.IDLE && clientIDs.length > 0) {
            throw Error(`Canvas is busy. Action: ${this.data.mode}`);
        }

        for (const clientID of clientIDs) {
            const [state] = this.objects.filter((_state: any): boolean => _state.clientID === clientID);
            if (!state || state.objectType === 'tag') {
                return;
            }
        }

        this.data.activeElement = {
            clientIDs,
            attributeID,
        };

        this.notify(UpdateReasons.SHAPE_ACTIVATED);
    }

    private areEqual(a1: any[], a2: any[]): boolean {
        if (a1.length !== a2.length) {
            return false;
        }

        for (let i = 0; i < a1.length; i++) {
            if (a1[i] !== a2[i]) {
                return false;
            }
        }
        return true;
    }

    public rotate(rotationAngle: number): void {
        if (this.data.angle !== rotationAngle && !this.data.imageIsDeleted) {
            this.data.angle = (360 + Math.floor(rotationAngle / 90) * 90) % 360;
            this.fit();
        }
    }

    public focus(clientID: number, padding: number): void {
        this.data.focusData = {
            clientID,
            padding,
        };

        this.notify(UpdateReasons.SHAPE_FOCUSED);
    }

    public fit(): void {
        const { angle } = this.data;

        if ((angle / 90) % 2) {
            // 90, 270, ..
            this.data.scale = Math.min(
                this.data.canvasSize.width / this.data.imageSize.height,
                this.data.canvasSize.height / this.data.imageSize.width,
            );
        } else {
            this.data.scale = Math.min(
                this.data.canvasSize.width / this.data.imageSize.width,
                this.data.canvasSize.height / this.data.imageSize.height,
            );
        }

        this.data.scale = Math.min(Math.max(this.data.scale, FrameZoom.MIN), FrameZoom.MAX);

        this.data.top = this.data.canvasSize.height / 2 - this.data.imageSize.height / 2;
        this.data.left = this.data.canvasSize.width / 2 - this.data.imageSize.width / 2;

        this.notify(UpdateReasons.IMAGE_FITTED);
    }

    public grid(stepX: number, stepY: number): void {
        this.data.gridSize = {
            height: stepY,
            width: stepX,
        };

        this.notify(UpdateReasons.GRID_UPDATED);
    }

    public draw(drawData: DrawData): void {
        if (![Mode.IDLE, Mode.DRAW].includes(this.data.mode)) {
            throw Error(`Canvas is busy. Action: ${this.data.mode}`);
        }

        if (drawData.enabled) {
            if (drawData.shapeType === 'skeleton' && !drawData.skeletonSVG) {
                throw new Error('Skeleton template must be specified when drawing a skeleton');
            }

            if (this.data.drawData.enabled) {
                throw new Error('Drawing has been already started');
            } else if (!drawData.shapeType && !drawData.initialState) {
                throw new Error('A shape type is not specified');
            } else if (typeof drawData.numberOfPoints !== 'undefined') {
                if (drawData.shapeType === 'polygon' && drawData.numberOfPoints < 3) {
                    throw new Error('A polygon consists of at least 3 points');
                } else if (drawData.shapeType === 'polyline' && drawData.numberOfPoints < 2) {
                    throw new Error('A polyline consists of at least 2 points');
                }
            }
        }

        if (typeof drawData.redraw === 'number') {
            const clientID = drawData.redraw;
            const [state] = this.data.objects.filter((_state: any): boolean => _state.clientID === clientID);

            if (state) {
                this.data.drawData = { ...drawData };
                this.data.drawData.shapeType = state.shapeType;
            } else {
                return;
            }
        } else {
            this.data.drawData = { ...drawData };
            if (this.data.drawData.initialState) {
                this.data.drawData.shapeType = this.data.drawData.initialState.shapeType;
            }
        }

        // install default values for drawing method
        if (drawData.enabled) {
            if (drawData.shapeType === 'rectangle') {
                this.data.drawData.rectDrawingMethod = drawData.rectDrawingMethod || RectDrawingMethod.CLASSIC;
            }
            if (drawData.shapeType === 'cuboid') {
                this.data.drawData.cuboidDrawingMethod = drawData.cuboidDrawingMethod || CuboidDrawingMethod.CLASSIC;
            }
        }

        this.notify(UpdateReasons.DRAW);
    }

    public interact(interactionData: InteractionData): void {
        if (![Mode.IDLE, Mode.INTERACT].includes(this.data.mode)) {
            throw Error(`Canvas is busy. Action: ${this.data.mode}`);
        }
        const thresholdChanged = this.data.interactionData.enableThreshold !== interactionData.enableThreshold;
        if (interactionData.enabled && !interactionData.intermediateShape && !thresholdChanged) {
            if (this.data.interactionData.enabled) {
                throw new Error('Interaction has been already started');
            } else if (!interactionData.shapeType) {
                throw new Error('A shape type was not specified');
            }
        }
        this.data.interactionData = interactionData;
        if (typeof this.data.interactionData.crosshair !== 'boolean') {
            this.data.interactionData.crosshair = true;
        }

        this.notify(UpdateReasons.INTERACT);
    }

    public split(splitData: SplitData): void {
        if (![Mode.IDLE, Mode.SPLIT].includes(this.data.mode)) {
            throw Error(`Canvas is busy. Action: ${this.data.mode}`);
        }

        if (this.data.splitData.enabled && splitData.enabled) {
            return;
        }

        if (!this.data.splitData.enabled && !splitData.enabled) {
            return;
        }

        this.data.splitData = { ...splitData };
        this.notify(UpdateReasons.SPLIT);
    }

    public group(groupData: GroupData): void {
        if (![Mode.IDLE, Mode.GROUP].includes(this.data.mode)) {
            throw Error(`Canvas is busy. Action: ${this.data.mode}`);
        }

        if (this.data.groupData.enabled && groupData.enabled) {
            return;
        }

        if (!this.data.groupData.enabled && !groupData.enabled) {
            return;
        }

        this.data.groupData = { ...groupData };
        this.notify(UpdateReasons.GROUP);
    }

    public merge(mergeData: MergeData): void {
        if (![Mode.IDLE, Mode.MERGE].includes(this.data.mode)) {
            throw Error(`Canvas is busy. Action: ${this.data.mode}`);
        }

        if (this.data.mergeData.enabled && mergeData.enabled) {
            return;
        }

        if (!this.data.mergeData.enabled && !mergeData.enabled) {
            return;
        }

        this.data.mergeData = { ...mergeData };
        this.notify(UpdateReasons.MERGE);
    }

    public select(objectState: any): void {
        this.data.selected = objectState;
        this.notify(UpdateReasons.SELECT);
        this.data.selected = null;
    }

    public configure(configuration: Configuration): void {
        if (typeof configuration.displayAllText === 'boolean') {
            this.data.configuration.displayAllText = configuration.displayAllText;
        }

        if (typeof configuration.textFontSize === 'number' && configuration.textFontSize >= consts.MINIMUM_TEXT_FONT_SIZE) {
            this.data.configuration.textFontSize = configuration.textFontSize;
        }

        if (typeof configuration.controlPointsSize === 'number') {
            this.data.configuration.controlPointsSize = configuration.controlPointsSize;
        }

        if (['auto', 'center'].includes(configuration.textPosition)) {
            this.data.configuration.textPosition = configuration.textPosition;
        }

        if (typeof configuration.textContent === 'string') {
            const splitted = configuration.textContent.split(',').filter((entry: string) => !!entry);
            if (splitted.every((entry: string) => ['id', 'label', 'attributes', 'source', 'descriptions'].includes(entry))) {
                this.data.configuration.textContent = configuration.textContent;
            }
        }

        if (typeof configuration.showProjections === 'boolean') {
            this.data.configuration.showProjections = configuration.showProjections;
        }
        if (typeof configuration.autoborders === 'boolean') {
            this.data.configuration.autoborders = configuration.autoborders;
        }
        if (typeof configuration.smoothImage === 'boolean') {
            this.data.configuration.smoothImage = configuration.smoothImage;
        }
        if (typeof configuration.undefinedAttrValue === 'string') {
            this.data.configuration.undefinedAttrValue = configuration.undefinedAttrValue;
        }
        if (typeof configuration.forceDisableEditing === 'boolean') {
            this.data.configuration.forceDisableEditing = configuration.forceDisableEditing;
        }
        if (typeof configuration.intelligentPolygonCrop === 'boolean') {
            this.data.configuration.intelligentPolygonCrop = configuration.intelligentPolygonCrop;
        }
        if (typeof configuration.forceFrameUpdate === 'boolean') {
            this.data.configuration.forceFrameUpdate = configuration.forceFrameUpdate;
        }
<<<<<<< HEAD
        if (typeof configuration.selectedShapeOpacity === 'number') {
            this.data.configuration.selectedShapeOpacity = configuration.selectedShapeOpacity;
        }
        if (typeof configuration.shapeOpacity === 'number') {
            this.data.configuration.shapeOpacity = configuration.shapeOpacity;
        }
        if (['string', 'boolean'].includes(typeof configuration.outlinedBorders)) {
            this.data.configuration.outlinedBorders = configuration.outlinedBorders;
        }
        if (['Instance', 'Group', 'Label'].includes(configuration.colorBy)) {
            this.data.configuration.colorBy = configuration.colorBy;
        }

        if (typeof configuration.CSSImageFilter === 'string') {
            this.data.configuration.CSSImageFilter = configuration.CSSImageFilter;
=======
        if (typeof configuration.opacity === 'number') {
            this.data.configuration.opacity = configuration.opacity;
        }
        if (typeof configuration.selectedOpacity === 'number') {
            this.data.configuration.selectedOpacity = configuration.selectedOpacity;
>>>>>>> 79018c5a
        }

        this.notify(UpdateReasons.CONFIG_UPDATED);
    }

    public isAbleToChangeFrame(): boolean {
        const isUnable = [Mode.DRAG, Mode.EDIT, Mode.RESIZE, Mode.INTERACT].includes(this.data.mode) ||
            (this.data.mode === Mode.DRAW && typeof this.data.drawData.redraw === 'number');

        return !isUnable;
    }

    public cancel(): void {
        this.notify(UpdateReasons.CANCEL);
    }

    public destroy(): void {
        this.notify(UpdateReasons.DESTROY);
    }

    public get configuration(): Configuration {
        return { ...this.data.configuration };
    }

    public get geometry(): Geometry {
        return {
            angle: this.data.angle,
            canvas: { ...this.data.canvasSize },
            image: { ...this.data.imageSize },
            grid: { ...this.data.gridSize },
            left: this.data.left,
            offset: this.data.imageOffset,
            scale: this.data.scale,
            top: this.data.top,
        };
    }

    public set geometry(geometry: Geometry) {
        this.data.angle = geometry.angle;
        this.data.canvasSize = { ...geometry.canvas };
        this.data.imageSize = { ...geometry.image };
        this.data.gridSize = { ...geometry.grid };
        this.data.left = geometry.left;
        this.data.top = geometry.top;
        this.data.imageOffset = geometry.offset;
        this.data.scale = geometry.scale;

        this.data.imageOffset = Math.floor(
            Math.max(this.data.canvasSize.height / FrameZoom.MIN, this.data.canvasSize.width / FrameZoom.MIN),
        );
    }

    public get zLayer(): number | null {
        return this.data.zLayer;
    }

    public get imageBitmap(): boolean {
        return this.data.imageBitmap;
    }

    public get imageIsDeleted(): boolean {
        return this.data.imageIsDeleted;
    }

    public get image(): Image | null {
        return this.data.image;
    }

    public get issueRegions(): Record<number, { hidden: boolean; points: number[] }> {
        return { ...this.data.issueRegions };
    }

    public get objects(): any[] {
        if (this.data.zLayer !== null) {
            return this.data.objects.filter((object: any): boolean => object.zOrder <= this.data.zLayer);
        }

        return this.data.objects;
    }

    public get gridSize(): Size {
        return { ...this.data.gridSize };
    }

    public get focusData(): FocusData {
        return { ...this.data.focusData };
    }

    public get activeElements(): ActiveElements {
        return { ...this.data.activeElement };
    }

    public get drawData(): DrawData {
        return { ...this.data.drawData };
    }

    public get interactionData(): InteractionData {
        return { ...this.data.interactionData };
    }

    public get mergeData(): MergeData {
        return { ...this.data.mergeData };
    }

    public get splitData(): SplitData {
        return { ...this.data.splitData };
    }

    public get groupData(): GroupData {
        return { ...this.data.groupData };
    }

    public get selected(): any {
        return this.data.selected;
    }

    public set mode(value: Mode) {
        this.data.mode = value;
    }

    public get mode(): Mode {
        return this.data.mode;
    }
    public get exception(): Error {
        return this.data.exception;
    }
}<|MERGE_RESOLUTION|>--- conflicted
+++ resolved
@@ -73,17 +73,12 @@
     forceDisableEditing?: boolean;
     intelligentPolygonCrop?: boolean;
     forceFrameUpdate?: boolean;
-<<<<<<< HEAD
     CSSImageFilter?: string;
     colorBy?: string;
     selectedShapeOpacity?: number;
     shapeOpacity?: number;
     controlPointsSize?: number;
     outlinedBorders?: string | false;
-=======
-    opacity?: number;
-    selectedOpacity?: number;
->>>>>>> 79018c5a
 }
 
 export interface DrawData {
@@ -760,7 +755,6 @@
         if (typeof configuration.forceFrameUpdate === 'boolean') {
             this.data.configuration.forceFrameUpdate = configuration.forceFrameUpdate;
         }
-<<<<<<< HEAD
         if (typeof configuration.selectedShapeOpacity === 'number') {
             this.data.configuration.selectedShapeOpacity = configuration.selectedShapeOpacity;
         }
@@ -776,13 +770,6 @@
 
         if (typeof configuration.CSSImageFilter === 'string') {
             this.data.configuration.CSSImageFilter = configuration.CSSImageFilter;
-=======
-        if (typeof configuration.opacity === 'number') {
-            this.data.configuration.opacity = configuration.opacity;
-        }
-        if (typeof configuration.selectedOpacity === 'number') {
-            this.data.configuration.selectedOpacity = configuration.selectedOpacity;
->>>>>>> 79018c5a
         }
 
         this.notify(UpdateReasons.CONFIG_UPDATED);
