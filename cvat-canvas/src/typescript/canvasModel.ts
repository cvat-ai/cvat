// Copyright (C) 2019-2020 Intel Corporation
//
// SPDX-License-Identifier: MIT

import { MasterImpl } from './master';

export interface Size {
    width: number;
    height: number;
}

export interface Image {
    renderWidth: number;
    renderHeight: number;
    imageData: ImageData | CanvasImageSource;
}

export interface Position {
    x: number;
    y: number;
}

export interface Geometry {
    image: Size;
    canvas: Size;
    grid: Size;
    top: number;
    left: number;
    scale: number;
    offset: number;
    angle: number;
}

export interface FocusData {
    clientID: number;
    padding: number;
}

export interface ActiveElement {
    clientID: number | null;
    attributeID: number | null;
}

export enum RectDrawingMethod {
    CLASSIC = 'By 2 points',
    EXTREME_POINTS = 'By 4 points'
}

export interface Configuration {
    autoborders?: boolean;
    displayAllText?: boolean;
    undefinedAttrValue?: string;
    showProjections?: boolean;
}

export interface DrawData {
    enabled: boolean;
    shapeType?: string;
    rectDrawingMethod?: RectDrawingMethod;
    numberOfPoints?: number;
    initialState?: any;
    crosshair?: boolean;
}

export interface EditData {
    enabled: boolean;
    state: any;
    pointID: number;
}

export interface GroupData {
    enabled: boolean;
}

export interface MergeData {
    enabled: boolean;
}

export interface SplitData {
    enabled: boolean;
}

export enum FrameZoom {
    MIN = 0.1,
    MAX = 10,
}

export enum UpdateReasons {
    IMAGE_CHANGED = 'image_changed',
    IMAGE_ZOOMED = 'image_zoomed',
    IMAGE_FITTED = 'image_fitted',
    IMAGE_MOVED = 'image_moved',
    GRID_UPDATED = 'grid_updated',
    SET_Z_LAYER = 'set_z_layer',

    OBJECTS_UPDATED = 'objects_updated',
    SHAPE_ACTIVATED = 'shape_activated',
    SHAPE_FOCUSED = 'shape_focused',

    FITTED_CANVAS = 'fitted_canvas',

    DRAW = 'draw',
    MERGE = 'merge',
    SPLIT = 'split',
    GROUP = 'group',
    SELECT = 'select',
    CANCEL = 'cancel',
    BITMAP = 'bitmap',
    DRAG_CANVAS = 'drag_canvas',
    ZOOM_CANVAS = 'zoom_canvas',
    CONFIG_UPDATED = 'config_updated',
}

export enum Mode {
    IDLE = 'idle',
    DRAG = 'drag',
    RESIZE = 'resize',
    DRAW = 'draw',
    EDIT = 'edit',
    MERGE = 'merge',
    SPLIT = 'split',
    GROUP = 'group',
    DRAG_CANVAS = 'drag_canvas',
    ZOOM_CANVAS = 'zoom_canvas',
}

export interface CanvasModel {
    readonly imageBitmap: boolean;
    readonly image: Image | null;
    readonly objects: any[];
    readonly zLayer: number | null;
    readonly gridSize: Size;
    readonly focusData: FocusData;
    readonly activeElement: ActiveElement;
    readonly drawData: DrawData;
    readonly mergeData: MergeData;
    readonly splitData: SplitData;
    readonly groupData: GroupData;
    readonly configuration: Configuration;
    readonly selected: any;
    geometry: Geometry;
    mode: Mode;

    setZLayer(zLayer: number | null): void;
    zoom(x: number, y: number, direction: number): void;
    move(topOffset: number, leftOffset: number): void;

    setup(frameData: any, objectStates: any[]): void;
    activate(clientID: number | null, attributeID: number | null): void;
    rotate(rotationAngle: number): void;
    focus(clientID: number, padding: number): void;
    fit(): void;
    grid(stepX: number, stepY: number): void;

    draw(drawData: DrawData): void;
    group(groupData: GroupData): void;
    split(splitData: SplitData): void;
    merge(mergeData: MergeData): void;
    select(objectState: any): void;

    fitCanvas(width: number, height: number): void;
    bitmap(enabled: boolean): void;
    dragCanvas(enable: boolean): void;
    zoomCanvas(enable: boolean): void;

    configure(configuration: Configuration): void;
    cancel(): void;
}

export class CanvasModelImpl extends MasterImpl implements CanvasModel {
    private data: {
        activeElement: ActiveElement;
        angle: number;
        canvasSize: Size;
        configuration: Configuration;
        imageBitmap: boolean;
        image: Image | null;
        imageID: number | null;
        imageOffset: number;
        imageSize: Size;
        focusData: FocusData;
        gridSize: Size;
        left: number;
        objects: any[];
        scale: number;
        top: number;
        zLayer: number | null;
        drawData: DrawData;
        mergeData: MergeData;
        groupData: GroupData;
        splitData: SplitData;
        selected: any;
        mode: Mode;
    };

    public constructor() {
        super();

        this.data = {
            activeElement: {
                clientID: null,
                attributeID: null,
            },
            angle: 0,
            canvasSize: {
                height: 0,
                width: 0,
            },
            configuration: {
                displayAllText: false,
                autoborders: false,
                undefinedAttrValue: '',
            },
            imageBitmap: false,
            image: null,
            imageID: null,
            imageOffset: 0,
            imageSize: {
                height: 0,
                width: 0,
            },
            focusData: {
                clientID: 0,
                padding: 0,
            },
            gridSize: {
                height: 100,
                width: 100,
            },
            left: 0,
            objects: [],
            scale: 1,
            top: 0,
            zLayer: null,
            drawData: {
                enabled: false,
                initialState: null,
            },
            mergeData: {
                enabled: false,
            },
            groupData: {
                enabled: false,
            },
            splitData: {
                enabled: false,
            },
            selected: null,
            mode: Mode.IDLE,
        };
    }

    public setZLayer(zLayer: number | null): void {
        this.data.zLayer = zLayer;
        this.notify(UpdateReasons.SET_Z_LAYER);
    }

    public zoom(x: number, y: number, direction: number): void {
        const oldScale: number = this.data.scale;
        const newScale: number = direction > 0 ? oldScale * 6 / 5 : oldScale * 5 / 6;
        this.data.scale = Math.min(Math.max(newScale, FrameZoom.MIN), FrameZoom.MAX);

        const { angle } = this.data;

        const mutiplier = Math.sin(angle * Math.PI / 180) + Math.cos(angle * Math.PI / 180);
        if ((angle / 90) % 2) {
            // 90, 270, ..
            this.data.top += mutiplier * ((x - this.data.imageSize.width / 2)
                * (oldScale / this.data.scale - 1)) * this.data.scale;
            this.data.left -= mutiplier * ((y - this.data.imageSize.height / 2)
                * (oldScale / this.data.scale - 1)) * this.data.scale;
        } else {
            this.data.left += mutiplier * ((x - this.data.imageSize.width / 2)
                * (oldScale / this.data.scale - 1)) * this.data.scale;
            this.data.top += mutiplier * ((y - this.data.imageSize.height / 2)
                * (oldScale / this.data.scale - 1)) * this.data.scale;
        }

        this.notify(UpdateReasons.IMAGE_ZOOMED);
    }

    public move(topOffset: number, leftOffset: number): void {
        this.data.top += topOffset;
        this.data.left += leftOffset;
        this.notify(UpdateReasons.IMAGE_MOVED);
    }

    public fitCanvas(width: number, height: number): void {
        this.data.canvasSize.height = height;
        this.data.canvasSize.width = width;

        this.data.imageOffset = Math.floor(Math.max(
            this.data.canvasSize.height / FrameZoom.MIN,
            this.data.canvasSize.width / FrameZoom.MIN,
        ));

        this.notify(UpdateReasons.FITTED_CANVAS);
        this.notify(UpdateReasons.OBJECTS_UPDATED);
    }

    public bitmap(enabled: boolean): void {
        this.data.imageBitmap = enabled;
        this.notify(UpdateReasons.BITMAP);
    }

    public dragCanvas(enable: boolean): void {
        if (enable && this.data.mode !== Mode.IDLE) {
            throw Error(`Canvas is busy. Action: ${this.data.mode}`);
        }

        if (!enable && this.data.mode !== Mode.DRAG_CANVAS) {
            throw Error(`Canvas is not in the drag mode. Action: ${this.data.mode}`);
        }

        this.data.mode = enable ? Mode.DRAG_CANVAS : Mode.IDLE;
        this.notify(UpdateReasons.DRAG_CANVAS);
    }

    public zoomCanvas(enable: boolean): void {
        if (enable && this.data.mode !== Mode.IDLE) {
            throw Error(`Canvas is busy. Action: ${this.data.mode}`);
        }

        if (!enable && this.data.mode !== Mode.ZOOM_CANVAS) {
            throw Error(`Canvas is not in the zoom mode. Action: ${this.data.mode}`);
        }

        this.data.mode = enable ? Mode.ZOOM_CANVAS : Mode.IDLE;
        this.notify(UpdateReasons.ZOOM_CANVAS);
    }

    public setup(frameData: any, objectStates: any[]): void {
        if (this.data.imageID !== frameData.number) {
            if ([Mode.EDIT, Mode.DRAG, Mode.RESIZE].includes(this.data.mode)) {
                throw Error(`Canvas is busy. Action: ${this.data.mode}`);
            }
        }

        if (frameData.number === this.data.imageID) {
            this.data.objects = objectStates;
            this.notify(UpdateReasons.OBJECTS_UPDATED);
            return;
        }

        this.data.imageID = frameData.number;
        frameData.data(
            (): void => {
                this.data.image = null;
                this.notify(UpdateReasons.IMAGE_CHANGED);
            },
        ).then((data: Image): void => {
            if (frameData.number !== this.data.imageID) {
                // already another image
                return;
            }

            this.data.imageSize = {
                height: (frameData.height as number),
                width: (frameData.width as number),
            };

            this.data.image = data;
            this.notify(UpdateReasons.IMAGE_CHANGED);
            this.data.objects = objectStates;
            this.notify(UpdateReasons.OBJECTS_UPDATED);
        }).catch((exception: any): void => {
            throw exception;
        });
    }

    public activate(clientID: number | null, attributeID: number | null): void {
        if (this.data.activeElement.clientID === clientID
            && this.data.activeElement.attributeID === attributeID
        ) {
            return;
        }

        if (this.data.mode !== Mode.IDLE && clientID !== null) {
            // Exception or just return?
            throw Error(`Canvas is busy. Action: ${this.data.mode}`);
        }

        this.data.activeElement = {
            clientID,
            attributeID,
        };

        this.notify(UpdateReasons.SHAPE_ACTIVATED);
    }

    public rotate(rotationAngle: number): void {
        if (this.data.angle !== rotationAngle) {
            this.data.angle = (360 + Math.floor((rotationAngle) / 90) * 90) % 360;
            this.fit();
        }
    }

    public focus(clientID: number, padding: number): void {
        this.data.focusData = {
            clientID,
            padding,
        };

        this.notify(UpdateReasons.SHAPE_FOCUSED);
    }

    public fit(): void {
        const { angle } = this.data;

        if ((angle / 90) % 2) {
            // 90, 270, ..
            this.data.scale = Math.min(
                this.data.canvasSize.width / this.data.imageSize.height,
                this.data.canvasSize.height / this.data.imageSize.width,
            );
        } else {
            this.data.scale = Math.min(
                this.data.canvasSize.width / this.data.imageSize.width,
                this.data.canvasSize.height / this.data.imageSize.height,
            );
        }

        this.data.scale = Math.min(
            Math.max(this.data.scale, FrameZoom.MIN),
            FrameZoom.MAX,
        );

        this.data.top = (this.data.canvasSize.height / 2 - this.data.imageSize.height / 2);
        this.data.left = (this.data.canvasSize.width / 2 - this.data.imageSize.width / 2);

        this.notify(UpdateReasons.IMAGE_FITTED);
    }

    public grid(stepX: number, stepY: number): void {
        this.data.gridSize = {
            height: stepY,
            width: stepX,
        };

        this.notify(UpdateReasons.GRID_UPDATED);
    }

    public draw(drawData: DrawData): void {
        if (![Mode.IDLE, Mode.DRAW].includes(this.data.mode)) {
            throw Error(`Canvas is busy. Action: ${this.data.mode}`);
        }

        if (drawData.enabled) {
            if (this.data.drawData.enabled) {
                throw new Error('Drawing has been already started');
            } else if (!drawData.shapeType && !drawData.initialState) {
                throw new Error('A shape type is not specified');
            } else if (typeof (drawData.numberOfPoints) !== 'undefined') {
                if (drawData.shapeType === 'polygon' && drawData.numberOfPoints < 3) {
                    throw new Error('A polygon consists of at least 3 points');
                } else if (drawData.shapeType === 'polyline' && drawData.numberOfPoints < 2) {
                    throw new Error('A polyline consists of at least 2 points');
                }
            }
        }

        this.data.drawData = { ...drawData };
        if (this.data.drawData.initialState) {
            this.data.drawData.shapeType = this.data.drawData.initialState.shapeType;
        }
        this.notify(UpdateReasons.DRAW);
    }

    public split(splitData: SplitData): void {
        if (![Mode.IDLE, Mode.SPLIT].includes(this.data.mode)) {
            throw Error(`Canvas is busy. Action: ${this.data.mode}`);
        }

        if (this.data.splitData.enabled && splitData.enabled) {
            return;
        }

        if (!this.data.splitData.enabled && !splitData.enabled) {
            return;
        }

        this.data.splitData = { ...splitData };
        this.notify(UpdateReasons.SPLIT);
    }

    public group(groupData: GroupData): void {
        if (![Mode.IDLE, Mode.GROUP].includes(this.data.mode)) {
            throw Error(`Canvas is busy. Action: ${this.data.mode}`);
        }

        if (this.data.groupData.enabled && groupData.enabled) {
            return;
        }

        if (!this.data.groupData.enabled && !groupData.enabled) {
            return;
        }

        this.data.groupData = { ...groupData };
        this.notify(UpdateReasons.GROUP);
    }

    public merge(mergeData: MergeData): void {
        if (![Mode.IDLE, Mode.MERGE].includes(this.data.mode)) {
            throw Error(`Canvas is busy. Action: ${this.data.mode}`);
        }

        if (this.data.mergeData.enabled && mergeData.enabled) {
            return;
        }

        if (!this.data.mergeData.enabled && !mergeData.enabled) {
            return;
        }

        this.data.mergeData = { ...mergeData };
        this.notify(UpdateReasons.MERGE);
    }

    public select(objectState: any): void {
        this.data.selected = objectState;
        this.notify(UpdateReasons.SELECT);
        this.data.selected = null;
    }

    public configure(configuration: Configuration): void {
        if (typeof (configuration.displayAllText) !== 'undefined') {
            this.data.configuration.displayAllText = configuration.displayAllText;
        }

<<<<<<< HEAD
        if (typeof (configuration.showProjections) !== 'undefined') {
            this.data.configuration.showProjections = configuration.showProjections;
=======
        if (typeof (configuration.autoborders) !== 'undefined') {
            this.data.configuration.autoborders = configuration.autoborders;
>>>>>>> 191d15e8
        }

        if (typeof (configuration.undefinedAttrValue) !== 'undefined') {
            this.data.configuration.undefinedAttrValue = configuration.undefinedAttrValue;
        }

        this.notify(UpdateReasons.CONFIG_UPDATED);
    }

    public cancel(): void {
        this.notify(UpdateReasons.CANCEL);
    }

    public get configuration(): Configuration {
        return { ...this.data.configuration };
    }

    public get geometry(): Geometry {
        return {
            angle: this.data.angle,
            canvas: { ...this.data.canvasSize },
            image: { ...this.data.imageSize },
            grid: { ...this.data.gridSize },
            left: this.data.left,
            offset: this.data.imageOffset,
            scale: this.data.scale,
            top: this.data.top,
        };
    }

    public set geometry(geometry: Geometry) {
        this.data.angle = geometry.angle;
        this.data.canvasSize = { ...geometry.canvas };
        this.data.imageSize = { ...geometry.image };
        this.data.gridSize = { ...geometry.grid };
        this.data.left = geometry.left;
        this.data.top = geometry.top;
        this.data.imageOffset = geometry.offset;
        this.data.scale = geometry.scale;

        this.data.imageOffset = Math.floor(Math.max(
            this.data.canvasSize.height / FrameZoom.MIN,
            this.data.canvasSize.width / FrameZoom.MIN,
        ));
    }

    public get zLayer(): number | null {
        return this.data.zLayer;
    }

    public get imageBitmap(): boolean {
        return this.data.imageBitmap;
    }

    public get image(): Image | null {
        return this.data.image;
    }

    public get objects(): any[] {
        if (this.data.zLayer !== null) {
            return this.data.objects
                .filter((object: any): boolean => object.zOrder <= this.data.zLayer);
        }

        return this.data.objects;
    }

    public get gridSize(): Size {
        return { ...this.data.gridSize };
    }

    public get focusData(): FocusData {
        return { ...this.data.focusData };
    }

    public get activeElement(): ActiveElement {
        return { ...this.data.activeElement };
    }

    public get drawData(): DrawData {
        return { ...this.data.drawData };
    }

    public get mergeData(): MergeData {
        return { ...this.data.mergeData };
    }

    public get splitData(): SplitData {
        return { ...this.data.splitData };
    }

    public get groupData(): GroupData {
        return { ...this.data.groupData };
    }

    public get selected(): any {
        return this.data.selected;
    }

    public set mode(value: Mode) {
        this.data.mode = value;
    }

    public get mode(): Mode {
        return this.data.mode;
    }
}<|MERGE_RESOLUTION|>--- conflicted
+++ resolved
@@ -528,13 +528,11 @@
             this.data.configuration.displayAllText = configuration.displayAllText;
         }
 
-<<<<<<< HEAD
         if (typeof (configuration.showProjections) !== 'undefined') {
             this.data.configuration.showProjections = configuration.showProjections;
-=======
+        }
         if (typeof (configuration.autoborders) !== 'undefined') {
             this.data.configuration.autoborders = configuration.autoborders;
->>>>>>> 191d15e8
         }
 
         if (typeof (configuration.undefinedAttrValue) !== 'undefined') {
