--- conflicted
+++ resolved
@@ -581,17 +581,11 @@
         }
 
         if (drawData.enabled) {
-<<<<<<< HEAD
-            if (!drawData.shapeType && !drawData.initialState) {
-=======
             if (drawData.shapeType === 'skeleton' && !drawData.skeletonSVG) {
                 throw new Error('Skeleton template must be specified when drawing a skeleton');
             }
 
-            if (this.data.drawData.enabled) {
-                throw new Error('Drawing has been already started');
-            } else if (!drawData.shapeType && !drawData.initialState) {
->>>>>>> 75ba69bd
+            if (!drawData.shapeType && !drawData.initialState) {
                 throw new Error('A shape type is not specified');
             } else if (typeof drawData.numberOfPoints !== 'undefined') {
                 if (drawData.shapeType === 'polygon' && drawData.numberOfPoints < 3) {
