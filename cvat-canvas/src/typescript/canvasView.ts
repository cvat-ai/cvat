// Copyright (C) 2019-2022 Intel Corporation
//
// SPDX-License-Identifier: MIT

import polylabel from 'polylabel';
import * as SVG from 'svg.js';

import 'svg.draggable.js';
import 'svg.resize.js';
import 'svg.select.js';

import { CanvasController } from './canvasController';
import { Listener, Master } from './master';
import { DrawHandler, DrawHandlerImpl } from './drawHandler';
import { EditHandler, EditHandlerImpl } from './editHandler';
import { MergeHandler, MergeHandlerImpl } from './mergeHandler';
import { SplitHandler, SplitHandlerImpl } from './splitHandler';
import { GroupHandler, GroupHandlerImpl } from './groupHandler';
import { RegionSelector, RegionSelectorImpl } from './regionSelector';
import { ZoomHandler, ZoomHandlerImpl } from './zoomHandler';
import { InteractionHandler, InteractionHandlerImpl } from './interactionHandler';
import { AutoborderHandler, AutoborderHandlerImpl } from './autoborderHandler';
import consts from './consts';
import {
    translateToSVG,
    translateFromSVG,
    translateToCanvas,
    translateFromCanvas,
    pointsToNumberArray,
    parsePoints,
    displayShapeSize,
    scalarProduct,
    vectorLength,
    ShapeSizeElement,
    DrawnState,
    rotate2DPoints,
    readPointsFromShape,
    setupSkeletonEdges,
    makeSVGFromTemplate,
} from './shared';
import {
    CanvasModel,
    Geometry,
    UpdateReasons,
    FrameZoom,
    ActiveElements,
    DrawData,
    MergeData,
    SplitData,
    GroupData,
    Mode,
    Size,
    Configuration,
    InteractionResult,
    InteractionData,
} from './canvasModel';
import { SelectionBoxHandler, SelectionBoxHandlerImpl } from './selectionBoxHandler';

export interface CanvasView {
    html(): HTMLDivElement;
}

export class CanvasViewImpl implements CanvasView, Listener {
    private loadingAnimation: SVGSVGElement;
    private text: SVGSVGElement;
    private adoptedText: SVG.Container;
    private background: HTMLCanvasElement;
    private bitmap: HTMLCanvasElement;
    private grid: SVGSVGElement;
    private content: SVGSVGElement;
    private attachmentBoard: HTMLDivElement;
    private adoptedContent: SVG.Container;
    private canvas: HTMLDivElement;
    private gridPath: SVGPathElement;
    private gridPattern: SVGPatternElement;
    private controller: CanvasController;
    private svgShapes: Record<number, SVG.Shape>;
    private svgTexts: Record<number, SVG.Text>;
    private issueRegionPattern_1: SVG.Pattern;
    private issueRegionPattern_2: SVG.Pattern;
    private drawnStates: Record<number, DrawnState>;
    private drawnIssueRegions: Record<number, SVG.Shape>;
    private geometry: Geometry;
    private drawHandler: DrawHandler;
    private editHandler: EditHandler;
    private mergeHandler: MergeHandler;
    private splitHandler: SplitHandler;
    private groupHandler: GroupHandler;
    private regionSelector: RegionSelector;
    private zoomHandler: ZoomHandler;
    private selectionBoxHandler: SelectionBoxHandler;
    private autoborderHandler: AutoborderHandler;
    private interactionHandler: InteractionHandler;
    private activeElements: ActiveElements;
    private configuration: Configuration;
    private snapToAngleResize: number;
    private innerObjectsFlags: {
        drawHidden: Record<number, boolean>;
    };

    /**
     * ROBTODO:
     */
    private selectViaMouseEvent: PointerEvent;
    private isHackishlyInvokingShapeDrag = false;

    private set mode(value: Mode) {
        this.controller.mode = value;
    }

    private get mode(): Mode {
        return this.controller.mode;
    }

    private stateIsLocked(state: any): boolean {
        const { configuration } = this.controller;
        return state.lock || configuration.forceDisableEditing;
    }

    private translateToCanvas(points: number[]): number[] {
        const { offset } = this.controller.geometry;
        return translateToCanvas(offset, points);
    }

    private translateFromCanvas(points: number[]): number[] {
        const { offset } = this.controller.geometry;
        return translateFromCanvas(offset, points);
    }

    private translatePointsFromRotatedShape(
        shape: SVG.Shape, points: number[], cx: number = null, cy: number = null,
    ): number[] {
        const { rotation } = shape.transform();
        // currently shape is rotated and SHIFTED somehow additionally (css transform property)
        // let's remove rotation to get correct transformation matrix (element -> screen)
        // correct means that we do not consider points to be rotated
        // because rotation property is stored separately and already saved
        if (cx !== null && cy !== null) {
            shape.rotate(0, cx, cy);
        } else {
            shape.rotate(0);
        }

        const result = [];

        try {
            // get each point and apply a couple of matrix transformation to it
            const point = this.content.createSVGPoint();
            // matrix to convert from ELEMENT coordinate system to CLIENT coordinate system
            const ctm = (
                (shape.node as any) as SVGRectElement | SVGPolygonElement | SVGPolylineElement | SVGGElement
            ).getScreenCTM();
            // matrix to convert from CLIENT coordinate system to CANVAS coordinate system
            const ctm1 = this.content.getScreenCTM().inverse();
            // NOTE: I tried to use element.getCTM(), but this way does not work on firefox

            for (let i = 0; i < points.length; i += 2) {
                point.x = points[i];
                point.y = points[i + 1];
                let transformedPoint = point.matrixTransform(ctm);
                transformedPoint = transformedPoint.matrixTransform(ctm1);

                result.push(transformedPoint.x, transformedPoint.y);
            }
        } finally {
            if (cx !== null && cy !== null) {
                shape.rotate(rotation, cx, cy);
            } else {
                shape.rotate(rotation);
            }
        }

        return result;
    }

    private stringifyToCanvas(points: number[]): string {
        return points.reduce((acc: string, val: number, idx: number): string => {
            if (idx % 2) {
                return `${acc}${val} `;
            }

            return `${acc}${val},`;
        }, '');
    }

    private isInnerHidden(clientID: number): boolean {
        return this.innerObjectsFlags.drawHidden[clientID] || false;
    }

    private setupInnerFlags(clientID: number, path: 'drawHidden', value: boolean): void {
        this.innerObjectsFlags[path][clientID] = value;
        const shape = this.svgShapes[clientID];
        const text = this.svgTexts[clientID];
        const state = this.drawnStates[clientID];

        if (value) {
            if (shape) {
                (state.shapeType === 'points' ? shape.remember('_selectHandler').nested : shape).addClass(
                    'cvat_canvas_hidden',
                );
            }

            if (text) {
                text.addClass('cvat_canvas_hidden');
            }
        } else {
            delete this.innerObjectsFlags[path][clientID];

            if (state) {
                if (!state.outside && !state.hidden) {
                    if (shape) {
                        (state.shapeType === 'points' ? shape.remember('_selectHandler').nested : shape).removeClass(
                            'cvat_canvas_hidden',
                        );
                    }

                    if (text) {
                        text.removeClass('cvat_canvas_hidden');
                        this.updateTextPosition(text);
                    }
                }
            }
        }
    }

    private onInteraction(
        shapes: InteractionResult[] | null,
        shapesUpdated = true,
        isDone = false,
        threshold: number | null = null,
    ): void {
        const { zLayer } = this.controller;
        if (Array.isArray(shapes)) {
            const event: CustomEvent = new CustomEvent('canvas.interacted', {
                bubbles: false,
                cancelable: true,
                detail: {
                    shapesUpdated,
                    isDone,
                    shapes,
                    zOrder: zLayer || 0,
                    threshold,
                },
            });

            this.canvas.dispatchEvent(event);
        }

        if (shapes === null || isDone) {
            const event: CustomEvent = new CustomEvent('canvas.canceled', {
                bubbles: false,
                cancelable: true,
            });

            this.canvas.dispatchEvent(event);
            this.mode = Mode.IDLE;
            this.controller.interact({
                enabled: false,
            });
        }
    }

    private onDrawDone(data: any | null, duration: number, continueDraw?: boolean): void {
        const hiddenBecauseOfDraw = Object.keys(this.innerObjectsFlags.drawHidden)
            .map((_clientID): number => +_clientID);
        if (hiddenBecauseOfDraw.length) {
            for (const hidden of hiddenBecauseOfDraw) {
                this.setupInnerFlags(hidden, 'drawHidden', false);
            }
        }

        if (data) {
            const { clientID, points } = data as any;
            if (typeof clientID === 'number') {
                const event: CustomEvent = new CustomEvent('canvas.canceled', {
                    bubbles: false,
                    cancelable: true,
                });

                this.canvas.dispatchEvent(event);

                const [state] = this.controller.objects.filter((_state: any): boolean => _state.clientID === clientID);

                this.onEditDone(state, points);
                return;
            }

            const { zLayer } = this.controller;
            const event: CustomEvent = new CustomEvent('canvas.drawn', {
                bubbles: false,
                cancelable: true,
                detail: {
                    // eslint-disable-next-line new-cap
                    state: {
                        ...data,
                        zOrder: zLayer || 0,
                    },
                    continue: continueDraw,
                    duration,
                },
            });

            this.canvas.dispatchEvent(event);
        } else if (!continueDraw) {
            const event: CustomEvent = new CustomEvent('canvas.canceled', {
                bubbles: false,
                cancelable: true,
            });

            this.canvas.dispatchEvent(event);
        }

        if (!continueDraw) {
            this.mode = Mode.IDLE;
            this.controller.draw({
                enabled: false,
            });
        }
    }

    private onEditDone(state: any, points: number[], rotation?: number): void {
        if (state && points) {
            const event: CustomEvent = new CustomEvent('canvas.edited', {
                bubbles: false,
                cancelable: true,
                detail: {
                    state,
                    points,
                    rotation: typeof rotation === 'number' ? rotation : state.rotation,
                },
            });

            this.canvas.dispatchEvent(event);
        } else {
            const event: CustomEvent = new CustomEvent('canvas.canceled', {
                bubbles: false,
                cancelable: true,
            });

            this.canvas.dispatchEvent(event);
        }

        this.mode = Mode.IDLE;
    }

    private onMergeDone(objects: any[] | null, duration?: number): void {
        if (objects) {
            const event: CustomEvent = new CustomEvent('canvas.merged', {
                bubbles: false,
                cancelable: true,
                detail: {
                    duration,
                    states: objects,
                },
            });

            this.canvas.dispatchEvent(event);
        } else {
            const event: CustomEvent = new CustomEvent('canvas.canceled', {
                bubbles: false,
                cancelable: true,
            });

            this.canvas.dispatchEvent(event);
        }

        this.controller.merge({
            enabled: false,
        });

        this.mode = Mode.IDLE;
    }

    private onSplitDone(object: any): void {
        if (object) {
            const event: CustomEvent = new CustomEvent('canvas.splitted', {
                bubbles: false,
                cancelable: true,
                detail: {
                    state: object,
                    frame: object.frame,
                },
            });

            this.canvas.dispatchEvent(event);
        } else {
            const event: CustomEvent = new CustomEvent('canvas.canceled', {
                bubbles: false,
                cancelable: true,
            });

            this.canvas.dispatchEvent(event);
        }

        this.controller.split({
            enabled: false,
        });

        this.mode = Mode.IDLE;
    }

    private onGroupDone(objects?: any[]): void {
        if (objects) {
            const event: CustomEvent = new CustomEvent('canvas.groupped', {
                bubbles: false,
                cancelable: true,
                detail: {
                    states: objects,
                },
            });

            this.canvas.dispatchEvent(event);
        } else {
            const event: CustomEvent = new CustomEvent('canvas.canceled', {
                bubbles: false,
                cancelable: true,
            });

            this.canvas.dispatchEvent(event);
        }

        this.controller.group({
            enabled: false,
        });

        this.mode = Mode.IDLE;
    }

    private onRegionSelected(points?: number[]): void {
        if (points) {
            const event: CustomEvent = new CustomEvent('canvas.regionselected', {
                bubbles: false,
                cancelable: true,
                detail: {
                    points,
                },
            });

            this.canvas.dispatchEvent(event);
        } else {
            const event: CustomEvent = new CustomEvent('canvas.canceled', {
                bubbles: false,
                cancelable: true,
            });

            this.canvas.dispatchEvent(event);
        }

        this.controller.selectRegion(false);
        this.mode = Mode.IDLE;
    }

    private onFindObject(e: MouseEvent): void {
        if (e.button === 0) {
            const { offset } = this.controller.geometry;
            const [x, y] = translateToSVG(this.content, [e.clientX, e.clientY]);
            const event: CustomEvent = new CustomEvent('canvas.find', {
                bubbles: false,
                cancelable: true,
                detail: {
                    x: x - offset,
                    y: y - offset,
                    states: this.controller.objects,
                },
            });

            this.canvas.dispatchEvent(event);

            e.preventDefault();
        }
    }

    /**
     * Zooms to the given region
     * @param x
     * @param y
     * @param width
     * @param height
     */
    private onFocusRegion(x: number, y: number, width: number, height: number): void {
        // First of all, compute and apply scale
        let scale = null;

        if ((this.geometry.angle / 90) % 2) {
            // 90, 270, ..
            scale = Math.min(
                Math.max(
                    Math.min(this.geometry.canvas.width / height, this.geometry.canvas.height / width),
                    FrameZoom.MIN,
                ),
                FrameZoom.MAX,
            );
        } else {
            scale = Math.min(
                Math.max(
                    Math.min(this.geometry.canvas.width / width, this.geometry.canvas.height / height),
                    FrameZoom.MIN,
                ),
                FrameZoom.MAX,
            );
        }

        this.geometry = { ...this.geometry, scale };
        this.transformCanvas();

        const [canvasX, canvasY] = translateFromSVG(this.content, [x + width / 2, y + height / 2]);

        const canvasOffset = this.canvas.getBoundingClientRect();
        const [cx, cy] = [
            this.canvas.clientWidth / 2 + canvasOffset.left,
            this.canvas.clientHeight / 2 + canvasOffset.top,
        ];

        const dragged = {
            ...this.geometry,
            top: this.geometry.top + cy - canvasY,
            left: this.geometry.left + cx - canvasX,
            scale,
        };

        this.controller.geometry = dragged;
        this.geometry = dragged;
        this.moveCanvas();
    }

    private onSelectObjectsInRegion(x: number, y: number, width: number, height: number): void {
        const { offset } = this.controller.geometry;
        this.canvas.dispatchEvent(
            new CustomEvent('canvas.boxselect', {
                bubbles: false,
                cancelable: true,
                detail: {
                    x: x - offset,
                    y: y - offset,
                    width,
                    height,
                    states: this.controller.objects,
                },
            }),
        );
    }

    private moveCanvas(): void {
        for (const obj of [this.background, this.grid, this.bitmap]) {
            obj.style.top = `${this.geometry.top}px`;
            obj.style.left = `${this.geometry.left}px`;
        }

        for (const obj of [this.content, this.text, this.attachmentBoard]) {
            obj.style.top = `${this.geometry.top - this.geometry.offset}px`;
            obj.style.left = `${this.geometry.left - this.geometry.offset}px`;
        }

        // Transform handlers
        this.drawHandler.transform(this.geometry);
        this.editHandler.transform(this.geometry);
        this.zoomHandler.transform(this.geometry);
        this.autoborderHandler.transform(this.geometry);
        this.interactionHandler.transform(this.geometry);
        this.regionSelector.transform(this.geometry);
        this.selectionBoxHandler.transform(this.geometry);
    }

    private transformCanvas(): void {
        // Transform canvas
        for (const obj of [
            this.background, this.grid, this.content, this.bitmap, this.attachmentBoard,
        ]) {
            obj.style.transform = `scale(${this.geometry.scale}) rotate(${this.geometry.angle}deg)`;
        }

        // Transform grid
        this.gridPath.setAttribute('stroke-width', `${consts.BASE_GRID_WIDTH / this.geometry.scale}px`);

        // Transform all shape points
        for (const element of [
            ...window.document.getElementsByClassName('svg_select_points'),
            ...window.document.getElementsByClassName('svg_select_points_rot'),
        ]) {
            element.setAttribute('stroke-width', `${consts.POINTS_STROKE_WIDTH / this.geometry.scale}`);
            element.setAttribute('r', `${this.configuration.controlPointsSize / this.geometry.scale}`);
        }

        for (const element of window.document.getElementsByClassName('cvat_canvas_poly_direction')) {
            const angle = (element as any).instance.data('angle');

            (element as any).instance.style({
                transform: `scale(${1 / this.geometry.scale}) rotate(${angle}deg)`,
            });
        }

        for (const element of window.document.getElementsByClassName('cvat_canvas_selected_point')) {
            const previousWidth = element.getAttribute('stroke-width') as string;
            element.setAttribute('stroke-width', `${+previousWidth * 2}`);
        }

        // Transform all drawn shapes and text
        for (const key of Object.keys(this.svgShapes)) {
            const clientID = +key;
            const object = this.svgShapes[clientID];
            object.attr({
                'stroke-width': consts.BASE_STROKE_WIDTH / this.geometry.scale,
            });
            if (object.type === 'circle') {
                object.attr('r', `${this.configuration.controlPointsSize / this.geometry.scale}`);
            }
            if (clientID in this.svgTexts) {
                this.updateTextPosition(this.svgTexts[clientID]);
            }
        }

<<<<<<< HEAD
        // Transform skeleton edges
        for (const skeletonEdge of window.document.getElementsByClassName('cvat_canvas_skeleton_edge')) {
            skeletonEdge.setAttribute('stroke-width', `${consts.BASE_STROKE_WIDTH / this.geometry.scale}`);
=======
        // Transform all text
        for (const key in this.svgShapes) {
            if (
                Object.prototype.hasOwnProperty.call(this.svgShapes, key) &&
                Object.prototype.hasOwnProperty.call(this.svgTexts, key)
            ) {
                this.updateTextPosition(this.svgTexts[key], this.svgShapes[key]);
            }
>>>>>>> 79018c5a
        }

        // Transform all drawn issues region
        for (const issueRegion of Object.values(this.drawnIssueRegions)) {
            ((issueRegion as any) as SVG.Shape).attr('r', `${(consts.BASE_POINT_SIZE * 3) / this.geometry.scale}`);
            ((issueRegion as any) as SVG.Shape).attr(
                'stroke-width',
                `${consts.BASE_STROKE_WIDTH / this.geometry.scale}`,
            );
        }

        // Transform patterns
        for (const pattern of [this.issueRegionPattern_1, this.issueRegionPattern_2]) {
            pattern.attr({
                width: consts.BASE_PATTERN_SIZE / this.geometry.scale,
                height: consts.BASE_PATTERN_SIZE / this.geometry.scale,
            });

            pattern.children().forEach((element: SVG.Element): void => {
                element.attr('stroke-width', consts.BASE_STROKE_WIDTH / this.geometry.scale);
            });
        }

        // Transform handlers
        this.drawHandler.transform(this.geometry);
        this.editHandler.transform(this.geometry);
        this.zoomHandler.transform(this.geometry);
        this.autoborderHandler.transform(this.geometry);
        this.interactionHandler.transform(this.geometry);
        this.regionSelector.transform(this.geometry);
    }

    private resizeCanvas(): void {
        for (const obj of [this.background, this.grid, this.bitmap]) {
            obj.style.width = `${this.geometry.image.width}px`;
            obj.style.height = `${this.geometry.image.height}px`;
        }

        for (const obj of [this.content, this.text, this.attachmentBoard]) {
            obj.style.width = `${this.geometry.image.width + this.geometry.offset * 2}px`;
            obj.style.height = `${this.geometry.image.height + this.geometry.offset * 2}px`;
        }
    }

    private setupIssueRegions(issueRegions: Record<number, { hidden: boolean; points: number[] }>): void {
        for (const issueRegion of Object.keys(this.drawnIssueRegions)) {
            if (!(issueRegion in issueRegions) || !+issueRegion) {
                this.drawnIssueRegions[+issueRegion].remove();
                delete this.drawnIssueRegions[+issueRegion];
            }
        }

        for (const issueRegion of Object.keys(issueRegions)) {
            if (issueRegion in this.drawnIssueRegions) continue;
            const points = this.translateToCanvas(issueRegions[+issueRegion].points);
            if (points.length === 2) {
                this.drawnIssueRegions[+issueRegion] = this.adoptedContent
                    .circle((consts.BASE_POINT_SIZE * 3 * 2) / this.geometry.scale)
                    .center(points[0], points[1])
                    .addClass('cvat_canvas_issue_region')
                    .attr({
                        id: `cvat_canvas_issue_region_${issueRegion}`,
                        fill: 'url(#cvat_issue_region_pattern_1)',
                    });
            } else if (points.length === 4) {
                const stringified = this.stringifyToCanvas([
                    points[0],
                    points[1],
                    points[2],
                    points[1],
                    points[2],
                    points[3],
                    points[0],
                    points[3],
                ]);
                this.drawnIssueRegions[+issueRegion] = this.adoptedContent
                    .polygon(stringified)
                    .addClass('cvat_canvas_issue_region')
                    .attr({
                        id: `cvat_canvas_issue_region_${issueRegion}`,
                        fill: 'url(#cvat_issue_region_pattern_1)',
                        'stroke-width': `${consts.BASE_STROKE_WIDTH / this.geometry.scale}`,
                    });
            } else {
                const stringified = this.stringifyToCanvas(points);
                this.drawnIssueRegions[+issueRegion] = this.adoptedContent
                    .polygon(stringified)
                    .addClass('cvat_canvas_issue_region')
                    .attr({
                        id: `cvat_canvas_issue_region_${issueRegion}`,
                        fill: 'url(#cvat_issue_region_pattern_1)',
                        'stroke-width': `${consts.BASE_STROKE_WIDTH / this.geometry.scale}`,
                    });
            }

            if (issueRegions[+issueRegion].hidden) {
                this.drawnIssueRegions[+issueRegion].style({ display: 'none' });
            }
        }
    }

    private setupObjects(states: any[]): void {
        const created = [];
        const updated = [];
        for (const state of states) {
            if (!(state.clientID in this.drawnStates)) {
                created.push(state);
            } else {
                const drawnState = this.drawnStates[state.clientID];
                // object has been changed or changed frame for a track
                if (drawnState.updated !== state.updated || drawnState.frame !== state.frame) {
                    updated.push(state);
                }
            }
        }
        const newIDs = states.map((state: any): number => state.clientID);
        const deleted = Object.keys(this.drawnStates)
            .map((clientID: string): number => +clientID)
            .filter((id: number): boolean => !newIDs.includes(id))
            .map((id: number): any => this.drawnStates[id]);

        if (deleted.length || updated.length || created.length) {
            // ROBTODO: shouldnt need to do this anymore
            // if (this.activeElements.clientIDs.length) {
            //     this.deactivate();
            // }

            this.deleteObjects(deleted);
            this.addObjects(created);

            const updatedSkeletons = updated.filter((state: any): boolean => state.shapeType === 'skeleton');
            const updatedNotSkeletons = updated.filter((state: any): boolean => state.shapeType !== 'skeleton');
            // todo: implement updateObjects for skeletons, add group and color to updateObjects function
            // change colors if necessary (for example when instance color is changed)
            this.updateObjects(updatedNotSkeletons);

            this.deleteObjects(updatedSkeletons);
            this.addObjects(updatedSkeletons);

            this.sortObjects();

            this.setActiveElements(this.controller.activeElements);

            this.autoborderHandler.updateObjects();
        }
    }

    private hideDirection(shape: SVG.Polygon | SVG.PolyLine): void {
        /* eslint class-methods-use-this: 0 */
        const handler = shape.remember('_selectHandler');
        if (!handler || !handler.nested) return;
        const nested = handler.nested as SVG.Parent;
        if (nested.children().length) {
            nested.children()[0].removeClass('cvat_canvas_first_poly_point');
        }

        const node = nested.node as SVG.LinkedHTMLElement;
        const directions = node.getElementsByClassName('cvat_canvas_poly_direction');
        for (const direction of directions) {
            const { instance } = direction as any;
            instance.off('click');
            instance.remove();
        }
    }

    private showDirection(state: any, shape: SVG.Polygon | SVG.PolyLine): void {
        const path = consts.ARROW_PATH;

        const points = parsePoints(state.points);
        const handler = shape.remember('_selectHandler');

        if (!handler || !handler.nested) return;
        const firstCircle = handler.nested.children()[0];
        const secondCircle = handler.nested.children()[1];
        firstCircle.addClass('cvat_canvas_first_poly_point');

        const [cx, cy] = [(secondCircle.cx() + firstCircle.cx()) / 2, (secondCircle.cy() + firstCircle.cy()) / 2];
        const [firstPoint, secondPoint] = points.slice(0, 2);
        const xAxis = { i: 1, j: 0 };
        const baseVector = { i: secondPoint.x - firstPoint.x, j: secondPoint.y - firstPoint.y };
        const baseVectorLength = vectorLength(baseVector);
        let cosinus = 0;

        if (baseVectorLength !== 0) {
            // two points have the same coordinates
            cosinus = scalarProduct(xAxis, baseVector) / (vectorLength(xAxis) * baseVectorLength);
        }
        const angle = (Math.acos(cosinus) * (Math.sign(baseVector.j) || 1) * 180) / Math.PI;

        const pathElement = handler.nested
            .path(path)
            .fill('white')
            .stroke({
                width: 1,
                color: 'black',
            })
            .addClass('cvat_canvas_poly_direction')
            .style({
                'transform-origin': `${cx}px ${cy}px`,
                transform: `scale(${1 / this.geometry.scale}) rotate(${angle}deg)`,
            })
            .move(cx, cy);

        pathElement.on('click', (e: MouseEvent): void => {
            if (e.button === 0) {
                e.stopPropagation();
                if (state.shapeType === 'polygon') {
                    const reversedPoints = [points[0], ...points.slice(1).reverse()];
                    this.onEditDone(state, pointsToNumberArray(reversedPoints));
                } else {
                    const reversedPoints = points.reverse();
                    this.onEditDone(state, pointsToNumberArray(reversedPoints));
                }
            }
        });

        pathElement.data('angle', angle);
        pathElement.dmove(-pathElement.width() / 2, -pathElement.height() / 2);
    }

    /**
     * Selects a shape in the view.
     *
     * @param state object state associated with the view object being selected
     * @param value true to select, false to unselect
     * @param shape the shape representing the element in the view
     */
    private selectize(state: any, value: boolean, shape: SVG.Element): void {
        // console.log(`selectize ${state.clientID}: ${value}`);

        // click handler for points
        const mousedownHandler = (e: MouseEvent): void => {
            if (e.button !== 0) return;
            e.preventDefault();

            if (this.activeElements.clientIDs.length) {
                const pointID = Array.prototype.indexOf.call(
                    ((e.target as HTMLElement).parentElement as HTMLElement).children,
                    e.target,
                );

                if (['polygon', 'polyline', 'points'].includes(state.shapeType)) {
                    if (state.shapeType === 'points' && (e.altKey || e.ctrlKey)) {
                        const selectedClientID = +((e.target as HTMLElement).parentElement as HTMLElement).getAttribute('clientID');

                        if (state.clientID !== selectedClientID) {
                            return;
                        }
                    }
                    if (e.altKey) {
                        const { points } = state;
                        this.onEditDone(state, points.slice(0, pointID * 2).concat(points.slice(pointID * 2 + 2)));
                    } else if (e.shiftKey) {
                        this.canvas.dispatchEvent(
                            new CustomEvent('canvas.editstart', {
                                bubbles: false,
                                cancelable: true,
                            }),
                        );

                        this.mode = Mode.EDIT;
                        this.deactivateAll();
                        this.editHandler.edit({
                            enabled: true,
                            state,
                            pointID,
                        });
                    }
                }
            }
        };

        // Double clicking operates only on the primary active object
        const dblClickHandler = (e: MouseEvent): void => {
            e.preventDefault();

            if (this.activeElements.clientIDs.length) {
                if (state.shapeType === 'cuboid') {
                    if (e.shiftKey) {
                        const points = this.translateFromCanvas(
                            pointsToNumberArray((e.target as any).parentElement.parentElement.instance.attr('points')),
                        );
                        this.onEditDone(state, points);
                    }
                }
            }
        };

        const contextMenuHandler = (e: MouseEvent): void => {
            const pointID = Array.prototype.indexOf.call(
                ((e.target as HTMLElement).parentElement as HTMLElement).children,
                e.target,
            );
            if (this.activeElements.clientIDs.length) {
                this.canvas.dispatchEvent(
                    new CustomEvent('canvas.contextmenu', {
                        bubbles: false,
                        cancelable: true,
                        detail: {
                            mouseEvent: e,
                            pointID,
                        },
                    }),
                );
            }
            e.preventDefault();
        };

        if (value) {
            const getGeometry = (): Geometry => this.geometry;
            const getActiveElement = (): ActiveElements => this.activeElements;

            (shape as any).selectize(value, {
                deepSelect: true,
                pointSize: (2 * this.configuration.controlPointsSize) / this.geometry.scale,
                rotationPoint: shape.type === 'rect' || shape.type === 'ellipse',
                pointType(cx: number, cy: number): SVG.Circle {
                    const circle: SVG.Circle = this.nested
                        .circle(this.options.pointSize)
                        .stroke('black')
                        .fill('inherit')
                        .center(cx, cy)
                        .attr({
                            'fill-opacity': 1,
                            'stroke-width': consts.POINTS_STROKE_WIDTH / getGeometry().scale,
                        });

                    circle.on('mouseenter', (e: MouseEvent): void => {
                        const activeElement = getActiveElement();
                        if (activeElement !== null && (e.altKey || e.ctrlKey)) {
                            if (state?.shapeType === 'points') {
                                const selectedClientID = +((e.target as HTMLElement).parentElement as HTMLElement).getAttribute('clientID');
                                if (state.clientID !== selectedClientID) {
                                    return;
                                }
                            }
                        }

                        circle.attr({
                            'stroke-width': consts.POINTS_SELECTED_STROKE_WIDTH / getGeometry().scale,
                        });

                        circle.on('dblclick', dblClickHandler);
                        circle.on('mousedown', mousedownHandler);
                        circle.on('contextmenu', contextMenuHandler);
                        circle.addClass('cvat_canvas_selected_point');
                    });

                    circle.on('mouseleave', (): void => {
                        circle.attr({
                            'stroke-width': consts.POINTS_STROKE_WIDTH / getGeometry().scale,
                        });

                        circle.off('dblclick', dblClickHandler);
                        circle.off('mousedown', mousedownHandler);
                        circle.off('contextmenu', contextMenuHandler);
                        circle.removeClass('cvat_canvas_selected_point');
                    });

                    return circle;
                },
            });
        } else {
            (shape as any).selectize(false, {
                deepSelect: true,
            });
        }

        const handler = shape.remember('_selectHandler');
        if (handler && handler.nested) {
            handler.nested.fill(shape.attr('fill'));
        }

        const [rotationPoint] = window.document.getElementsByClassName('svg_select_points_rot');
        const [topPoint] = window.document.getElementsByClassName('svg_select_points_t');
        if (rotationPoint && !rotationPoint.children.length) {
            if (topPoint) {
                const rotY = +(rotationPoint as SVGEllipseElement).getAttribute('cy');
                const topY = +(topPoint as SVGEllipseElement).getAttribute('cy');
                (rotationPoint as SVGCircleElement).style.transform = `translate(0px, -${rotY - topY + 20}px)`;
            }

            const title = document.createElementNS('http://www.w3.org/2000/svg', 'title');
            title.textContent = 'Hold Shift to snap angle';
            rotationPoint.appendChild(title);
        }
    }

    private onShiftKeyDown = (e: KeyboardEvent): void => {
        if (!e.repeat && e.code.toLowerCase().includes('shift')) {
            this.snapToAngleResize = consts.SNAP_TO_ANGLE_RESIZE_SHIFT;
            for (const id of this.activeElements.clientIDs) {
                const shape = this.svgShapes[id];
                if (shape && shape.hasClass('cvat_canvas_shape_activated')) {
                    if (this.drawnStates[this.activeElement.clientID]?.shapeType === 'skeleton') {
                        const wrappingRect = (shape as any).children().find((child: SVG.Element) => child.type === 'rect');
                        if (wrappingRect) {
                            (wrappingRect as any).resize({ snapToAngle: this.snapToAngleResize });
                        }
                    } else {
                        (shape as any).resize({ snapToAngle: this.snapToAngleResize });
                    }
                }
            }
        }
    };

    private onShiftKeyUp = (e: KeyboardEvent): void => {
        if (e.code.toLowerCase().includes('shift') && this.activeElements) {
            this.snapToAngleResize = consts.SNAP_TO_ANGLE_RESIZE_DEFAULT;
            for (const id of this.activeElements.clientIDs) {
                const shape = this.svgShapes[id];
                if (shape && shape.hasClass('cvat_canvas_shape_activated')) {
                    if (this.drawnStates[this.activeElement.clientID]?.shapeType === 'skeleton') {
                        const wrappingRect = (shape as any).children().find((child: SVG.Element) => child.type === 'rect');
                        if (wrappingRect) {
                            (wrappingRect as any).resize({ snapToAngle: this.snapToAngleResize });
                        }
                    } else {
                        (shape as any).resize({ snapToAngle: this.snapToAngleResize });
                    }
                }
            }
        }
    };

    private onMouseUp = (event: MouseEvent): void => {
        if (event.button === 0 || event.button === 1) {
            this.controller.disableDrag();
        }
    };

    public constructor(model: CanvasModel & Master, controller: CanvasController) {
        this.controller = controller;
        this.geometry = controller.geometry;
        this.svgShapes = {};
        this.svgTexts = {};
        this.drawnStates = {};
        this.drawnIssueRegions = {};
        this.activeElements = {
            clientIDs: [],
            attributeID: null,
        };
        this.configuration = model.configuration;
        this.mode = Mode.IDLE;
        this.snapToAngleResize = consts.SNAP_TO_ANGLE_RESIZE_DEFAULT;
        this.innerObjectsFlags = {
            drawHidden: {},
        };

        // Create HTML elements
        this.loadingAnimation = window.document.createElementNS('http://www.w3.org/2000/svg', 'svg');
        this.text = window.document.createElementNS('http://www.w3.org/2000/svg', 'svg');
        this.adoptedText = SVG.adopt((this.text as any) as HTMLElement) as SVG.Container;
        this.background = window.document.createElement('canvas');
        this.bitmap = window.document.createElement('canvas');
        // window.document.createElementNS('http://www.w3.org/2000/svg', 'svg');

        this.grid = window.document.createElementNS('http://www.w3.org/2000/svg', 'svg');
        this.gridPath = window.document.createElementNS('http://www.w3.org/2000/svg', 'path');
        this.gridPattern = window.document.createElementNS('http://www.w3.org/2000/svg', 'pattern');

        this.content = window.document.createElementNS('http://www.w3.org/2000/svg', 'svg');
        this.adoptedContent = SVG.adopt((this.content as any) as HTMLElement) as SVG.Container;

        this.attachmentBoard = window.document.createElement('div');

        this.canvas = window.document.createElement('div');

        const loadingCircle: SVGCircleElement = window.document.createElementNS('http://www.w3.org/2000/svg', 'circle');

        const gridDefs: SVGDefsElement = window.document.createElementNS('http://www.w3.org/2000/svg', 'defs');
        const gridRect: SVGRectElement = window.document.createElementNS('http://www.w3.org/2000/svg', 'rect');

        // Setup defs
        const contentDefs = this.adoptedContent.defs();

        this.issueRegionPattern_1 = contentDefs
            .pattern(consts.BASE_PATTERN_SIZE, consts.BASE_PATTERN_SIZE, (add): void => {
                add.line(0, 0, 0, 10).stroke('red');
            })
            .attr({
                id: 'cvat_issue_region_pattern_1',
                patternTransform: 'rotate(45)',
                patternUnits: 'userSpaceOnUse',
            });

        this.issueRegionPattern_2 = contentDefs
            .pattern(consts.BASE_PATTERN_SIZE, consts.BASE_PATTERN_SIZE, (add): void => {
                add.line(0, 0, 0, 10).stroke('yellow');
            })
            .attr({
                id: 'cvat_issue_region_pattern_2',
                patternTransform: 'rotate(45)',
                patternUnits: 'userSpaceOnUse',
            });

        // Setup loading animation
        this.loadingAnimation.setAttribute('id', 'cvat_canvas_loading_animation');
        loadingCircle.setAttribute('id', 'cvat_canvas_loading_circle');
        loadingCircle.setAttribute('r', '30');
        loadingCircle.setAttribute('cx', '50%');
        loadingCircle.setAttribute('cy', '50%');

        // Setup grid
        this.grid.setAttribute('id', 'cvat_canvas_grid');
        this.grid.setAttribute('version', '2');
        this.gridPath.setAttribute('d', 'M 1000 0 L 0 0 0 1000');
        this.gridPath.setAttribute('fill', 'none');
        this.gridPath.setAttribute('stroke-width', `${consts.BASE_GRID_WIDTH}`);
        this.gridPath.setAttribute('opacity', 'inherit');
        this.gridPattern.setAttribute('id', 'cvat_canvas_grid_pattern');
        this.gridPattern.setAttribute('width', '100');
        this.gridPattern.setAttribute('height', '100');
        this.gridPattern.setAttribute('patternUnits', 'userSpaceOnUse');
        gridRect.setAttribute('width', '100%');
        gridRect.setAttribute('height', '100%');
        gridRect.setAttribute('fill', 'url(#cvat_canvas_grid_pattern)');

        // Setup content
        this.text.setAttribute('id', 'cvat_canvas_text_content');
        this.background.setAttribute('id', 'cvat_canvas_background');
        this.content.setAttribute('id', 'cvat_canvas_content');
        this.bitmap.setAttribute('id', 'cvat_canvas_bitmap');
        this.bitmap.style.display = 'none';

        // Setup sticked div
        this.attachmentBoard.setAttribute('id', 'cvat_canvas_attachment_board');

        // Setup wrappers
        this.canvas.setAttribute('id', 'cvat_canvas_wrapper');

        // Unite created HTML elements together
        this.loadingAnimation.appendChild(loadingCircle);
        this.grid.appendChild(gridDefs);
        this.grid.appendChild(gridRect);

        gridDefs.appendChild(this.gridPattern);
        this.gridPattern.appendChild(this.gridPath);

        this.canvas.appendChild(this.loadingAnimation);
        this.canvas.appendChild(this.text);
        this.canvas.appendChild(this.background);
        this.canvas.appendChild(this.bitmap);
        this.canvas.appendChild(this.grid);
        this.canvas.appendChild(this.content);
        this.canvas.appendChild(this.attachmentBoard);

        // Setup API handlers
        this.autoborderHandler = new AutoborderHandlerImpl(this.content);
        this.drawHandler = new DrawHandlerImpl(
            this.onDrawDone.bind(this),
            this.adoptedContent,
            this.adoptedText,
            this.autoborderHandler,
            this.geometry,
            this.configuration,
        );
        this.editHandler = new EditHandlerImpl(this.onEditDone.bind(this), this.adoptedContent, this.autoborderHandler);
        this.mergeHandler = new MergeHandlerImpl(
            this.onMergeDone.bind(this),
            this.onFindObject.bind(this),
            this.adoptedContent,
        );
        this.splitHandler = new SplitHandlerImpl(
            this.onSplitDone.bind(this),
            this.onFindObject.bind(this),
            this.adoptedContent,
        );
        this.groupHandler = new GroupHandlerImpl(
            this.onGroupDone.bind(this),
            (): any[] => this.controller.objects,
            this.onFindObject.bind(this),
            this.adoptedContent,
        );
        this.regionSelector = new RegionSelectorImpl(
            this.onRegionSelected.bind(this),
            this.adoptedContent,
            this.geometry,
        );
        this.zoomHandler = new ZoomHandlerImpl(this.onFocusRegion.bind(this), this.adoptedContent, this.geometry);
        this.selectionBoxHandler = new SelectionBoxHandlerImpl(this.onSelectObjectsInRegion.bind(this), this.adoptedContent, this.geometry);
        this.interactionHandler = new InteractionHandlerImpl(
            this.onInteraction.bind(this),
            this.adoptedContent,
            this.geometry,
            this.configuration,
        );

        // Setup event handlers
        this.content.addEventListener('dblclick', (e: MouseEvent): void => {
            this.controller.fit();
            e.preventDefault();
        });

        this.content.addEventListener('mousedown', (event): void => {
            // User clicked on an empty canvas area
            if ([0, 1].includes(event.button)) {
                if (this.mode === Mode.IDLE) {
                    this.selectionBoxHandler.startBoxSelection();
                } else if (
                    [Mode.DRAG_CANVAS, Mode.MERGE, Mode.SPLIT]
                        .includes(this.mode) || event.button === 1 || event.altKey
                ) {
                    this.controller.enableDrag(event.clientX, event.clientY);
                }
            }
        });

        window.document.addEventListener('mouseup', this.onMouseUp);
        window.document.addEventListener('keydown', this.onShiftKeyDown);
        window.document.addEventListener('keyup', this.onShiftKeyUp);

        this.content.addEventListener('wheel', (event): void => {
            if (event.ctrlKey) return;
            const { offset } = this.controller.geometry;
            const point = translateToSVG(this.content, [event.clientX, event.clientY]);
            this.controller.zoom(point[0] - offset, point[1] - offset, event.deltaY > 0 ? -1 : 1);
            this.canvas.dispatchEvent(
                new CustomEvent('canvas.zoom', {
                    bubbles: false,
                    cancelable: true,
                }),
            );
            event.preventDefault();
        });

        this.content.addEventListener('mousemove', (e): void => {
            this.controller.drag(e.clientX, e.clientY);

            if (this.mode !== Mode.IDLE) return;
            if (e.ctrlKey || e.altKey) return;

            const { offset } = this.controller.geometry;
            const [x, y] = translateToSVG(this.content, [e.clientX, e.clientY]);
            const event: CustomEvent = new CustomEvent('canvas.moved', {
                bubbles: false,
                cancelable: true,
                detail: {
                    x: x - offset,
                    y: y - offset,
                    states: this.controller.objects,
                },
            });

            this.canvas.dispatchEvent(event);
        });

        this.content.oncontextmenu = (): boolean => false;
        model.subscribe(this);
    }

    public notify(model: CanvasModel & Master, reason: UpdateReasons): void {
        this.geometry = this.controller.geometry;
        if (reason === UpdateReasons.CONFIG_UPDATED) {
            const { activeElements: activeElement } = this;
            this.deactivateAll();
            const { configuration } = model;

            const updateShapeViews = (states: DrawnState[], parentState?: DrawnState): void => {
                for (const state of states) {
                    const { fill, stroke, 'fill-opacity': fillOpacity } = this.getShapeColorization(state, { configuration, parentState });
                    const shapeView = window.document.getElementById(`cvat_canvas_shape_${state.clientID}`);
                    if (shapeView) {
                        const handler = (shapeView as any).instance.remember('_selectHandler');
                        if (handler && handler.nested) {
                            handler.nested.fill({ color: fill });
                        }

                        (shapeView as any).instance
                            .fill({ color: fill, opacity: fillOpacity })
                            .stroke({ color: stroke });
                    }

                    if (state.elements) {
                        updateShapeViews(state.elements, state);
                    }
                }
            };

            if (configuration.shapeOpacity !== this.configuration.shapeOpacity ||
                configuration.selectedShapeOpacity !== this.configuration.selectedShapeOpacity ||
                configuration.outlinedBorders !== this.configuration.outlinedBorders ||
                configuration.colorBy !== this.configuration.colorBy) {
                updateShapeViews(Object.values(this.drawnStates));
            }

            if (configuration.displayAllText && !this.configuration.displayAllText) {
                for (const i in this.drawnStates) {
                    if (!(i in this.svgTexts)) {
                        this.svgTexts[i] = this.addText(this.drawnStates[i]);
                    }
                }
            } else if (configuration.displayAllText === false && this.configuration.displayAllText) {
<<<<<<< HEAD
                for (const clientID in this.drawnStates) {
                    if (+clientID !== activeElement.clientID) {
                        this.deleteText(+clientID);
=======
                for (const i in this.drawnStates) {
                    if (i in this.svgTexts) {
                        const num = Number.parseInt(i, 10);
                        if (!this.activeElements.clientIDs.some((id) => id === num)) {
                            this.svgTexts[i].remove();
                            delete this.svgTexts[i];
                        }
>>>>>>> 79018c5a
                    }
                }
            }

            const recreateText = configuration.textContent !== this.configuration.textContent;
            const updateTextPosition = configuration.displayAllText !== this.configuration.displayAllText ||
                configuration.textFontSize !== this.configuration.textFontSize ||
                configuration.textPosition !== this.configuration.textPosition ||
                recreateText;

            if (configuration.smoothImage === true) {
                this.background.classList.remove('cvat_canvas_pixelized');
            } else if (configuration.smoothImage === false) {
                this.background.classList.add('cvat_canvas_pixelized');
            }

            this.configuration = configuration;
            if (recreateText) {
                const states = this.controller.objects;
                for (const key of Object.keys(this.drawnStates)) {
                    const clientID = +key;
                    const [state] = states.filter((_state: any) => _state.clientID === clientID);
                    if (clientID in this.svgTexts) {
                        this.deleteText(+clientID);
                        if (state) {
                            this.svgTexts[clientID] = this.addText(state);
                        }
                    }
                }
            }

            if (updateTextPosition) {
                for (const i in this.drawnStates) {
                    if (i in this.svgTexts) {
                        this.updateTextPosition(this.svgTexts[i]);
                    }
                }
            }

<<<<<<< HEAD
            if (typeof configuration.CSSImageFilter === 'string') {
                this.background.style.filter = configuration.CSSImageFilter;
            }

            this.activate(activeElement);
=======
            this.setActiveElements(activeElement);
>>>>>>> 79018c5a
            this.editHandler.configurate(this.configuration);
            this.drawHandler.configurate(this.configuration);
            this.autoborderHandler.configurate(this.configuration);
            this.interactionHandler.configurate(this.configuration);
            this.transformCanvas();

            // remove if exist and not enabled
            // this.setupObjects([]);
            // this.setupObjects(model.objects);
        } else if (reason === UpdateReasons.BITMAP) {
            const { imageBitmap } = model;
            if (imageBitmap) {
                this.bitmap.style.display = '';
                this.redrawBitmap();
            } else {
                this.bitmap.style.display = 'none';
            }
        } else if (reason === UpdateReasons.IMAGE_CHANGED) {
            const { image } = model;
            if (!image) {
                this.loadingAnimation.classList.remove('cvat_canvas_hidden');
            } else {
                this.loadingAnimation.classList.add('cvat_canvas_hidden');
                const ctx = this.background.getContext('2d');
                this.background.setAttribute('width', `${image.renderWidth}px`);
                this.background.setAttribute('height', `${image.renderHeight}px`);

                if (ctx) {
                    if (image.imageData instanceof ImageData) {
                        ctx.scale(
                            image.renderWidth / image.imageData.width,
                            image.renderHeight / image.imageData.height,
                        );
                        ctx.putImageData(image.imageData, 0, 0);
                        // Transformation matrix must not affect the putImageData() method.
                        // By this reason need to redraw the image to apply scale.
                        // https://www.w3.org/TR/2dcontext/#dom-context-2d-putimagedata
                        ctx.drawImage(this.background, 0, 0);
                    } else {
                        ctx.drawImage(image.imageData, 0, 0);
                    }
                }

                if (model.imageIsDeleted) {
                    let { width, height } = this.background;
                    if (image.imageData instanceof ImageData) {
                        width = image.imageData.width;
                        height = image.imageData.height;
                    }

                    this.background.classList.add('cvat_canvas_removed_image');
                    const canvasContext = this.background.getContext('2d');
                    const fontSize = width / 10;
                    canvasContext.font = `bold ${fontSize}px serif`;
                    canvasContext.textAlign = 'center';
                    canvasContext.lineWidth = fontSize / 20;
                    canvasContext.strokeStyle = 'white';
                    canvasContext.strokeText('IMAGE REMOVED', width / 2, height / 2);
                    canvasContext.fillStyle = 'black';
                    canvasContext.fillText('IMAGE REMOVED', width / 2, height / 2);
                } else if (this.background.classList.contains('cvat_canvas_removed_image')) {
                    this.background.classList.remove('cvat_canvas_removed_image');
                }

                this.moveCanvas();
                this.resizeCanvas();
                this.transformCanvas();
            }
        } else if (reason === UpdateReasons.FITTED_CANVAS) {
            // Canvas geometry is going to be changed. Old object positions aren't valid any more
            this.setupObjects([]);
            this.setupIssueRegions({});
            this.moveCanvas();
            this.resizeCanvas();
            this.canvas.dispatchEvent(
                new CustomEvent('canvas.reshape', {
                    bubbles: false,
                    cancelable: true,
                }),
            );
        } else if ([UpdateReasons.IMAGE_ZOOMED, UpdateReasons.IMAGE_FITTED].includes(reason)) {
            this.moveCanvas();
            this.transformCanvas();
            if (reason === UpdateReasons.IMAGE_FITTED) {
                this.canvas.dispatchEvent(
                    new CustomEvent('canvas.fit', {
                        bubbles: false,
                        cancelable: true,
                    }),
                );
            }
        } else if (reason === UpdateReasons.IMAGE_MOVED) {
            this.moveCanvas();
        } else if (reason === UpdateReasons.OBJECTS_UPDATED) {
            if (this.mode === Mode.GROUP) {
                this.groupHandler.resetSelectedObjects();
            }
            this.setupObjects(this.controller.objects);
            if (this.mode === Mode.MERGE) {
                this.mergeHandler.repeatSelection();
            }
            const event: CustomEvent = new CustomEvent('canvas.setup');
            this.canvas.dispatchEvent(event);
        } else if (reason === UpdateReasons.ISSUE_REGIONS_UPDATED) {
            this.setupIssueRegions(this.controller.issueRegions);
        } else if (reason === UpdateReasons.GRID_UPDATED) {
            const size: Size = this.geometry.grid;
            this.gridPattern.setAttribute('width', `${size.width}`);
            this.gridPattern.setAttribute('height', `${size.height}`);
        } else if (reason === UpdateReasons.SHAPE_FOCUSED) {
            const { padding, clientID } = this.controller.focusData;
            const object = this.svgShapes[clientID];
            if (object) {
                const bbox: SVG.BBox = object.bbox();
                this.onFocusRegion(
                    bbox.x - padding,
                    bbox.y - padding,
                    bbox.width + padding * 2,
                    bbox.height + padding * 2,
                );
            }
        } else if (reason === UpdateReasons.SHAPE_ACTIVATED) {
            this.setActiveElements(this.controller.activeElements);
        } else if (reason === UpdateReasons.SELECT_REGION) {
            if (this.mode === Mode.SELECT_REGION) {
                this.regionSelector.select(true);
                this.canvas.style.cursor = 'pointer';
            } else {
                this.regionSelector.select(false);
            }
        } else if (reason === UpdateReasons.DRAG_CANVAS) {
            if (this.mode === Mode.DRAG_CANVAS) {
                this.canvas.dispatchEvent(
                    new CustomEvent('canvas.dragstart', {
                        bubbles: false,
                        cancelable: true,
                    }),
                );
                this.canvas.style.cursor = 'move';
            } else {
                this.canvas.dispatchEvent(
                    new CustomEvent('canvas.dragstop', {
                        bubbles: false,
                        cancelable: true,
                    }),
                );
                this.canvas.style.cursor = '';
            }
        } else if (reason === UpdateReasons.ZOOM_CANVAS) {
            if (this.mode === Mode.ZOOM_CANVAS) {
                this.canvas.dispatchEvent(
                    new CustomEvent('canvas.zoomstart', {
                        bubbles: false,
                        cancelable: true,
                    }),
                );
                this.canvas.style.cursor = 'zoom-in';
                this.zoomHandler.zoom();
            } else {
                this.canvas.dispatchEvent(
                    new CustomEvent('canvas.zoomstop', {
                        bubbles: false,
                        cancelable: true,
                    }),
                );
                this.canvas.style.cursor = '';
                this.zoomHandler.cancel();
            }
        } else if (reason === UpdateReasons.DRAW) {
            const data: DrawData = this.controller.drawData;
            if (data.enabled && this.mode === Mode.IDLE) {
                this.canvas.style.cursor = 'crosshair';
                this.mode = Mode.DRAW;
                if (typeof data.redraw === 'number') {
                    this.setupInnerFlags(data.redraw, 'drawHidden', true);
                }
                this.drawHandler.draw(data, this.geometry);
            } else {
                this.canvas.style.cursor = '';
                if (this.mode !== Mode.IDLE) {
                    this.drawHandler.draw(data, this.geometry);
                }
            }
        } else if (reason === UpdateReasons.INTERACT) {
            const data: InteractionData = this.controller.interactionData;
            if (data.enabled && (this.mode === Mode.IDLE || data.intermediateShape)) {
                if (!data.intermediateShape) {
                    this.canvas.style.cursor = 'crosshair';
                    this.mode = Mode.INTERACT;
                }
                this.interactionHandler.interact(data);
            } else {
                if (!data.enabled) {
                    this.canvas.style.cursor = '';
                }
                if (this.mode !== Mode.IDLE) {
                    this.interactionHandler.interact(data);
                }
            }
        } else if (reason === UpdateReasons.MERGE) {
            const data: MergeData = this.controller.mergeData;
            if (data.enabled) {
                this.canvas.style.cursor = 'copy';
                this.mode = Mode.MERGE;
            } else {
                this.canvas.style.cursor = '';
            }
            this.mergeHandler.merge(data);
        } else if (reason === UpdateReasons.SPLIT) {
            const data: SplitData = this.controller.splitData;
            if (data.enabled) {
                this.canvas.style.cursor = 'copy';
                this.mode = Mode.SPLIT;
            } else {
                this.canvas.style.cursor = '';
            }
            this.splitHandler.split(data);
        } else if (reason === UpdateReasons.GROUP) {
            const data: GroupData = this.controller.groupData;
            if (data.enabled) {
                this.canvas.style.cursor = 'copy';
                this.mode = Mode.GROUP;
            } else {
                this.canvas.style.cursor = '';
            }
            this.groupHandler.group(data);
        } else if (reason === UpdateReasons.SELECT) {
            if (this.mode === Mode.MERGE) {
                this.mergeHandler.select(this.controller.selected);
            } else if (this.mode === Mode.SPLIT) {
                this.splitHandler.select(this.controller.selected);
            } else if (this.mode === Mode.GROUP) {
                this.groupHandler.select(this.controller.selected);
            }
        } else if (reason === UpdateReasons.CANCEL) {
            if (this.mode === Mode.DRAW) {
                this.drawHandler.cancel();
            } else if (this.mode === Mode.INTERACT) {
                this.interactionHandler.cancel();
            } else if (this.mode === Mode.MERGE) {
                this.mergeHandler.cancel();
            } else if (this.mode === Mode.SPLIT) {
                this.splitHandler.cancel();
            } else if (this.mode === Mode.GROUP) {
                this.groupHandler.cancel();
            } else if (this.mode === Mode.SELECT_REGION) {
                this.regionSelector.cancel();
            } else if (this.mode === Mode.EDIT) {
                this.editHandler.cancel();
            } else if (this.mode === Mode.DRAG_CANVAS) {
                this.canvas.dispatchEvent(
                    new CustomEvent('canvas.dragstop', {
                        bubbles: false,
                        cancelable: true,
                    }),
                );
            } else if (this.mode === Mode.ZOOM_CANVAS) {
                this.zoomHandler.cancel();
                this.canvas.dispatchEvent(
                    new CustomEvent('canvas.zoomstop', {
                        bubbles: false,
                        cancelable: true,
                    }),
                );
            } else if (this.mode === Mode.IDLE) {
                this.selectionBoxHandler.cancelBoxSelection();
            }
            this.mode = Mode.IDLE;
            this.canvas.style.cursor = '';
        } else if (reason === UpdateReasons.DATA_FAILED) {
            const event: CustomEvent = new CustomEvent('canvas.error', {
                detail: {
                    exception: model.exception,
                },
            });
            this.canvas.dispatchEvent(event);
        } else if (reason === UpdateReasons.DESTROY) {
            this.canvas.dispatchEvent(
                new CustomEvent('canvas.destroy', {
                    bubbles: false,
                    cancelable: true,
                }),
            );

            window.document.removeEventListener('keydown', this.onShiftKeyDown);
            window.document.removeEventListener('keyup', this.onShiftKeyUp);
            window.document.removeEventListener('mouseup', this.onMouseUp);
            this.interactionHandler.destroy();
        }

        if (model.imageBitmap && [UpdateReasons.IMAGE_CHANGED, UpdateReasons.OBJECTS_UPDATED].includes(reason)) {
            this.redrawBitmap();
        }
    }

    public html(): HTMLDivElement {
        return this.canvas;
    }

    private redrawBitmap(): void {
        const width = +this.background.style.width.slice(0, -2);
        const height = +this.background.style.height.slice(0, -2);
        this.bitmap.setAttribute('width', `${width}px`);
        this.bitmap.setAttribute('height', `${height}px`);
        const states = this.controller.objects;

        const ctx = this.bitmap.getContext('2d');
        ctx.imageSmoothingEnabled = false;
        if (ctx) {
            ctx.fillStyle = 'black';
            ctx.fillRect(0, 0, width, height);
            for (const state of states) {
                if (state.hidden || state.outside) continue;
                ctx.fillStyle = 'white';
                if (['rectangle', 'polygon', 'cuboid'].includes(state.shapeType)) {
                    let points = [...state.points];
                    if (state.shapeType === 'rectangle') {
                        points = rotate2DPoints(
                            points[0] + (points[2] - points[0]) / 2,
                            points[1] + (points[3] - points[1]) / 2,
                            state.rotation,
                            [
                                points[0], // xtl
                                points[1], // ytl
                                points[2], // xbr
                                points[1], // ytl
                                points[2], // xbr
                                points[3], // ybr
                                points[0], // xtl
                                points[3], // ybr
                            ],
                        );
                    } else if (state.shapeType === 'cuboid') {
                        points = [
                            points[0],
                            points[1],
                            points[4],
                            points[5],
                            points[8],
                            points[9],
                            points[12],
                            points[13],
                        ];
                    }
                    ctx.beginPath();
                    ctx.moveTo(points[0], points[1]);
                    for (let i = 0; i < points.length; i += 2) {
                        ctx.lineTo(points[i], points[i + 1]);
                    }
                    ctx.closePath();
                    ctx.fill();
                }

                if (state.shapeType === 'ellipse') {
                    const [cx, cy, rightX, topY] = state.points;
                    ctx.beginPath();
                    ctx.ellipse(cx, cy, rightX - cx, cy - topY, (state.rotation * Math.PI) / 180.0, 0, 2 * Math.PI);
                    ctx.closePath();
                    ctx.fill();
                }

                if (state.shapeType === 'cuboid') {
                    for (let i = 0; i < 5; i++) {
                        const points = [
                            state.points[(0 + i * 4) % 16],
                            state.points[(1 + i * 4) % 16],
                            state.points[(2 + i * 4) % 16],
                            state.points[(3 + i * 4) % 16],
                            state.points[(6 + i * 4) % 16],
                            state.points[(7 + i * 4) % 16],
                            state.points[(4 + i * 4) % 16],
                            state.points[(5 + i * 4) % 16],
                        ];
                        ctx.beginPath();
                        ctx.moveTo(points[0], points[1]);
                        for (let j = 0; j < points.length; j += 2) {
                            ctx.lineTo(points[j], points[j + 1]);
                        }
                        ctx.closePath();
                        ctx.fill();
                    }
                }
            }
        }
    }

    private saveState(state: any): DrawnState {
        const result = {
            clientID: state.clientID,
            outside: state.outside,
            occluded: state.occluded,
            source: state.source,
            hidden: state.hidden,
            lock: state.lock,
            shapeType: state.shapeType,
            points: [...state.points],
            rotation: state.rotation,
            attributes: { ...state.attributes },
            descriptions: [...state.descriptions],
            zOrder: state.zOrder,
            pinned: state.pinned,
            updated: state.updated,
            frame: state.frame,
            label: state.label,
            group: { id: state.group.id, color: state.group.color },
            color: state.color,
            elements: state.shapeType === 'skeleton' ?
                state.elements.map((element: any) => this.saveState(element)) : null,
        };

        return result;
    }

    private getShapeColorization(state: any, opts: {
        configuration?: Configuration,
        parentState?: any,
    } = {}): { fill: string; stroke: string, 'fill-opacity': number } {
        const { shapeType } = state;
        const parentShapeType = opts.parentState?.shapeType;
        const configuration = opts.configuration || this.configuration;
        const { colorBy, shapeOpacity, outlinedBorders } = configuration;
        let shapeColor = '';

        if (colorBy === 'Instance') {
            shapeColor = state.color;
        } else if (colorBy === 'Group') {
            shapeColor = state.group.color;
        } else if (colorBy === 'Label') {
            shapeColor = state.label.color;
        }
        const outlinedColor = parentShapeType === 'skeleton' ? 'black' : outlinedBorders || shapeColor;

        return {
            fill: shapeColor,
            stroke: outlinedColor,
            'fill-opacity': !['polyline', 'points', 'skeleton'].includes(shapeType) || parentShapeType === 'skeleton' ? shapeOpacity : 0,
        };
    }

    private updateObjects(states: any[]): void {
        for (const state of states) {
            const { clientID } = state;
            const drawnState = this.drawnStates[clientID];
            const shape = this.svgShapes[state.clientID];
            const text = this.svgTexts[state.clientID];
            const isInvisible = state.hidden || state.outside || this.isInnerHidden(state.clientID);

            if (drawnState.hidden !== state.hidden || drawnState.outside !== state.outside) {
                if (isInvisible) {
                    (state.shapeType === 'points' ? shape.remember('_selectHandler').nested : shape).addClass(
                        'cvat_canvas_hidden',
                    );
                    if (text) {
                        text.addClass('cvat_canvas_hidden');
                    }
                } else {
                    (state.shapeType === 'points' ? shape.remember('_selectHandler').nested : shape).removeClass(
                        'cvat_canvas_hidden',
                    );
                    if (text) {
                        text.removeClass('cvat_canvas_hidden');
                        this.updateTextPosition(text);
                    }
                }
            }

            if (drawnState.zOrder !== state.zOrder) {
                if (state.shapeType === 'points') {
                    shape.remember('_selectHandler').nested.attr('data-z-order', state.zOrder);
                } else {
                    shape.attr('data-z-order', state.zOrder);
                }
            }

            if (drawnState.occluded !== state.occluded) {
                if (state.occluded) {
                    shape.addClass('cvat_canvas_shape_occluded');
                } else {
                    shape.removeClass('cvat_canvas_shape_occluded');
                }
            }

            if (drawnState.pinned !== state.pinned && this.activeElements.clientIDs.length) {
                const activeElement = { ...this.activeElements };
                this.deactivateAll();
                this.setActiveElements(activeElement);
            }

            if (drawnState.rotation) {
                // need to rotate it back before changing points
                shape.untransform();
            }

            if (
                state.points.length !== drawnState.points.length ||
                state.points.some((p: number, id: number): boolean => p !== drawnState.points[id])
            ) {
                const translatedPoints: number[] = this.translateToCanvas(state.points);

                if (state.shapeType === 'rectangle') {
                    const [xtl, ytl, xbr, ybr] = translatedPoints;

                    shape.attr({
                        x: xtl,
                        y: ytl,
                        width: xbr - xtl,
                        height: ybr - ytl,
                    });
                } else if (state.shapeType === 'ellipse') {
                    const [cx, cy] = translatedPoints;
                    const [rx, ry] = [translatedPoints[2] - cx, cy - translatedPoints[3]];
                    shape.attr({
                        cx, cy, rx, ry,
                    });
                } else {
                    const stringified = this.stringifyToCanvas(translatedPoints);
                    if (state.shapeType !== 'cuboid') {
                        (shape as any).clear();
                    }
                    shape.attr('points', stringified);

                    if (state.shapeType === 'points' && !isInvisible) {
                        this.selectize(state, false, shape);
                        this.setupPoints(shape as SVG.PolyLine, state);
                    }
                }
            }

            if (state.rotation) {
                // now, when points changed, need to rotate it to new angle
                shape.rotate(state.rotation);
            }

            const stateDescriptions = state.descriptions;
            const drawnStateDescriptions = drawnState.descriptions;

            if (
                drawnState.label.id !== state.label.id ||
                drawnStateDescriptions.length !== stateDescriptions.length ||
                drawnStateDescriptions.some((desc: string, id: number): boolean => desc !== stateDescriptions[id])
            ) {
                // need to remove created text and create it again
                if (text) {
                    text.remove();
                    this.svgTexts[state.clientID] = this.addText(state);
                }
            } else {
                // check if there are updates in attributes
                for (const attrID of Object.keys(state.attributes)) {
                    if (state.attributes[attrID] !== drawnState.attributes[+attrID]) {
                        if (text) {
                            const [span] = text.node.querySelectorAll<SVGTSpanElement>(`[attrID="${attrID}"]`);
                            if (span && span.textContent) {
                                const prefix = span.textContent.split(':').slice(0, -1).join(':');
                                span.textContent = `${prefix}: ${state.attributes[attrID]}`;
                            }
                        }
                    }
                }
            }

            if (
                drawnState.group.id !== state.group.id || drawnState.group.color !== state.group.color
            ) {
                shape.attr({ ...this.getShapeColorization(state) });
            }

            this.drawnStates[state.clientID] = this.saveState(state);
        }
    }

    private deleteObjects(states: any[]): void {
        for (const state of states) {
            if (state.clientID in this.svgTexts) {
                this.deleteText(state.clientID);
            }

            if (state.shapeType === 'skeleton') {
                this.deleteObjects(state.elements);
            }

<<<<<<< HEAD
            if (state.clientID in this.svgShapes) {
                this.svgShapes[state.clientID].fire('remove');
                this.svgShapes[state.clientID].off('click');
                this.svgShapes[state.clientID].off('remove');
                this.svgShapes[state.clientID].remove();
                delete this.svgShapes[state.clientID];
            }

            if (state.clientID in this.drawnStates) {
                delete this.drawnStates[state.clientID];
            }
=======
            this.selectize(state, false, this.svgShapes[state.clientID]);
            this.svgShapes[state.clientID].fire('remove');
            this.svgShapes[state.clientID].off('click');
            this.svgShapes[state.clientID].off('remove');
            this.svgShapes[state.clientID].remove();
            delete this.drawnStates[state.clientID];
            delete this.svgShapes[state.clientID];
>>>>>>> 79018c5a
        }
    }

    private addObjects(states: any[]): void {
        const { displayAllText } = this.configuration;
        for (const state of states) {
            const points: number[] = state.points as number[];
            const translatedPoints: number[] = this.translateToCanvas(points);

            // TODO: Use enums after typification cvat-core
            if (state.shapeType === 'rectangle') {
                this.svgShapes[state.clientID] = this.addRect(translatedPoints, state);
            } else if (state.shapeType === 'skeleton') {
                this.svgShapes[state.clientID] = this.addSkeleton(state);
            } else {
                const stringified = this.stringifyToCanvas(translatedPoints);

                if (state.shapeType === 'polygon') {
                    this.svgShapes[state.clientID] = this.addPolygon(stringified, state);
                } else if (state.shapeType === 'polyline') {
                    this.svgShapes[state.clientID] = this.addPolyline(stringified, state);
                } else if (state.shapeType === 'points') {
                    this.svgShapes[state.clientID] = this.addPoints(stringified, state);
                } else if (state.shapeType === 'ellipse') {
                    this.svgShapes[state.clientID] = this.addEllipse(stringified, state);
                } else if (state.shapeType === 'cuboid') {
                    this.svgShapes[state.clientID] = this.addCuboid(stringified, state);
                } else {
                    continue;
                }
            }

            // Left-click behavior on a shape
            this.svgShapes[state.clientID].on('mousedown', (event: PointerEvent): void => {
                if (this.isHackishlyInvokingShapeDrag) {
                    return;
                }

                if (event.button === 0 && !this.controller.activeElements.clientIDs.includes(state.clientID)) {
                    // When selecting via left-click they might start dragging immediately from the
                    // same mousedown event
                    this.selectViaMouseEvent = event;
                }

                this.canvas.dispatchEvent(
                    new CustomEvent('canvas.clicked', {
                        bubbles: false,
                        cancelable: true,
                        detail: {
                            state,
                            event,
                        },
                    }),
                );

                event.preventDefault();
                event.stopPropagation();
            });

            if (displayAllText) {
                this.svgTexts[state.clientID] = this.addText(state);
                this.updateTextPosition(this.svgTexts[state.clientID]);
            }

            this.drawnStates[state.clientID] = this.saveState(state);
        }
    }

    private sortObjects(): void {
        // TODO: Can be significantly optimized
        const states = Array.from(this.content.getElementsByClassName('cvat_canvas_shape')).map((state: SVGElement): [
            SVGElement,
            number,
        ] => [state, +state.getAttribute('data-z-order')]);

        const crosshair = Array.from(this.content.getElementsByClassName('cvat_canvas_crosshair'));
        crosshair.forEach((line: SVGLineElement): void => this.content.append(line));
        const interaction = Array.from(this.content.getElementsByClassName('cvat_interaction_point'));
        interaction.forEach((circle: SVGCircleElement): void => this.content.append(circle));

        const needSort = states.some((pair): boolean => pair[1] !== states[0][1]);
        if (!states.length || !needSort) {
            return;
        }

        const sorted = states.sort((a, b): number => a[1] - b[1]);
        sorted.forEach((pair): void => {
            this.content.appendChild(pair[0]);
        });

        this.content.prepend(...sorted.map((pair): SVGElement => pair[0]));
    }

    private deactivateAttribute(): void {
        const { clientIDs, attributeID } = this.activeElements;
        if (clientIDs.length && attributeID !== null) {
            const text = this.svgTexts[clientIDs[0]];
            if (text) {
                const [span] = (text.node.querySelectorAll(`[attrID="${attributeID}"]`) as any) as SVGTSpanElement[];
                if (span) {
                    span.style.fill = '';
                }
            }

            this.activeElements = {
                ...this.activeElements,
                attributeID: null,
            };
        }
    }

    private deactivateShape(clientID: number): void {
        const { displayAllText } = this.configuration;
        const drawnState = this.drawnStates[clientID];
        const shape = this.svgShapes[clientID];

        if (!drawnState || !shape) {
            return;
        }

        shape.removeClass('cvat_canvas_shape_activated');
        shape.removeClass('cvat_canvas_shape_draggable');

        if (!drawnState.pinned) {
            (shape as any).off('dragstart');
            (shape as any).off('dragend');
            (shape as any).draggable(false);
        }

        if (drawnState.shapeType !== 'points') {
            this.selectize(drawnState, false, shape);
        }

        if (drawnState.shapeType === 'cuboid') {
            (shape as any).attr('projections', false);
        }

<<<<<<< HEAD
            // TODO: Hide text only if it is hidden by settings
            const text = this.svgTexts[clientID];
            if (text && !displayAllText) {
                this.deleteText(clientID);
            }
=======
        (shape as any).off('resizestart');
        (shape as any).off('resizing');
        (shape as any).off('resizedone');
        (shape as any).resize('stop');
>>>>>>> 79018c5a

        this.setShapeFill(clientID, this.configuration.opacity);

        // TODO: Hide text only if it is hidden by settings
        const text = this.svgTexts[clientID];
        if (text && !displayAllText) {
            text.remove();
            delete this.svgTexts[clientID];
        }

        this.sortObjects();
    }

    /**
     * Deactivates all shapes and attributes
     */
    private deactivateAll(): void {
        this.deactivateAttribute();

        for (const id of this.activeElements.clientIDs) {
            this.deactivateShape(id);
        }

        this.activeElements = {
            clientIDs: [],
            attributeID: null,
        };
    }

    private activateAttribute(clientID: number, attributeID: number): void {
        const text = this.svgTexts[clientID];
        if (text) {
            const [span] = (text.node.querySelectorAll(`[attrID="${attributeID}"]`) as any) as SVGTSpanElement[];
            if (span) {
                span.style.fill = 'red';
            }

            this.activeElements = {
                ...this.activeElements,
                attributeID,
            };
        }
    }

    private activateShape(clientID: number): void {
        const [state] = this.controller.objects.filter((_state: any): boolean => _state.clientID === clientID);

        if (state && state.shapeType === 'points') {
            this.svgShapes[clientID]
                .remember('_selectHandler')
                .nested.style('pointer-events', this.stateIsLocked(state) ? 'none' : '');
        }

        if (!state || state.hidden || state.outside) {
            return;
        }

        const shape = this.svgShapes[clientID];
        let text = this.svgTexts[clientID];
        if (!text) {
            text = this.addText(state);
            this.svgTexts[state.clientID] = text;
        }
        this.updateTextPosition(text);

        if (this.stateIsLocked(state)) {
            return;
        }

        shape.addClass('cvat_canvas_shape_activated');
        if (state.shapeType === 'points') {
            this.content.append(this.svgShapes[clientID].remember('_selectHandler').nested.node);
        } else {
            this.content.append(shape.node);
        }

        const { showProjections } = this.configuration;
        if (state.shapeType === 'cuboid' && showProjections) {
            (shape as any).attr('projections', true);
        }

        const hideText = (): void => {
            if (text) {
                text.addClass('cvat_canvas_hidden');
            }
        };

        const showText = (): void => {
            if (text) {
                text.removeClass('cvat_canvas_hidden');
                this.updateTextPosition(text);
            }
        };

        if (!state.pinned) {
            shape.addClass('cvat_canvas_shape_draggable');

            (shape as any)
                .draggable()
                .on('dragstart', (): void => {
                    console.log('dragstart');
                    this.mode = Mode.DRAG;
                    hideText();
                    (shape as any).on('remove.drag', (): void => {
                        this.mode = Mode.IDLE;
                        // disable internal drag events of SVG.js
                        window.dispatchEvent(new MouseEvent('mouseup'));
                    });
                })
                .on('dragend', (e: CustomEvent): void => {
                    (shape as any).off('remove.drag');
                    this.mode = Mode.IDLE;
                    showText();
                    const p1 = e.detail.handler.startPoints.point;
                    const p2 = e.detail.p;
                    const delta = 1;
                    const dx2 = (p1.x - p2.x) ** 2;
                    const dy2 = (p1.y - p2.y) ** 2;
                    if (Math.sqrt(dx2 + dy2) >= delta) {
                        // these points does not take into account possible transformations, applied on the element
                        // so, if any (like rotation) we need to map them to canvas coordinate space
                        let points = readPointsFromShape(shape);

                        // let's keep current points, but they could be rewritten in updateObjects
                        this.drawnStates[clientID].points = this.translateFromCanvas(points);

                        const { rotation } = shape.transform();
                        if (rotation) {
                            points = this.translatePointsFromRotatedShape(shape, points);
                        }

                        points = this.translateFromCanvas(points);
                        this.onEditDone(state, points);
                        this.canvas.dispatchEvent(
                            new CustomEvent('canvas.dragshape', {
                                bubbles: false,
                                cancelable: true,
                                detail: {
                                    id: state.clientID,
                                },
                            }),
                        );
                    }
                });

            // If the user activated the element by clicking on it, we need to trigger the start of drag
            // from the same mouse event
            if (this.selectViaMouseEvent) {
                this.isHackishlyInvokingShapeDrag = true;
                shape.fire(new PointerEvent('mousedown', this.selectViaMouseEvent));
                this.isHackishlyInvokingShapeDrag = false;
            }
        }

        this.selectViaMouseEvent = null;

        if (state.shapeType !== 'points') {
            this.selectize(state, true, shape);
        }

        const showDirection = (): void => {
            if (['polygon', 'polyline'].includes(state.shapeType)) {
                this.showDirection(state, shape as SVG.Polygon | SVG.PolyLine);
            }
        };

        const hideDirection = (): void => {
            if (['polygon', 'polyline'].includes(state.shapeType)) {
                this.hideDirection(shape as SVG.Polygon | SVG.PolyLine);
            }
        };

        showDirection();

        let shapeSizeElement: ShapeSizeElement | null = null;
        let resized = false;

        const resizeFinally = (): void => {
            if (shapeSizeElement) {
                shapeSizeElement.rm();
                shapeSizeElement = null;
            }
            this.mode = Mode.IDLE;
        };

        (shape as any)
            .resize({
                snapToGrid: 0.1,
                snapToAngle: this.snapToAngleResize,
            })
            .on('resizestart', (): void => {
                this.mode = Mode.RESIZE;
                resized = false;
                hideDirection();
                hideText();
                if (state.shapeType === 'rectangle' || state.shapeType === 'ellipse') {
                    shapeSizeElement = displayShapeSize(this.adoptedContent, this.adoptedText);
                }
                (shape as any).on('remove.resize', () => {
                    // disable internal resize events of SVG.js
                    window.dispatchEvent(new MouseEvent('mouseup'));
                    resizeFinally();
                });
            })
            .on('resizing', (): void => {
                resized = true;
                if (shapeSizeElement) {
                    shapeSizeElement.update(shape);
                }
            })
            .on('resizedone', (): void => {
                (shape as any).off('remove.resize');
                resizeFinally();
                showDirection();
                showText();
                if (resized) {
                    let rotation = shape.transform().rotation || 0;

                    // be sure, that rotation in range [0; 360]
                    while (rotation < 0) rotation += 360;
                    rotation %= 360;

                    // these points does not take into account possible transformations, applied on the element
                    // so, if any (like rotation) we need to map them to canvas coordinate space
                    let points = readPointsFromShape(shape);

                    // let's keep current points, but they could be rewritten in updateObjects
                    this.drawnStates[clientID].points = this.translateFromCanvas(points);
                    this.drawnStates[clientID].rotation = rotation;
                    if (rotation) {
                        points = this.translatePointsFromRotatedShape(shape, points);
                    }

                    this.onEditDone(state, this.translateFromCanvas(points), rotation);
                    this.canvas.dispatchEvent(
                        new CustomEvent('canvas.resizeshape', {
                            bubbles: false,
                            cancelable: true,
                            detail: {
                                id: state.clientID,
                            },
                        }),
                    );
                }
            });

        this.canvas.dispatchEvent(
            new CustomEvent('canvas.activated', {
                bubbles: false,
                cancelable: true,
                detail: {
                    state,
                },
            }),
        );
    }

    /**
     * Activates the given elements, and deactivates any already activated elements
     * that arent in the given list.
     *
     * @param activeElements
     */
    private setActiveElements(activeElements: ActiveElements): void {
        const currentlyActiveShapes = new Set<number>(this.activeElements.clientIDs);

        for (const activeId of activeElements.clientIDs) {
            if (!currentlyActiveShapes.delete(activeId)) {
                // shape is becoming active
                this.activateShape(activeId);
            }

            // Make sure opacity is filled for all active elements
            this.setShapeFill(activeId, this.configuration.selectedOpacity);
        }

        // any shapes left should be deactivated
        for (const inactiveId of currentlyActiveShapes) {
            this.deactivateShape(inactiveId);
        }

        // deactivate elements that were active but are no longer
        if (this.activeElements.clientIDs.length && this.activeElements.attributeID !== activeElements.attributeID) {
            this.deactivateAttribute();
        }

        if (activeElements.attributeID !== null && this.activeElements.attributeID !== activeElements.attributeID) {
            this.activateAttribute(activeElements.clientIDs[0], activeElements.attributeID);
        }

        this.activeElements = { ...activeElements };
    }

    private setShapeFill(clientID: number, opacity: number): void {
        console.log(`set opacity: ${clientID}: ${opacity}`);

        // Make sure opacity is filled for all active elements
        const el = window.document.getElementById(`cvat_canvas_shape_${clientID}`);
        if (el) {
            ((el as any) as SVGElement).setAttribute('fill-opacity', `${opacity}`);
        }
    }

    // Update text position after corresponding box has been moved, resized, etc.
    private updateTextPosition(
        text: SVG.Text,
        options: { rotation?: { angle: number, cx: number, cy: number } } = {},
    ): void {
        const clientID = text.attr('data-client-id');
        if (!Number.isInteger(clientID)) return;
        const shape = this.svgShapes[clientID];
        if (!shape) return;

        if (text.node.style.display === 'none') return; // wrong transformation matrix
        const { textFontSize, textPosition } = this.configuration;

        text.untransform();
        text.style({ 'font-size': `${textFontSize}px` });
        const rotation = options.rotation?.angle || shape.transform().rotation;

        // Find the best place for a text
        let [clientX, clientY, clientCX, clientCY]: number[] = [0, 0, 0, 0];
        if (textPosition === 'center') {
            let cx = 0;
            let cy = 0;
            if (shape.type === 'rect') {
                // for rectangle finding a center is simple
                cx = +shape.attr('x') + +shape.attr('width') / 2;
                cy = +shape.attr('y') + +shape.attr('height') / 2;
            } else if (shape.type === 'ellipse') {
                // even simpler for ellipses
                cx = +shape.attr('cx');
                cy = +shape.attr('cy');
            } else {
                // for polyshapes we use special algorithm
                const points = parsePoints(pointsToNumberArray(shape.attr('points')));
                [cx, cy] = polylabel([points.map((point) => [point.x, point.y])]);
            }

            [clientX, clientY] = translateFromSVG(this.content, [cx, cy]);
            // center is exactly clientX, clientY
            clientCX = clientX;
            clientCY = clientY;
        } else {
            let box = (shape.node as any).getBBox();

            // Translate the whole box to the client coordinate system
            const [x1, y1, x2, y2]: number[] = translateFromSVG(this.content, [
                box.x,
                box.y,
                box.x + box.width,
                box.y + box.height,
            ]);

            clientCX = x1 + (x2 - x1) / 2;
            clientCY = y1 + (y2 - y1) / 2;

            box = {
                x: Math.min(x1, x2),
                y: Math.min(y1, y2),
                width: Math.max(x1, x2) - Math.min(x1, x2),
                height: Math.max(y1, y2) - Math.min(y1, y2),
            };

            // first try to put to the top right corner
            [clientX, clientY] = [box.x + box.width, box.y];
            if (
                clientX + ((text.node as any) as SVGTextElement)
                    .getBBox().width + consts.TEXT_MARGIN > this.canvas.offsetWidth
            ) {
                // if out of visible area, try to put text to top left corner
                [clientX, clientY] = [box.x, box.y];
            }
        }

        // Translate found coordinates to text SVG
        const [x, y, rotX, rotY]: number[] = translateToSVG(this.text, [
            clientX + (textPosition === 'auto' ? consts.TEXT_MARGIN : 0),
            clientY + (textPosition === 'auto' ? consts.TEXT_MARGIN : 0),
            options.rotation?.cx || clientCX,
            options.rotation?.cy || clientCY,
        ]);

        const textBBox = ((text.node as any) as SVGTextElement).getBBox();
        // Finally draw a text
        if (textPosition === 'center') {
            text.move(x - textBBox.width / 2, y - textBBox.height / 2);
        } else {
            text.move(x, y);
        }

        let childOptions = {};
        if (rotation) {
            text.rotate(rotation, rotX, rotY);
            childOptions = {
                rotation: {
                    angle: rotation,
                    cx: clientCX,
                    cy: clientCY,
                },
            };
        }

        if (clientID in this.drawnStates && this.drawnStates[clientID].shapeType === 'skeleton') {
            this.drawnStates[clientID].elements.forEach((element: DrawnState) => {
                if (element.clientID in this.svgTexts) {
                    this.updateTextPosition(this.svgTexts[element.clientID], childOptions);
                }
            });
        }

        for (const tspan of (text.lines() as any).members) {
            tspan.attr('x', text.attr('x'));
        }
    }

    private deleteText(clientID: number): void {
        if (clientID in this.svgTexts) {
            this.svgTexts[clientID].remove();
            delete this.svgTexts[clientID];
        }

        if (clientID in this.drawnStates && this.drawnStates[clientID].shapeType === 'skeleton') {
            this.drawnStates[clientID].elements.forEach((element) => {
                this.deleteText(element.clientID);
            });
        }
    }

    private addText(state: any, options: { textContent?: string } = {}): SVG.Text {
        const { undefinedAttrValue } = this.configuration;
        const content = options.textContent || this.configuration.textContent;
        const withID = content.includes('id');
        const withAttr = content.includes('attributes');
        const withLabel = content.includes('label');
        const withSource = content.includes('source');
        const withDescriptions = content.includes('descriptions');
        const textFontSize = this.configuration.textFontSize || 12;
        const {
            label, clientID, attributes, source, descriptions,
        } = state;
        const attrNames = label.attributes.reduce((acc: any, val: any): void => {
            acc[val.id] = val.name;
            return acc;
        }, {});

        if (state.shapeType === 'skeleton') {
            state.elements.forEach((element: any) => {
                if (!(element.clientID in this.svgTexts)) {
                    this.svgTexts[element.clientID] = this.addText(element, {
                        textContent: [
                            ...(withLabel ? ['label'] : []),
                            ...(withAttr ? ['attributes'] : []),
                        ].join(',') || ' ',
                    });
                }
            });
        }

        return this.adoptedText
            .text((block): void => {
                block.tspan(`${withLabel ? label.name : ''} ${withID ? clientID : ''} ${withSource ? `(${source})` : ''}`).style({
                    'text-transform': 'uppercase',
                });
                if (withDescriptions) {
                    for (const desc of descriptions) {
                        block
                            .tspan(`${desc}`)
                            .attr({
                                dy: '1em',
                                x: 0,
                            })
                            .addClass('cvat_canvas_text_description');
                    }
                }
                if (withAttr) {
                    for (const attrID of Object.keys(attributes)) {
                        const value = attributes[attrID] === undefinedAttrValue ? '' : attributes[attrID];
                        block
                            .tspan(`${attrNames[attrID]}: ${value}`)
                            .attr({
                                attrID,
                                dy: '1em',
                                x: 0,
                            })
                            .addClass('cvat_canvas_text_attribute');
                    }
                }
            })
            .move(0, 0)
            .attr({ 'data-client-id': state.clientID })
            .style({ 'font-size': textFontSize })
            .addClass('cvat_canvas_text');
    }

    private addRect(points: number[], state: any): SVG.Rect {
        const [xtl, ytl, xbr, ybr] = points;
        const rect = this.adoptedContent
            .rect()
            .size(xbr - xtl, ybr - ytl)
            .attr({
                clientID: state.clientID,
                'color-rendering': 'optimizeQuality',
                id: `cvat_canvas_shape_${state.clientID}`,
                'shape-rendering': 'geometricprecision',
                'stroke-width': consts.BASE_STROKE_WIDTH / this.geometry.scale,
                'data-z-order': state.zOrder,
                ...this.getShapeColorization(state),
            }).move(xtl, ytl).addClass('cvat_canvas_shape');

        if (state.rotation) {
            rect.rotate(state.rotation);
        }

        if (state.occluded) {
            rect.addClass('cvat_canvas_shape_occluded');
        }

        if (state.hidden || state.outside || this.isInnerHidden(state.clientID)) {
            rect.addClass('cvat_canvas_hidden');
        }

        return rect;
    }

    private addPolygon(points: string, state: any): SVG.Polygon {
        const polygon = this.adoptedContent
            .polygon(points)
            .attr({
                clientID: state.clientID,
                'color-rendering': 'optimizeQuality',
                id: `cvat_canvas_shape_${state.clientID}`,
                'shape-rendering': 'geometricprecision',
                'stroke-width': consts.BASE_STROKE_WIDTH / this.geometry.scale,
                'data-z-order': state.zOrder,
                ...this.getShapeColorization(state),
            }).addClass('cvat_canvas_shape');

        if (state.occluded) {
            polygon.addClass('cvat_canvas_shape_occluded');
        }

        if (state.hidden || state.outside || this.isInnerHidden(state.clientID)) {
            polygon.addClass('cvat_canvas_hidden');
        }

        return polygon;
    }

    private addPolyline(points: string, state: any): SVG.PolyLine {
        const polyline = this.adoptedContent
            .polyline(points)
            .attr({
                clientID: state.clientID,
                'color-rendering': 'optimizeQuality',
                id: `cvat_canvas_shape_${state.clientID}`,
                'shape-rendering': 'geometricprecision',
                'stroke-width': consts.BASE_STROKE_WIDTH / this.geometry.scale,
                'data-z-order': state.zOrder,
                ...this.getShapeColorization(state),
            }).addClass('cvat_canvas_shape');

        if (state.occluded) {
            polyline.addClass('cvat_canvas_shape_occluded');
        }

        if (state.hidden || state.outside || this.isInnerHidden(state.clientID)) {
            polyline.addClass('cvat_canvas_hidden');
        }

        return polyline;
    }

    private addCuboid(points: string, state: any): any {
        const cube = (this.adoptedContent as any)
            .cube(points)
            .fill(state.color)
            .attr({
                clientID: state.clientID,
                'color-rendering': 'optimizeQuality',
                id: `cvat_canvas_shape_${state.clientID}`,
                'shape-rendering': 'geometricprecision',
                'stroke-width': consts.BASE_STROKE_WIDTH / this.geometry.scale,
                'data-z-order': state.zOrder,
                ...this.getShapeColorization(state),
            }).addClass('cvat_canvas_shape');

        if (state.occluded) {
            cube.addClass('cvat_canvas_shape_occluded');
        }

        if (state.hidden || state.outside || this.isInnerHidden(state.clientID)) {
            cube.addClass('cvat_canvas_hidden');
        }

        return cube;
    }

    private addSkeleton(state: any): any {
        const skeleton = (this.adoptedContent as any)
            .group()
            .attr({
                clientID: state.clientID,
                'color-rendering': 'optimizeQuality',
                id: `cvat_canvas_shape_${state.clientID}`,
                'shape-rendering': 'geometricprecision',
                'stroke-width': consts.BASE_STROKE_WIDTH / this.geometry.scale,
                'data-z-order': state.zOrder,
                ...this.getShapeColorization(state),
            }).addClass('cvat_canvas_shape') as SVG.G;

        const SVGElement = makeSVGFromTemplate(state.label.structure.svg);

        let xtl = Number.MAX_SAFE_INTEGER;
        let ytl = Number.MAX_SAFE_INTEGER;
        let xbr = Number.MIN_SAFE_INTEGER;
        let ybr = Number.MIN_SAFE_INTEGER;

        const svgElements: Record<number, SVG.Element> = {};
        const templateElements = Array.from(SVGElement.children()).filter((el: SVG.Element) => el.type === 'circle');
        for (let i = 0; i < state.elements.length; i++) {
            const element = state.elements[i];
            if (element.shapeType === 'points') {
                const points: number[] = element.points as number[];
                const [cx, cy] = this.translateToCanvas(points);

                if (!element.outside) {
                    xtl = Math.min(xtl, cx);
                    ytl = Math.min(ytl, cy);
                    xbr = Math.max(xbr, cx);
                    ybr = Math.max(ybr, cy);
                }

                const templateElement = templateElements.find((el: SVG.Circle) => el.attr('data-label-id') === element.label.id);
                const circle = skeleton.circle()
                    .center(cx, cy)
                    .attr({
                        id: `cvat_canvas_shape_${element.clientID}`,
                        r: this.configuration.controlPointsSize / this.geometry.scale,
                        'color-rendering': 'optimizeQuality',
                        'shape-rendering': 'geometricprecision',
                        'stroke-width': consts.BASE_STROKE_WIDTH / this.geometry.scale,
                        'data-node-id': templateElement.attr('data-node-id'),
                        'data-element-id': templateElement.attr('data-element-id'),
                        'data-label-id': templateElement.attr('data-label-id'),
                        'data-client-id': element.clientID,
                        ...this.getShapeColorization(element, { parentState: state }),
                    }).style({
                        cursor: 'default',
                    });
                this.svgShapes[element.clientID] = circle;
                if (element.occluded) {
                    circle.addClass('cvat_canvas_shape_occluded');
                }

                if (element.hidden || element.outside || this.isInnerHidden(element.clientID)) {
                    circle.addClass('cvat_canvas_hidden');
                }

                const mouseover = (e: MouseEvent): void => {
                    const locked = this.drawnStates[state.clientID].lock;
                    if (!locked && !e.ctrlKey) {
                        circle.attr({
                            'stroke-width': consts.POINTS_SELECTED_STROKE_WIDTH / this.geometry.scale,
                        });

                        const [x, y] = translateToSVG(this.content, [e.clientX, e.clientY]);
                        const event: CustomEvent = new CustomEvent('canvas.moved', {
                            bubbles: false,
                            cancelable: true,
                            detail: {
                                x: x - this.geometry.offset,
                                y: y - this.geometry.offset,
                                activatedElementID: element.clientID,
                                states: this.controller.objects,
                            },
                        });

                        this.canvas.dispatchEvent(event);
                    }
                };

                const mouseleave = (): void => {
                    circle.attr({
                        'stroke-width': consts.BASE_STROKE_WIDTH / this.geometry.scale,
                    });
                };

                const click = (e: MouseEvent): void => {
                    e.stopPropagation();
                    this.canvas.dispatchEvent(
                        new CustomEvent('canvas.clicked', {
                            bubbles: false,
                            cancelable: true,
                            detail: {
                                state: element,
                            },
                        }),
                    );
                };

                circle.on('mouseover', mouseover);
                circle.on('mouseleave', mouseleave);
                circle.on('click', click);
                circle.on('remove', () => {
                    circle.off('remove');
                    circle.off('mouseover', mouseover);
                    circle.off('mouseleave', mouseleave);
                    circle.off('click', click);
                });

                svgElements[element.clientID] = circle;
            }
        }

        xtl -= consts.SKELETON_RECT_MARGIN;
        ytl -= consts.SKELETON_RECT_MARGIN;
        xbr += consts.SKELETON_RECT_MARGIN;
        ybr += consts.SKELETON_RECT_MARGIN;

        skeleton.on('remove', () => {
            Object.values(svgElements).forEach((element) => element.fire('remove'));
            skeleton.off('remove');
        });

        const wrappingRect = skeleton.rect(xbr - xtl, ybr - ytl).move(xtl, ytl).attr({
            fill: 'inherit',
            'fill-opacity': 0,
            'color-rendering': 'optimizeQuality',
            'shape-rendering': 'geometricprecision',
            stroke: 'inherit',
            'stroke-width': 'inherit',
            'data-xtl': xtl,
            'data-ytl': ytl,
            'data-xbr': xbr,
            'data-ybr': ybr,
        }).addClass('cvat_canvas_skeleton_wrapping_rect');

        skeleton.node.prepend(wrappingRect.node);
        setupSkeletonEdges(skeleton, SVGElement);

        if (state.occluded) {
            skeleton.addClass('cvat_canvas_shape_occluded');
        }

        if (state.hidden || state.outside || this.isInnerHidden(state.clientID)) {
            skeleton.addClass('cvat_canvas_hidden');
        }

        (skeleton as any).selectize = (enabled: boolean) => {
            this.selectize(enabled, wrappingRect);
            const handler = wrappingRect.remember('_selectHandler');
            if (enabled && handler) {
                this.adoptedContent.node.append(handler.nested.node);
                handler.nested.attr('fill', skeleton.attr('fill'));
            }

            return skeleton;
        };

        (skeleton as any).draggable = (enabled = true) => {
            const textList = [
                state.clientID, ...state.elements.map((element: any): number => element.clientID),
            ].map((clientID: number) => this.svgTexts[clientID]).filter((text: SVG.Text | undefined) => (
                typeof text !== 'undefined'
            ));

            const hideText = (): void => {
                textList.forEach((text: SVG.Text) => {
                    text.addClass('cvat_canvas_hidden');
                });
            };

            const showText = (): void => {
                textList.forEach((text: SVG.Text) => {
                    text.removeClass('cvat_canvas_hidden');
                    this.updateTextPosition(text);
                });
            };

            if (enabled) {
                (wrappingRect as any).draggable()
                    .on('dragstart', (): void => {
                        this.mode = Mode.DRAG;
                        hideText();
                        skeleton.on('remove.drag', (): void => {
                            this.mode = Mode.IDLE;
                            showText();
                            // disable internal drag events of SVG.js
                            window.dispatchEvent(new MouseEvent('mouseup'));
                            skeleton.off('remove.drag');
                        });
                    })
                    .on('dragmove', (e: CustomEvent): void => {
                        // skeleton elements itself are not updated yet, need to run as macrotask
                        setTimeout(() => {
                            const { instance } = e.target as any;
                            const [x, y] = [instance.x(), instance.y()];
                            const prevXtl = +wrappingRect.attr('data-xtl');
                            const prevYtl = +wrappingRect.attr('data-ytl');

                            for (const child of skeleton.children()) {
                                if (child.type === 'circle') {
                                    const childClientID = child.attr('data-client-id');
                                    if (state.elements.find((el: any) => el.clientID === childClientID).lock || false) {
                                        continue;
                                    }
                                    child.center(
                                        child.cx() - prevXtl + x,
                                        child.cy() - prevYtl + y,
                                    );
                                }
                            }

                            wrappingRect.attr('data-xtl', x);
                            wrappingRect.attr('data-ytl', y);
                            wrappingRect.attr('data-xbr', x + instance.width());
                            wrappingRect.attr('data-ybr', y + instance.height());

                            setupSkeletonEdges(skeleton, SVGElement);
                        });
                    })
                    .on('dragend', (e: CustomEvent): void => {
                        setTimeout(() => {
                            skeleton.off('remove.drag');
                            this.mode = Mode.IDLE;
                            showText();
                            const p1 = e.detail.handler.startPoints.point;
                            const p2 = e.detail.p;
                            const delta = 1;
                            const dx2 = (p1.x - p2.x) ** 2;
                            const dy2 = (p1.y - p2.y) ** 2;
                            if (Math.sqrt(dx2 + dy2) >= delta) {
                                state.elements.forEach((element: any) => {
                                    const elementShape = skeleton.children()
                                        .find((child: SVG.Shape) => (
                                            child.id() === `cvat_canvas_shape_${element.clientID}`
                                        ));

                                    if (elementShape) {
                                        const points = readPointsFromShape(elementShape);
                                        element.points = this.translateFromCanvas(points);
                                    }
                                });

                                this.canvas.dispatchEvent(
                                    new CustomEvent('canvas.dragshape', {
                                        bubbles: false,
                                        cancelable: true,
                                        detail: {
                                            id: state.clientID,
                                        },
                                    }),
                                );
                                this.onEditDone(state, state.points);
                            }
                        });
                    });
            } else {
                (wrappingRect as any).off('dragstart');
                (wrappingRect as any).off('dragend');
                (wrappingRect as any).draggable(false);
            }

            return skeleton;
        };

        (skeleton as any).resize = (action: any) => {
            const textList = [
                state.clientID, ...state.elements.map((element: any): number => element.clientID),
            ].map((clientID: number) => this.svgTexts[clientID]).filter((text: SVG.Text | undefined) => (
                typeof text !== 'undefined'
            ));

            const hideText = (): void => {
                textList.forEach((text: SVG.Text) => {
                    text.addClass('cvat_canvas_hidden');
                });
            };

            const showText = (): void => {
                textList.forEach((text: SVG.Text) => {
                    text.removeClass('cvat_canvas_hidden');
                    this.updateTextPosition(text);
                });
            };

            Object.entries(svgElements).forEach(([key, element]) => {
                const clientID = +key;
                const elementState = state.elements
                    .find((_element: any) => _element.clientID === clientID);
                const text = this.svgTexts[clientID];
                const hideElementText = (): void => {
                    if (text) {
                        text.addClass('cvat_canvas_hidden');
                    }
                };

                const showElementText = (): void => {
                    if (text) {
                        text.removeClass('cvat_canvas_hidden');
                        this.updateTextPosition(text);
                    }
                };

                if (action !== 'stop' && !elementState.lock) {
                    (element as any).draggable()
                        .on('dragstart', (): void => {
                            this.mode = Mode.RESIZE;
                            hideElementText();
                            element.on('remove.drag', (): void => {
                                this.mode = Mode.IDLE;
                                // disable internal drag events of SVG.js
                                window.dispatchEvent(new MouseEvent('mouseup'));
                                element.off('remove.drag');
                            });
                        })
                        .on('dragmove', (): void => {
                            // element itself is not updated yet, need to run as macrotask
                            setTimeout(() => {
                                setupSkeletonEdges(skeleton, SVGElement);
                            });
                        })
                        .on('dragend', (e: CustomEvent): void => {
                            setTimeout(() => {
                                element.off('remove.drag');
                                this.mode = Mode.IDLE;
                                const p1 = e.detail.handler.startPoints.point;
                                const p2 = e.detail.p;
                                const delta = 1;
                                const dx2 = (p1.x - p2.x) ** 2;
                                const dy2 = (p1.y - p2.y) ** 2;
                                if (Math.sqrt(dx2 + dy2) >= delta) {
                                    const elementShape = skeleton.children()
                                        .find((child: SVG.Shape) => child.id() === `cvat_canvas_shape_${clientID}`);

                                    if (elementShape) {
                                        const points = readPointsFromShape(elementShape);
                                        this.canvas.dispatchEvent(
                                            new CustomEvent('canvas.resizeshape', {
                                                bubbles: false,
                                                cancelable: true,
                                                detail: {
                                                    id: elementState.clientID,
                                                },
                                            }),
                                        );
                                        this.onEditDone(elementState, this.translateFromCanvas(points));
                                    }
                                }

                                showElementText();
                            });
                        });
                } else {
                    (element as any).off('dragstart');
                    (element as any).off('dragend');
                    (element as any).draggable(false);
                }
            });

            let resized = false;
            if (action !== 'stop') {
                (wrappingRect as any).resize(action).on('resizestart', (): void => {
                    this.mode = Mode.RESIZE;
                    resized = false;
                    hideText();
                    (wrappingRect as any).on('remove.resize', () => {
                        this.mode = Mode.IDLE;
                        showText();

                        // disable internal resize events of SVG.js
                        window.dispatchEvent(new MouseEvent('mouseup'));
                        this.mode = Mode.IDLE;
                    });
                }).on('resizing', (e: CustomEvent): void => {
                    setTimeout(() => {
                        const { instance } = e.target as any;

                        // rotate skeleton instead of wrapping bounding box
                        const { rotation } = wrappingRect.transform();
                        skeleton.rotate(rotation);

                        const [x, y] = [instance.x(), instance.y()];
                        const prevXtl = +wrappingRect.attr('data-xtl');
                        const prevYtl = +wrappingRect.attr('data-ytl');
                        const prevXbr = +wrappingRect.attr('data-xbr');
                        const prevYbr = +wrappingRect.attr('data-ybr');

                        if (prevXbr - prevXtl < 0.1) return;
                        if (prevYbr - prevYtl < 0.1) return;

                        for (const child of skeleton.children()) {
                            if (child.type === 'circle') {
                                const childClientID = child.attr('data-client-id');
                                if (state.elements.find((el: any) => el.clientID === childClientID).lock || false) {
                                    continue;
                                }
                                const offsetX = (child.cx() - prevXtl) / (prevXbr - prevXtl);
                                const offsetY = (child.cy() - prevYtl) / (prevYbr - prevYtl);
                                child.center(offsetX * instance.width() + x, offsetY * instance.height() + y);
                            }
                        }

                        wrappingRect.attr('data-xtl', x);
                        wrappingRect.attr('data-ytl', y);
                        wrappingRect.attr('data-xbr', x + instance.width());
                        wrappingRect.attr('data-ybr', y + instance.height());

                        resized = true;
                        setupSkeletonEdges(skeleton, SVGElement);
                    });
                }).on('resizedone', (): void => {
                    setTimeout(() => {
                        let { rotation } = skeleton.transform();
                        // be sure, that rotation in range [0; 360]
                        while (rotation < 0) rotation += 360;
                        rotation %= 360;
                        showText();
                        this.mode = Mode.IDLE;
                        (wrappingRect as any).off('remove.resize');
                        if (resized) {
                            if (rotation) {
                                this.onEditDone(state, state.points, rotation);
                            } else {
                                const points: number[] = [];

                                state.elements.forEach((element: any) => {
                                    const elementShape = skeleton.children()
                                        .find((child: SVG.Shape) => (
                                            child.id() === `cvat_canvas_shape_${element.clientID}`
                                        ));

                                    if (elementShape) {
                                        points.push(...this.translateFromCanvas(
                                            readPointsFromShape(elementShape),
                                        ));
                                    }
                                });

                                this.onEditDone(state, points, rotation);
                            }

                            this.canvas.dispatchEvent(
                                new CustomEvent('canvas.resizeshape', {
                                    bubbles: false,
                                    cancelable: true,
                                    detail: {
                                        id: state.clientID,
                                    },
                                }),
                            );
                        }
                    });
                });
            } else if (action === 'stop') {
                (wrappingRect as any).off('resizestart');
                (wrappingRect as any).off('resizing');
                (wrappingRect as any).off('resizedone');
                (wrappingRect as any).resize('stop');
            }

            return skeleton;
        };

        return skeleton;
    }

    private setupPoints(basicPolyline: SVG.PolyLine, state: any): any {
        this.selectize(state, true, basicPolyline);

        const group: SVG.G = basicPolyline
            .remember('_selectHandler')
            .nested.addClass('cvat_canvas_shape')
            .attr({
                clientID: state.clientID,
                id: `cvat_canvas_shape_${state.clientID}`,
                'data-polyline-id': basicPolyline.attr('id'),
                'data-z-order': state.zOrder,
            });

        group.on('click.canvas', (event: MouseEvent): void => {
            // Need to redispatch the event on another element
            basicPolyline.fire(new MouseEvent('click', event));
            // redispatch event to canvas to be able merge points clicking them
            this.content.dispatchEvent(new MouseEvent('click', event));
        });

        group.bbox = basicPolyline.bbox.bind(basicPolyline);
        group.clone = basicPolyline.clone.bind(basicPolyline);

        return group;
    }

    private addEllipse(points: string, state: any): SVG.Rect {
        const [cx, cy, rightX, topY] = points.split(/[/,\s]/g).map((coord) => +coord);
        const [rx, ry] = [rightX - cx, cy - topY];
        const rect = this.adoptedContent
            .ellipse(rx * 2, ry * 2)
            .attr({
                clientID: state.clientID,
                'color-rendering': 'optimizeQuality',
                id: `cvat_canvas_shape_${state.clientID}`,
                'shape-rendering': 'geometricprecision',
                'stroke-width': consts.BASE_STROKE_WIDTH / this.geometry.scale,
                'data-z-order': state.zOrder,
                ...this.getShapeColorization(state),
            })
            .center(cx, cy)
            .addClass('cvat_canvas_shape');

        if (state.rotation) {
            rect.rotate(state.rotation);
        }

        if (state.occluded) {
            rect.addClass('cvat_canvas_shape_occluded');
        }

        if (state.hidden || state.outside || this.isInnerHidden(state.clientID)) {
            rect.addClass('cvat_canvas_hidden');
        }

        return rect;
    }

    private addPoints(points: string, state: any): SVG.PolyLine {
        const shape = this.adoptedContent
            .polyline(points)
            .attr({
                'color-rendering': 'optimizeQuality',
                'pointer-events': 'none',
                'shape-rendering': 'geometricprecision',
                'stroke-width': 0,
                ...this.getShapeColorization(state),
            }).style({
                opacity: 0,
            });

        const group = this.setupPoints(shape, state);

        if (state.hidden || state.outside || this.isInnerHidden(state.clientID)) {
            group.addClass('cvat_canvas_hidden');
        }

        shape.remove = (): SVG.PolyLine => {
            this.selectize(state, false, shape);
            shape.constructor.prototype.remove.call(shape);
            return shape;
        };

        return shape;
    }
}<|MERGE_RESOLUTION|>--- conflicted
+++ resolved
@@ -609,20 +609,9 @@
             }
         }
 
-<<<<<<< HEAD
         // Transform skeleton edges
         for (const skeletonEdge of window.document.getElementsByClassName('cvat_canvas_skeleton_edge')) {
             skeletonEdge.setAttribute('stroke-width', `${consts.BASE_STROKE_WIDTH / this.geometry.scale}`);
-=======
-        // Transform all text
-        for (const key in this.svgShapes) {
-            if (
-                Object.prototype.hasOwnProperty.call(this.svgShapes, key) &&
-                Object.prototype.hasOwnProperty.call(this.svgTexts, key)
-            ) {
-                this.updateTextPosition(this.svgTexts[key], this.svgShapes[key]);
-            }
->>>>>>> 79018c5a
         }
 
         // Transform all drawn issues region
@@ -1317,19 +1306,9 @@
                     }
                 }
             } else if (configuration.displayAllText === false && this.configuration.displayAllText) {
-<<<<<<< HEAD
                 for (const clientID in this.drawnStates) {
-                    if (+clientID !== activeElement.clientID) {
+                    if (!this.activeElements.clientIDs.includes(+clientID)) {
                         this.deleteText(+clientID);
-=======
-                for (const i in this.drawnStates) {
-                    if (i in this.svgTexts) {
-                        const num = Number.parseInt(i, 10);
-                        if (!this.activeElements.clientIDs.some((id) => id === num)) {
-                            this.svgTexts[i].remove();
-                            delete this.svgTexts[i];
-                        }
->>>>>>> 79018c5a
                     }
                 }
             }
@@ -1369,15 +1348,11 @@
                 }
             }
 
-<<<<<<< HEAD
             if (typeof configuration.CSSImageFilter === 'string') {
                 this.background.style.filter = configuration.CSSImageFilter;
             }
 
-            this.activate(activeElement);
-=======
             this.setActiveElements(activeElement);
->>>>>>> 79018c5a
             this.editHandler.configurate(this.configuration);
             this.drawHandler.configurate(this.configuration);
             this.autoborderHandler.configurate(this.configuration);
@@ -1959,8 +1934,8 @@
                 this.deleteObjects(state.elements);
             }
 
-<<<<<<< HEAD
             if (state.clientID in this.svgShapes) {
+                this.selectize(state, false, this.svgShapes[state.clientID]);
                 this.svgShapes[state.clientID].fire('remove');
                 this.svgShapes[state.clientID].off('click');
                 this.svgShapes[state.clientID].off('remove');
@@ -1971,15 +1946,6 @@
             if (state.clientID in this.drawnStates) {
                 delete this.drawnStates[state.clientID];
             }
-=======
-            this.selectize(state, false, this.svgShapes[state.clientID]);
-            this.svgShapes[state.clientID].fire('remove');
-            this.svgShapes[state.clientID].off('click');
-            this.svgShapes[state.clientID].off('remove');
-            this.svgShapes[state.clientID].remove();
-            delete this.drawnStates[state.clientID];
-            delete this.svgShapes[state.clientID];
->>>>>>> 79018c5a
         }
     }
 
@@ -2117,27 +2083,18 @@
             (shape as any).attr('projections', false);
         }
 
-<<<<<<< HEAD
+        (shape as any).off('resizestart');
+        (shape as any).off('resizing');
+        (shape as any).off('resizedone');
+        (shape as any).resize('stop');
+
+            this.setShapeFill(clientID, this.configuration.opacity);
+
             // TODO: Hide text only if it is hidden by settings
             const text = this.svgTexts[clientID];
             if (text && !displayAllText) {
                 this.deleteText(clientID);
             }
-=======
-        (shape as any).off('resizestart');
-        (shape as any).off('resizing');
-        (shape as any).off('resizedone');
-        (shape as any).resize('stop');
->>>>>>> 79018c5a
-
-        this.setShapeFill(clientID, this.configuration.opacity);
-
-        // TODO: Hide text only if it is hidden by settings
-        const text = this.svgTexts[clientID];
-        if (text && !displayAllText) {
-            text.remove();
-            delete this.svgTexts[clientID];
-        }
 
         this.sortObjects();
     }
