--- conflicted
+++ resolved
@@ -1,10 +1,6 @@
 {
   "name": "cvat-canvas",
-<<<<<<< HEAD
-  "version": "2.2.2",
-=======
-  "version": "2.3.0",
->>>>>>> c3b88ad4
+  "version": "2.3.1",
   "description": "Part of Computer Vision Annotation Tool which presents its canvas library",
   "main": "src/canvas.ts",
   "scripts": {
