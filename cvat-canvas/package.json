--- conflicted
+++ resolved
@@ -1,10 +1,6 @@
 {
   "name": "cvat-canvas",
-<<<<<<< HEAD
-  "version": "1.0.1",
-=======
-  "version": "1.1.0",
->>>>>>> 58164946
+  "version": "1.1.1",
   "description": "Part of Computer Vision Annotation Tool which presents its canvas library",
   "main": "src/canvas.ts",
   "scripts": {
