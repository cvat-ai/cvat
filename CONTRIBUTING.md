--- conflicted
+++ resolved
@@ -358,11 +358,7 @@
 1.  Commit your changes in logical chunks. Please adhere to these [git commit
    message guidelines](http://tbaggery.com/2008/04/19/a-note-about-git-commit-messages.html)
    or your code is unlikely be merged into the main project. Use Git's
-<<<<<<< HEAD
-   [interactive rebase](https://help.github.com/en/github/using-git/about-git-rebase)
-=======
    [interactive rebase](https://docs.github.com/en/github/using-git/about-git-rebase)
->>>>>>> f8077148
    feature to tidy up your commits before making them public.
 
 1.  Locally merge (or rebase) the upstream development branch into your topic branch:
