--- conflicted
+++ resolved
@@ -12,10 +12,10 @@
 
 Next steps should work on clear Ubuntu 18.04.
 
-<<<<<<< HEAD
 -   Install necessary dependencies:
     ```sh
-    $ sudo apt update && apt install -y nodejs npm curl redis-server python3-dev python3-pip python3-venv libldap2-dev libsasl2-dev
+    $ sudo apt update && apt-get --no-install-recommends install -y nodejs npm curl redis-server \
+        python3-dev python3-pip python3-venv libldap2-dev libsasl2-dev
     ```
     Also please make sure that you have installed ffmpeg with all necessary libav* libraries and pkg-config package.
     ```sh
@@ -29,13 +29,6 @@
     ```
     See [PyAV Dependencies installation guide](http://docs.mikeboers.com/pyav/develop/overview/installation.html#dependencies)
     for details.
-=======
-- Install necessary dependencies:
-
-```sh
-$ sudo apt-get update && apt-get --no-install-recommends install -y nodejs npm curl redis-server python3-dev python3-pip python3-venv libldap2-dev libsasl2-dev
-```
->>>>>>> 7050ad4d
 
 -   Install [Visual Studio Code](https://code.visualstudio.com/docs/setup/linux#_debian-and-ubuntu-based-distributions)
 for development
