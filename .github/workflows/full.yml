name: Full
on:
  workflow_call:
    inputs:
      ref:
        type: string
        required: true
  workflow_dispatch:
    inputs:
      ref:
        type: string
        required: true

env:
  WORKFLOW_RUN_URL: https://github.com/${{ github.repository }}/actions/runs/${{ github.run_id }}
  CYPRESS_VERIFY_TIMEOUT: 180000 # https://docs.cypress.io/guides/guides/command-line#cypress-verify

jobs:
  search_cache:
    runs-on: ubuntu-latest
    outputs:
      sha: ${{ steps.get-sha.outputs.sha}}
    env:
      GITHUB_TOKEN: ${{ secrets.GITHUB_TOKEN }}
      REPO: ${{ github.repository }}
    steps:
      - name: Getting SHA with cache from the default branch
        id: get-sha
        run: |
          DEFAULT_BRANCH=$(gh api /repos/$REPO | jq -r '.default_branch')
          for sha in $(gh api "/repos/$REPO/commits?per_page=100&sha=$DEFAULT_BRANCH" | jq -r '.[].sha');
          do
            RUN_status=$(gh api /repos/${REPO}/actions/workflows/cache.yml/runs | \
              jq -r ".workflow_runs[]? | select((.head_sha == \"${sha}\") and (.conclusion == \"success\")) | .status")
            if [[ ${RUN_status} == "completed" ]]; then
              SHA=$sha
              break
            fi
          done
          echo Default branch is ${DEFAULT_BRANCH}
          echo Workflow will try to get cache from commit: ${SHA}

          echo "default_branch=${DEFAULT_BRANCH}" >> $GITHUB_OUTPUT
          echo "sha=${SHA}" >> $GITHUB_OUTPUT

  build:
    needs: search_cache
    runs-on: ubuntu-latest
    steps:
      - uses: actions/checkout@v3
        with:
          ref: ${{ inputs.ref }}

      - name: CVAT server. Getting cache from the default branch
        uses: actions/cache@v3
        with:
          path: /tmp/cvat_cache_server
          key: ${{ runner.os }}-build-server-${{ needs.search_cache.outputs.sha }}

      - name: CVAT UI. Getting cache from the default branch
        uses: actions/cache@v3
        with:
          path: /tmp/cvat_cache_ui
          key: ${{ runner.os }}-build-ui-${{ needs.search_cache.outputs.sha }}

      - name: Set up Docker Buildx
        uses: docker/setup-buildx-action@v2

      - name: Create artifact directories
        run: |
          mkdir /tmp/cvat_server
          mkdir /tmp/cvat_ui
          mkdir /tmp/cvat_sdk

      - name: CVAT server. Build and push
        uses: docker/build-push-action@v3
        with:
          cache-from: type=local,src=/tmp/cvat_cache_server
          context: .
          file: Dockerfile
          tags: cvat/server
          outputs: type=docker,dest=/tmp/cvat_server/image.tar

      - name: CVAT UI. Build and push
        uses: docker/build-push-action@v3
        with:
          cache-from: type=local,src=/tmp/cvat_cache_ui
          context: .
          file: Dockerfile.ui
          tags: cvat/ui
          outputs: type=docker,dest=/tmp/cvat_ui/image.tar

      - name: CVAT SDK. Build
        run: |
          docker load --input /tmp/cvat_server/image.tar
          docker run --rm -v ${PWD}/cvat-sdk/schema/:/transfer \
            --entrypoint /bin/bash -u root cvat/server \
            -c 'python manage.py spectacular --file /transfer/schema.yml'
          pip3 install --user -r cvat-sdk/gen/requirements.txt
          cd cvat-sdk/
          gen/generate.sh
          cd ..

          cp -r cvat-sdk/* /tmp/cvat_sdk/

      - name: Upload CVAT server artifact
        uses: actions/upload-artifact@v3
        with:
          name: cvat_server
          path: /tmp/cvat_server/image.tar

      - name: Upload CVAT UI artifact
        uses: actions/upload-artifact@v3
        with:
          name: cvat_ui
          path: /tmp/cvat_ui/image.tar

      - name: Upload CVAT SDK artifact
        uses: actions/upload-artifact@v3
        with:
          name: cvat_sdk
          path: /tmp/cvat_sdk/

  rest_api:
    needs: build
    runs-on: ubuntu-latest
    steps:
      - uses: actions/checkout@v3
        with:
          ref: ${{ inputs.ref }}

      - uses: actions/setup-python@v3
        with:
          python-version: '3.8'

      - name: Set up Docker Buildx
        uses: docker/setup-buildx-action@master

      - name: Getting CVAT Elasticsearch cache from the default branch
        uses: actions/cache@v3
        with:
          path: /tmp/cvat_cache_elasticsearch
          key: ${{ runner.os }}-build-elasticsearch-${{ needs.search_cache.outputs.sha }}

      - name: Getting CVAT Logstash cache from the default branch
        uses: actions/cache@v3
        with:
          path: /tmp/cvat_cache_logstash
          key: ${{ runner.os }}-build-logstash-${{ needs.search_cache.outputs.sha }}

      - name: Building CVAT Elasticsearch
        uses: docker/build-push-action@v2
        with:
          context: ./components/analytics/elasticsearch/
          file: ./components/analytics/elasticsearch/Dockerfile
          cache-from: type=local,src=/tmp/cvat_cache_elasticsearch
          tags: cvat_elasticsearch:latest
          load: true
          build-args: ELK_VERSION=6.8.23

      - name: Building CVAT Logstash
        uses: docker/build-push-action@v2
        with:
          context: ./components/analytics/logstash/
          file: ./components/analytics/logstash/Dockerfile
          cache-from: type=local,src=/tmp/cvat_cache_logstash
          tags: cvat_logstash:latest
          load: true
          build-args: ELK_VERSION=6.8.23

      - name: Download CVAT server image
        uses: actions/download-artifact@v3
        with:
          name: cvat_server
          path: /tmp/cvat_server/

      - name: Download CVAT UI images
        uses: actions/download-artifact@v3
        with:
          name: cvat_ui
          path: /tmp/cvat_ui/

      - name: Download CVAT SDK package
        uses: actions/download-artifact@v3
        with:
          name: cvat_sdk
          path: /tmp/cvat_sdk/

      - name: Load Docker images
        run: |
          docker load --input /tmp/cvat_server/image.tar
          docker load --input /tmp/cvat_ui/image.tar
          docker tag cvat/server:latest cvat/server:dev
          docker tag cvat/ui:latest cvat/ui:dev
          docker image ls -a

      - name: Running REST API and SDK tests
        run: |
          pip3 install --user /tmp/cvat_sdk/
          pip3 install --user cvat-cli/
          pip3 install --user -r tests/python/requirements.txt
          pytest tests/python -s -v

      - name: Creating a log file from cvat containers
        if: failure()
        env:
          LOGS_DIR: "${{ github.workspace }}/rest_api"
        run: |
            mkdir $LOGS_DIR
            docker logs test_cvat_server_1 > $LOGS_DIR/cvat_server.log
            docker logs test_cvat_worker_default_1 > $LOGS_DIR/cvat_worker_default.log
            docker logs test_cvat_opa_1 2> $LOGS_DIR/cvat_opa.log

      - name: Uploading "cvat" container logs as an artifact
        if: failure()
        uses: actions/upload-artifact@v3.1.1
        with:
          name: rest_api_container_logs
          path: "${{ github.workspace }}/rest_api"

  unit_testing:
    needs: build
    runs-on: ubuntu-latest
    steps:
      - uses: actions/checkout@v3
        with:
          ref: ${{ inputs.ref }}

      - name: Set up Docker Buildx
        uses: docker/setup-buildx-action@master

      - name: Download CVAT server image
        uses: actions/download-artifact@v3
        with:
          name: cvat_server
          path: /tmp/cvat_server/

      - name: Load Docker images
        run: |
          docker load --input /tmp/cvat_server/image.tar
          docker tag cvat/server:latest cvat/server:dev
          docker image ls -a

      - name: Running OPA tests
        run: |
<<<<<<< HEAD
          curl -L -o opa https://openpolicyagent.org/downloads/v0.45.0/opa_linux_amd64_static
=======
          python cvat/apps/iam/rules/tests/generate_tests.py \
            --output-dir cvat/apps/iam/rules/

          curl -L -o opa https://openpolicyagent.org/downloads/v0.34.2/opa_linux_amd64_static
>>>>>>> 4e97c243
          chmod +x ./opa
          ./opa test cvat/apps/iam/rules

      - name: Running unit tests
        env:
          HOST_COVERAGE_DATA_DIR: ${{ github.workspace }}
          CONTAINER_COVERAGE_DATA_DIR: "/coverage_data"
        run: |
          docker-compose -f docker-compose.yml -f docker-compose.dev.yml up -d cvat_opa cvat_server
          max_tries=12
          while [[  $(curl -s -o /dev/null -w "%{http_code}" localhost:8181/health?bundles) != "200" && max_tries -gt 0 ]]; do (( max_tries-- )); sleep 5; done

          docker-compose -f docker-compose.yml -f docker-compose.dev.yml -f docker-compose.ci.yml run cvat_ci /bin/bash \
            -c 'python manage.py test cvat/apps -v 2'

          docker-compose -f docker-compose.yml -f docker-compose.dev.yml -f docker-compose.ci.yml run cvat_ci /bin/bash \
            -c 'yarn --frozen-lockfile --ignore-scripts && yarn workspace cvat-core run test'

      - name: Creating a log file from cvat containers
        if: failure()
        env:
          LOGS_DIR: "${{ github.workspace }}/unit_testing"
        run: |
            mkdir $LOGS_DIR
            docker logs cvat_server > $LOGS_DIR/cvat_server.log
            docker logs cvat_opa 2> $LOGS_DIR/cvat_opa.log

      - name: Uploading "cvat" container logs as an artifact
        if: failure()
        uses: actions/upload-artifact@v3.1.1
        with:
          name: unit_tests_container_logs
          path: "${{ github.workspace }}/unit_testing"

  e2e_testing:
    needs: build
    runs-on: ubuntu-latest
    strategy:
      fail-fast: false
      matrix:
        specs: ['actions_tasks', 'actions_tasks2', 'actions_tasks3',
                'actions_objects', 'actions_objects2', 'actions_users',
                'actions_projects_models', 'actions_organizations', 'canvas3d_functionality',
                'canvas3d_functionality_2', 'issues_prs', 'issues_prs2', 'masks', 'skeletons']
    steps:
      - uses: actions/checkout@v3
        with:
          ref: ${{ inputs.ref }}

      - uses: actions/setup-node@v3
        with:
            node-version: '16.x'

      - name: Set up Docker Buildx
        uses: docker/setup-buildx-action@master

      - name: Download CVAT server image
        uses: actions/download-artifact@v3
        with:
          name: cvat_server
          path: /tmp/cvat_server/

      - name: Download CVAT UI image
        uses: actions/download-artifact@v3
        with:
          name: cvat_ui
          path: /tmp/cvat_ui/

      - name: Load Docker images
        run: |
          docker load --input /tmp/cvat_server/image.tar
          docker load --input /tmp/cvat_ui/image.tar
          docker tag cvat/server:latest cvat/server:dev
          docker tag cvat/ui:latest cvat/ui:dev
          docker image ls -a

      - name: Run CVAT instance
        run: |
          docker-compose \
            -f docker-compose.yml \
            -f docker-compose.dev.yml \
            -f components/serverless/docker-compose.serverless.yml \
            -f tests/docker-compose.minio.yml \
            -f tests/docker-compose.file_share.yml up -d

      - name: Waiting for server
        env:
          API_ABOUT_PAGE: "localhost:8080/api/server/about"
        run: |
          max_tries=60
          status_code=$(curl -s -o /tmp/server_response -w "%{http_code}" ${API_ABOUT_PAGE})
          while [[  $status_code != "200" && max_tries -gt 0 ]]
          do
            echo Number of attempts left: $max_tries
            echo Status code of response: $status_code
            sleep 5
            status_code=$(curl -s -o /tmp/server_response -w "%{http_code}" ${API_ABOUT_PAGE})
            (( max_tries-- ))
          done

      - name: Run E2E tests
        env:
          DJANGO_SU_NAME: 'admin'
          DJANGO_SU_EMAIL: 'admin@localhost.company'
          DJANGO_SU_PASSWORD: '12qwaszx'
        run: |
          docker exec -i cvat_server /bin/bash -c "echo \"from django.contrib.auth.models import User; User.objects.create_superuser('${DJANGO_SU_NAME}', '${DJANGO_SU_EMAIL}', '${DJANGO_SU_PASSWORD}')\" | python3 ~/manage.py shell"
          cd ./tests
          yarn --frozen-lockfile

          shopt -s extglob
          if [[ ${{ matrix.specs }} == canvas3d_* ]]; then
            npx cypress run \
              --headed \
              --browser chrome \
              --env coverage=false \
              --config-file cypress_canvas3d.json \
              --spec 'cypress/integration/${{ matrix.specs }}/**/*.js,cypress/integration/remove_users_tasks_projects_organizations.js'
          else
            npx cypress run \
              --browser chrome \
              --env coverage=false \
              --spec 'cypress/integration/${{ matrix.specs }}/**/*.js,cypress/integration/remove_users_tasks_projects_organizations.js'
          fi

      - name: Creating a log file from "cvat" container logs
        if: failure()
        run: |
            docker logs cvat_server > ${{ github.workspace }}/tests/cvat_${{ matrix.specs }}.log

      - name: Uploading "cvat" container logs as an artifact
        if: failure()
        uses: actions/upload-artifact@v3.1.1
        with:
          name: e2e_container_logs
          path: ${{ github.workspace }}/tests/cvat_${{ matrix.specs }}.log

      - name: Uploading cypress screenshots as an artifact
        if: failure()
        uses: actions/upload-artifact@v3.1.1
        with:
          name: cypress_screenshots_${{ matrix.specs }}
          path: ${{ github.workspace }}/tests/cypress/screenshots<|MERGE_RESOLUTION|>--- conflicted
+++ resolved
@@ -243,14 +243,10 @@
 
       - name: Running OPA tests
         run: |
-<<<<<<< HEAD
-          curl -L -o opa https://openpolicyagent.org/downloads/v0.45.0/opa_linux_amd64_static
-=======
           python cvat/apps/iam/rules/tests/generate_tests.py \
             --output-dir cvat/apps/iam/rules/
 
-          curl -L -o opa https://openpolicyagent.org/downloads/v0.34.2/opa_linux_amd64_static
->>>>>>> 4e97c243
+          curl -L -o opa https://openpolicyagent.org/downloads/v0.45.0/opa_linux_amd64_static
           chmod +x ./opa
           ./opa test cvat/apps/iam/rules
 
